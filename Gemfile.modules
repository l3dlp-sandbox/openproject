##
# Defines OpenProject (CE) modules and their dependencies
# the dependencies from the gemspec from a git repo are ignored
# see also https://github.com/bundler/bundler/issues/1041
gem 'omniauth-saml', '~> 1.10.1'

gem 'omniauth-openid_connect-providers',
		git: 'https://github.com/finnlabs/omniauth-openid_connect-providers.git',
		ref: 'b8b9d4be88fb48a1fa4f4afd9fd226dac54430f8'

gem 'omniauth-openid-connect',
		git: 'https://github.com/finnlabs/omniauth-openid-connect.git',
		ref: '46f0c33bee2c885c89dd2866f5cf847da62b3482'

group :opf_plugins do
<<<<<<< HEAD
  # included so that engines can reference OpenProject::Version
  $:.push File.expand_path("../lib", __FILE__)

  gem 'openproject-global_roles',              path: 'modules/global_roles'
  gem 'openproject-auth_plugins',              path: 'modules/auth_plugins'
  gem 'openproject-openid_connect',            path: 'modules/openid_connect'
  gem 'openproject-documents',                 path: 'modules/documents'
  gem 'openproject-my_project_page',           path: 'modules/my_project_page'
  gem 'openproject-xls_export',                path: 'modules/xls_export'
  gem 'reporting_engine',                      path: 'modules/reporting_engine'
  gem 'openproject-costs',                     path: 'modules/costs'
  gem 'openproject-reporting',                 path: 'modules/reporting'
  gem 'openproject-meeting',                   path: 'modules/meeting'
  gem 'openproject-pdf_export',                path: 'modules/pdf_export'
  gem "openproject-backlogs",                  path: 'modules/backlogs'
  gem 'openproject-avatars',                   path: 'modules/avatars'
  gem 'openproject-two_factor_authentication', path: 'modules/two_factor_authentication'
  gem 'openproject-webhooks',                  path: 'modules/webhooks'
  gem 'openproject-github_integration',        path: 'modules/github_integration'

  gem 'grids', path: 'modules/grids'
=======
	gem 'openproject-global_roles',              path: 'modules/global_roles'
	gem 'openproject-auth_plugins',              path: 'modules/auth_plugins'
	gem 'openproject-auth_saml',                 path: 'modules/auth_saml'
	gem 'openproject-openid_connect',            path: 'modules/openid_connect'
	gem 'openproject-documents',                 path: 'modules/documents'
	gem 'openproject-my_project_page',           path: 'modules/my_project_page'
	gem 'openproject-xls_export',                path: 'modules/xls_export'
	gem 'reporting_engine',                      path: 'modules/reporting_engine'
	gem 'openproject-costs',                     path: 'modules/costs'
	gem 'openproject-reporting',                 path: 'modules/reporting'
	gem 'openproject-meeting',                   path: 'modules/meeting'
	gem 'openproject-pdf_export',                path: 'modules/pdf_export'
	gem "openproject-backlogs",                  path: 'modules/backlogs'
	gem 'openproject-avatars',                   path: 'modules/avatars'
	gem 'openproject-two_factor_authentication', path: 'modules/two_factor_authentication'
	gem 'openproject-webhooks',                  path: 'modules/webhooks'
	gem 'openproject-github_integration',        path: 'modules/github_integration'
>>>>>>> cf1f8679
end<|MERGE_RESOLUTION|>--- conflicted
+++ resolved
@@ -13,29 +13,6 @@
 		ref: '46f0c33bee2c885c89dd2866f5cf847da62b3482'
 
 group :opf_plugins do
-<<<<<<< HEAD
-  # included so that engines can reference OpenProject::Version
-  $:.push File.expand_path("../lib", __FILE__)
-
-  gem 'openproject-global_roles',              path: 'modules/global_roles'
-  gem 'openproject-auth_plugins',              path: 'modules/auth_plugins'
-  gem 'openproject-openid_connect',            path: 'modules/openid_connect'
-  gem 'openproject-documents',                 path: 'modules/documents'
-  gem 'openproject-my_project_page',           path: 'modules/my_project_page'
-  gem 'openproject-xls_export',                path: 'modules/xls_export'
-  gem 'reporting_engine',                      path: 'modules/reporting_engine'
-  gem 'openproject-costs',                     path: 'modules/costs'
-  gem 'openproject-reporting',                 path: 'modules/reporting'
-  gem 'openproject-meeting',                   path: 'modules/meeting'
-  gem 'openproject-pdf_export',                path: 'modules/pdf_export'
-  gem "openproject-backlogs",                  path: 'modules/backlogs'
-  gem 'openproject-avatars',                   path: 'modules/avatars'
-  gem 'openproject-two_factor_authentication', path: 'modules/two_factor_authentication'
-  gem 'openproject-webhooks',                  path: 'modules/webhooks'
-  gem 'openproject-github_integration',        path: 'modules/github_integration'
-
-  gem 'grids', path: 'modules/grids'
-=======
 	gem 'openproject-global_roles',              path: 'modules/global_roles'
 	gem 'openproject-auth_plugins',              path: 'modules/auth_plugins'
 	gem 'openproject-auth_saml',                 path: 'modules/auth_saml'
@@ -53,5 +30,6 @@
 	gem 'openproject-two_factor_authentication', path: 'modules/two_factor_authentication'
 	gem 'openproject-webhooks',                  path: 'modules/webhooks'
 	gem 'openproject-github_integration',        path: 'modules/github_integration'
->>>>>>> cf1f8679
+
+    gem 'grids',                                 path: 'modules/grids'
 end