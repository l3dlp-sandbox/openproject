--- conflicted
+++ resolved
@@ -21,11 +21,7 @@
   name 'Global Roles plugin'
   author 'Jens Ulferts @ finnlabs'
   description 'Adds global, meaning non project bound, roles. Create Project becomes a global role.'
-<<<<<<< HEAD
-  version '0.1.13'
-=======
   version '0.1.14'
->>>>>>> 2e91a88a
 
   if RAILS_ENV != "test"
     require_or_load 'global_roles/permission_patch'
