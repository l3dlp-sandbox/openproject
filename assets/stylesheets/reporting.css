--- conflicted
+++ resolved
@@ -7,17 +7,6 @@
   font-weight: bold;
 }
 
-<<<<<<< HEAD
-#content p,
-#content label,
-#content a,
-#content div  {
-  font-size: 11px;
-  line-height: 16px;
-}
-
-=======
->>>>>>> 026953d6
 .report {
   text-align:       center;
   border-collapse:  collapse;
@@ -487,7 +476,7 @@
 #content p, 
 #content label, 
 #content a, 
-#content div  {
+#content div {
   font-size: 11px;
   line-height: 16px;
 }