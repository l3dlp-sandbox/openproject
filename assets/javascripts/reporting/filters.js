/*jslint white: false, nomen: true, devel: true, on: true, debug: false, evil: true, onevar: false, browser: true, white: false, indent: 2 */
/*global window, $, $$, Reporting, Effect, Ajax, Element, Form */

Reporting.Filters = {
  load_available_values_for_filter:  function  (filter_name, callback_func) {
    var select;
    select = $('' + filter_name + '_arg_1_val');
    if (select !== null && select.readAttribute('data-loading') === "ajax" && select.childElements().length === 0) {
      Ajax.Updater({ success: select }, window.global_prefix + '/cost_reports/available_values', {
        parameters: { filter_name: filter_name },
        insertion: 'bottom',
        evalScripts: false,
        onCreate: function (a, b) {
          $('operators_' + filter_name).disable();
          $('' + filter_name + '_arg_1_val').disable();
        },
        onComplete: function (a, b) {
          $('operators_' + filter_name).enable();
          $('' + filter_name + '_arg_1_val').enable();
          callback_func();
        }
      });
      Reporting.Filters.multi_select(select, false);
    } else {
      callback_func();
    }
    // select first option by default
    select.selectedIndex = 0;
  },

  show_filter: function (field, options) {
    if (options === undefined) {
      options = {};
    }
    if (options.callback_func === undefined) {
      options.callback_func = function () {};
    }
    if (options.slowly === undefined) {
      options.slowly = false;
    }
    if (options.show_filter === undefined) {
      options.show_filter = true;
    }
    var field_el = $('tr_' +  field);
    if (field_el !== null) {
      if (options.insert_after === undefined) {
        options.insert_after = Reporting.Filters.last_visible_filter();
      }
      if (options.insert_after !== undefined && options.show_filter) {
        // Move the filter down to appear after the last currently visible filter
        field_el.remove();
        options.insert_after.insert({after: field_el});
      }
      // the following command might be included into the callback_function (which is called after the ajax request) later
      var display_functor;
      if (options.show_filter) {
        (options.slowly ? Effect.Appear : Element.show)(field_el);
        Reporting.Filters.load_available_values_for_filter(field, options.callback_func);
        $('rm_' + field).value = field; // set the value, so the serialized form will return this filter
        Reporting.Filters.set_filter_value_widths(0);
      } else {
        (options.slowly ? Effect.Fade : Element.hide)(field_el);
        field_el.removeAttribute('data-selected');
        $('rm_' + field).value = ""; // reset the value, so the serialized form will not return this filter
        Reporting.Filters.set_filter_value_widths(5000);
      }
      Reporting.Filters.operator_changed(field, $("operators[" + field + "]"));
      Reporting.Filters.display_category($(field_el.getAttribute("data-label")));
    }
  },

<<<<<<< HEAD
  set_filter_value_widths: function (delay) {
    window.clearTimeout(Reporting.Filters.set_filter_value_widths_timeout);
    if ($$(".filter_values").size() > 1) {
      Reporting.Filters.set_filter_value_widths_timeout = window.setTimeout(function () {
        console.log("timeout fired");
        $$(".filter_values").each(function (e) {
          e.morph('width: auto');
        });
        var width = $$(".filter_values").first().getWidth();
        $$(".filter_values").each(function (e) {
          e.morph('width: ' + width + 'px;');
        });
      }, delay);
    }
  },
  set_filter_value_widths_timeout: undefined,
=======
  last_visible_filter: function () {
    return $($$('.filter')).reverse().detect(function (f) {
      return f.visible();
    });
  },
>>>>>>> 2900eb94

  /* Display the given category if any of its filters are visible. Otherwise hide it */
  display_category: function (label) {
    if (label !== null) {
      var filters = $$('.filter');
      for (var i = 0; i < filters.length; i += 1) {
        if (filters[i].visible() && filters[i].getAttribute("data-label") === label) {
          Element.show(label);
          return;
        }
      }
      Element.hide(label);
    }
  },

  operator_changed: function (field, select) {
    var option_tag, arity;
    if (select === null) {
      return;
    }
    option_tag = select.options[select.selectedIndex];
    arity = parseInt(option_tag.getAttribute("data-arity"), 10);
    Reporting.Filters.change_argument_visibility(field, arity);
  },

  change_argument_visibility: function (field, arg_nr) {
    var params, i;
    params = [$(field + '_arg_1'), $(field + '_arg_2')];

    for (i = 0; i < 2; i += 1) {
      if (params[i] !== null) {
        if (arg_nr >= (i + 1) || arg_nr <= (-1 - i)) {
          params[i].show();
        } else {
          params[i].hide();
        }
      }
    }
  },

  add_filter: function (select) {
    var field;
    field = select.value;
    Reporting.Filters.show_filter(field, { slowly: true });
    select.selectedIndex = 0;
    Reporting.Filters.select_option_enabled(select, field, false);
  },

  select_option_enabled: function (box, value, state) {
    var option = box.select("[value='" + value + "']").first();
    if (option !== undefined) {
      option.disabled = !state;
    }
  },

  multi_select: function (select, multi) {
    select.multiple = multi;
    if (multi) {
      select.size = 4;
      // deselect first option
      select.options[0].selected = false;
    } else {
      select.size = 1;
    }
  },

  toggle_multi_select: function (select) {
    Reporting.Filters.multi_select(select, !select.multiple);
  },

  remove_filter: function (field) {
    Reporting.Filters.show_filter(field, { show_filter: false });
    var dependents = Reporting.Filters.get_dependents($(field + '_arg_1_val'));
    if (dependents.size() !== 0) {
      Reporting.Filters.remove_filter(dependents.first());
    }
    Reporting.Filters.select_option_enabled($("add_filter_select"), field, true);
  },

  visible_filters: function () {
    return $("filter_table").select("tr").select(function (tr) {
      return tr.visible() === true;
    }).collect(function (filter) {
      return filter.getAttribute("data-filter-name");
    });
  },

  clear: function () {
    Reporting.Filters.visible_filters().each(function (filter) {
      Reporting.Filters.remove_filter(filter);
    });
  },

  get_dependents: function (element) {
    if (element.hasAttribute("data-dependents")) {
      return element.getAttribute("data-dependents").replace(/'/g, '"').evalJSON();
    } else {
      return [];
    }
  },

  // Activate the first dependent of the changed filter, if it is not already active.
  // Afterwards, collect the visible filters from the dependents list and start
  // narrowing down their values.
  activate_dependents: function () {
    var dependents = Reporting.Filters.get_dependents(this);
    var active_filters = Reporting.Filters.visible_filters();
    if (!active_filters.include(dependents.first())) {
      Reporting.Filters.show_filter(dependents.first(), { slowly: true, insert_after: $(this.up(".filter")) });
      // change operator to any-operator to avoid unintended filterin
      $('operators[' + dependents.first() + ']').value = 'any';
      Reporting.Filters.operator_changed(dependents.first(), $('operators[' + dependents.first() + ']'));
      // Hide remove box of dependent
      $('rm_box_' + dependents.first()).hide();
      $('tr_' + dependents.first()).addClassName("no-border");
      // Remove border of dependent, so it "merges" with the filter before
      active_filters.unshift(dependents.first());
    }
    var source = this.getAttribute("data-filter-name");
    setTimeout(function () { // Make sure the newly shown filters are in the DOM
      var active_dependents = dependents.select(function (d) {
        return active_filters.include(d);
      });
      Reporting.Filters.narrow_values([source], active_dependents);
    }, 1);
  },

  // Narrow down the available values for the [dependents] of [sources].
  // This will narrow down for each dependent separately, adding each finished
  // dependent to the sources array and removing it from the dependents array.
  narrow_values: function (sources, dependents) {
    if (sources.size() === 0 || dependents.size === 0 || dependents.first() === undefined) {
      return;
    }
    var params = "?narrow_values=1&dependent=" + dependents.first();
    sources.each(function (filter) {
      params = params + "&sources[]=" + filter;
    });
    var targetUrl = document.location.href + params;
    var updater = new Ajax.Request(targetUrl,
      {
        asynchronous: true,
        evalScripts: true,
        postBody: Form.serialize('query_form'),
        onSuccess: function (response) {
          if (response.responseJSON !== undefined) {
            var selectBox = $(dependents.first() + "_arg_1_val");
            var selected = selectBox.select("option").collect(function (sel) {
              if (sel.selected) {
                return sel.value;
              }
            }).compact();
            // remove old values
            $(selectBox).childElements().each(function (o) {
              o.remove();
            });
            // insert new values
            response.responseJSON.each(function (o) {
              var value = (o === null ? "" : o);
              // cannot use .innerhtml due to IE wierdness
              $(selectBox).insert(new Element('option', {value: value}).update(value.escapeHTML()));
            });
            selected.each(function (val) {
              var opt = selectBox.select("option[value='" + val + "']");
              if (opt.size() === 1) {
                opt.first().selected = true;
              }
            });
            sources.push(dependents.first()); // Add as last element
            dependents.splice(0, 1); // Delete first element
            Reporting.Filters.narrow_values(sources, dependents);
          }
        }
      }
    );
  }
};

Reporting.onload(function () {
  $("add_filter_select").observe("change", function () {
    Reporting.Filters.add_filter(this);
  });
  $$(".filter_rem").each(function (e) {
    e.observe("click", function () {
      var filter_name = this.up('tr').getAttribute("data-filter-name");
      Reporting.Filters.remove_filter(filter_name);
    });
  });
  $$(".filter_operator").each(function (e) {
    e.observe("change", function (evt) {
      var filter_name = this.getAttribute("data-filter-name");
      Reporting.Filters.operator_changed(filter_name, this);
      Reporting.fireEvent($(filter_name + "_arg_1_val"), "change");
    });
  });
  $$(".filter_multi-select").each(function (e) {
    e.observe("click", function () {
      Reporting.Filters.toggle_multi_select($(this.getAttribute("data-filter-name") + '_arg_1_val'));
    });
  });
  $$(".filters-select").each(function (s) {
    var selected_size = Array.from(s.options).findAll(function (o) {
      return o.selected === true;
    }).size();
    s.multiple = (selected_size > 1);
  });
  $$('.filters-select[data-dependents]').each(function (dependency) {
    dependency.observe("change", Reporting.Filters.activate_dependents);
  });
});<|MERGE_RESOLUTION|>--- conflicted
+++ resolved
@@ -69,7 +69,6 @@
     }
   },
 
-<<<<<<< HEAD
   set_filter_value_widths: function (delay) {
     window.clearTimeout(Reporting.Filters.set_filter_value_widths_timeout);
     if ($$(".filter_values").size() > 1) {
@@ -86,13 +85,12 @@
     }
   },
   set_filter_value_widths_timeout: undefined,
-=======
+
   last_visible_filter: function () {
     return $($$('.filter')).reverse().detect(function (f) {
       return f.visible();
     });
   },
->>>>>>> 2900eb94
 
   /* Display the given category if any of its filters are visible. Otherwise hide it */
   display_category: function (label) {
