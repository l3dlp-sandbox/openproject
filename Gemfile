#-- copyright
# OpenProject is an open source project management software.
# Copyright (C) 2012-2024 the OpenProject GmbH
#
# This program is free software; you can redistribute it and/or
# modify it under the terms of the GNU General Public License version 3.
#
# OpenProject is a fork of ChiliProject, which is a fork of Redmine. The copyright follows:
# Copyright (C) 2006-2013 Jean-Philippe Lang
# Copyright (C) 2010-2013 the ChiliProject Team
#
# This program is free software; you can redistribute it and/or
# modify it under the terms of the GNU General Public License
# as published by the Free Software Foundation; either version 2
# of the License, or (at your option) any later version.
#
# This program is distributed in the hope that it will be useful,
# but WITHOUT ANY WARRANTY; without even the implied warranty of
# MERCHANTABILITY or FITNESS FOR A PARTICULAR PURPOSE.  See the
# GNU General Public License for more details.
#
# You should have received a copy of the GNU General Public License
# along with this program; if not, write to the Free Software
# Foundation, Inc., 51 Franklin Street, Fifth Floor, Boston, MA  02110-1301, USA.
#
# See COPYRIGHT and LICENSE files for more details.
#++

source "https://rubygems.org"

# TODO: Once packager.io and heroku buildpacks support bundler 2.4.22,
# then we can use the new bundler syntax `ruby file: '.ruby-version'`.
# https://github.com/heroku/heroku-buildpack-ruby/issues/1408#issuecomment-1841596215

ruby File.read(".ruby-version").strip

gem "actionpack-xml_parser", "~> 2.0.0"
gem "activemodel-serializers-xml", "~> 1.0.1"
gem "activerecord-import", "~> 1.6.0"
gem "activerecord-session_store", "~> 2.1.0"
gem "ox"
gem "rails", "~> 7.1.3"
gem "responders", "~> 3.0"

gem "ffi", "~> 1.15"

gem "rdoc", ">= 2.4.2"

gem "doorkeeper", "~> 5.6.6"
# Maintain our own omniauth due to relative URL root issues
# see upstream PR: https://github.com/omniauth/omniauth/pull/903
gem "omniauth", git: "https://github.com/opf/omniauth", ref: "fe862f986b2e846e291784d2caa3d90a658c67f0"
gem "request_store", "~> 1.6.0"

gem "warden", "~> 1.2"
gem "warden-basic_auth", "~> 0.2.1"

gem "will_paginate", "~> 4.0.0"

gem "friendly_id", "~> 5.5.0"

gem "acts_as_list", "~> 1.1.0"
gem "acts_as_tree", "~> 2.9.0"
gem "awesome_nested_set", "~> 3.6.0"
gem "closure_tree", "~> 7.4.0"
gem "rubytree", "~> 2.0.0"
# Only used in down migrations now.
# Is to be removed once the referencing migrations have been squashed.
gem "typed_dag", "~> 2.0.2", require: false

gem "addressable", "~> 2.8.0"

# Remove whitespace from model input
gem "auto_strip_attributes", "~> 2.5"

# Provide timezone info for TZInfo used by AR
gem "tzinfo-data", "~> 1.2024.1"

# to generate html-diffs (e.g. for wiki comparison)
gem "htmldiff"

# Generate url slugs with #to_url and other string niceties
gem "stringex", "~> 2.8.5"

# CommonMark markdown parser with GFM extension
gem "commonmarker", "~> 1.0.3"

# HTML pipeline for transformations on text formatter output
# such as sanitization or additional features
gem "html-pipeline", "~> 2.14.0"
# Tasklist parsing and renderer
gem "deckar01-task_list", "~> 2.3.1"
# Requires escape-utils for faster escaping
gem "escape_utils", "~> 1.3"
# Syntax highlighting used in html-pipeline with rouge
gem "rouge", "~> 4.2.0"
# HTML sanitization used for html-pipeline
gem "sanitize", "~> 6.1.0"
# HTML autolinking for mails and urls (replaces autolink)
gem "rinku", "~> 2.0.4", require: %w[rinku rails_rinku]
# Version parsing with semver
gem "semantic", "~> 1.6.1"

# generates SVG Graphs
# used for statistics on svn repositories
gem "svg-graph", "~> 2.2.0"

gem "date_validator", "~> 0.12.0"
gem "email_validator", "~> 2.2.3"
gem "json_schemer", "~> 2.2.0"
gem "ruby-duration", "~> 3.2.0"

# `config/initializers/mail_starttls_patch.rb` has also been patched to
# fix STARTTLS handling until https://github.com/mikel/mail/pull/1536 is
# released.
gem "mail", "= 2.8.1"

# provide compatible filesystem information for available storage
gem "sys-filesystem", "~> 1.4.0", require: false

gem "bcrypt", "~> 3.1.6"

gem "multi_json", "~> 1.15.0"
gem "oj", "~> 3.16.0"

gem "daemons"
gem "good_job", "= 3.26.2" # update should be done manually in sync with saas-openproject version.

gem "rack-protection", "~> 3.2.0"

# Rack::Attack is a rack middleware to protect your web app from bad clients.
# It allows whitelisting, blacklisting, throttling, and tracking based
# on arbitrary properties of the request.
# https://github.com/kickstarter/rack-attack
gem "rack-attack", "~> 6.7.0"

# CSP headers
gem "secure_headers", "~> 6.5.0"

# Browser detection for incompatibility checks
gem "browser", "~> 5.3.0"

# Providing health checks
gem "okcomputer", "~> 1.18.1"

gem "gon", "~> 6.4.0"

# Lograge to provide sane and non-verbose logging
gem "lograge", "~> 0.14.0"

# Structured warnings to selectively disable them in production
gem "structured_warnings", "~> 0.4.0"

# catch exceptions and send them to any airbrake compatible backend
# don't require by default, instead load on-demand when actually configured
gem "airbrake", "~> 13.0.0", require: false

gem "md_to_pdf", git: "https://github.com/opf/md-to-pdf", ref: "8f14736a88ad0064d2a97be108fe7061ffbcee91"
gem "prawn", "~> 2.4"
# prawn implicitly depends on matrix gem no longer in ruby core with 3.1
gem "matrix", "~> 0.4.2"

gem "meta-tags", "~> 2.21.0"

gem "paper_trail", "~> 15.1.0"

gem "op-clamav-client", "~> 3.4", require: "clamav"

group :production do
  # we use dalli as standard memcache client
  # requires memcached 1.4+
  gem "dalli", "~> 3.2.0"
  gem "redis", "~> 5.1.0"
end

gem "i18n-js", "~> 4.2.3"
gem "rails-i18n", "~> 7.0.0"

gem "sprockets", "~> 3.7.2" # lock sprockets below 4.0
gem "sprockets-rails", "~> 3.4.2"

gem "puma", "~> 6.4"
gem "puma-plugin-statsd", "~> 2.0"
gem "rack-timeout", "~> 0.6.3", require: "rack/timeout/base"

gem "nokogiri", "~> 1.16.0"

gem "carrierwave", "~> 1.3.1"
gem "carrierwave_direct", "~> 2.1.0"
gem "fog-aws"

gem "aws-sdk-core", "~> 3.107"
# File upload via fog + screenshots on travis
gem "aws-sdk-s3", "~> 1.91"

gem "openproject-token", "~> 4.0"

gem "plaintext", "~> 0.3.2"

gem "ruby-progressbar", "~> 1.13.0", require: false

gem "mini_magick", "~> 4.12.0", require: false

gem "validate_url"

# Storages support code
gem "dry-container"

# ActiveRecord extension which adds typecasting to store accessors
gem "store_attribute", "~> 1.0"

# Appsignal integration
gem "appsignal", "~> 3.0", require: false

gem "view_component"
# Lookbook
gem "lookbook", "~> 2.2.1"

# Require factory_bot for usage with openproject plugins testing
gem "factory_bot", "~> 6.4.0", require: false
# require factory_bot_rails for convenience in core development
gem "factory_bot_rails", "~> 6.4.0", require: false

gem "turbo-rails", "~> 2.0.0"

gem "httpx"

group :test do
  gem "launchy", "~> 3.0.0"
  gem "rack-test", "~> 2.1.0"
  gem "shoulda-context", "~> 2.0"

  # Test prof provides factories from code
  # and other niceties
  gem "test-prof", "~> 1.3.0"
  gem "turbo_tests", github: "opf/turbo_tests", ref: "with-patches"

  gem "rack_session_access"
  gem "rspec", "~> 3.13.0"
  # also add to development group, so 'spec' rake task gets loaded
  gem "rspec-rails", "~> 6.1.0", group: :development

  # Retry failures within the same environment
  gem "retriable", "~> 3.1.1"
  gem "rspec-retry", "~> 0.6.1"

  # Accessibility tests
  gem "axe-core-rspec"

  # Modify ENV
  gem "climate_control"

  # XML comparison tests
  gem "compare-xml", "~> 0.66", require: false

  # PDF Export tests
  gem "pdf-inspector", "~> 1.2"

  # brings back testing for 'assigns' and 'assert_template' extracted in rails 5
  gem "rails-controller-testing", "~> 1.0.2"

  gem "capybara", "~> 3.40.0"
  gem "capybara_accessible_selectors", git: "https://github.com/citizensadvice/capybara_accessible_selectors", branch: "main"
  gem "capybara-screenshot", "~> 1.0.17"
  gem "cuprite", "~> 0.15.0"
  gem "selenium-devtools"
  gem "selenium-webdriver", "~> 4.20"

  gem "fuubar", "~> 2.5.0"
  gem "timecop", "~> 0.9.0"

  # Record your test suite's HTTP interactions and replay them during future test runs for fast, deterministic, accurate tests.
  gem "vcr"
  # Mock backend requests (for ruby tests)
  gem "webmock", "~> 3.12", require: false

  # Mock selenium requests through proxy (for feature tests)
  gem "puffing-billy", "~> 4.0.0"
  gem "table_print", "~> 1.5.6"

  gem "equivalent-xml", "~> 0.6"
  gem "json_spec", "~> 1.1.4"
  gem "shoulda-matchers", "~> 6.0", require: nil

  gem "parallel_tests", "~> 4.0"
end

group :ldap do
  gem "net-ldap", "~> 0.19.0"
end

group :development do
  gem "listen", "~> 3.9.0" # Use for event-based reloaders

  gem "letter_opener_web"

  gem "spring"
  gem "spring-commands-rspec"
  gem "spring-commands-rubocop"

  gem "colored2"

  # git hooks manager
  gem "lefthook", require: false
end

group :development, :test do
  gem "dotenv-rails"

  # Tracing and profiling gems
  gem "flamegraph", require: false
  gem "rack-mini-profiler", require: false
  gem "ruby-prof", require: false
  gem "stackprof", require: false

  # REPL with debug commands
  gem "debug"

  gem "pry-byebug", "~> 3.10.0", platforms: [:mri]
  gem "pry-doc"
  gem "pry-rails", "~> 0.3.6"
  gem "pry-rescue", "~> 1.6.0"

  # ruby linting
  gem "rubocop", require: false
  gem "rubocop-inflector", require: false
  gem "rubocop-performance", require: false
  gem "rubocop-rails", require: false
  gem "rubocop-rspec", require: false

  # erb linting
  gem "erb_lint", require: false
  gem "erblint-github", require: false

  # Brakeman scanner
  gem "brakeman", "~> 6.1.0"

  # i18n-tasks helps find and manage missing and unused translations.
  gem "i18n-tasks", "~> 1.0.13"
end

gem "bootsnap", "~> 1.18.0", require: false

# API gems
gem "grape", "~> 2.0.0"
gem "grape_logging", "~> 1.8.4"
gem "roar", "~> 1.2.0"

# CORS for API
gem "rack-cors", "~> 2.0.2"

# Gmail API
gem "google-apis-gmail_v1", require: false
gem "googleauth", require: false

# Required for contracts
gem "disposable", "~> 0.6.2"

platforms :mri, :mingw, :x64_mingw do
  group :postgres do
    gem "pg", "~> 1.5.0"
  end

  # Support application loading when no database exists yet.
  gem "activerecord-nulldb-adapter", "~> 1.0.0"

  # Have application level locks on the database to have a mutex shared between workers/hosts.
  # We e.g. employ this to safeguard the creation of journals.
  gem "with_advisory_lock", "~> 5.1.0"
end

# Load Gemfile.modules explicitly to allow dependabot to work
eval_gemfile "./Gemfile.modules"

# Load Gemfile.local, Gemfile.plugins and custom Gemfiles
gemfiles = Dir.glob File.expand_path("{Gemfile.plugins,Gemfile.local}", __dir__)
gemfiles << ENV["CUSTOM_PLUGIN_GEMFILE"] unless ENV["CUSTOM_PLUGIN_GEMFILE"].nil?
gemfiles.each do |file|
  # We use send to allow dependabot to function
  # don't use eval_gemfile(file) here as it will break dependabot!
  send(:eval_gemfile, file) if File.readable?(file)
end

gem "openproject-octicons", "~>19.10.0"
gem "openproject-octicons_helper", "~>19.10.0"
<<<<<<< HEAD
gem "openproject-primer_view_components", "~>0.29.0"

gem "csv", "~> 3.3"
=======
gem "openproject-primer_view_components", "~>0.29.1"
>>>>>>> db0c7a0f
<|MERGE_RESOLUTION|>--- conflicted
+++ resolved
@@ -115,6 +115,8 @@
 # released.
 gem "mail", "= 2.8.1"
 
+gem "csv", "~> 3.3"
+
 # provide compatible filesystem information for available storage
 gem "sys-filesystem", "~> 1.4.0", require: false
 
@@ -383,10 +385,4 @@
 
 gem "openproject-octicons", "~>19.10.0"
 gem "openproject-octicons_helper", "~>19.10.0"
-<<<<<<< HEAD
-gem "openproject-primer_view_components", "~>0.29.0"
-
-gem "csv", "~> 3.3"
-=======
-gem "openproject-primer_view_components", "~>0.29.1"
->>>>>>> db0c7a0f
+gem "openproject-primer_view_components", "~>0.29.1"