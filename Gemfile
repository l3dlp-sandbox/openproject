#-- copyright
# OpenProject is an open source project management software.
# Copyright (C) 2012-2024 the OpenProject GmbH
#
# This program is free software; you can redistribute it and/or
# modify it under the terms of the GNU General Public License version 3.
#
# OpenProject is a fork of ChiliProject, which is a fork of Redmine. The copyright follows:
# Copyright (C) 2006-2013 Jean-Philippe Lang
# Copyright (C) 2010-2013 the ChiliProject Team
#
# This program is free software; you can redistribute it and/or
# modify it under the terms of the GNU General Public License
# as published by the Free Software Foundation; either version 2
# of the License, or (at your option) any later version.
#
# This program is distributed in the hope that it will be useful,
# but WITHOUT ANY WARRANTY; without even the implied warranty of
# MERCHANTABILITY or FITNESS FOR A PARTICULAR PURPOSE.  See the
# GNU General Public License for more details.
#
# You should have received a copy of the GNU General Public License
# along with this program; if not, write to the Free Software
# Foundation, Inc., 51 Franklin Street, Fifth Floor, Boston, MA  02110-1301, USA.
#
# See COPYRIGHT and LICENSE files for more details.
#++

source "https://rubygems.org"

# TODO: Once packager.io and heroku buildpacks support bundler 2.4.22,
# then we can use the new bundler syntax `ruby file: '.ruby-version'`.
# https://github.com/heroku/heroku-buildpack-ruby/issues/1408#issuecomment-1841596215

ruby File.read(".ruby-version").strip

gem "actionpack-xml_parser", "~> 2.0.0"
gem "activemodel-serializers-xml", "~> 1.0.1"
gem "activerecord-import", "~> 1.5.0"
gem "activerecord-session_store", "~> 2.1.0"
gem "ox"
gem "rails", "~> 7.1.3"
gem "responders", "~> 3.0"

gem "ffi", "~> 1.15"

gem "rdoc", ">= 2.4.2"

gem "doorkeeper", "~> 5.6.6"
# Maintain our own omniauth due to relative URL root issues
# see upstream PR: https://github.com/omniauth/omniauth/pull/903
gem "omniauth", git: "https://github.com/opf/omniauth", ref: "fe862f986b2e846e291784d2caa3d90a658c67f0"
gem "request_store", "~> 1.6.0"

gem "warden", "~> 1.2"
gem "warden-basic_auth", "~> 0.2.1"

gem "will_paginate", "~> 4.0.0"

gem "friendly_id", "~> 5.5.0"

gem "acts_as_list", "~> 1.1.0"
gem "acts_as_tree", "~> 2.9.0"
gem "awesome_nested_set", "~> 3.6.0"
gem "closure_tree", "~> 7.4.0"
gem "rubytree", "~> 2.0.0"
# Only used in down migrations now.
# Is to be removed once the referencing migrations have been squashed.
gem "typed_dag", "~> 2.0.2", require: false

gem "addressable", "~> 2.8.0"

# Remove whitespace from model input
gem "auto_strip_attributes", "~> 2.5"

# Provide timezone info for TZInfo used by AR
gem "tzinfo-data", "~> 1.2024.1"

# to generate html-diffs (e.g. for wiki comparison)
gem "htmldiff"

# Generate url slugs with #to_url and other string niceties
gem "stringex", "~> 2.8.5"

# CommonMark markdown parser with GFM extension
gem "commonmarker", "~> 1.0.3"

# HTML pipeline for transformations on text formatter output
# such as sanitization or additional features
gem "html-pipeline", "~> 2.14.0"
# Tasklist parsing and renderer
gem "deckar01-task_list", "~> 2.3.1"
# Requires escape-utils for faster escaping
gem "escape_utils", "~> 1.3"
# Syntax highlighting used in html-pipeline with rouge
gem "rouge", "~> 4.2.0"
# HTML sanitization used for html-pipeline
gem "sanitize", "~> 6.1.0"
# HTML autolinking for mails and urls (replaces autolink)
gem "rinku", "~> 2.0.4", require: %w[rinku rails_rinku]
# Version parsing with semver
gem "semantic", "~> 1.6.1"

# generates SVG Graphs
# used for statistics on svn repositories
gem "svg-graph", "~> 2.2.0"

gem "date_validator", "~> 0.12.0"
gem "email_validator", "~> 2.2.3"
gem "json_schemer", "~> 2.2.0"
gem "ruby-duration", "~> 3.2.0"

# `config/initializers/mail_starttls_patch.rb` has also been patched to
# fix STARTTLS handling until https://github.com/mikel/mail/pull/1536 is
# released.
gem "mail", "= 2.8.1"

# provide compatible filesystem information for available storage
gem "sys-filesystem", "~> 1.4.0", require: false

gem "bcrypt", "~> 3.1.6"

gem "multi_json", "~> 1.15.0"
gem "oj", "~> 3.16.0"

gem "daemons"
gem "good_job", "~> 3.26.1" # update should be done manually in sync with saas-openproject version.

gem "rack-protection", "~> 3.2.0"

# Rack::Attack is a rack middleware to protect your web app from bad clients.
# It allows whitelisting, blacklisting, throttling, and tracking based
# on arbitrary properties of the request.
# https://github.com/kickstarter/rack-attack
gem "rack-attack", "~> 6.7.0"

# CSP headers
gem "secure_headers", "~> 6.5.0"

# Browser detection for incompatibility checks
gem "browser", "~> 5.3.0"

# Providing health checks
gem "okcomputer", "~> 1.18.1"

gem "gon", "~> 6.4.0"

# Lograge to provide sane and non-verbose logging
gem "lograge", "~> 0.14.0"

# Structured warnings to selectively disable them in production
gem "structured_warnings", "~> 0.4.0"

# catch exceptions and send them to any airbrake compatible backend
# don't require by default, instead load on-demand when actually configured
gem "airbrake", "~> 13.0.0", require: false

gem "md_to_pdf", git: "https://github.com/opf/md-to-pdf", ref: "8f14736a88ad0064d2a97be108fe7061ffbcee91"
gem "prawn", "~> 2.4"
# prawn implicitly depends on matrix gem no longer in ruby core with 3.1
gem "matrix", "~> 0.4.2"

gem "meta-tags", "~> 2.20.0"

gem "paper_trail", "~> 15.1.0"

gem "clamav-client", github: "honestica/clamav-client", ref: "29e78ae94307cb34e79ddd29c5da79752239d8b7"

group :production do
  # we use dalli as standard memcache client
  # requires memcached 1.4+
  gem "dalli", "~> 3.2.0"
  gem "redis", "~> 5.1.0"
end

gem "i18n-js", "~> 4.2.3"
gem "rails-i18n", "~> 7.0.0"

gem "sprockets", "~> 3.7.2" # lock sprockets below 4.0
gem "sprockets-rails", "~> 3.4.2"

gem "puma", "~> 6.4"
gem "puma-plugin-statsd", "~> 2.0"
gem "rack-timeout", "~> 0.6.3", require: "rack/timeout/base"

gem "nokogiri", "~> 1.16.0"

gem "carrierwave", "~> 1.3.1"
gem "carrierwave_direct", "~> 2.1.0"
gem "fog-aws"

gem "aws-sdk-core", "~> 3.107"
# File upload via fog + screenshots on travis
gem "aws-sdk-s3", "~> 1.91"

gem "openproject-token", "~> 4.0"

gem "plaintext", "~> 0.3.2"

gem "ruby-progressbar", "~> 1.13.0", require: false

gem "mini_magick", "~> 4.12.0", require: false

gem "validate_url"

# Storages support code
gem "dry-container"

# ActiveRecord extension which adds typecasting to store accessors
gem "store_attribute", "~> 1.0"

# Appsignal integration
gem "appsignal", "~> 3.0", require: false

gem "view_component"
# Lookbook
gem "lookbook", "~> 2.2.1"

# Require factory_bot for usage with openproject plugins testing
gem "factory_bot", "~> 6.4.0", require: false
# require factory_bot_rails for convenience in core development
gem "factory_bot_rails", "~> 6.4.0", require: false

gem "turbo-rails", "~> 2.0.0"

gem "httpx"

group :test do
  gem "launchy", "~> 3.0.0"
  gem "rack-test", "~> 2.1.0"
  gem "shoulda-context", "~> 2.0"

  # Test prof provides factories from code
  # and other niceties
  gem "test-prof", "~> 1.3.0"
  gem "turbo_tests", github: "crohr/turbo_tests", ref: "fix/runtime-info"

  gem "rack_session_access"
  gem "rspec", "~> 3.13.0"
  # also add to development group, so 'spec' rake task gets loaded
  gem "rspec-rails", "~> 6.1.0", group: :development

  # Retry failures within the same environment
  gem "retriable", "~> 3.1.1"
  gem "rspec-retry", "~> 0.6.1"

  # Accessibility tests
  gem "axe-core-rspec"

  # Modify ENV
  gem "climate_control"

  # XML comparison tests
  gem "compare-xml", "~> 0.66", require: false

  # PDF Export tests
  gem "pdf-inspector", "~> 1.2"

  # brings back testing for 'assigns' and 'assert_template' extracted in rails 5
  gem "rails-controller-testing", "~> 1.0.2"

  gem "capybara", "~> 3.40.0"
  gem "capybara_accessible_selectors", git: "https://github.com/citizensadvice/capybara_accessible_selectors", branch: "main"
  gem "capybara-screenshot", "~> 1.0.17"
  gem "cuprite", "~> 0.15.0"
  gem "selenium-devtools"
  gem "selenium-webdriver", "~> 4.18.0"

  gem "fuubar", "~> 2.5.0"
  gem "timecop", "~> 0.9.0"

  # Record your test suite's HTTP interactions and replay them during future test runs for fast, deterministic, accurate tests.
  gem "vcr"
  # Mock backend requests (for ruby tests)
  gem "webmock", "~> 3.12", require: false

  # Mock selenium requests through proxy (for feature tests)
  gem "puffing-billy", "~> 4.0.0"
  gem "table_print", "~> 1.5.6"

  gem "equivalent-xml", "~> 0.6"
  gem "json_spec", "~> 1.1.4"
  gem "shoulda-matchers", "~> 6.0", require: nil

  gem "parallel_tests", "~> 4.0"
end

group :ldap do
  gem "net-ldap", "~> 0.19.0"
end

group :development do
  gem "listen", "~> 3.9.0" # Use for event-based reloaders

<<<<<<< HEAD
  gem 'letter_opener'
  gem 'letter_opener_web'
=======
  gem "letter_opener"
>>>>>>> aee64b92

  gem "spring"
  gem "spring-commands-rspec"
  gem "spring-commands-rubocop"

  gem "colored2"

  # git hooks manager
  gem "lefthook", require: false
end

group :development, :test do
  gem "dotenv-rails"

  # Tracing and profiling gems
  gem "flamegraph", require: false
  gem "rack-mini-profiler", require: false
  gem "ruby-prof", require: false
  gem "stackprof", require: false

  # REPL with debug commands
  gem "debug"

  gem "pry-byebug", "~> 3.10.0", platforms: [:mri]
  gem "pry-doc"
  gem "pry-rails", "~> 0.3.6"
  gem "pry-rescue", "~> 1.6.0"

  # ruby linting
  gem "rubocop", require: false
  gem "rubocop-inflector", require: false
  gem "rubocop-performance", require: false
  gem "rubocop-rails", require: false
  gem "rubocop-rspec", require: false

  # erb linting
  gem "erb_lint", require: false
  gem "erblint-github", require: false

  # Brakeman scanner
  gem "brakeman", "~> 6.1.0"

  # i18n-tasks helps find and manage missing and unused translations.
  gem "i18n-tasks", "~> 1.0.13"
end

gem "bootsnap", "~> 1.18.0", require: false

# API gems
gem "grape", "~> 2.0.0"
gem "grape_logging", "~> 1.8.4"
gem "roar", "~> 1.2.0"

# CORS for API
gem "rack-cors", "~> 2.0.2"

# Gmail API
gem "google-apis-gmail_v1", require: false
gem "googleauth", require: false

# Required for contracts
gem "disposable", "~> 0.6.2"

platforms :mri, :mingw, :x64_mingw do
  group :postgres do
    gem "pg", "~> 1.5.0"
  end

  # Support application loading when no database exists yet.
  gem "activerecord-nulldb-adapter", "~> 1.0.0"

  # Have application level locks on the database to have a mutex shared between workers/hosts.
  # We e.g. employ this to safeguard the creation of journals.
  gem "with_advisory_lock", "~> 5.1.0"
end

# Load Gemfile.modules explicitly to allow dependabot to work
eval_gemfile "./Gemfile.modules"

# Load Gemfile.local, Gemfile.plugins and custom Gemfiles
gemfiles = Dir.glob File.expand_path("{Gemfile.plugins,Gemfile.local}", __dir__)
gemfiles << ENV["CUSTOM_PLUGIN_GEMFILE"] unless ENV["CUSTOM_PLUGIN_GEMFILE"].nil?
gemfiles.each do |file|
  # We use send to allow dependabot to function
  # don't use eval_gemfile(file) here as it will break dependabot!
  send(:eval_gemfile, file) if File.readable?(file)
end

gem "openproject-octicons", "~>19.8.0"
gem "openproject-octicons_helper", "~>19.8.0"
gem "openproject-primer_view_components", "~>0.23.0"<|MERGE_RESOLUTION|>--- conflicted
+++ resolved
@@ -292,12 +292,7 @@
 group :development do
   gem "listen", "~> 3.9.0" # Use for event-based reloaders
 
-<<<<<<< HEAD
-  gem 'letter_opener'
   gem 'letter_opener_web'
-=======
-  gem "letter_opener"
->>>>>>> aee64b92
 
   gem "spring"
   gem "spring-commands-rspec"
