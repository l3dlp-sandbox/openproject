#-- copyright
# OpenProject is an open source project management software.
# Copyright (C) 2012-2023 the OpenProject GmbH
#
# This program is free software; you can redistribute it and/or
# modify it under the terms of the GNU General Public License version 3.
#
# OpenProject is a fork of ChiliProject, which is a fork of Redmine. The copyright follows:
# Copyright (C) 2006-2013 Jean-Philippe Lang
# Copyright (C) 2010-2013 the ChiliProject Team
#
# This program is free software; you can redistribute it and/or
# modify it under the terms of the GNU General Public License
# as published by the Free Software Foundation; either version 2
# of the License, or (at your option) any later version.
#
# This program is distributed in the hope that it will be useful,
# but WITHOUT ANY WARRANTY; without even the implied warranty of
# MERCHANTABILITY or FITNESS FOR A PARTICULAR PURPOSE.  See the
# GNU General Public License for more details.
#
# You should have received a copy of the GNU General Public License
# along with this program; if not, write to the Free Software
# Foundation, Inc., 51 Franklin Street, Fifth Floor, Boston, MA  02110-1301, USA.
#
# See COPYRIGHT and LICENSE files for more details.
#++

source 'https://rubygems.org'

ruby '~> 3.2.1'

gem 'ox'
gem 'actionpack-xml_parser', '~> 2.0.0'
gem 'activemodel-serializers-xml', '~> 1.0.1'
gem 'activerecord-import', '~> 1.5.0'
gem 'activerecord-session_store', '~> 2.1.0'
gem 'rails', '~> 7.0', '>= 7.0.3.1'
gem 'responders', '~> 3.0'

gem 'ffi', '~> 1.15'

gem 'rdoc', '>= 2.4.2'

gem 'doorkeeper', '~> 5.6.6'
# Maintain our own omniauth due to relative URL root issues
# see upstream PR: https://github.com/omniauth/omniauth/pull/903
gem 'omniauth', git: 'https://github.com/opf/omniauth', ref: 'fe862f986b2e846e291784d2caa3d90a658c67f0'
gem 'request_store', '~> 1.5.0'

gem 'warden', '~> 1.2'
gem 'warden-basic_auth', '~> 0.2.1'

gem 'will_paginate', '~> 4.0.0'

gem 'friendly_id', '~> 5.5.0'

gem 'acts_as_list', '~> 1.1.0'
gem 'acts_as_tree', '~> 2.9.0'
gem 'awesome_nested_set', '~> 3.5.0'
gem 'closure_tree', '~> 7.4.0'
gem 'rubytree', '~> 2.0.0'
# Only used in down migrations now.
# Is to be removed once the referencing migrations have been squashed.
gem 'typed_dag', '~> 2.0.2', require: false

gem 'addressable', '~> 2.8.0'

# Remove whitespace from model input
gem "auto_strip_attributes", "~> 2.5"

# Provide timezone info for TZInfo used by AR
gem 'tzinfo-data', '~> 1.2023.1'

# to generate html-diffs (e.g. for wiki comparison)
gem 'htmldiff'

# Generate url slugs with #to_url and other string niceties
gem 'stringex', '~> 2.8.5'

# CommonMark markdown parser with GFM extension
gem 'commonmarker', '~> 0.23.9'

# HTML pipeline for transformations on text formatter output
# such as sanitization or additional features
gem 'html-pipeline', '~> 2.14.0'
# Tasklist parsing and renderer
gem 'deckar01-task_list', '~> 2.3.1'
# Requires escape-utils for faster escaping
gem 'escape_utils', '~> 1.3'
# Syntax highlighting used in html-pipeline with rouge
gem 'rouge', '~> 4.1.0'
# HTML sanitization used for html-pipeline
gem 'sanitize', '~> 6.1.0'
# HTML autolinking for mails and urls (replaces autolink)
gem 'rinku', '~> 2.0.4', require: %w[rinku rails_rinku]
# Version parsing with semver
gem 'semantic', '~> 1.6.1'

# generates SVG Graphs
# used for statistics on svn repositories
gem 'svg-graph', '~> 2.2.0'

gem 'date_validator', '~> 0.12.0'
gem 'email_validator', '~> 2.2.3'
gem 'json_schemer', '~> 2.0.0'
gem 'ruby-duration', '~> 3.2.0'

# `config/initializers/mail_starttls_patch.rb` has also been patched to
# fix STARTTLS handling until https://github.com/mikel/mail/pull/1536 is
# released.
gem 'mail', '= 2.8.1'

# provide compatible filesystem information for available storage
gem 'sys-filesystem', '~> 1.4.0', require: false

gem 'bcrypt', '~> 3.1.6'

gem 'multi_json', '~> 1.15.0'
gem 'oj', '~> 3.16.0'

gem 'daemons'
gem 'delayed_cron_job', '~> 0.9.0'
gem 'delayed_job_active_record', '~> 4.1.5'

gem 'rack-protection', '~> 3.1.0'

# Rack::Attack is a rack middleware to protect your web app from bad clients.
# It allows whitelisting, blacklisting, throttling, and tracking based
# on arbitrary properties of the request.
# https://github.com/kickstarter/rack-attack
gem 'rack-attack', '~> 6.7.0'

# CSP headers
gem 'secure_headers', '~> 6.5.0'

# Browser detection for incompatibility checks
gem 'browser', '~> 5.3.0'

# Providing health checks
gem 'okcomputer', '~> 1.18.1'

gem 'gon', '~> 6.4.0'

# Lograge to provide sane and non-verbose logging
gem 'lograge', '~> 0.13.0'

# Structured warnings to selectively disable them in production
gem 'structured_warnings', '~> 0.4.0'

# catch exceptions and send them to any airbrake compatible backend
# don't require by default, instead load on-demand when actually configured
gem 'airbrake', '~> 13.0.0', require: false

gem 'prawn', '~> 2.4'
gem 'md_to_pdf', git: 'https://github.com/opf/md-to-pdf', ref: 'cc286655dfa2ea2b30bf2a149063f42f7081aa3d'
# prawn implicitly depends on matrix gem no longer in ruby core with 3.1
gem 'matrix', '~> 0.4.2'

gem 'meta-tags', '~> 2.18.0'

gem "paper_trail", "~> 12.3"

group :production do
  # we use dalli as standard memcache client
  # requires memcached 1.4+
  gem 'dalli', '~> 3.2.0'
end

gem 'i18n-js', '~> 4.2.3'
gem 'rails-i18n', '~> 7.0.0'

gem 'sprockets', '~> 3.7.2' # lock sprockets below 4.0
gem 'sprockets-rails', '~> 3.4.2'

<<<<<<< HEAD
gem 'puma', '~> 6.3'
=======
gem 'puma', '~> 6.3', '>= 6.3.1'
>>>>>>> db074624
gem 'puma-plugin-statsd', '~> 2.0'
gem 'rack-timeout', '~> 0.6.3', require: "rack/timeout/base"

gem 'nokogiri', '~> 1.15.1'

gem 'carrierwave', '~> 1.3.1'
gem 'carrierwave_direct', '~> 2.1.0'
gem 'fog-aws'

gem 'aws-sdk-core', '~> 3.107'
# File upload via fog + screenshots on travis
gem 'aws-sdk-s3', '~> 1.91'

gem 'openproject-token', '~> 3.0.1'

gem 'plaintext', '~> 0.3.2'

gem 'ruby-progressbar', '~> 1.13.0', require: false

gem 'mini_magick', '~> 4.12.0', require: false

gem 'validate_url'

# Storages support code
gem "dry-container"

# ActiveRecord extension which adds typecasting to store accessors
gem "store_attribute", "~> 1.0"

# Appsignal integration
gem "appsignal", "~> 3.0", require: false

gem 'view_component'
# Lookbook
gem 'lookbook', '~> 2.1.0'

# Require factory_bot for usage with openproject plugins testing
gem 'factory_bot', '~> 6.2.0', require: false
# require factory_bot_rails for convenience in core development
gem 'factory_bot_rails', '~> 6.2.0', require: false

gem 'turbo-rails', "~> 1.1"

group :test do
  gem 'launchy', '~> 2.5.0'
  gem 'rack-test', '~> 2.1.0'
  gem 'shoulda-context', '~> 2.0'

  # Test prof provides factories from code
  # and other niceties
  gem 'test-prof', '~> 1.2.0'
  gem 'turbo_tests', github: "crohr/turbo_tests", ref: "fix/runtime-info"

  gem 'rack_session_access'
  gem 'rspec', '~> 3.12.0'
  # also add to development group, so "spec" rake task gets loaded
  gem 'rspec-rails', '~> 6.0.0', group: :development

  # Retry failures within the same environment
  gem 'retriable', '~> 3.1.1'
  gem 'rspec-retry', '~> 0.6.1'

  # Modify ENV
  gem 'climate_control'

  # XML comparison tests
  gem 'compare-xml', '~> 0.66', require: false

  # PDF Export tests
  gem 'pdf-inspector', '~> 1.2'

  # brings back testing for 'assigns' and 'assert_template' extracted in rails 5
  gem 'rails-controller-testing', '~> 1.0.2'

  gem 'capybara', '~> 3.39.0'
  gem 'capybara-screenshot', '~> 1.0.17'
  gem 'cuprite', '~> 0.14.3'
  gem 'selenium-webdriver', '~> 4.13.0'

  gem 'fuubar', '~> 2.5.0'
  gem 'timecop', '~> 0.9.0'

  # Record your test suite's HTTP interactions and replay them during future test runs for fast, deterministic, accurate tests.
  gem 'vcr'
  # Mock backend requests (for ruby tests)
  gem 'webmock', '~> 3.12', require: false

  # Mock selenium requests through proxy (for feature tests)
  gem 'puffing-billy', '~> 4.0.0'
  gem 'table_print', '~> 1.5.6'

  gem 'equivalent-xml', '~> 0.6'
  gem 'json_spec', '~> 1.1.4'
  gem 'shoulda-matchers', '~> 5.0', require: nil

  gem 'parallel_tests', '~> 4.0'
end

group :ldap do
  gem 'net-ldap', '~> 0.18.0'
end

group :development do
  gem 'listen', '~> 3.8.0' # Use for event-based reloaders

  gem 'letter_opener'

  gem 'spring'
  gem 'spring-commands-rspec'
  gem 'spring-commands-rubocop'

  gem 'colored2'

  # git hooks manager
  gem 'lefthook', require: false
end

group :development, :test do
  gem 'dotenv-rails'

  # Tracing and profiling gems
  gem 'flamegraph', require: false
  gem 'rack-mini-profiler', require: false
  gem 'ruby-prof', require: false
  gem 'stackprof', require: false

  # REPL with debug commands
  gem 'debug'

  gem 'pry-byebug', '~> 3.10.0', platforms: [:mri]
  gem 'pry-rails', '~> 0.3.6'
  gem 'pry-rescue', '~> 1.5.2'

  # ruby linting
  gem 'rubocop', require: false
  gem 'rubocop-rails', require: false
  gem 'rubocop-rspec', require: false
  gem 'rubocop-performance', require: false
  gem 'rubocop-inflector', require: false

  # erb linting
  gem "erb_lint", require: false
  gem "erblint-github", require: false

  # Brakeman scanner
  gem 'brakeman', '~> 6.0.0'
end

gem 'bootsnap', '~> 1.16.0', require: false

# API gems
gem 'grape', '~> 1.8.0'
gem 'grape_logging', '~> 1.8.4'
gem 'roar', '~> 1.2.0'

# CORS for API
gem 'rack-cors', '~> 2.0.0'

# Gmail API
gem 'google-apis-gmail_v1', require: false
gem 'googleauth', require: false

# Required for contracts
gem 'disposable', '~> 0.6.2'

platforms :mri, :mingw, :x64_mingw do
  group :postgres do
    gem 'pg', '~> 1.5.0'
  end

  # Support application loading when no database exists yet.
  gem 'activerecord-nulldb-adapter', '~> 0.9.0'

  # Have application level locks on the database to have a mutex shared between workers/hosts.
  # We e.g. employ this to safeguard the creation of journals.
  gem 'with_advisory_lock', '~> 4.6.0'
end

# Load Gemfile.modules explicitly to allow dependabot to work
eval_gemfile './Gemfile.modules'

# Load Gemfile.local, Gemfile.plugins and custom Gemfiles
gemfiles = Dir.glob File.expand_path('{Gemfile.plugins,Gemfile.local}', __dir__)
gemfiles << ENV['CUSTOM_PLUGIN_GEMFILE'] unless ENV['CUSTOM_PLUGIN_GEMFILE'].nil?
gemfiles.each do |file|
  # We use send to allow dependabot to function
  # don't use eval_gemfile(file) here as it will break dependabot!
  send(:eval_gemfile, file) if File.readable?(file)
end

gem "openproject-primer_view_components", '~>0.11.0'
gem "openproject-octicons", '~>19.7.0'
gem "openproject-octicons_helper", '~>19.7.0'<|MERGE_RESOLUTION|>--- conflicted
+++ resolved
@@ -173,11 +173,7 @@
 gem 'sprockets', '~> 3.7.2' # lock sprockets below 4.0
 gem 'sprockets-rails', '~> 3.4.2'
 
-<<<<<<< HEAD
-gem 'puma', '~> 6.3'
-=======
 gem 'puma', '~> 6.3', '>= 6.3.1'
->>>>>>> db074624
 gem 'puma-plugin-statsd', '~> 2.0'
 gem 'rack-timeout', '~> 0.6.3', require: "rack/timeout/base"
 
