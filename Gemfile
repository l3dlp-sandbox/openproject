--- conflicted
+++ resolved
@@ -253,10 +253,6 @@
 end
 
 group :development, :test do
-<<<<<<< HEAD
-  gem 'puma', '~> 4.0.0'
-=======
->>>>>>> 122f8b46
   gem 'thin', '~> 1.7.2'
 
   # Tracing and profiling gems
