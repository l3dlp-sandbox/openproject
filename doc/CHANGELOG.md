<!---- copyright
OpenProject is a project management system.
Copyright (C) 2012-2014 the OpenProject Foundation (OPF)

This program is free software; you can redistribute it and/or
modify it under the terms of the GNU General Public License version 3.

OpenProject is a fork of ChiliProject, which is a fork of Redmine. The copyright follows:
Copyright (C) 2006-2013 Jean-Philippe Lang
Copyright (C) 2010-2013 the ChiliProject Team

This program is free software; you can redistribute it and/or
modify it under the terms of the GNU General Public License
as published by the Free Software Foundation; either version 2
of the License, or (at your option) any later version.

This program is distributed in the hope that it will be useful,
but WITHOUT ANY WARRANTY; without even the implied warranty of
MERCHANTABILITY or FITNESS FOR A PARTICULAR PURPOSE.  See the
GNU General Public License for more details.

You should have received a copy of the GNU General Public License
along with this program; if not, write to the Free Software
Foundation, Inc., 51 Franklin Street, Fifth Floor, Boston, MA  02110-1301, USA.

See doc/COPYRIGHT.rdoc for more details.

++-->

# Changelog

<<<<<<< HEAD
=======

## 3.0.4

* `#8421` Make subdirectory configuration less of a hassle
* `#5652` Fixes: Custom fields with empty name can be created
* `#7812` 404 when opening keyboard shortcuts in a OpenProject instance running in subfolder
* `#7893` Notification message support for Internet explorer 9 missing
* `#7682` Status of work package not displayed when linking work package via ## or ###
* `#4031` Expand folder icon missing in front of repository folders
* `#7234` Highlighting of differences in repository does not work
* `#7493` Work packages with only start date or end date not displayed properly
* `#7623` Replace remaining icons by icon font
* `#7499` No default work package status possible
* `#7492` Timeline outside of scroll area is broken in IE 11
* `#7384` Headlines in wiki table of content are broken
* Fix input parsing of respoman
* Fix: Icon color in themes
* Fix: Fixed typo which causes wiki pages to fail to load

>>>>>>> 257ba62e
## 3.0.3

* Update Rails to 3.2.18 to fix CVE-2014-0130

## 3.0.2

* `#1725` Content-sniffing-based XSS for attachments
* `#6310` API v1 is now deprecated and will be removed in the next major release of OpenProject
* `#7056` Enable Active Record Session Store
* `#7177` Fix: Journal not created in connection with deleted note
* `#7295` Fix: Regression in Ruby 2.1.1

## 3.0.1

* `#5265` Fix: Error adding Work Package
* `#5322` Fix: First Journal Entry of chiliproject issues shows incorrect diff

## 3.0.0

## 3.0.0pre51

* `#3701` Fix: Filter custom fields of work packages in timeline reports
* `#5033` Migration RepairInvalidDefaultWorkPackageCustomValues fails on Postgres

## 3.0.0pre50

* `#4008` Deactivating work package priorities has no effect
* Removed path from guessed host

## 3.0.0pre49

* `#2616` Fix:  Search: Clicking on 'Back' results in wrong data
* `#3084` Fix: [Administration - Work Packages] Workflow Status sorting not respected
* `#3312` Fix: [Administration - Custom Fields] "Visible" and "Editable" in user custom field cannot be unchecked
* `#4003` Fix: Revisions in Activity overview are assigned to wrong person
* `#4008` Fix: Deactivating work package priorities has no effect
* `#4046` Update copyright Information to include 2014
* `#4115` [Subdirectory] Broken Redirects
* `#4285` Copy Workflow mixes workflow scopes
* `#4296` Adapt new workpackage form layout
* `#4793` Fix: [Search] Current project scope not shown
* `#4797` Fix: [Subdirectory] Broken Links
* `#4858` XSS in wp auto-completion
* `#4887` Second grouping criterion seems to have an and conjunction
* Added pry-byebug for ruby 2.1

## 3.0.0pre48

* `#1390` Fix: Deleting Issue Categories from a project - route not defined
* `#2701` Fix: [Groups] Error message not displayed correctly.
* `#3217` Fix: [Project settings] Page not found when adding/deleting members and clicking pagination
* `#3725` Fix: Trying to delete a Project without checking "Yes" results in Error
* `#3798` Fix: Typo leading to internal server error
* `#4105` Fix: Remove links from fieldset
* `#4123` Fix: [Accessibility] Link comprehensibility
* `#4715` Fix: Wrong escaping in destroy info
* `#4186` Long work package subject covers up edit buttons
* `#4245` When adding a block to MyPage the other blocks are gone
* `#4337` Fix: HTTP 500 when creating WP with note via API
* `#4654` Activity: Wrong id of work package when time spent
* `#4722` Wrong weekday in date picker
* `#4755` Wrong message "project identifier can't be edited"
* `#4761` Internal error when creating or editing timeline in accessibility mode
* `#4762` List of watchers displayed twice when creating a work package

## 3.0.0pre47

* `#3113` [API] Read access on work package workflows for API v2
* `#3903` Fix: [Search] Project scope lost when clicking on search category link
* `#4087` Fix: [Accessibility] No error messages for blind users
* `#4169` Fix: CSV Export can't handle UTF-8 in conjunction with ASCII letters >= 160 (such as ä)
* `#4266` Custom fields not used as filters are displayed in timeline configuration
* `#4331` Wrong error message for custom fields in query

## 3.0.0pre46

* `#3335` Fix: Mass assignment in members controller
* `#3371` [Work Package Tracking] Wrong 404 when custom query not exists
* `#3440` New workpackage form layout
* `#3947` [CodeClimate] Mass Assignment BoardsController
* `#4087` Accessible form errors
* `#4098` Keyboard operation: links accessible with Screenreadern
* `#4090` [FIX] Tab order of my project page
* `#4103` [Accessibility] Add missing field sets
* `#4105` Remove links from fieldset
* `#4109` Missing hidden tab selection label
* `#4110` Position: Status/Funktion von Links ist nicht klar
* `#4112` Usage of layout tables in work packages index
* `#4118` Fix: Add missing labels
* `#4123` Icon link table comprehensibility
* `#4162` Missing html_safe on required list custom fields with non empty default value
* Allow configuring memcache via configuration.yml or environment variables

## 3.0.0pre45

* `#3113` [API] Read access on work package workflows for API v2
* `#3114` [API] Provide custom fields in work-package index
* `#3116` [API] Distinguishable Status-Codes for wrong credentials and missing API
* `#3347` [API] Make priorities available via API
* `#3701` Filter custom fields of work packages in timeline reports
* `#3732` Summary for work package responsibility
* `#3733` Responsible widget for my pag
* `#3884` [Timelines] Show custom fields of work packages in timeline reports
* `#3980` In Email settings "Issue" is used
* `#4023` [Accessibility] Fixes tabbing inside modals
* `#4024` [Accessibility] Add proper page titles for sub pages
* `#4090` 'Session Expires' setting breaks API
* `#4100` use icon from icon font for toggle multiselect in filter section
* `#4101` Headings: Fix typos in german translation
* `#4102` [Accessibility] Fixes screen reader compatibility for 'further analyze' links in work package summary
* `#4108` Fixes German translation of months
* `#4163` Extend authorization-API to return current user id
* Improves JavaScript tests.
* News subject contained in URL
* Removes mocha mocking framework.
* Update pg-gem version

## 3.0.0pre44

* `#2018` Cleanup journal tables
* `#2244` Fix: [Accessibility] correctly label document language - custom fields
* `#2520` Creating projects is possible with no types selected
* `#2594` Fix: [Activity] Too many filter selects than necessary
* `#3215` Datepicker - Timelines calendar weeks out of sync
* `#3249` [Work Package Tracking] Work packages of type none are displayed as if they were of type work packages
* `#3332` [CodeClimate] Mass Assignment AuthSourcesController
* `#3333` [CodeClimate] Mass Assignment RolesController
* `#3347` [API] Make priorities available via API
* `#3438` Activity default value makes log time required
* `#3451` API references hidden users
* `#3481` Fix: [Activity] Not possible to unselect all filters
* `#3653` Entries in field "Responsible" are not ordered alphabetically
* `#3730` Setting responsible via bulk edit
* `#3731` Setting responsible via context menu
* `#3774` Fix: [API] Not possible to set journal notes via API
* `#3808` Assignee cannot be set to "none" via bulk edit
* `#3843` Prettier translations for member errors
* `#3844` Fixed Work Package status translation
* `#3854` Move function and Query filters allows to select groups as responsible
* `#3865` Detailed filters on dates
* `#3974` [Timelines] Typo at creating timelines
* `#4023` [Accessibility] Keep keyboard focus within modal while it's open
* Add Gruntfile for easier JavaScript testing.

## 3.0.0pre43

* `#2153` [Accessibility] Required fields MUST be displayed as required - group new
* `#2157` [Accessibility] Required fields MUST be displayed as required - enumeration new
* `#2162` [Accessibility] Required fields MUST be displayed as required - new project_type
* `#2228` [Accessibility] low contrast in backlogs task view
* `#2231` [Accessibility] alt texts for openproject project menu
* `#2240` [Accessibility] correctly label document language of menu items
* `#2250` [Accessibility] activity icon labels
* `#2260` [Accessibility] no-existent alt-text for collapse/expand functionality in grouped work-package list
* `#2263` [Accessibility] Correct markup for tables
* `#2366` [Timelines] Add support for user deletion to timelines
* `#2502` New Layout for overview / my page
* `#2734` [API] Access-Key not supported for all controllers
* `#3065` Fixed internal error when selecting costs-columns and displaying sums in work package list
* `#3120` Implement a test suite the spikes can be developed against
* `#3251` [Timelines] Filtering for Responsible filters everything
* `#3393` [Timelines] Filter Work Packages by Assignee
* `#3401` [Work package tracking] Notes are not saved when copying a work package
* `#3409` New Layout for fallback Login page
* `#3453` Highlight project in bread crumb
* `#3546` Better icon for Timelines Module
* `#3547` Change color of Apply button in Activity
* `#3667` Better icon for Roadmap
* `#3863` Strange additional journal entry when moving work package
* `#3879` Work Package Show: Attachments are shown within attributes table

## 3.0.0pre42

* `#1951` Layout for ## and ### textile link help is broken
* `#2146` [Accessibility] Link form elements to their label - timeline groupings
* `#2147` [Accessibility] Link form elements to their label - new timeline
* `#2150` [Accessibility] Link form elements to their label - new issue query
* `#2151` [Accessibility] Link form elements to their label - new wiki page
* `#2152` [Accessibility] Link form elements to their label - new forum message
* `#2155` [Accessibility] Link form elements to their label - copy workflow
* `#2156` [Accessibility] Link form elements to their label - new custom field
* `#2159` [Accessibility] Link form elements to their label - repository administration
* `#2160` [Accessibility] Link form elements to their label - new LDAP authentication
* `#2161` [Accessibility] Link form elements to their label - new color
* `#2229` [Accessibility] low contrast in calendar view
* `#2244` [Accessibility] correctly label document language - custom fields
* `#2250` [Accessibility] activity icon labels
* `#2258` [Accessibility] linearisation of issue show form
* `#2264` [Accessibility] Table headers for work package hierarchy and relations
* `#2500` Change default configuration in new OpenProject application so new projects are not public by default
* `#3370` [Design] Clean-up and refactoring existing CSS for content area
* `#3528` [Data Migration] Type 'none' is not migrated properly in Timelines
* `#3532` Fix: [API] It is possible to set statuses that are not allowed by the workflow
* `#3539` [Work package tracking] Modul view of work packages is too broad
* `#3666` Fix: [API] Show-action does not contain author_id
* `#3723` Fix: The activity event type of work package creations is resolved as "closed"
* [Accessibility] Reactivate accessibility css; Setting for Accessibility mode for anonymous users
* Fixed workflow copy view
* Add redirect from /wp to /work_packages for less typing

## 3.0.0pre41

* `#2743` Clear work packages filters when the work packages menu item is clicked
* `#3072` Timelines rendering of top table border and text is slightly off
* `#3108` [Work package tracking] Too many users selectable as watchers in public projects
* `#3334` [CodeClimate] Mass Assignment WikiController
* `#3336` Fix: use permitted_params for queries controller
* `#3364` [Performance] Create index on enabled_modules.name
* `#3407` Fix: [Roadmap] Missing dropdown menu for displaying work packages by different criteria
* `#3455` Fix: [Projects] Tab "Types" missing in newly created projects
* `#3245` Fix: Search bar does not display results on a project basis

## 3.0.0pre40

* `#3066` [Work package tracking] Bulk edit causes page not found
* update will paginate

## 3.0.0pre39

* `#3306` Switch to Ruby 2.0
* `#3321` [Data migration] Data in timeline settings not copied to new project
* `#3322` Fix: [Data migration] Journal entries display changes to custom fields
* `#3329` Refactor Duplicated Code Journals

## 3.0.0pre38

* `#2399` Fix: Translation missing (en and de) for not_a_valid_parent
* `#3054` Fix: Some Projects cannot be deleted
* `#3149` Fix: duplicate XML root nodes in API v2 show
* `#3229` Fix: Can't set planning element status
* `#3234` Fix: [Work package tracking] Sorting of work package statuses does not work
* `#3266` Fix: [Work package tracking] % done in work package status cannot be modified
* `#3291` Fix: Internal error when clicking on member
* `#3303` Fix: [Work package tracking] Search results are linked to wrong location
* `#3322` [Data migration] Journal entries display changes to custom fields
* `#3331` use permitted_params for group_controller
* `#3337` Fix: Use permitted params in EnumerationsController
* `#3363` [Timelines] Autocompleter broken multiple times in timelines edit
* `#3390` [Design] Implement new look for header and project navigation
* Change global search keyboard shortcut to 's' and project menu shortcut to 'p'
* Add auto-completion for work-packages in all textareas's with wiki-edit class
* Fixed a small bug with a non-functional validation for parents when creating a work package

## 3.0.0pre37

* `#1966` Select person responsible for project with auto-completion form
* `#2289` Fix: Deploying in a subdirectory
* `#2395` [Work Package Tracking] Internal Error when entering a character in a number field in a filter
* `#2527` Create project has useless responsible field
* `#3091` Both Top menu sides can be open at the same time
* `#3202` Fix: Fix: [Bug] Grouping work packages by responsible is broken
* `#3222` Fix: Validation errors on copying OpenProject

## 3.0.0pre36

* `#3155` Icons from icon font in content area
* Rename German i18n Planungsverantwortlicher -> Verantwortlicher

## 3.0.0pre35

* `#2759` Fix: [Performance] Activity View very slow
* `#3050` Fix: Fix: [Work Package Tracking] Internal error with query from the time before work packages
* `#3104` Fix: [Forums] Number of replies to a topic are not displayed
* `#3202` Fix: [Bug] Grouping work packages by responsible is broken
* `#3212` First Grouping Criteria Selection broken when more than one element pre-selected
* `#3055` [Work Package Tracking] Former deleted planning elements not handled in any way

## 3.0.0pre34

* `#2361` [Timelines] Refactoring of Timelines file structure.
* `#2660` fixed bug
* `#3050` Fix: [Work Package Tracking] Internal error with query from the time before work packages
* `#3040` Fix: [Work Package Tracking] 404 for Work Package Index does not work, results in 500
* `#3111` fixed bug
* `#3193` Fix: [Bug] Copying the project OpenProject results in 500
* Fix position of 'more functions' menu on wp#show
* Fix queries on work packages index if no project is selected
* Fix wiki menu item breadcrumb
* Fixed grammatical error in translation missing warning
* Fixed other user preferences not being saved correctly in cukes
* Settings: Fix work package tab not being shown after save

## 3.0.0pre33

* `#2761` Fix: [Work Package Tracking] Assigning work packages to no target version not working in buld edit
* `#2762` [Work package tracking] Copying a work package in bulk edit mode opens move screen
* `#3021` Fix: Fix: emails sent for own changes
* `#3058` [Work Package Tracking] Broken subtask hierarchy layout
* `#3061` [Timelines] When the anonymous user does not have the right to view a reporting but tries to see a timeline w/ reportings, the error message is wrong
* `#3068` Fix: [Migration] Automatic update text references to planning elements not migrated
* `#3075` Fix: [Work Package Tracking] Save takes too long with many ancestors
* `#3110` Fix: [Migration] Default status not set to right status on planning element migration
* Fix timezone migration for MySQL with custom timezone
* Timeline performance improvements.

## 3.0.0pre32

* `#1718` Invalidate server side sessions on logout
* `#1719` Set X-Frame-Options to same origin
* `#1748` Add option to diable browser cache
* `#2332` [Timelines] Field "planning comparisons" does not check for valid input
* `#2581` Include also end date when sorting workpackges in timelines module
* `#2591` Fix: Costs prevents work package context menu
* `#3018` Fix: Stored queries grouping by attribute is not working
* `#3020` Fix: E-mail Message-ID header is not unique for Work Package mails
* `#3021` Fix: emails sent for own changes
* `#3028` Migration of legacy planning elements doesn't update journals.
* `#3030` Users preferences for order of comments is ignored on wp comments
* `#3032` Fix: Work package comments aren't editable by authors
* `#3038` Fix: Journal changes are recorded for empty text fields
* `#3046` Fix: Edit-form for work package updates does not respect user preference for journal ordering
* `#3057` Fix: [Migration] Missing responsibles
* API v2: Improve timelines performance by not filtering statuses by visible projects
* Add hook so that plugins can register assets, which are loaded on every page
* added missing specs for PR #647


## 3.0.0pre31

* `#313`  Fix: Changing the menu title of a menu wiki page does not work
* `#1368` Fix: Readding project members in user admin view
* `#1961` Sort project by time should only include work packages that are shown within the timeline report
* `#2285` [Agile] [Timelines] Add workpackage custom queries to project menu
* `#2534` Fix: [Forums] Moving topics between boards doesn't work
* `#2653` Remove relative vertical offset corrections and custom border fixes for IE8.
* `#2654` Remove custom font rendering/kerning as well as VML from timelines.
* `#2655` Find a sensible default for Timelines rendering bucket size.
* `#2668` First Grouping Criteria broken when also selecting Hide other group
* `#2699` [Wiki] 400 error when entering special character in wiki title
* `#2706` [Migration] Timeline options does not contain 'none' type
* `#2756` [Work package] 500 when clicking on analyze button in work package summary
* `#2999` [Timelines] Login checks inconsistent w/ public timelines.
* `#3004` Fix: [Calendar] Internal error when selecting more than one type in calendar
* `#3010` Fix: [Calendar] Sprints not displayed properly when start and end date of two sprints are seperate
* `#3016` [Journals] Planning Element update messages not migrated
* `#3033` Fix: Work package update descriptions starting with a h3 are truncated
* Fix mysql data migrations
* Change help url to persistent short url
* Applied new main layout

## 3.0.0pre30

* Redirect old issue links to new work package URIs
* `#2721` Fix: Fix: Fix: Fix: Missing journal entries for customizable_journals
* `#2731` Migrated serialized yaml from syck to psych

## 3.0.0pre29

* `#2473` [Timelines] Tooltip in timeline report shows star * instead of hash # in front of ID
* `#2718` Newlines in workpackage descriptions aren't normalized for change tracking
* `#2721` Fix: Fix: Fix: Missing journal entries for customizable_journals

## 3.0.0pre28

* `#1910` New menu structure for pages of timelines module
* `#2363` When all wiki pages have been deleted new wiki pages cannot be created (respecification)
* `#2566` Fix: [Timelines] Searching when selecting columns for a timeline configuration does not work
* `#2631` Fix: [Timelines] Work package cannot be created out of timeline.
* `#2685` [Work package tracking] 404 when deleting work package priority which is assigned to work package
* `#2686` Fix: [Work package tracking] Work package summary not displayed correctly
* `#2687` Fix: [Work Package Tracking] No error for parallel editing
* `#2708` Fix: API key auth does not work for custom_field actions
* `#2712` Fix: Journal entry on responsible changes displayed as numbers
* `#2715` [Journals] Missing attachable journals
* `#2716` Fix: Repository is not auto-created when activated in project settings
* `#2717` Fix: Multiple journal entries when adding multiple attachments in one change
* `#2721` Fix: Fix: Missing journal entries for customizable_journals
* Add indices to to all the journals (improves at least WorkPackage show)
* Improve settings performance by caching whether the settings table exists

## 3.0.0pre27

* `#416`  Fix: Too many users selectable as watchers
* `#2697` Fix: Missing migration of planning element watchers
* `#2564` Support custom fields in REST API v2 for work packages and projects
* `#2567` [Timelines] Select2 selection shows double escaped character
* `#2586` Query available custom fields in REST API v2
* `#2637` Migrated timestamps to UTC
* `#2696` CustomValues still associated to issues
* Reverts `#2645` Remove usage of eval()
* Fix work package filter query validations

## 3.0.0pre26

* `#2624` [Journals] Fix: Work package journals that migrated from legacy planning elements lack default references
* `#2642` [Migration] Empty timelines options cannot be migrated
* `#2645` Remove usage of eval()
* `#2585` Special characters in wiki page title

## 3.0.0pre25

* `#2515` Fix: Calendar does not support 1st of December
* `#2574` Fix: Invalid filter options and outdated names in timeline report form
* `#2613` Old IE versions (IE 7 & IE 8) are presented a message informing about the incompatibilities.
* `#2615` Fix board edit validations
* `#2617` Fix: Timelines do not load users for non-admins.
* `#2618` Fix: When issues are renamed to work packages all watcher assignments are lost
* `#2623` [Journals] Images in journal notes are not displayed
* `#2624` [Journals] Work package journals that migrated from legacy planning elements lack default references.
* `#2625` [Membership] Page not found when editing member and display more pages
* Improved newline handling for journals
* Improved custom field comparison for journals
* Respect journal data serialized with legacy YAML engine 'syck'

## 3.0.0pre24

* `#2593` Work Package Summary missing
* `#1749` Prevent JSON Hijacking
* `#2281` The context menu is not correctly displayed
* `#2348` [Timelines] Using planning element filter and filtering for status "New" leads always to plus-sign in front of work packages
* `#2357` [Timelines] Change API v2 serialization to minimize redundant data
* `#2363` When all wiki pages have been deleted new wiki pages cannot be created
* `#2380` [Timelines] Change API v2 serialization to maximize concatenation speed
* `#2420` Migrate the remaining views of api/v2 to rabl
* `#2478` Timeline with lots of work packages doesn`t load
* `#2525` Project Settings: Forums: Move up/down result in 404
* `#2535` [Forum] Atom feed on the forum's overview-page doesn't work
* `#2576` [Timelines] Double scrollbar in modal for Chrome
* `#2577` [Timelines] Users are not displayed in timelines table after recent API version
* `#2579` [Core] Report of spent time (without cost reporting) results in 404
* `#2580` Fixed some unlikely remote code executions
* `#2592` Search: Clicking on 'Next' results in 500
* `#2593` Work Package Summary missing
* `#2596` [Roadmap] Closed tickets are not striked out
* `#2597` [Roadmap] Missing english/german closed percentage label
* `#2604` [Migration] Attachable journals incorrect
* `#2608` [Activity] Clicking on Atom-feed in activity leads to 500 error
* `#2598` Add rake task for changing timestamps in the database to UTC

## 3.0.0pre23

* `#165`  [Work Package Tracking] Self-referencing ticket breaks ticket
* `#709`  Added test for double custom field validation error messages
* `#902`  Spelling Mistake: Timelines Report Configuration
* `#959`  Too many available responsibles returned for filtering in Timelines
* `#1738` Forum problem when no description given.
* `#1916` Work package update screen is closed when attached file is deleted
* `#1935` Fixed bug: Default submenu for wiki pages is wrong (Configure menu item)
* `#2009` No journal entry created for attachments if the attachment is added on container creation
* `#2026` 404 error when letters are entered in category Work Package
* `#2129` Repository: clicking on file results in 500
* `#2221` [Accessibility] enhance keyboard shortcuts
* `#2371` Add support for IE10 to Timelines
* `#2400` Cannot delete work package
* `#2423` [Issue Tracker] Several Internal Errors when there is no default work package status
* `#2426` [Core] Enumerations for planning elements
* `#2427` [Issue Tracker] Cannot delete work package priority
* `#2433` [Timelines] Empty timeline report not displayed initially
* `#2448` Accelerate work package updates
* `#2464` No initial attachment journal for messages
* `#2470` [Timelines] Vertical planning elements which are not displayed horizontally are not shown in timeline report
* `#2479` Remove TinyMCE spike
* `#2508` Migrated former user passwords (from OpenProject 2.x strong_passwords plugin)
* `#2521` XSS: MyPage on unfiltered WorkPackage Subject
* `#2548` Migrated core settings
* `#2557` Highlight changes of any work package attribute available in the timelines table
* `#2559` Migrate existing IssueCustomFields to WorkPackageCustomFields
* `#2575` Regular expressions should use \A and \z instead of ^ and $
* Fix compatibility with old mail configuration

## 3.0.0pre22

* `#1348` User status has no database index
* `#1854` Breadcrumbs arrows missing in Chrome
* `#1935` Default submenu for wiki pages is wrong (Configure menu item)
* `#1991` Migrate text references to issues/planning elements
* `#2297` Fix APIv2 for planning elements
* `#2304` Introduce keyboard shortcuts
* `#2334` Deselecting all types in project configuration creates 500
* `#2336` Cukes for timelines start/end date comparison
* `#2340` Develop migration mechanism for renamed plugins
* `#2374` Refactoring of ReportsController
* `#2383` [Performance] planning_elements_controller still has an n+1-query for the responsible
* `#2384` Replace bundles svg graph with gem
* `#2386` Remove timelines_journals_helper
* `#2418` Migrate to RABL
* Allow using environment variables instead of configuration.yml

## 3.0.0pre21

* `#1281` I18n.js Not working correctly. Always returns English Translations
* `#1758` Migrate functional-tests for issues into specs for work package
* `#1771` Fixed bug: Refactor Types Project Settings into new Tab
* `#1880` Re-introduce at-time scope
* `#1881` Re-introduce project planning comparison in controller
* `#1883` Extend at-time scope for status comparison
* `#1884` Make status values available over API
* `#1994` Integrational tests for work packages at_time (API)
* `#2070` Settle copyright for images
* `#2158` Work Package General Setting
* `#2173` Adapt client-side to new server behavior
* `#2306` Migrate issues controller tests
* `#2307` Change icon of home button in header from OpenProjct icon to house icon
* `#2310` Add proper indices to work_package
* `#2319` Add a request-store to avoid redundant calls

## 3.0.0pre20

* `#1560` WorkPackage/update does not retain some fields when validations fail
* `#1771` Refactor Types Project Settings into new Tab
* `#1878` Project Plan Comparison(server-side implementation): api/v2 can now resolve historical data for work_packages
* `#1929` Too many lines in work package view
* `#1946` Modal shown within in Modal
* `#1949` External links within modals do not work
* `#1992` Prepare schema migrations table
* `#2125` All AJAX actions on work package not working after update
* `#2237` Migrate reports controller tests
* `#2246` Migrate issue categories controller tests
* `#2262` Migrate issue statuses controller tests
* `#2267` Rename view issue hooks

## 3.0.0pre19

* `#2055` More dynamic attribute determination for journals for extending journals by plugins
* `#2203` Use server-side responsible filter
* `#2204` Implement server-side status filter.
* `#2218` Migrate context menus controller tests

## 3.0.0pre18

* `#1715` Group assigned work packages
* `#1770` New Comment Section layout errors
* `#1790` Fix activity view bug coming up during the meeting adaptions to acts_as_journalized
* `#1793` Data Migration Journals
* `#1977` Set default type for planning elements
* `#1990` Migrate issue relation
* `#1997` Migrate journal activities
* `#2008` Migrate attachments
* `#2083` Extend APIv2 to evaluate filter arguments
* `#2087` Write tests for server-side type filter
* `#2088` Implement server-side filter for type
* `#2101` 500 on filtering multiple values
* `#2104` Handle incomplete trees on server-side
* `#2105` Call PE-API with type filters
* `#2138` Add responsible to workpackage-search

## 3.0.0pre17

* `#1323` Wrong Calendarweek in Datepicker, replaced built in datepicker with jQuery UI datepicker
* `#1843` Editing Membership Duration in admin area fails
* `#1913` [Timelines] Enable drag&drop for select2 items in order to rearrange the order of the columns
* `#1934` [Timelines] Table Loading takes really long
* `#1978` Migrate legacy issues
* `#1979` Migrate legacy planning elements
* `#1982` Migrate planning element types
* `#1983` Migrate queries
* `#1987` Migrate user rights
* `#1988` Migrate settings
* `#2019` Migrate auto completes controller tests
* `#2078` Work package query produces 500 when grouping on exclusively empty values

## 3.0.0pre16

* `#1418` Additional changes: Change links to issues/planning elements to use work_packages controller
* `#1504` Initial selection of possible project members wrong (accessibility mode)
* `#1695` Cannot open links in Projects menu in new tab/window
* `#1753` Remove Issue and replace with Work Package
* `#1754` Migrate unit-tests for issues into specs for work_package
* `#1757` Rename Issues fixtures to Work Package fixtures
* `#1759` Remove link_to_issue_preview, replace with link_to_workpackage_preview
* `#1822` Replace Issue constant by WorkPackage constant
* `#1850` Disable atom feeds via setting
* `#1874` Move Scopes from Issue into Workpackage
* `#1898` Separate action for changing wiki parent page (was same as rename before)
* `#1921` Allow disabling done ratio for work packages
* `#1923` Add permission that allows hiding repository statistics on commits per author
* `#1950` Grey line near the lower end of the modal, cuts off a bit of the content

## 3.0.0pre15

* `#1301` Ajax call when logged out should open a popup window
* `#1351` Generalize Modal Creation
* `#1557` Timeline Report Selection Not Visible
* `#1755` Migrate helper-tests for issues into specs for work package
* `#1766` Fixed bug: Viewing diff of Work Package description results in error 500
* `#1767` Fixed bug: Viewing changesets results in "page not found"
* `#1789` Move validation to Work Package
* `#1800` Add settings to change software name and URL and add additional footer content
* `#1808` Add option to log user for each request
* `#1875` Added test steps to reuse steps for my page, my project page, and documents, no my page block lookup at class load time
* `#1876` Timelines do not show work packages when there is no status reporting
* `#1896` Moved visibility-tests for issues into specs for workpackages
* `#1911` Change mouse icon when hovering over drag&drop-enabled select2 entries
* `#1912` Merge column project type with column planning element type
* `#1918` Custom fields are not displayed when issue is created

## 3.0.0pre14

* `#825`  Migrate Duration
* `#828`  Remove Alternate Dates
* `#1421` Adapt issue created/updated wording to apply to work packages
* `#1610` Move Planning Element Controller to API V2
* `#1686` Issues not accessible in public projects when not a member
* `#1768` Fixed bug: Klicking on Wiki Edit Activity results in error 500
* `#1787` Remove Scenarios
* `#1813` Run Data Generator on old AAJ schema
* `#1859` Fix 20130814130142 down-migration (remove_documents)
* `#1873` Move Validations from Issue into Workpackage

## 3.0.0pre13

* `#1606` Update journal fixtures
* `#1608` Change activities to use the new journals
* `#1609` Change search to use the new journals
* `#1616` Serialization/Persistence
* `#1617` Migrate database to new journalization
* `#1724` PDF Export of Work Packages with Description
* `#1731` Squash old migrations into one

## 3.0.0pre12

* `#1417` Enable default behavior for types
* `#1631` Remove documents from core

## 3.0.0pre11

* `#1418` Change links to issues/planning elements to use work_packages controller
* `#1541` Use Rails 3.2.14 instead of Git Branch
* `#1595` Cleanup action menu for work packages
* `#1596` Copy/Move work packages between projects
* `#1598` Switching type of work package looses inserted data
* `#1618` Deactivate modal dialogs and respective cukes
* `#1637` Removed files module
* `#1648` Arbitrarily failing cuke: Navigating to the timeline page

## 3.0.0pre10

* `#1246` Implement uniform "edit" action/view for pe & issues
* `#1247` Implement uniform "update" action for pe & issues
* `#1411` Migrate database tables into the new model
* `#1413` Ensure Permissions still apply to the new Type
* `#1425` Remove default planning element types in favor of enabled planning element types in the style of has_and_belongs_to_many.
* `#1427` Enable API with the new Type
* `#1434` Type controller
* `#1435` Type model
* `#1436` Type views
* `#1437` Update seed data
* `#1512` Merge PlanningElementTypes model with Types model
* `#1520` PlanningElements are created without the root_id attribute being set
* `#1520` PlanningElements are created without the root_id attribute being set
* `#1536` Fixed bug: Reposman.rb receives xml response for json request
* `#1577` Searching for project member candidates is only possible when using "firstname lastname" (or parts of it)

## 3.0.0pre9

* `#779`  Integrate password expiration
* `#1314` Always set last activity timestamp and check session expiry if ttl-setting is enabled
* `#1371` Changing pagination per_page_param does not change page
* `#1405` Incorrect message when trying to login with a permanently blocked account
* `#1409` Changing pagination limit on members view looses members tab
* `#1414` Remove start & due date requirement from planning elements
* `#1461` Integration Activity Plugin
* `#1488` Fixes multiple and missing error messages on project settings' member tab (now with support for success messages)
* `#1493` Exporting work packages to pdf returns 406
* `#1505` Removing all roles from a membership removes the project membership
* `#1517` Journal changed_data cannot contain the changes of a wiki_content content

## 3.0.0pre8

* `#377`  Some usability fixes for members selection with select2
* `#1024` Add 'assign random password' option to user settings
* `#1063` Added helper to format the time as a date in the current user or the system time zone
* `#1391` Opening the new issue form in a project with an issue category defined produces 500 response
* `#1406` Creating a work package w/o responsible or assignee results in 500
* `#1420` Allow for seeing work package description changes inside of the page
* `#1488` Fixes multiple and missing error messages on project settings' member tab

## 3.0.0pre7

* `#778` Integrate ban of former passwords
* `#780` Add password brute force prevention
* `#820` Implement awesome nested set on work packages
* `#1034` Create changelog and document format
* `#1119` Creates a unified view for work_package show, new and create
* `#1209` Fix adding watcher to issue
* `#1214` Fix pagination label and 'entries_per_page' setting
* `#1299` Refactor user status
* `#1301` Ajax call when logged out should open a popup window
* `#1303` Watcherlist contains unescaped HTML
* `#1315` Correct spelling mistakes in German translation
<|MERGE_RESOLUTION|>--- conflicted
+++ resolved
@@ -28,9 +28,6 @@
 ++-->
 
 # Changelog
-
-<<<<<<< HEAD
-=======
 
 ## 3.0.4
 
@@ -50,7 +47,6 @@
 * Fix: Icon color in themes
 * Fix: Fixed typo which causes wiki pages to fail to load
 
->>>>>>> 257ba62e
 ## 3.0.3
 
 * Update Rails to 3.2.18 to fix CVE-2014-0130
