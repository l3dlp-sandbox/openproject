--- conflicted
+++ resolved
@@ -21,12 +21,13 @@
 
 # Changelog
 
-<<<<<<< HEAD
+## 3.0.8
+
+* new version scheme
 * `#1565` Fix: Not possible to withdraw invitation of inactive users
-=======
+
 ## 3.0.10
 
->>>>>>> 840fac4b
 * `#5061` Add label for meeting time selection
 
 ## 3.0.9
