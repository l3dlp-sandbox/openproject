--- conflicted
+++ resolved
@@ -29,19 +29,16 @@
 
 # Changelog
 
-<<<<<<< HEAD
 * `#2653` Remove relative vertical offset corrections and custom border fixes for IE8.
 * `#2654` Remove custom font rendering/kerning as well as VML from timelines.
-=======
+* `#2699` [Wiki] 400 error when entering special character in wiki title
 * Fix mysql data migrations
-* `#2699` [Wiki] 400 error when entering special character in wiki title
 
 ## 3.0.0pre30
 
 * Redirect old issue links to new work package URIs
 * `#2721` Fix: Fix: Fix: Fix: Missing journal entries for customizable_journals
 * `#2731` Migrated serialized yaml from syck to psych
->>>>>>> df71f831
 
 ## 3.0.0pre29
 
