<!---- copyright
OpenProject is a project management system.
Copyright (C) 2012-2013 the OpenProject Foundation (OPF)

This program is free software; you can redistribute it and/or
modify it under the terms of the GNU General Public License version 3.

OpenProject is a fork of ChiliProject, which is a fork of Redmine. The copyright follows:
Copyright (C) 2006-2013 Jean-Philippe Lang
Copyright (C) 2010-2013 the ChiliProject Team

This program is free software; you can redistribute it and/or
modify it under the terms of the GNU General Public License
as published by the Free Software Foundation; either version 2
of the License, or (at your option) any later version.

This program is distributed in the hope that it will be useful,
but WITHOUT ANY WARRANTY; without even the implied warranty of
MERCHANTABILITY or FITNESS FOR A PARTICULAR PURPOSE.  See the
GNU General Public License for more details.

You should have received a copy of the GNU General Public License
along with this program; if not, write to the Free Software
Foundation, Inc., 51 Franklin Street, Fifth Floor, Boston, MA  02110-1301, USA.

See doc/COPYRIGHT.rdoc for more details.

++-->

# Changelog

<<<<<<< HEAD
* `#3337` Fix: Use permitted params in EnumerationsController
=======
* `#3331` use permitted_params for group_controller
>>>>>>> 144f3fca
* `#3054` Fix: Some Projects cannot be deleted

## 3.0.0pre37

* `#1966` Select person responsible for project with auto-completion form
* `#2289` Fix: Deploying in a subdirectory
* `#2527` Create project has useless responsible field
* `#3202` Fix: Fix: [Bug] Grouping work packages by responsible is broken
* `#3222` Fix: Validation errors on copying OpenProject
* `#2395` [Work Package Tracking] Internal Error when entering a character in a number field in a filter
* `#3091` Both Top menu sides can be open at the same time

## 3.0.0pre36

* `#3155` Icons from icon font in content area
* Rename German i18n Planungsverantwortlicher -> Verantwortlicher

## 3.0.0pre35

* `#2759` Fix: [Performance] Activity View very slow
* `#3050` Fix: Fix: [Work Package Tracking] Internal error with query from the time before work packages
* `#3104` Fix: [Forums] Number of replies to a topic are not displayed
* `#3202` Fix: [Bug] Grouping work packages by responsible is broken
* `#3212` First Grouping Criteria Selection broken when more than one element pre-selected
* `#3055` [Work Package Tracking] Former deleted planning elements not handled in any way

## 3.0.0pre34

* `#2361` [Timelines] Refactoring of Timelines file structure.
* `#2660` fixed bug
* `#3050` Fix: [Work Package Tracking] Internal error with query from the time before work packages
* `#3040` Fix: [Work Package Tracking] 404 for Work Package Index does not work, results in 500
* `#3111` fixed bug
* `#3193` Fix: [Bug] Copying the project OpenProject results in 500
* Fix position of 'more functions' menu on wp#show
* Fix queries on work packages index if no project is selected
* Fix wiki menu item breadcrumb
* Fixed grammatical error in translation missing warning
* Fixed other user preferences not being saved correctly in cukes
* Settings: Fix work package tab not being shown after save

## 3.0.0pre33

* `#2761` Fix: [Work Package Tracking] Assigning work packages to no target version not working in buld edit
* `#2762` [Work package tracking] Copying a work package in bulk edit mode opens move screen
* `#3021` Fix: Fix: emails sent for own changes
* `#3058` [Work Package Tracking] Broken subtask hierarchy layout
* `#3061` [Timelines] When the anonymous user does not have the right to view a reporting but tries to see a timeline w/ reportings, the error message is wrong
* `#3068` Fix: [Migration] Automatic update text references to planning elements not migrated
* `#3075` Fix: [Work Package Tracking] Save takes too long with many ancestors
* `#3110` Fix: [Migration] Default status not set to right status on planning element migration
* Fix timezone migration for MySQL with custom timezone
* Timeline performance improvements.

## 3.0.0pre32

* `#1718` Invalidate server side sessions on logout
* `#1719` Set X-Frame-Options to same origin
* `#1748` Add option to diable browser cache
* `#2332` [Timelines] Field "planning comparisons" does not check for valid input
* `#2581` Include also end date when sorting workpackges in timelines module
* `#2591` Fix: Costs prevents work package context menu
* `#3018` Fix: Stored queries grouping by attribute is not working
* `#3020` Fix: E-mail Message-ID header is not unique for Work Package mails
* `#3021` Fix: emails sent for own changes
* `#3028` Migration of legacy planning elements doesn't update journals.
* `#3030` Users preferences for order of comments is ignored on wp comments
* `#3032` Fix: Work package comments aren't editable by authors
* `#3038` Fix: Journal changes are recorded for empty text fields
* `#3046` Fix: Edit-form for work package updates does not respect user preference for journal ordering
* `#3057` Fix: [Migration] Missing responsibles
* API v2: Improve timelines performance by not filtering statuses by visible projects
* Add hook so that plugins can register assets, which are loaded on every page
* added missing specs for PR #647


## 3.0.0pre31

* `#313`  Fix: Changing the menu title of a menu wiki page does not work
* `#1368` Fix: Readding project members in user admin view
* `#1961` Sort project by time should only include work packages that are shown within the timeline report
* `#2285` [Agile] [Timelines] Add workpackage custom queries to project menu
* `#2534` Fix: [Forums] Moving topics between boards doesn't work
* `#2653` Remove relative vertical offset corrections and custom border fixes for IE8.
* `#2654` Remove custom font rendering/kerning as well as VML from timelines.
* `#2655` Find a sensible default for Timelines rendering bucket size.
* `#2668` First Grouping Criteria broken when also selecting Hide other group
* `#2699` [Wiki] 400 error when entering special character in wiki title
* `#2706` [Migration] Timeline options does not contain 'none' type
* `#2756` [Work package] 500 when clicking on analyze button in work package summary
* `#2999` [Timelines] Login checks inconsistent w/ public timelines.
* `#3004` Fix: [Calendar] Internal error when selecting more than one type in calendar
* `#3010` Fix: [Calendar] Sprints not displayed properly when start and end date of two sprints are seperate
* `#3016` [Journals] Planning Element update messages not migrated
* `#3033` Fix: Work package update descriptions starting with a h3 are truncated
* Fix mysql data migrations
* Change help url to persistent short url
* Applied new main layout

## 3.0.0pre30

* Redirect old issue links to new work package URIs
* `#2721` Fix: Fix: Fix: Fix: Missing journal entries for customizable_journals
* `#2731` Migrated serialized yaml from syck to psych

## 3.0.0pre29

* `#2473` [Timelines] Tooltip in timeline report shows star * instead of hash # in front of ID
* `#2718` Newlines in workpackage descriptions aren't normalized for change tracking
* `#2721` Fix: Fix: Fix: Missing journal entries for customizable_journals

## 3.0.0pre28

* `#1910` New menu structure for pages of timelines module
* `#2363` When all wiki pages have been deleted new wiki pages cannot be created (respecification)
* `#2566` Fix: [Timelines] Searching when selecting columns for a timeline configuration does not work
* `#2631` Fix: [Timelines] Work package cannot be created out of timeline.
* `#2685` [Work package tracking] 404 when deleting work package priority which is assigned to work package
* `#2686` Fix: [Work package tracking] Work package summary not displayed correctly
* `#2687` Fix: [Work Package Tracking] No error for parallel editing
* `#2708` Fix: API key auth does not work for custom_field actions
* `#2712` Fix: Journal entry on responsible changes displayed as numbers
* `#2715` [Journals] Missing attachable journals
* `#2716` Fix: Repository is not auto-created when activated in project settings
* `#2717` Fix: Multiple journal entries when adding multiple attachments in one change
* `#2721` Fix: Fix: Missing journal entries for customizable_journals
* Add indices to to all the journals (improves at least WorkPackage show)
* Improve settings performance by caching whether the settings table exists

## 3.0.0pre27

* `#416`  Fix: Too many users selectable as watchers
* `#2697` Fix: Missing migration of planning element watchers
* `#2564` Support custom fields in REST API v2 for work packages and projects
* `#2567` [Timelines] Select2 selection shows double escaped character
* `#2586` Query available custom fields in REST API v2
* `#2637` Migrated timestamps to UTC
* `#2696` CustomValues still associated to issues
* Reverts `#2645` Remove usage of eval()
* Fix work package filter query validations

## 3.0.0pre26

* `#2624` [Journals] Fix: Work package journals that migrated from legacy planning elements lack default references
* `#2642` [Migration] Empty timelines options cannot be migrated
* `#2645` Remove usage of eval()
* `#2585` Special characters in wiki page title

## 3.0.0pre25

* `#2515` Fix: Calendar does not support 1st of December
* `#2574` Fix: Invalid filter options and outdated names in timeline report form
* `#2613` Old IE versions (IE 7 & IE 8) are presented a message informing about the incompatibilities.
* `#2615` Fix board edit validations
* `#2617` Fix: Timelines do not load users for non-admins.
* `#2618` Fix: When issues are renamed to work packages all watcher assignments are lost
* `#2623` [Journals] Images in journal notes are not displayed
* `#2624` [Journals] Work package journals that migrated from legacy planning elements lack default references.
* `#2625` [Membership] Page not found when editing member and display more pages
* Improved newline handling for journals
* Improved custom field comparison for journals
* Respect journal data serialized with legacy YAML engine 'syck'

## 3.0.0pre24

* `#2593` Work Package Summary missing
* `#1749` Prevent JSON Hijacking
* `#2281` The context menu is not correctly displayed
* `#2348` [Timelines] Using planning element filter and filtering for status "New" leads always to plus-sign in front of work packages
* `#2357` [Timelines] Change API v2 serialization to minimize redundant data
* `#2363` When all wiki pages have been deleted new wiki pages cannot be created
* `#2380` [Timelines] Change API v2 serialization to maximize concatenation speed
* `#2420` Migrate the remaining views of api/v2 to rabl
* `#2478` Timeline with lots of work packages doesn`t load
* `#2525` Project Settings: Forums: Move up/down result in 404
* `#2535` [Forum] Atom feed on the forum's overview-page doesn't work
* `#2576` [Timelines] Double scrollbar in modal for Chrome
* `#2577` [Timelines] Users are not displayed in timelines table after recent API version
* `#2579` [Core] Report of spent time (without cost reporting) results in 404
* `#2580` Fixed some unlikely remote code executions
* `#2592` Search: Clicking on 'Next' results in 500
* `#2593` Work Package Summary missing
* `#2596` [Roadmap] Closed tickets are not striked out
* `#2597` [Roadmap] Missing english/german closed percentage label
* `#2604` [Migration] Attachable journals incorrect
* `#2608` [Activity] Clicking on Atom-feed in activity leads to 500 error
* `#2598` Add rake task for changing timestamps in the database to UTC

## 3.0.0pre23

* `#165`  [Work Package Tracking] Self-referencing ticket breaks ticket
* `#709`  Added test for double custom field validation error messages
* `#902`  Spelling Mistake: Timelines Report Configuration
* `#959`  Too many available responsibles returned for filtering in Timelines
* `#1738` Forum problem when no description given.
* `#1916` Work package update screen is closed when attached file is deleted
* `#1935` Fixed bug: Default submenu for wiki pages is wrong (Configure menu item)
* `#2009` No journal entry created for attachments if the attachment is added on container creation
* `#2026` 404 error when letters are entered in category Work Package
* `#2129` Repository: clicking on file results in 500
* `#2221` [Accessibility] enhance keyboard shortcuts
* `#2371` Add support for IE10 to Timelines
* `#2400` Cannot delete work package
* `#2423` [Issue Tracker] Several Internal Errors when there is no default work package status
* `#2426` [Core] Enumerations for planning elements
* `#2427` [Issue Tracker] Cannot delete work package priority
* `#2433` [Timelines] Empty timeline report not displayed initially
* `#2448` Accelerate work package updates
* `#2464` No initial attachment journal for messages
* `#2470` [Timelines] Vertical planning elements which are not displayed horizontally are not shown in timeline report
* `#2479` Remove TinyMCE spike
* `#2508` Migrated former user passwords (from OpenProject 2.x strong_passwords plugin)
* `#2521` XSS: MyPage on unfiltered WorkPackage Subject
* `#2548` Migrated core settings
* `#2557` Highlight changes of any work package attribute available in the timelines table
* `#2559` Migrate existing IssueCustomFields to WorkPackageCustomFields
* `#2575` Regular expressions should use \A and \z instead of ^ and $
* Fix compatibility with old mail configuration

## 3.0.0pre22

* `#1348` User status has no database index
* `#1854` Breadcrumbs arrows missing in Chrome
* `#1935` Default submenu for wiki pages is wrong (Configure menu item)
* `#1991` Migrate text references to issues/planning elements
* `#2297` Fix APIv2 for planning elements
* `#2304` Introduce keyboard shortcuts
* `#2334` Deselecting all types in project configuration creates 500
* `#2336` Cukes for timelines start/end date comparison
* `#2340` Develop migration mechanism for renamed plugins
* `#2374` Refactoring of ReportsController
* `#2383` [Performance] planning_elements_controller still has an n+1-query for the responsible
* `#2384` Replace bundles svg graph with gem
* `#2386` Remove timelines_journals_helper
* `#2418` Migrate to RABL
* Allow using environment variables instead of configuration.yml

## 3.0.0pre21

* `#1281` I18n.js Not working correctly. Always returns English Translations
* `#1758` Migrate functional-tests for issues into specs for work package
* `#1771` Fixed bug: Refactor Types Project Settings into new Tab
* `#1880` Re-introduce at-time scope
* `#1881` Re-introduce project planning comparison in controller
* `#1883` Extend at-time scope for status comparison
* `#1884` Make status values available over API
* `#1994` Integrational tests for work packages at_time (API)
* `#2070` Settle copyright for images
* `#2158` Work Package General Setting
* `#2173` Adapt client-side to new server behavior
* `#2306` Migrate issues controller tests
* `#2307` Change icon of home button in header from OpenProjct icon to house icon
* `#2310` Add proper indices to work_package
* `#2319` Add a request-store to avoid redundant calls

## 3.0.0pre20

* `#1560` WorkPackage/update does not retain some fields when validations fail
* `#1771` Refactor Types Project Settings into new Tab
* `#1878` Project Plan Comparison(server-side implementation): api/v2 can now resolve historical data for work_packages
* `#1929` Too many lines in work package view
* `#1946` Modal shown within in Modal
* `#1949` External links within modals do not work
* `#1992` Prepare schema migrations table
* `#2125` All AJAX actions on work package not working after update
* `#2237` Migrate reports controller tests
* `#2246` Migrate issue categories controller tests
* `#2262` Migrate issue statuses controller tests
* `#2267` Rename view issue hooks

## 3.0.0pre19

* `#2055` More dynamic attribute determination for journals for extending journals by plugins
* `#2203` Use server-side responsible filter
* `#2204` Implement server-side status filter.
* `#2218` Migrate context menus controller tests

## 3.0.0pre18

* `#1715` Group assigned work packages
* `#1770` New Comment Section layout errors
* `#1790` Fix activity view bug coming up during the meeting adaptions to acts_as_journalized
* `#1793` Data Migration Journals
* `#1977` Set default type for planning elements
* `#1990` Migrate issue relation
* `#1997` Migrate journal activities
* `#2008` Migrate attachments
* `#2083` Extend APIv2 to evaluate filter arguments
* `#2087` Write tests for server-side type filter
* `#2088` Implement server-side filter for type
* `#2101` 500 on filtering multiple values
* `#2104` Handle incomplete trees on server-side
* `#2105` Call PE-API with type filters
* `#2138` Add responsible to workpackage-search

## 3.0.0pre17

* `#1323` Wrong Calendarweek in Datepicker, replaced built in datepicker with jQuery UI datepicker
* `#1843` Editing Membership Duration in admin area fails
* `#1913` [Timelines] Enable drag&drop for select2 items in order to rearrange the order of the columns
* `#1934` [Timelines] Table Loading takes really long
* `#1978` Migrate legacy issues
* `#1979` Migrate legacy planning elements
* `#1982` Migrate planning element types
* `#1983` Migrate queries
* `#1987` Migrate user rights
* `#1988` Migrate settings
* `#2019` Migrate auto completes controller tests
* `#2078` Work package query produces 500 when grouping on exclusively empty values

## 3.0.0pre16

* `#1418` Additional changes: Change links to issues/planning elements to use work_packages controller
* `#1504` Initial selection of possible project members wrong (accessibility mode)
* `#1695` Cannot open links in Projects menu in new tab/window
* `#1753` Remove Issue and replace with Work Package
* `#1754` Migrate unit-tests for issues into specs for work_package
* `#1757` Rename Issues fixtures to Work Package fixtures
* `#1759` Remove link_to_issue_preview, replace with link_to_workpackage_preview
* `#1822` Replace Issue constant by WorkPackage constant
* `#1850` Disable atom feeds via setting
* `#1874` Move Scopes from Issue into Workpackage
* `#1898` Separate action for changing wiki parent page (was same as rename before)
* `#1921` Allow disabling done ratio for work packages
* `#1923` Add permission that allows hiding repository statistics on commits per author
* `#1950` Grey line near the lower end of the modal, cuts off a bit of the content

## 3.0.0pre15

* `#1301` Ajax call when logged out should open a popup window
* `#1351` Generalize Modal Creation
* `#1557` Timeline Report Selection Not Visible
* `#1755` Migrate helper-tests for issues into specs for work package
* `#1766` Fixed bug: Viewing diff of Work Package description results in error 500
* `#1767` Fixed bug: Viewing changesets results in "page not found"
* `#1789` Move validation to Work Package
* `#1800` Add settings to change software name and URL and add additional footer content
* `#1808` Add option to log user for each request
* `#1875` Added test steps to reuse steps for my page, my project page, and documents, no my page block lookup at class load time
* `#1876` Timelines do not show work packages when there is no status reporting
* `#1896` Moved visibility-tests for issues into specs for workpackages
* `#1911` Change mouse icon when hovering over drag&drop-enabled select2 entries
* `#1912` Merge column project type with column planning element type
* `#1918` Custom fields are not displayed when issue is created

## 3.0.0pre14

* `#825`  Migrate Duration
* `#828`  Remove Alternate Dates
* `#1421` Adapt issue created/updated wording to apply to work packages
* `#1610` Move Planning Element Controller to API V2
* `#1686` Issues not accessible in public projects when not a member
* `#1768` Fixed bug: Klicking on Wiki Edit Activity results in error 500
* `#1787` Remove Scenarios
* `#1813` Run Data Generator on old AAJ schema
* `#1859` Fix 20130814130142 down-migration (remove_documents)
* `#1873` Move Validations from Issue into Workpackage

## 3.0.0pre13

* `#1606` Update journal fixtures
* `#1608` Change activities to use the new journals
* `#1609` Change search to use the new journals
* `#1616` Serialization/Persistence
* `#1617` Migrate database to new journalization
* `#1724` PDF Export of Work Packages with Description
* `#1731` Squash old migrations into one

## 3.0.0pre12

* `#1417` Enable default behavior for types
* `#1631` Remove documents from core

## 3.0.0pre11

* `#1418` Change links to issues/planning elements to use work_packages controller
* `#1541` Use Rails 3.2.14 instead of Git Branch
* `#1595` Cleanup action menu for work packages
* `#1596` Copy/Move work packages between projects
* `#1598` Switching type of work package looses inserted data
* `#1618` Deactivate modal dialogs and respective cukes
* `#1637` Removed files module
* `#1648` Arbitrarily failing cuke: Navigating to the timeline page

## 3.0.0pre10

* `#1246` Implement uniform "edit" action/view for pe & issues
* `#1247` Implement uniform "update" action for pe & issues
* `#1411` Migrate database tables into the new model
* `#1413` Ensure Permissions still apply to the new Type
* `#1425` Remove default planning element types in favor of enabled planning element types in the style of has_and_belongs_to_many.
* `#1427` Enable API with the new Type
* `#1434` Type controller
* `#1435` Type model
* `#1436` Type views
* `#1437` Update seed data
* `#1512` Merge PlanningElementTypes model with Types model
* `#1520` PlanningElements are created without the root_id attribute being set
* `#1520` PlanningElements are created without the root_id attribute being set
* `#1536` Fixed bug: Reposman.rb receives xml response for json request
* `#1577` Searching for project member candidates is only possible when using "firstname lastname" (or parts of it)

## 3.0.0pre9

* `#779`  Integrate password expiration
* `#1314` Always set last activity timestamp and check session expiry if ttl-setting is enabled
* `#1371` Changing pagination per_page_param does not change page
* `#1405` Incorrect message when trying to login with a permanently blocked account
* `#1409` Changing pagination limit on members view looses members tab
* `#1414` Remove start & due date requirement from planning elements
* `#1461` Integration Activity Plugin
* `#1488` Fixes multiple and missing error messages on project settings' member tab (now with support for success messages)
* `#1493` Exporting work packages to pdf returns 406
* `#1505` Removing all roles from a membership removes the project membership
* `#1517` Journal changed_data cannot contain the changes of a wiki_content content

## 3.0.0pre8

* `#377`  Some usability fixes for members selection with select2
* `#1024` Add 'assign random password' option to user settings
* `#1063` Added helper to format the time as a date in the current user or the system time zone
* `#1391` Opening the new issue form in a project with an issue category defined produces 500 response
* `#1406` Creating a work package w/o responsible or assignee results in 500
* `#1420` Allow for seeing work package description changes inside of the page
* `#1488` Fixes multiple and missing error messages on project settings' member tab

## 3.0.0pre7

* `#778` Integrate ban of former passwords
* `#780` Add password brute force prevention
* `#820` Implement awesome nested set on work packages
* `#1034` Create changelog and document format
* `#1119` Creates a unified view for work_package show, new and create
* `#1209` Fix adding watcher to issue
* `#1214` Fix pagination label and 'entries_per_page' setting
* `#1299` Refactor user status
* `#1301` Ajax call when logged out should open a popup window
* `#1303` Watcherlist contains unescaped HTML
* `#1315` Correct spelling mistakes in German translation
<|MERGE_RESOLUTION|>--- conflicted
+++ resolved
@@ -29,12 +29,9 @@
 
 # Changelog
 
-<<<<<<< HEAD
+* `#3054` Fix: Some Projects cannot be deleted
+* `#3331` use permitted_params for group_controller
 * `#3337` Fix: Use permitted params in EnumerationsController
-=======
-* `#3331` use permitted_params for group_controller
->>>>>>> 144f3fca
-* `#3054` Fix: Some Projects cannot be deleted
 
 ## 3.0.0pre37
 
