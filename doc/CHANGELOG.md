--- conflicted
+++ resolved
@@ -33,14 +33,11 @@
 * `#1738` Forum problem when no description given.
 * `#1916` Work package update screen is closed when attached file is deleted
 * `#1935` Fixed bug: Default submenu for wiki pages is wrong (Configure menu item)
-<<<<<<< HEAD
 * `#2009` No journal entry created for attachments if the attachment is added on container creation
-=======
 * `#2371` Add support for IE10 to Timelines
 * `#2448` Accelerate work package updates
 * `#2479` Remove TinyMCE spike
 * Fix compatibility with old mail configuration
->>>>>>> 79dd43f1
 
 ## 3.0.0pre22
 
