<!---- copyright
OpenProject is a project management system.
Copyright (C) 2012-2013 the OpenProject Foundation (OPF)

This program is free software; you can redistribute it and/or
modify it under the terms of the GNU General Public License version 3.

OpenProject is a fork of ChiliProject, which is a fork of Redmine. The copyright follows:
Copyright (C) 2006-2013 Jean-Philippe Lang
Copyright (C) 2010-2013 the ChiliProject Team

This program is free software; you can redistribute it and/or
modify it under the terms of the GNU General Public License
as published by the Free Software Foundation; either version 2
of the License, or (at your option) any later version.

This program is distributed in the hope that it will be useful,
but WITHOUT ANY WARRANTY; without even the implied warranty of
MERCHANTABILITY or FITNESS FOR A PARTICULAR PURPOSE.  See the
GNU General Public License for more details.

You should have received a copy of the GNU General Public License
along with this program; if not, write to the Free Software
Foundation, Inc., 51 Franklin Street, Fifth Floor, Boston, MA  02110-1301, USA.

See doc/COPYRIGHT.rdoc for more details.

++-->

# Changelog

<<<<<<< HEAD
* `#2593` Work Package Summary missing
* `#1749` Prevent JSON Hijacking
* `#2281` The context menu is not correctly displayed
* `#2525` Project Settings: Forums: Move up/down result in 404
* `#2363` When all wiki pages have been deleted new wiki pages cannot be created
* `#2576` [Timelines] Double scrollbar in modal for Chrome 
* `#2579` [Core] Report of spent time (without cost reporting) results in 404
* `#2580` Fixed some unlikely remote code executions
* `#2592` Search: Clicking on 'Next' results in 500
* `#2596` [Roadmap] Closed tickets are not striked out
* `#2597` [Roadmap] Missing english/german closed percentage label 
* `#2604` [Migration] Attachable journals incorrect
=======
* `#2221` [Accessibility] enhance keyboard shortcuts
* `#2348` [Timelines] Using planning element filter and filtering for status "New" leads always to plus-sign in front of work packages
* `#2357` [Timelines] Change API v2 serialization to minimize redundant data
* `#2380` [Timelines] Change API v2 serialization to maximize concatenation speed
* `#2420` Migrate the remaining views of api/v2 to rabl
* `#2478` Timeline with lots of work packages doesn`t load
* `#2577` [Timelines] Users are not displayed in timelines table after recent API version
>>>>>>> 8efd267e

## 3.0.0pre23

* `#709`  Added test for double custom field validation error messages
* `#902`  Spelling Mistake: Timelines Report Configuration
* `#959`  Too many available responsibles returned for filtering in Timelines
* `#1738` Forum problem when no description given.
* `#1916` Work package update screen is closed when attached file is deleted
* `#1935` Fixed bug: Default submenu for wiki pages is wrong (Configure menu item)
* `#2009` No journal entry created for attachments if the attachment is added on container creation
* `#2026` 404 error when letters are entered in category Work Package
* `#2129` Repository: clicking on file results in 500
* `#2221` [Accessibility] enhance keyboard shortcuts
* `#2371` Add support for IE10 to Timelines
* `#2400` Cannot delete work package
* `#2423` [Issue Tracker] Several Internal Errors when there is no default work package status
* `#2426` [Core] Enumerations for planning elements
* `#2427` [Issue Tracker] Cannot delete work package priority
* `#2433` [Timelines] Empty timeline report not displayed initially
* `#2448` Accelerate work package updates
* `#2464` No initial attachment journal for messages
* `#2470` [Timelines] Vertical planning elements which are not displayed horizontally are not shown in timeline report
* `#2479` Remove TinyMCE spike
* `#2508` Migrated former user passwords (from OpenProject 2.x strong_passwords plugin)
* `#2521` XSS: MyPage on unfiltered WorkPackage Subject
* `#2548` Migrated core settings
* `#2557` Highlight changes of any work package attribute available in the timelines table
* `#2559` Migrate existing IssueCustomFields to WorkPackageCustomFields
* `#2575` Regular expressions should use \A and \z instead of ^ and $
* Fix compatibility with old mail configuration

## 3.0.0pre22

* `#1348` User status has no database index
* `#1854` Breadcrumbs arrows missing in Chrome
* `#1935` Default submenu for wiki pages is wrong (Configure menu item)
* `#1991` Migrate text references to issues/planning elements
* `#2297` Fix APIv2 for planning elements
* `#2304` Introduce keyboard shortcuts
* `#2334` Deselecting all types in project configuration creates 500
* `#2336` Cukes for timelines start/end date comparison
* `#2340` Develop migration mechanism for renamed plugins
* `#2374` Refactoring of ReportsController
* `#2383` [Performance] planning_elements_controller still has an n+1-query for the responsible
* `#2384` Replace bundles svg graph with gem
* `#2386` Remove timelines_journals_helper
* `#2418` Migrate to RABL
* Allow using environment variables instead of configuration.yml

## 3.0.0pre21

* `#1281` I18n.js Not working correctly. Always returns English Translations
* `#1758` Migrate functional-tests for issues into specs for work package
* `#1771` Fixed bug: Refactor Types Project Settings into new Tab
* `#1880` Re-introduce at-time scope
* `#1881` Re-introduce project planning comparison in controller
* `#1883` Extend at-time scope for status comparison
* `#1884` Make status values available over API
* `#1994` Integrational tests for work packages at_time (API)
* `#2070` Settle copyright for images
* `#2158` Work Package General Setting
* `#2173` Adapt client-side to new server behavior
* `#2306` Migrate issues controller tests
* `#2307` Change icon of home button in header from OpenProjct icon to house icon
* `#2310` Add proper indices to work_package
* `#2319` Add a request-store to avoid redundant calls

## 3.0.0pre20

* `#1560` WorkPackage/update does not retain some fields when validations fail
* `#1771` Refactor Types Project Settings into new Tab
* `#1878` Project Plan Comparison(server-side implementation): api/v2 can now resolve historical data for work_packages
* `#1929` Too many lines in work package view
* `#1946` Modal shown within in Modal
* `#1949` External links within modals do not work
* `#1992` Prepare schema migrations table
* `#2125` All AJAX actions on work package not working after update
* `#2237` Migrate reports controller tests
* `#2246` Migrate issue categories controller tests
* `#2262` Migrate issue statuses controller tests
* `#2267` Rename view issue hooks

## 3.0.0pre19

* `#2055` More dynamic attribute determination for journals for extending journals by plugins
* `#2203` Use server-side responsible filter
* `#2204` Implement server-side status filter.
* `#2218` Migrate context menus controller tests

## 3.0.0pre18

* `#1715` Group assigned work packages
* `#1770` New Comment Section layout errors
* `#1790` Fix activity view bug coming up during the meeting adaptions to acts_as_journalized
* `#1793` Data Migration Journals
* `#1977` Set default type for planning elements
* `#1990` Migrate issue relation
* `#1997` Migrate journal activities
* `#2008` Migrate attachments
* `#2083` Extend APIv2 to evaluate filter arguments
* `#2087` Write tests for server-side type filter
* `#2088` Implement server-side filter for type
* `#2101` 500 on filtering multiple values
* `#2104` Handle incomplete trees on server-side
* `#2105` Call PE-API with type filters
* `#2138` Add responsible to workpackage-search

## 3.0.0pre17

* `#1323` Wrong Calendarweek in Datepicker, replaced built in datepicker with jQuery UI datepicker
* `#1843` Editing Membership Duration in admin area fails
* `#1913` [Timelines] Enable drag&drop for select2 items in order to rearrange the order of the columns
* `#1934` [Timelines] Table Loading takes really long
* `#1978` Migrate legacy issues
* `#1979` Migrate legacy planning elements
* `#1982` Migrate planning element types
* `#1983` Migrate queries
* `#1987` Migrate user rights
* `#1988` Migrate settings
* `#2019` Migrate auto completes controller tests
* `#2078` Work package query produces 500 when grouping on exclusively empty values

## 3.0.0pre16

* `#1418` Additional changes: Change links to issues/planning elements to use work_packages controller
* `#1504` Initial selection of possible project members wrong (accessibility mode)
* `#1695` Cannot open links in Projects menu in new tab/window
* `#1753` Remove Issue and replace with Work Package
* `#1754` Migrate unit-tests for issues into specs for work_package
* `#1757` Rename Issues fixtures to Work Package fixtures
* `#1759` Remove link_to_issue_preview, replace with link_to_workpackage_preview
* `#1822` Replace Issue constant by WorkPackage constant
* `#1850` Disable atom feeds via setting
* `#1874` Move Scopes from Issue into Workpackage
* `#1898` Separate action for changing wiki parent page (was same as rename before)
* `#1921` Allow disabling done ratio for work packages
* `#1923` Add permission that allows hiding repository statistics on commits per author
* `#1950` Grey line near the lower end of the modal, cuts off a bit of the content

## 3.0.0pre15

* `#1301` Ajax call when logged out should open a popup window
* `#1351` Generalize Modal Creation
* `#1557` Timeline Report Selection Not Visible
* `#1755` Migrate helper-tests for issues into specs for work package
* `#1766` Fixed bug: Viewing diff of Work Package description results in error 500
* `#1767` Fixed bug: Viewing changesets results in "page not found"
* `#1789` Move validation to Work Package
* `#1800` Add settings to change software name and URL and add additional footer content
* `#1808` Add option to log user for each request
* `#1875` Added test steps to reuse steps for my page, my project page, and documents, no my page block lookup at class load time
* `#1876` Timelines do not show work packages when there is no status reporting
* `#1896` Moved visibility-tests for issues into specs for workpackages
* `#1911` Change mouse icon when hovering over drag&drop-enabled select2 entries
* `#1912` Merge column project type with column planning element type
* `#1918` Custom fields are not displayed when issue is created

## 3.0.0pre14

* `#825`  Migrate Duration
* `#828`  Remove Alternate Dates
* `#1421` Adapt issue created/updated wording to apply to work packages
* `#1610` Move Planning Element Controller to API V2
* `#1686` Issues not accessible in public projects when not a member
* `#1768` Fixed bug: Klicking on Wiki Edit Activity results in error 500
* `#1787` Remove Scenarios
* `#1813` Run Data Generator on old AAJ schema
* `#1859` Fix 20130814130142 down-migration (remove_documents)
* `#1873` Move Validations from Issue into Workpackage

## 3.0.0pre13

* `#1606` Update journal fixtures
* `#1608` Change activities to use the new journals
* `#1609` Change search to use the new journals
* `#1616` Serialization/Persistence
* `#1617` Migrate database to new journalization
* `#1724` PDF Export of Work Packages with Description
* `#1731` Squash old migrations into one

## 3.0.0pre12

* `#1417` Enable default behavior for types
* `#1631` Remove documents from core

## 3.0.0pre11

* `#1418` Change links to issues/planning elements to use work_packages controller
* `#1541` Use Rails 3.2.14 instead of Git Branch
* `#1595` Cleanup action menu for work packages
* `#1596` Copy/Move work packages between projects
* `#1598` Switching type of work package looses inserted data
* `#1618` Deactivate modal dialogs and respective cukes
* `#1637` Removed files module
* `#1648` Arbitrarily failing cuke: Navigating to the timeline page

## 3.0.0pre10

* `#1246` Implement uniform "edit" action/view for pe & issues
* `#1247` Implement uniform "update" action for pe & issues
* `#1411` Migrate database tables into the new model
* `#1413` Ensure Permissions still apply to the new Type
* `#1425` Remove default planning element types in favor of enabled planning element types in the style of has_and_belongs_to_many.
* `#1427` Enable API with the new Type
* `#1434` Type controller
* `#1435` Type model
* `#1436` Type views
* `#1437` Update seed data
* `#1512` Merge PlanningElementTypes model with Types model
* `#1520` PlanningElements are created without the root_id attribute being set
* `#1520` PlanningElements are created without the root_id attribute being set
* `#1536` Fixed bug: Reposman.rb receives xml response for json request
* `#1577` Searching for project member candidates is only possible when using "firstname lastname" (or parts of it)

## 3.0.0pre9

* `#779`  Integrate password expiration
* `#1314` Always set last activity timestamp and check session expiry if ttl-setting is enabled
* `#1371` Changing pagination per_page_param does not change page
* `#1405` Incorrect message when trying to login with a permanently blocked account
* `#1409` Changing pagination limit on members view looses members tab
* `#1414` Remove start & due date requirement from planning elements
* `#1461` Integration Activity Plugin
* `#1488` Fixes multiple and missing error messages on project settings' member tab (now with support for success messages)
* `#1493` Exporting work packages to pdf returns 406
* `#1505` Removing all roles from a membership removes the project membership
* `#1517` Journal changed_data cannot contain the changes of a wiki_content content

## 3.0.0pre8

* `#377`  Some usability fixes for members selection with select2
* `#1024` Add 'assign random password' option to user settings
* `#1063` Added helper to format the time as a date in the current user or the system time zone
* `#1391` Opening the new issue form in a project with an issue category defined produces 500 response
* `#1406` Creating a work package w/o responsible or assignee results in 500
* `#1420` Allow for seeing work package description changes inside of the page
* `#1488` Fixes multiple and missing error messages on project settings' member tab

## 3.0.0pre7

* `#778` Integrate ban of former passwords
* `#780` Add password brute force prevention
* `#820` Implement awesome nested set on work packages
* `#1034` Create changelog and document format
* `#1119` Creates a unified view for work_package show, new and create
* `#1209` Fix adding watcher to issue
* `#1214` Fix pagination label and 'entries_per_page' setting
* `#1299` Refactor user status
* `#1301` Ajax call when logged out should open a popup window
* `#1303` Watcherlist contains unescaped HTML
* `#1315` Correct spelling mistakes in German translation
<|MERGE_RESOLUTION|>--- conflicted
+++ resolved
@@ -29,28 +29,24 @@
 
 # Changelog
 
-<<<<<<< HEAD
 * `#2593` Work Package Summary missing
 * `#1749` Prevent JSON Hijacking
 * `#2281` The context menu is not correctly displayed
+* `#2348` [Timelines] Using planning element filter and filtering for status "New" leads always to plus-sign in front of work packages
+* `#2357` [Timelines] Change API v2 serialization to minimize redundant data
+* `#2363` When all wiki pages have been deleted new wiki pages cannot be created
+* `#2380` [Timelines] Change API v2 serialization to maximize concatenation speed
+* `#2420` Migrate the remaining views of api/v2 to rabl
+* `#2478` Timeline with lots of work packages doesn`t load
 * `#2525` Project Settings: Forums: Move up/down result in 404
-* `#2363` When all wiki pages have been deleted new wiki pages cannot be created
 * `#2576` [Timelines] Double scrollbar in modal for Chrome 
+* `#2577` [Timelines] Users are not displayed in timelines table after recent API version
 * `#2579` [Core] Report of spent time (without cost reporting) results in 404
 * `#2580` Fixed some unlikely remote code executions
 * `#2592` Search: Clicking on 'Next' results in 500
 * `#2596` [Roadmap] Closed tickets are not striked out
 * `#2597` [Roadmap] Missing english/german closed percentage label 
 * `#2604` [Migration] Attachable journals incorrect
-=======
-* `#2221` [Accessibility] enhance keyboard shortcuts
-* `#2348` [Timelines] Using planning element filter and filtering for status "New" leads always to plus-sign in front of work packages
-* `#2357` [Timelines] Change API v2 serialization to minimize redundant data
-* `#2380` [Timelines] Change API v2 serialization to maximize concatenation speed
-* `#2420` Migrate the remaining views of api/v2 to rabl
-* `#2478` Timeline with lots of work packages doesn`t load
-* `#2577` [Timelines] Users are not displayed in timelines table after recent API version
->>>>>>> 8efd267e
 
 ## 3.0.0pre23
 
