<!---- copyright
OpenProject is a project management system.
Copyright (C) 2012-2013 the OpenProject Foundation (OPF)

This program is free software; you can redistribute it and/or
modify it under the terms of the GNU General Public License version 3.

OpenProject is a fork of ChiliProject, which is a fork of Redmine. The copyright follows:
Copyright (C) 2006-2013 Jean-Philippe Lang
Copyright (C) 2010-2013 the ChiliProject Team

This program is free software; you can redistribute it and/or
modify it under the terms of the GNU General Public License
as published by the Free Software Foundation; either version 2
of the License, or (at your option) any later version.

This program is distributed in the hope that it will be useful,
but WITHOUT ANY WARRANTY; without even the implied warranty of
MERCHANTABILITY or FITNESS FOR A PARTICULAR PURPOSE.  See the
GNU General Public License for more details.

You should have received a copy of the GNU General Public License
along with this program; if not, write to the Free Software
Foundation, Inc., 51 Franklin Street, Fifth Floor, Boston, MA  02110-1301, USA.

See doc/COPYRIGHT.rdoc for more details.

++-->

# Changelog

* `#2018` Cleanup journal tables
* `#2244` Fix: [Accessibility] correctly label document language - custom fields
* `#2594` Fix: [Activity] Too many filter selects than necessary
* `#3215` Datepicker - Timelines calendar weeks out of sync
* `#3332` [CodeClimate] Mass Assignment AuthSourcesController
* `#3333` [CodeClimate] Mass Assignment RolesController
<<<<<<< HEAD
* `#3865` Detailed filters on dates
=======
* `#3438` Activity default value makes log time required
* `#3481` Fix: [Activity] Not possible to unselect all filters
* `#3730` Setting responsible via bulk edit
* `#3731` Setting responsible via context menu
* `#3844` Fixed Work Package status translation
* `#3854` Move function and Query filters allows to select groups as responsible
>>>>>>> e03811e1
* `#3974` [Timelines] Typo at creating timelines
* `#4023` [Accessibility] Keep keyboard focus within modal while it's open

## 3.0.0pre43

* `#2502` New Layout for overview / my page
* `#2153` [Accessibility] Required fields MUST be displayed as required - group new
* `#2157` [Accessibility] Required fields MUST be displayed as required - enumeration new
* `#2162` [Accessibility] Required fields MUST be displayed as required - new project_type
* `#2228` [Accessibility] low contrast in backlogs task view
* `#2231` [Accessibility] alt texts for openproject project menu
* `#2240` [Accessibility] correctly label document language of menu items
* `#2250` [Accessibility] activity icon labels
* `#2260` [Accessibility] no-existent alt-text for collapse/expand functionality in grouped work-package list
* `#2263` [Accessibility] Correct markup for tables
* `#2734` [API] Access-Key not supported for all controllers
* `#2366` [Timelines] Add support for user deletion to timelines
* `#3065` Fixed internal error when selecting costs-columns and displaying sums in work package list
* `#3120` Implement a test suite the spikes can be developed against
* `#3251` [Timelines] Filtering for Responsible filters everything
* `#3393` [Timelines] Filter Work Packages by Assignee
* `#3401` [Work package tracking] Notes are not saved when copying a work package
* `#3409` New Layout for fallback Login page
* `#3453` Highlight project in bread crumb
* `#3546` Better icon for Timelines Module
* `#3547` Change color of Apply button in Activity
* `#3667` Better icon for Roadmap
* `#3863` Strange additional journal entry when moving work package
* `#3879` Work Package Show: Attachments are shown within attributes table

## 3.0.0pre42

* `#1951` Layout for ## and ### textile link help is broken
* `#2146` [Accessibility] Link form elements to their label - timeline groupings
* `#2147` [Accessibility] Link form elements to their label - new timeline
* `#2150` [Accessibility] Link form elements to their label - new issue query
* `#2151` [Accessibility] Link form elements to their label - new wiki page
* `#2152` [Accessibility] Link form elements to their label - new forum message
* `#2155` [Accessibility] Link form elements to their label - copy workflow
* `#2156` [Accessibility] Link form elements to their label - new custom field
* `#2159` [Accessibility] Link form elements to their label - repository administration
* `#2160` [Accessibility] Link form elements to their label - new LDAP authentication
* `#2161` [Accessibility] Link form elements to their label - new color
* `#2229` [Accessibility] low contrast in calendar view
* `#2244` [Accessibility] correctly label document language - custom fields
* `#2250` [Accessibility] activity icon labels
* `#2258` [Accessibility] linearisation of issue show form
* `#2264` [Accessibility] Table headers for work package hierarchy and relations
* `#2500` Change default configuration in new OpenProject application so new projects are not public by default
* `#3370` [Design] Clean-up and refactoring existing CSS for content area
* `#3528` [Data Migration] Type 'none' is not migrated properly in Timelines
* `#3532` Fix: [API] It is possible to set statuses that are not allowed by the workflow
* `#3539` [Work package tracking] Modul view of work packages is too broad
* `#3666` Fix: [API] Show-action does not contain author_id
* `#3723` Fix: The activity event type of work package creations is resolved as "closed"
* [Accessibility] Reactivate accessibility css; Setting for Accessibility mode for anonymous users
* Fixed workflow copy view
* Add redirect from /wp to /work_packages for less typing

## 3.0.0pre41

* `#2743` Clear work packages filters when the work packages menu item is clicked
* `#3072` Timelines rendering of top table border and text is slightly off
* `#3108` [Work package tracking] Too many users selectable as watchers in public projects
* `#3334` [CodeClimate] Mass Assignment WikiController
* `#3336` Fix: use permitted_params for queries controller
* `#3364` [Performance] Create index on enabled_modules.name
* `#3407` Fix: [Roadmap] Missing dropdown menu for displaying work packages by different criteria
* `#3455` Fix: [Projects] Tab "Types" missing in newly created projects
* `#3245` Fix: Search bar does not display results on a project basis

## 3.0.0pre40

* `#3066` [Work package tracking] Bulk edit causes page not found
* update will paginate

## 3.0.0pre39

* `#3306` Switch to Ruby 2.0
* `#3321` [Data migration] Data in timeline settings not copied to new project
* `#3322` Fix: [Data migration] Journal entries display changes to custom fields
* `#3329` Refactor Duplicated Code Journals

## 3.0.0pre38

* `#2399` Fix: Translation missing (en and de) for not_a_valid_parent
* `#3054` Fix: Some Projects cannot be deleted
* `#3149` Fix: duplicate XML root nodes in API v2 show
* `#3229` Fix: Can't set planning element status
* `#3234` Fix: [Work package tracking] Sorting of work package statuses does not work
* `#3266` Fix: [Work package tracking] % done in work package status cannot be modified
* `#3291` Fix: Internal error when clicking on member
* `#3303` Fix: [Work package tracking] Search results are linked to wrong location
* `#3322` [Data migration] Journal entries display changes to custom fields
* `#3331` use permitted_params for group_controller
* `#3337` Fix: Use permitted params in EnumerationsController
* `#3363` [Timelines] Autocompleter broken multiple times in timelines edit
* `#3390` [Design] Implement new look for header and project navigation
* Change global search keyboard shortcut to 's' and project menu shortcut to 'p'
* Add auto-completion for work-packages in all textareas's with wiki-edit class
* Fixed a small bug with a non-functional validation for parents when creating a work package

## 3.0.0pre37

* `#1966` Select person responsible for project with auto-completion form
* `#2289` Fix: Deploying in a subdirectory
* `#2395` [Work Package Tracking] Internal Error when entering a character in a number field in a filter
* `#2527` Create project has useless responsible field
* `#3091` Both Top menu sides can be open at the same time
* `#3202` Fix: Fix: [Bug] Grouping work packages by responsible is broken
* `#3222` Fix: Validation errors on copying OpenProject

## 3.0.0pre36

* `#3155` Icons from icon font in content area
* Rename German i18n Planungsverantwortlicher -> Verantwortlicher

## 3.0.0pre35

* `#2759` Fix: [Performance] Activity View very slow
* `#3050` Fix: Fix: [Work Package Tracking] Internal error with query from the time before work packages
* `#3104` Fix: [Forums] Number of replies to a topic are not displayed
* `#3202` Fix: [Bug] Grouping work packages by responsible is broken
* `#3212` First Grouping Criteria Selection broken when more than one element pre-selected
* `#3055` [Work Package Tracking] Former deleted planning elements not handled in any way

## 3.0.0pre34

* `#2361` [Timelines] Refactoring of Timelines file structure.
* `#2660` fixed bug
* `#3050` Fix: [Work Package Tracking] Internal error with query from the time before work packages
* `#3040` Fix: [Work Package Tracking] 404 for Work Package Index does not work, results in 500
* `#3111` fixed bug
* `#3193` Fix: [Bug] Copying the project OpenProject results in 500
* Fix position of 'more functions' menu on wp#show
* Fix queries on work packages index if no project is selected
* Fix wiki menu item breadcrumb
* Fixed grammatical error in translation missing warning
* Fixed other user preferences not being saved correctly in cukes
* Settings: Fix work package tab not being shown after save

## 3.0.0pre33

* `#2761` Fix: [Work Package Tracking] Assigning work packages to no target version not working in buld edit
* `#2762` [Work package tracking] Copying a work package in bulk edit mode opens move screen
* `#3021` Fix: Fix: emails sent for own changes
* `#3058` [Work Package Tracking] Broken subtask hierarchy layout
* `#3061` [Timelines] When the anonymous user does not have the right to view a reporting but tries to see a timeline w/ reportings, the error message is wrong
* `#3068` Fix: [Migration] Automatic update text references to planning elements not migrated
* `#3075` Fix: [Work Package Tracking] Save takes too long with many ancestors
* `#3110` Fix: [Migration] Default status not set to right status on planning element migration
* Fix timezone migration for MySQL with custom timezone
* Timeline performance improvements.

## 3.0.0pre32

* `#1718` Invalidate server side sessions on logout
* `#1719` Set X-Frame-Options to same origin
* `#1748` Add option to diable browser cache
* `#2332` [Timelines] Field "planning comparisons" does not check for valid input
* `#2581` Include also end date when sorting workpackges in timelines module
* `#2591` Fix: Costs prevents work package context menu
* `#3018` Fix: Stored queries grouping by attribute is not working
* `#3020` Fix: E-mail Message-ID header is not unique for Work Package mails
* `#3021` Fix: emails sent for own changes
* `#3028` Migration of legacy planning elements doesn't update journals.
* `#3030` Users preferences for order of comments is ignored on wp comments
* `#3032` Fix: Work package comments aren't editable by authors
* `#3038` Fix: Journal changes are recorded for empty text fields
* `#3046` Fix: Edit-form for work package updates does not respect user preference for journal ordering
* `#3057` Fix: [Migration] Missing responsibles
* API v2: Improve timelines performance by not filtering statuses by visible projects
* Add hook so that plugins can register assets, which are loaded on every page
* added missing specs for PR #647


## 3.0.0pre31

* `#313`  Fix: Changing the menu title of a menu wiki page does not work
* `#1368` Fix: Readding project members in user admin view
* `#1961` Sort project by time should only include work packages that are shown within the timeline report
* `#2285` [Agile] [Timelines] Add workpackage custom queries to project menu
* `#2534` Fix: [Forums] Moving topics between boards doesn't work
* `#2653` Remove relative vertical offset corrections and custom border fixes for IE8.
* `#2654` Remove custom font rendering/kerning as well as VML from timelines.
* `#2655` Find a sensible default for Timelines rendering bucket size.
* `#2668` First Grouping Criteria broken when also selecting Hide other group
* `#2699` [Wiki] 400 error when entering special character in wiki title
* `#2706` [Migration] Timeline options does not contain 'none' type
* `#2756` [Work package] 500 when clicking on analyze button in work package summary
* `#2999` [Timelines] Login checks inconsistent w/ public timelines.
* `#3004` Fix: [Calendar] Internal error when selecting more than one type in calendar
* `#3010` Fix: [Calendar] Sprints not displayed properly when start and end date of two sprints are seperate
* `#3016` [Journals] Planning Element update messages not migrated
* `#3033` Fix: Work package update descriptions starting with a h3 are truncated
* Fix mysql data migrations
* Change help url to persistent short url
* Applied new main layout

## 3.0.0pre30

* Redirect old issue links to new work package URIs
* `#2721` Fix: Fix: Fix: Fix: Missing journal entries for customizable_journals
* `#2731` Migrated serialized yaml from syck to psych

## 3.0.0pre29

* `#2473` [Timelines] Tooltip in timeline report shows star * instead of hash # in front of ID
* `#2718` Newlines in workpackage descriptions aren't normalized for change tracking
* `#2721` Fix: Fix: Fix: Missing journal entries for customizable_journals

## 3.0.0pre28

* `#1910` New menu structure for pages of timelines module
* `#2363` When all wiki pages have been deleted new wiki pages cannot be created (respecification)
* `#2566` Fix: [Timelines] Searching when selecting columns for a timeline configuration does not work
* `#2631` Fix: [Timelines] Work package cannot be created out of timeline.
* `#2685` [Work package tracking] 404 when deleting work package priority which is assigned to work package
* `#2686` Fix: [Work package tracking] Work package summary not displayed correctly
* `#2687` Fix: [Work Package Tracking] No error for parallel editing
* `#2708` Fix: API key auth does not work for custom_field actions
* `#2712` Fix: Journal entry on responsible changes displayed as numbers
* `#2715` [Journals] Missing attachable journals
* `#2716` Fix: Repository is not auto-created when activated in project settings
* `#2717` Fix: Multiple journal entries when adding multiple attachments in one change
* `#2721` Fix: Fix: Missing journal entries for customizable_journals
* Add indices to to all the journals (improves at least WorkPackage show)
* Improve settings performance by caching whether the settings table exists

## 3.0.0pre27

* `#416`  Fix: Too many users selectable as watchers
* `#2697` Fix: Missing migration of planning element watchers
* `#2564` Support custom fields in REST API v2 for work packages and projects
* `#2567` [Timelines] Select2 selection shows double escaped character
* `#2586` Query available custom fields in REST API v2
* `#2637` Migrated timestamps to UTC
* `#2696` CustomValues still associated to issues
* Reverts `#2645` Remove usage of eval()
* Fix work package filter query validations

## 3.0.0pre26

* `#2624` [Journals] Fix: Work package journals that migrated from legacy planning elements lack default references
* `#2642` [Migration] Empty timelines options cannot be migrated
* `#2645` Remove usage of eval()
* `#2585` Special characters in wiki page title

## 3.0.0pre25

* `#2515` Fix: Calendar does not support 1st of December
* `#2574` Fix: Invalid filter options and outdated names in timeline report form
* `#2613` Old IE versions (IE 7 & IE 8) are presented a message informing about the incompatibilities.
* `#2615` Fix board edit validations
* `#2617` Fix: Timelines do not load users for non-admins.
* `#2618` Fix: When issues are renamed to work packages all watcher assignments are lost
* `#2623` [Journals] Images in journal notes are not displayed
* `#2624` [Journals] Work package journals that migrated from legacy planning elements lack default references.
* `#2625` [Membership] Page not found when editing member and display more pages
* Improved newline handling for journals
* Improved custom field comparison for journals
* Respect journal data serialized with legacy YAML engine 'syck'

## 3.0.0pre24

* `#2593` Work Package Summary missing
* `#1749` Prevent JSON Hijacking
* `#2281` The context menu is not correctly displayed
* `#2348` [Timelines] Using planning element filter and filtering for status "New" leads always to plus-sign in front of work packages
* `#2357` [Timelines] Change API v2 serialization to minimize redundant data
* `#2363` When all wiki pages have been deleted new wiki pages cannot be created
* `#2380` [Timelines] Change API v2 serialization to maximize concatenation speed
* `#2420` Migrate the remaining views of api/v2 to rabl
* `#2478` Timeline with lots of work packages doesn`t load
* `#2525` Project Settings: Forums: Move up/down result in 404
* `#2535` [Forum] Atom feed on the forum's overview-page doesn't work
* `#2576` [Timelines] Double scrollbar in modal for Chrome
* `#2577` [Timelines] Users are not displayed in timelines table after recent API version
* `#2579` [Core] Report of spent time (without cost reporting) results in 404
* `#2580` Fixed some unlikely remote code executions
* `#2592` Search: Clicking on 'Next' results in 500
* `#2593` Work Package Summary missing
* `#2596` [Roadmap] Closed tickets are not striked out
* `#2597` [Roadmap] Missing english/german closed percentage label
* `#2604` [Migration] Attachable journals incorrect
* `#2608` [Activity] Clicking on Atom-feed in activity leads to 500 error
* `#2598` Add rake task for changing timestamps in the database to UTC

## 3.0.0pre23

* `#165`  [Work Package Tracking] Self-referencing ticket breaks ticket
* `#709`  Added test for double custom field validation error messages
* `#902`  Spelling Mistake: Timelines Report Configuration
* `#959`  Too many available responsibles returned for filtering in Timelines
* `#1738` Forum problem when no description given.
* `#1916` Work package update screen is closed when attached file is deleted
* `#1935` Fixed bug: Default submenu for wiki pages is wrong (Configure menu item)
* `#2009` No journal entry created for attachments if the attachment is added on container creation
* `#2026` 404 error when letters are entered in category Work Package
* `#2129` Repository: clicking on file results in 500
* `#2221` [Accessibility] enhance keyboard shortcuts
* `#2371` Add support for IE10 to Timelines
* `#2400` Cannot delete work package
* `#2423` [Issue Tracker] Several Internal Errors when there is no default work package status
* `#2426` [Core] Enumerations for planning elements
* `#2427` [Issue Tracker] Cannot delete work package priority
* `#2433` [Timelines] Empty timeline report not displayed initially
* `#2448` Accelerate work package updates
* `#2464` No initial attachment journal for messages
* `#2470` [Timelines] Vertical planning elements which are not displayed horizontally are not shown in timeline report
* `#2479` Remove TinyMCE spike
* `#2508` Migrated former user passwords (from OpenProject 2.x strong_passwords plugin)
* `#2521` XSS: MyPage on unfiltered WorkPackage Subject
* `#2548` Migrated core settings
* `#2557` Highlight changes of any work package attribute available in the timelines table
* `#2559` Migrate existing IssueCustomFields to WorkPackageCustomFields
* `#2575` Regular expressions should use \A and \z instead of ^ and $
* Fix compatibility with old mail configuration

## 3.0.0pre22

* `#1348` User status has no database index
* `#1854` Breadcrumbs arrows missing in Chrome
* `#1935` Default submenu for wiki pages is wrong (Configure menu item)
* `#1991` Migrate text references to issues/planning elements
* `#2297` Fix APIv2 for planning elements
* `#2304` Introduce keyboard shortcuts
* `#2334` Deselecting all types in project configuration creates 500
* `#2336` Cukes for timelines start/end date comparison
* `#2340` Develop migration mechanism for renamed plugins
* `#2374` Refactoring of ReportsController
* `#2383` [Performance] planning_elements_controller still has an n+1-query for the responsible
* `#2384` Replace bundles svg graph with gem
* `#2386` Remove timelines_journals_helper
* `#2418` Migrate to RABL
* Allow using environment variables instead of configuration.yml

## 3.0.0pre21

* `#1281` I18n.js Not working correctly. Always returns English Translations
* `#1758` Migrate functional-tests for issues into specs for work package
* `#1771` Fixed bug: Refactor Types Project Settings into new Tab
* `#1880` Re-introduce at-time scope
* `#1881` Re-introduce project planning comparison in controller
* `#1883` Extend at-time scope for status comparison
* `#1884` Make status values available over API
* `#1994` Integrational tests for work packages at_time (API)
* `#2070` Settle copyright for images
* `#2158` Work Package General Setting
* `#2173` Adapt client-side to new server behavior
* `#2306` Migrate issues controller tests
* `#2307` Change icon of home button in header from OpenProjct icon to house icon
* `#2310` Add proper indices to work_package
* `#2319` Add a request-store to avoid redundant calls

## 3.0.0pre20

* `#1560` WorkPackage/update does not retain some fields when validations fail
* `#1771` Refactor Types Project Settings into new Tab
* `#1878` Project Plan Comparison(server-side implementation): api/v2 can now resolve historical data for work_packages
* `#1929` Too many lines in work package view
* `#1946` Modal shown within in Modal
* `#1949` External links within modals do not work
* `#1992` Prepare schema migrations table
* `#2125` All AJAX actions on work package not working after update
* `#2237` Migrate reports controller tests
* `#2246` Migrate issue categories controller tests
* `#2262` Migrate issue statuses controller tests
* `#2267` Rename view issue hooks

## 3.0.0pre19

* `#2055` More dynamic attribute determination for journals for extending journals by plugins
* `#2203` Use server-side responsible filter
* `#2204` Implement server-side status filter.
* `#2218` Migrate context menus controller tests

## 3.0.0pre18

* `#1715` Group assigned work packages
* `#1770` New Comment Section layout errors
* `#1790` Fix activity view bug coming up during the meeting adaptions to acts_as_journalized
* `#1793` Data Migration Journals
* `#1977` Set default type for planning elements
* `#1990` Migrate issue relation
* `#1997` Migrate journal activities
* `#2008` Migrate attachments
* `#2083` Extend APIv2 to evaluate filter arguments
* `#2087` Write tests for server-side type filter
* `#2088` Implement server-side filter for type
* `#2101` 500 on filtering multiple values
* `#2104` Handle incomplete trees on server-side
* `#2105` Call PE-API with type filters
* `#2138` Add responsible to workpackage-search

## 3.0.0pre17

* `#1323` Wrong Calendarweek in Datepicker, replaced built in datepicker with jQuery UI datepicker
* `#1843` Editing Membership Duration in admin area fails
* `#1913` [Timelines] Enable drag&drop for select2 items in order to rearrange the order of the columns
* `#1934` [Timelines] Table Loading takes really long
* `#1978` Migrate legacy issues
* `#1979` Migrate legacy planning elements
* `#1982` Migrate planning element types
* `#1983` Migrate queries
* `#1987` Migrate user rights
* `#1988` Migrate settings
* `#2019` Migrate auto completes controller tests
* `#2078` Work package query produces 500 when grouping on exclusively empty values

## 3.0.0pre16

* `#1418` Additional changes: Change links to issues/planning elements to use work_packages controller
* `#1504` Initial selection of possible project members wrong (accessibility mode)
* `#1695` Cannot open links in Projects menu in new tab/window
* `#1753` Remove Issue and replace with Work Package
* `#1754` Migrate unit-tests for issues into specs for work_package
* `#1757` Rename Issues fixtures to Work Package fixtures
* `#1759` Remove link_to_issue_preview, replace with link_to_workpackage_preview
* `#1822` Replace Issue constant by WorkPackage constant
* `#1850` Disable atom feeds via setting
* `#1874` Move Scopes from Issue into Workpackage
* `#1898` Separate action for changing wiki parent page (was same as rename before)
* `#1921` Allow disabling done ratio for work packages
* `#1923` Add permission that allows hiding repository statistics on commits per author
* `#1950` Grey line near the lower end of the modal, cuts off a bit of the content

## 3.0.0pre15

* `#1301` Ajax call when logged out should open a popup window
* `#1351` Generalize Modal Creation
* `#1557` Timeline Report Selection Not Visible
* `#1755` Migrate helper-tests for issues into specs for work package
* `#1766` Fixed bug: Viewing diff of Work Package description results in error 500
* `#1767` Fixed bug: Viewing changesets results in "page not found"
* `#1789` Move validation to Work Package
* `#1800` Add settings to change software name and URL and add additional footer content
* `#1808` Add option to log user for each request
* `#1875` Added test steps to reuse steps for my page, my project page, and documents, no my page block lookup at class load time
* `#1876` Timelines do not show work packages when there is no status reporting
* `#1896` Moved visibility-tests for issues into specs for workpackages
* `#1911` Change mouse icon when hovering over drag&drop-enabled select2 entries
* `#1912` Merge column project type with column planning element type
* `#1918` Custom fields are not displayed when issue is created

## 3.0.0pre14

* `#825`  Migrate Duration
* `#828`  Remove Alternate Dates
* `#1421` Adapt issue created/updated wording to apply to work packages
* `#1610` Move Planning Element Controller to API V2
* `#1686` Issues not accessible in public projects when not a member
* `#1768` Fixed bug: Klicking on Wiki Edit Activity results in error 500
* `#1787` Remove Scenarios
* `#1813` Run Data Generator on old AAJ schema
* `#1859` Fix 20130814130142 down-migration (remove_documents)
* `#1873` Move Validations from Issue into Workpackage

## 3.0.0pre13

* `#1606` Update journal fixtures
* `#1608` Change activities to use the new journals
* `#1609` Change search to use the new journals
* `#1616` Serialization/Persistence
* `#1617` Migrate database to new journalization
* `#1724` PDF Export of Work Packages with Description
* `#1731` Squash old migrations into one

## 3.0.0pre12

* `#1417` Enable default behavior for types
* `#1631` Remove documents from core

## 3.0.0pre11

* `#1418` Change links to issues/planning elements to use work_packages controller
* `#1541` Use Rails 3.2.14 instead of Git Branch
* `#1595` Cleanup action menu for work packages
* `#1596` Copy/Move work packages between projects
* `#1598` Switching type of work package looses inserted data
* `#1618` Deactivate modal dialogs and respective cukes
* `#1637` Removed files module
* `#1648` Arbitrarily failing cuke: Navigating to the timeline page

## 3.0.0pre10

* `#1246` Implement uniform "edit" action/view for pe & issues
* `#1247` Implement uniform "update" action for pe & issues
* `#1411` Migrate database tables into the new model
* `#1413` Ensure Permissions still apply to the new Type
* `#1425` Remove default planning element types in favor of enabled planning element types in the style of has_and_belongs_to_many.
* `#1427` Enable API with the new Type
* `#1434` Type controller
* `#1435` Type model
* `#1436` Type views
* `#1437` Update seed data
* `#1512` Merge PlanningElementTypes model with Types model
* `#1520` PlanningElements are created without the root_id attribute being set
* `#1520` PlanningElements are created without the root_id attribute being set
* `#1536` Fixed bug: Reposman.rb receives xml response for json request
* `#1577` Searching for project member candidates is only possible when using "firstname lastname" (or parts of it)

## 3.0.0pre9

* `#779`  Integrate password expiration
* `#1314` Always set last activity timestamp and check session expiry if ttl-setting is enabled
* `#1371` Changing pagination per_page_param does not change page
* `#1405` Incorrect message when trying to login with a permanently blocked account
* `#1409` Changing pagination limit on members view looses members tab
* `#1414` Remove start & due date requirement from planning elements
* `#1461` Integration Activity Plugin
* `#1488` Fixes multiple and missing error messages on project settings' member tab (now with support for success messages)
* `#1493` Exporting work packages to pdf returns 406
* `#1505` Removing all roles from a membership removes the project membership
* `#1517` Journal changed_data cannot contain the changes of a wiki_content content

## 3.0.0pre8

* `#377`  Some usability fixes for members selection with select2
* `#1024` Add 'assign random password' option to user settings
* `#1063` Added helper to format the time as a date in the current user or the system time zone
* `#1391` Opening the new issue form in a project with an issue category defined produces 500 response
* `#1406` Creating a work package w/o responsible or assignee results in 500
* `#1420` Allow for seeing work package description changes inside of the page
* `#1488` Fixes multiple and missing error messages on project settings' member tab

## 3.0.0pre7

* `#778` Integrate ban of former passwords
* `#780` Add password brute force prevention
* `#820` Implement awesome nested set on work packages
* `#1034` Create changelog and document format
* `#1119` Creates a unified view for work_package show, new and create
* `#1209` Fix adding watcher to issue
* `#1214` Fix pagination label and 'entries_per_page' setting
* `#1299` Refactor user status
* `#1301` Ajax call when logged out should open a popup window
* `#1303` Watcherlist contains unescaped HTML
* `#1315` Correct spelling mistakes in German translation
<|MERGE_RESOLUTION|>--- conflicted
+++ resolved
@@ -35,16 +35,13 @@
 * `#3215` Datepicker - Timelines calendar weeks out of sync
 * `#3332` [CodeClimate] Mass Assignment AuthSourcesController
 * `#3333` [CodeClimate] Mass Assignment RolesController
-<<<<<<< HEAD
-* `#3865` Detailed filters on dates
-=======
 * `#3438` Activity default value makes log time required
 * `#3481` Fix: [Activity] Not possible to unselect all filters
 * `#3730` Setting responsible via bulk edit
 * `#3731` Setting responsible via context menu
 * `#3844` Fixed Work Package status translation
+* `#3865` Detailed filters on dates
 * `#3854` Move function and Query filters allows to select groups as responsible
->>>>>>> e03811e1
 * `#3974` [Timelines] Typo at creating timelines
 * `#4023` [Accessibility] Keep keyboard focus within modal while it's open
 
