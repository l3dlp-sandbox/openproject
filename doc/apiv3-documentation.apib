--- conflicted
+++ resolved
@@ -2110,22 +2110,8 @@
 
 ## Linked Properties:
 
-<<<<<<< HEAD
-| Link           | Description                                                                                                                                          | Type        | Constraints | Supported operations | Condition                        |
-| :------------: | ---------------------------------------------------------------------------------------------------------------------------------------------------- | ----------- | ----------- | -------------------- | -------------------------------- |
-| self           | This work package                                                                                                                                    | WorkPackage | not null    | READ                 |                                  |
-| author         | The person that created the work package                                                                                                             | User        | not null    | READ                 |                                  |
-| assignee       | The person that is intended to work on the work package                                                                                              | User        |             | READ / WRITE         |                                  |
-| category       | The category of the work package                                                                                                                     | Category    |             | READ / WRITE         |                                  |
-| priority       | The priority of the work package                                                                                                                     | Priority    | not null    | READ / WRITE         |                                  |
-| responsible    | The person that is responsible for the overall outcome                                                                                               | User        |             | READ / WRITE         |                                  |
-| status         | The current status of the work package                                                                                                               | Status      | not null    | READ / WRITE         |                                  |
-| timeEntries    | All time entries logged on the work package. Please note that this is a link to an HTML resource for now and as such, the link is subject to change. | N/A         |             | READ                 | **Permission** view time entries |
-| type           | The type of the work package                                                                                                                         | Type        | not null    | READ / WRITE         |                                  |
-| version        | The version associated to the work package                                                                                                           | Version     |             | READ / WRITE         |                                  |
-=======
 | Link               | Description                                                                                                                                           | Type         | Constraints  | Supported operations  | Condition                                 |
-| :------------:     | ---------------------------------------------------------                                                                                             | -----------  | -----------  | --------------------  | --------------------------------          |
+| :----------------: | ----------------------------------------------------------------------------------------------------------------------------------------------------- | ------------ | ------------ | --------------------- | ----------------------------------------- |
 | self               | This work package                                                                                                                                     | WorkPackage  | not null     | READ                  |                                           |
 | author             | The person that created the work package                                                                                                              | User         | not null     | READ                  |                                           |
 | assignee           | The person that is intended to work on the work package                                                                                               | User         |              | READ / WRITE          |                                           |
@@ -2135,8 +2121,8 @@
 | responsible        | The person that is responsible for the overall outcome                                                                                                | User         |              | READ / WRITE          |                                           |
 | status             | The current status of the work package                                                                                                                | Status       | not null     | READ / WRITE          |                                           |
 | timeEntries        | All time entries logged on the work package. Please note that this is a link to an HTML resource for now and as such, the link is subject to change.  | N/A          |              | READ                  | **Permission** view time entries          |
+| type               | The type of the work package                                                                                                                          | Type         | not null     | READ / WRITE          |                                           |
 | version            | The version associated to the work package                                                                                                            | Version      |              | READ / WRITE          |                                           |
->>>>>>> c1c1dcab
 
 ## Properties:
 
