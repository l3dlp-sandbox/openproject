---
sidebar_navigation:
  title: My Account
<<<<<<< HEAD
  priority: 400
description: My account settings in OpenProject.
=======
  priority: 110
description: Learn how to configure your account
>>>>>>> ca9841e3
robots: index, follow
keywords: my account
---

# My Account

Change your personal settings in My Account. Here you can adapt, e.g. the language, edit notifications, or add an avatar.

| Feature                                                      | Documentation for                                            |
| ------------------------------------------------------------ | ------------------------------------------------------------ |
| [Open My Account settings](#open-my-account-settings)        | How to open your personal settings in OpenProject?           |
| [Change password](#change-password)                          | How to change my password?                                   |
| [Edit your user information](#edit-your-user-information)    | How to change the name or email address in OpenProject?      |
| [Profile settings: change your language, time zone or display of comments](#profile-settings:-change-your-language,-time-zone-or-display-of-comments) | How to change the language, time zone or display of comments in OpenProject? |
| [Two-factor authentication](#two-factor-authentication-premium-feature) | How to set up a two-factor authentication?                   |
| [Email notifications](#email-notifications)                  | How to change email notifications sent by OpenProject?       |
| [Set an Avatar](#set-an-avatar)                              | How to set an Avatar in OpenProject and change the profile picture? |
| [Delete account](#delete-account)                            | How to delete my own account?                                |

## Open My Account settings

To open your personal settings in OpenProject, click on your user icon in the top right corner in the header of the application.

Choose **My account**.

![my-account](my-account.png)

## Change password

In order to reset your password, navigate to the My Account section and choose **Change passwor**d in the menu.

Enter your current password.

Enter your new password and confirm it a second time.

Press the blue **Save** button in order to confirm the password changes.

![change password](1572880507527.png)

<div class="alert alert-info" role="alert">
Note: You cannot reset your Google password in OpenProject. If you authenticate with a Google/Gmail account, please go to your Google account administration in order to change your password.
</div>

## Edit your user information

To change your email address or your name, navigate to the **Profile** page in the menu of your My account settings.

Here you can adapt the information and **save** your changes with the blue button.

## Profile settings

Within the My account settings you can change the language of OpenProject, adapt the time zone and change the order how comments are displayed in the Acitivity list for work packages.

Also, you can activate a **warning if you are leaving a work package with unsaved changes**.

Additionally, you can activate to **auto-hide success notifcations** from the system.

![my-account-settings](my-account-settings.png)

### Change your language

To change the language in OpenProject, navigate to the **My account** settings and choose the menu point **Settings**.

Here you can choose between multiple languages.

![select a language](1572882728878.png)

OpenProject is translated to more than 30 languages. If you do not see your preferred language in the My account settings, the language needs to be activated by your system administrator in the [system's settings](../../system-admin-guide/).

Press the blue **Save** button will save your changes.

If you want to help us to add further languages, you can contribute to the CrowdIn translations project [here](https://crowdin.com/project/openproject).

### Change your time zone

You can choose a Time zone in which you work and how the comments and changes will be saved.

![time zone](1572882881007.png)

Press the blue **Save** button will save your changes.

### Change the order to display comments

You can select the order of the comments (for example of the comments for a work package which appear in the Activity tab). You can select the **chronological** or **reverse chronological order** to display the comments.

If you choose reverse chronological order you will have the latest comment on top in the Activity list.

![display comments](1572883259523.png)



## Two-factor authentication (Premium feature)

In order to activate the two-factor authentication for your OpenProject installation, navigate to your **My account** and choose the **Two-factor authentication** in the menu. 

![Two-factor authentication](1571992032476.png)

In order to register a new device for two-factor authentication, lick the green button to add **new 2FA device**.

You can either use your mobile phone number to receive the second factor via SMS.

Or you can register to use an app-based authenticator, such as Google Authenticator or Authy.

![add new 2fa device](1572876883531.png)

### Register your mobile phone number for delivery of OpenProject one-time passwords.

To register your phone number to receive a one time password via SMS, click on the **Register device** button under the **Use your mobile phone** section.

- Choose an identifier how you want your phone to be named.
- Enter your phone number in the following format.

![two-factor authentication](1572878991958.png)

Press the blue **Continue** button to confirm your device.

### Backup codes

If you are unable to access your two-factor devices, you can use a backup code to regain access to your account. Use the grey button **Generate backup codes** to generate a new set of backup codes.

If you have created backup codes before, they will be invalidated and will no longer work. 

### Use your app-based authenticator

Register an application authenticator for use with OpenProject using the time-based one-time password authentication standard. Common examples are Google Authenticator or Authy.

Click the grey **Register device** button to register an authentication app. Open your app and follow the instructions to add a new application. The easiest way is to scan the barcode. Otherwise, you can register the application manually by entering the displayed details.

Click the blue **Continue** button to finish the registration.

![register authentication app](1572879640187.png)



## Email notifications

To configure the email notifications which you will receive from the system, navigate to **My account** and choose **Email notifications** in the menu.

You can choose between several email notifications. 
**Default: Send email notifications Only for things I watch or I'm involved in.**

You can choose to receive emails for any events in certain projects or for no events at all.

![Email notifications](1571835165758.png)

The following options are available for the email notifications (ranging from receiving emails on a lot of events to receiving no emails at all):

- **For any event on all my projects** – When selecting this option you receive an email for any action in the projects you are a member of (independent of whether or not you are involved in this  action). This can be useful for managers who want to always stay up to date of all developments without having to log into OpenProject. This  setting will typically lead to receiving a lot of emails.
- **For any event on the selected projects only** – This option lets you choose the projects for which you receive all email updates. In addition, you receive email notifications from other  projects about activities you watch or are involved in (e.g. when you  are the author, assignee or responsible of a work package.). This is  useful for project managers who need to be informed about any change in the project(s) they manage but who want to only receive email notifications from other projects if the activities directly affect  them.
- **Only for things I watch or I’m involved in** – This is the default option for new users (unless configured differently in the [administration (email notification settings)](https://www.openproject.org/help/system-settings/email-notification-settings/)).  Users with this setting receive emails for activities in which they are  involved (e.g. if they watch an activity, are the author, assignee or  responsible). This option is usually the best option since users only get email updates about activities in which they are involved therefore  reducing the number of emails they receive.
- **Only for things I am assigned to** – With this email setting you only receive email updates of activities to which you are  assigned (e.g. work packages). This is useful for users who want to only  be notified via email if they are actively working on a task, not if  they are responsible for or watching the activity.
- **Only for things I am the owner of** – When you select this setting you only receive email updates for activities which you created (e.g. work packages, wiki pages). This makes sense if you are  not actively involved in a project but want to only be notified if your  activities are updated.
- **No event** – With this setting you receive no emails at all. You need to log into OpenProject to verify the status of your tasks. Unless you check the status within OpenProject very frequently or  are not actively involved in any project this setting is typically too  restrictive.

By default you do not receive any email notifications about your own changes. If you want to receive emails for your own changes (e.g. to  make sure you that emails for changes you made have been sent), activate  the checkbox **I want to be notified of changes that I make myself**.



## Set an Avatar

To change your profile picture in OpenProject you can set an Avatar in your My account settings. Navigate to **Avatar** in the menu.

OpenProject uses Gravatar as default profile image. It displays a preview of your Avatar.

Also, you can upload a **Custom Avatar** by choosing a Avatar to be uploaded from a file. Press the blue **Update** button to change your profile picture.

<div class="alert alert-info" role="alert">
Note: The optimum size to upload a new profile picture is 128 by 128 pixel. Larger files will be cropped.
</div>

![Avatar](1571844887353.png)



# Delete account

You can delete your own account in **My account**.

If you cannot see the entry **Delete account** in the **My account** side menu, make sure the option “Users allowed to delete their account” is [activated in the administration](../../system-admin-guide/users-permissions).

To delete your account, select **Delete account** from the side menu and enter your login to confirm the deletion.

![delete account](1572881984371.png)

<div class="alert alert-info" role="alert">
Important: Deleting a user account is permanent and cannot be reversed.
</div><|MERGE_RESOLUTION|>--- conflicted
+++ resolved
@@ -1,15 +1,9 @@
 ---
 sidebar_navigation:
   title: My Account
-<<<<<<< HEAD
   priority: 400
-description: My account settings in OpenProject.
-=======
-  priority: 110
-description: Learn how to configure your account
->>>>>>> ca9841e3
+description: Learn how to configure account settings.
 robots: index, follow
-keywords: my account
 ---
 
 # My Account
