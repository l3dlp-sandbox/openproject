--- conflicted
+++ resolved
@@ -17,15 +17,15 @@
       </accessible-by-keyboard>
     </div>
     <div class="inplace-edit--write edit-strategy-comment" ng-show="fieldController.isEditing">
-<<<<<<< HEAD
-      <form class="inplace-edit--form" ng-if="fieldController.isEditing" name="fieldController.editForm" ng-submit="fieldController.submit(false)" novalidate>
+      <form class="inplace-edit--form"
+            ng-if="fieldController.isEditing"
+            name="fieldController.editForm"
+            ng-submit="fieldController.submit()"
+            novalidate>
         <div class="inplace-edit--write-value"
-             ng-click="fieldController.markActive()" tabindex="-1">
+             ng-click="fieldController.markActive()"
+             tabindex="-1">
           <inplace-editor-wiki-textarea> </inplace-editor-wiki-textarea>
-=======
-      <form class="inplace-edit--form" ng-if="fieldController.isEditing" name="fieldController.editForm" ng-submit="fieldController.submit()" novalidate>
-        <div class="inplace-edit--write-value" ng-include="'/templates/components/inplace_editor/editable/wiki_textarea.html'" ng-click="fieldController.markActive()" tabindex="-1">
->>>>>>> d3a60585
         </div>
         <div class="inplace-edit--dashboard">
           <div class="inplace-edit--controls" ng-hide="fieldController.state.isBusy || !fieldController.isActive()">
