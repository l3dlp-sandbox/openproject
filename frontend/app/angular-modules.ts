//-- copyright
// OpenProject is a project management system.
// Copyright (C) 2012-2015 the OpenProject Foundation (OPF)
//
// This program is free software; you can redistribute it and/or
// modify it under the terms of the GNU General Public License version 3.
//
// OpenProject is a fork of ChiliProject, which is a fork of Redmine. The copyright follows:
// Copyright (C) 2006-2013 Jean-Philippe Lang
// Copyright (C) 2010-2013 the ChiliProject Team
//
// This program is free software; you can redistribute it and/or
// modify it under the terms of the GNU General Public License
// as published by the Free Software Foundation; either version 2
// of the License, or (at your option) any later version.
//
// This program is distributed in the hope that it will be useful,
// but WITHOUT ANY WARRANTY; without even the implied warranty of
// MERCHANTABILITY or FITNESS FOR A PARTICULAR PURPOSE.  See the
// GNU General Public License for more details.
//
// You should have received a copy of the GNU General Public License
// along with this program; if not, write to the Free Software
// Foundation, Inc., 51 Franklin Street, Fifth Floor, Boston, MA  02110-1301, USA.
//
// See doc/COPYRIGHT.rdoc for more details.
//++

declare var I18n:op.I18n;

// global
angular.module('openproject.uiComponents',
  ['ui.select', 'ui.router', 'ngSanitize', 'openproject.workPackages.services'])
  .run(['$rootScope', function($rootScope){
    $rootScope.I18n = I18n;
  }]);
export var configModule = angular.module('openproject.config', []);
angular.module(
  'openproject.services', [
    'openproject.uiComponents',
    'openproject.helpers',
    'openproject.workPackages.config',
    'openproject.workPackages.helpers',
    'openproject.api',
    'angular-cache',
    'openproject.filters'
  ]);
angular.module('openproject.helpers', ['openproject.services']);
angular
  .module('openproject.models', [
    'openproject.workPackages.config',
    'openproject.services'
  ]);
angular.module('openproject.viewModels', ['openproject.services']);

// timelines
angular.module('openproject.timelines', [
  'openproject.timelines.controllers',
  'openproject.timelines.directives',
  'openproject.uiComponents'
]);
angular.module('openproject.timelines.models', ['openproject.helpers']);
angular
  .module('openproject.timelines.helpers', []);
angular.module(
  'openproject.timelines.controllers', [
    'openproject.timelines.models'
  ]);
angular.module('openproject.timelines.services', [
  'openproject.timelines.models',
  'openproject.timelines.helpers'
]);
angular.module('openproject.timelines.directives', [
  'openproject.timelines.models',
  'openproject.timelines.services',
  'openproject.uiComponents',
  'openproject.helpers'
]);

// work packages
angular.module('openproject.workPackages', [
  'openproject.workPackages.activities',
  'openproject.workPackages.controllers',
  'openproject.workPackages.filters',
  'openproject.workPackages.directives',
  'openproject.workPackages.tabs',
  'openproject.uiComponents',
  'ng-context-menu',
  'ngFileUpload'
]);
angular.module('openproject.workPackages.services', ['openproject.inplace-edit']);
angular.module(
  'openproject.workPackages.helpers', [
    'openproject.helpers',
    'openproject.workPackages.services'
  ]);
angular.module('openproject.workPackages.filters', [
  'openproject.workPackages.helpers'
]);
angular.module('openproject.workPackages.config', []);
angular.module(
  'openproject.workPackages.controllers', [
    'openproject.models',
    'openproject.viewModels',
    'openproject.workPackages.helpers',
    'openproject.services',
    'openproject.workPackages.config',
    'openproject.layout',
    'btford.modal'
  ]);
angular.module('openproject.workPackages.models', []);
angular.module(
  'openproject.workPackages.directives', [
    'openproject.uiComponents',
    'openproject.services',
    'openproject.workPackages.services',
    'openproject.workPackages.models'
  ]);
angular.module('openproject.workPackages.tabs', []);
angular.module('openproject.workPackages.activities', []);

// messages
angular.module('openproject.messages', [
  'openproject.messages.controllers'
]);
angular.module('openproject.messages.controllers', []);

// time entries
angular.module('openproject.timeEntries', [
  'openproject.timeEntries.controllers'
]);
angular.module('openproject.timeEntries.controllers', []);

angular.module('openproject.layout', [
  'openproject.layout.controllers',
  'ui.router'
]);
angular.module('openproject.layout.controllers', []);

angular.module('openproject.api', ['restangular', 'openproject.services']);

angular.module('openproject.templates', []);

// refactoring
angular.module('openproject.inplace-edit', []);
angular.module('openproject.responsive', []);

export var filtersModule = angular.module('openproject.filters', [
  'openproject.models'
]);

export var wpButtonsModule = angular.module('openproject.wpButtons',
  ['ui.router', 'openproject.services']);

// main app
export const openprojectModule = angular.module('openproject', [
  'ui.date',
  'ui.router',
  'openproject.config',
  'openproject.uiComponents',
  'openproject.timelines',
  'openproject.workPackages',
  'openproject.messages',
  'openproject.timeEntries',
  'ngAnimate',
  'ngAria',
  'ngSanitize',
  'truncate',
  'openproject.layout',
  'cgBusy',
  'openproject.api',
  'openproject.templates',
  'monospaced.elastic',
  'openproject.inplace-edit',
<<<<<<< HEAD
  'openproject.wpButtons',
  'openproject.responsive'
]);

export default openprojectModule;
=======
  wpButtonsModule.name,
  'openproject.responsive',
  filtersModule.name
]);
>>>>>>> 91095c4d
<|MERGE_RESOLUTION|>--- conflicted
+++ resolved
@@ -172,15 +172,9 @@
   'openproject.templates',
   'monospaced.elastic',
   'openproject.inplace-edit',
-<<<<<<< HEAD
-  'openproject.wpButtons',
-  'openproject.responsive'
-]);
-
-export default openprojectModule;
-=======
   wpButtonsModule.name,
   'openproject.responsive',
   filtersModule.name
 ]);
->>>>>>> 91095c4d
+
+export default openprojectModule;