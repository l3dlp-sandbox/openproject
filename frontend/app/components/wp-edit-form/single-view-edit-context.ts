--- conflicted
+++ resolved
@@ -29,25 +29,18 @@
 import {StateService} from '@uirouter/core';
 import {WorkPackageEditFieldGroupComponent} from 'core-components/wp-edit/wp-edit-field/wp-edit-field-group.directive';
 import {WorkPackageEditFieldComponent} from 'core-components/wp-edit/wp-edit-field/wp-edit-field.component';
-import {$injectFields} from '../angular/angular-injector-bridge.functions';
 import {SimpleTemplateRenderer} from '../angular/simple-template-renderer';
 import {WorkPackageResourceInterface} from '../api/api-v3/hal-resources/work-package-resource.service';
 import {States} from '../states.service';
 import {EditField} from '../wp-edit/wp-edit-field/wp-edit-field.module';
 import {WorkPackageNotificationService} from '../wp-edit/wp-notification.service';
 import {WorkPackageTableSelection} from '../wp-fast-table/state/wp-table-selection.service';
-<<<<<<< HEAD
-import {StateService} from '@uirouter/core';
-import {WorkPackageEditFieldGroupComponent} from 'core-components/wp-edit/wp-edit-field/wp-edit-field-group.directive';
-import {WorkPackageEditFieldComponent} from 'core-components/wp-edit/wp-edit-field/wp-edit-field.component';
 import {Injector} from '@angular/core';
 import {$stateToken, FocusHelperToken} from 'core-app/angular4-transition-utils';
-=======
-import {WorkPackageTableRefreshService} from '../wp-table/wp-table-refresh-request.service';
-import {WorkPackageEditContext} from './work-package-edit-context';
-import {WorkPackageEditFieldHandler} from './work-package-edit-field-handler';
-import {WorkPackageEditForm} from './work-package-edit-form';
->>>>>>> 54f714c2
+import {WorkPackageEditContext} from 'core-components/wp-edit-form/work-package-edit-context';
+import {WorkPackageTableRefreshService} from 'core-components/wp-table/wp-table-refresh-request.service';
+import {WorkPackageEditForm} from 'core-components/wp-edit-form/work-package-edit-form';
+import {WorkPackageEditFieldHandler} from 'core-components/wp-edit-form/work-package-edit-field-handler';
 
 export class SingleViewEditContext implements WorkPackageEditContext {
 
@@ -122,9 +115,8 @@
     this.fieldGroup.onSaved(isInitial, savedWorkPackage);
   }
 
-<<<<<<< HEAD
-  public requireVisible(fieldName:string):Promise<undefined> {
-    return new Promise((resolve, ) => {
+  public async requireVisible(fieldName:string):Promise<void> {
+    return new Promise<void>((resolve, ) => {
       const interval = setInterval(() => {
         const field = this.fieldGroup.fields[fieldName];
 
@@ -134,21 +126,6 @@
         }
       }, 50);
     });
-=======
-  public async requireVisible(fieldName:string):Promise<undefined> {
-    const deferred = this.$q.defer<undefined>();
-
-    const interval = setInterval(() => {
-      const field = this.fieldGroup.fields[fieldName];
-
-      if (field !== undefined) {
-        clearInterval(interval);
-        deferred.resolve();
-      }
-    }, 50);
-
-    return deferred.promise;
->>>>>>> 54f714c2
   }
 
   public firstField(names:string[]) {
