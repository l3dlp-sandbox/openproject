// -- copyright
// OpenProject is a project management system.
// Copyright (C) 2012-2015 the OpenProject Foundation (OPF)
//
// This program is free software; you can redistribute it and/or
// modify it under the terms of the GNU General Public License version 3.
//
// OpenProject is a fork of ChiliProject, which is a fork of Redmine. The copyright follows:
// Copyright (C) 2006-2013 Jean-Philippe Lang
// Copyright (C) 2010-2013 the ChiliProject Team
//
// This program is free software; you can redistribute it and/or
// modify it under the terms of the GNU General Public License
// as published by the Free Software Foundation; either version 2
// of the License, or (at your option) any later version.
//
// This program is distributed in the hope that it will be useful,
// but WITHOUT ANY WARRANTY; without even the implied warranty of
// MERCHANTABILITY or FITNESS FOR A PARTICULAR PURPOSE.  See the
// GNU General Public License for more details.
//
// You should have received a copy of the GNU General Public License
// along with this program; if not, write to the Free Software
// Foundation, Inc., 51 Franklin Street, Fifth Floor, Boston, MA  02110-1301, USA.
//
// See doc/COPYRIGHT.rdoc for more details.
// ++

import {Subscription} from 'rxjs/Subscription';
import {$injectFields, injectorBridge} from '../angular/angular-injector-bridge.functions';
import {ErrorResource} from '../api/api-v3/hal-resources/error-resource.service';
import {States} from '../states.service';
import {WorkPackageCacheService} from '../work-packages/work-package-cache.service';
import {EditField} from '../wp-edit/wp-edit-field/wp-edit-field.module';
import {WorkPackageEditFieldService} from '../wp-edit/wp-edit-field/wp-edit-field.service';
import {WorkPackageNotificationService} from '../wp-edit/wp-notification.service';
import {WorkPackageEditContext} from './work-package-edit-context';
import {WorkPackageEditFieldHandler} from './work-package-edit-field-handler';
import {debugLog} from '../../helpers/debug_output';
import {WorkPackageChangeset} from './work-package-changeset';
import {FormResourceInterface} from '../api/api-v3/hal-resources/form-resource.service';
import {WorkPackageEditingService} from './work-package-editing-service';
import {WorkPackageResourceInterface} from '../api/api-v3/hal-resources/work-package-resource.service';
import {WorkPackageTableRefreshService} from '../wp-table/wp-table-refresh-request.service';
import {Injector} from '@angular/core';

export const activeFieldContainerClassName = 'wp-inline-edit--active-field';
export const activeFieldClassName = 'wp-inline-edit--field';

export class WorkPackageEditForm {
  // Injections
  public states:States = this.injector.get(States);
  public wpCacheService = this.injector.get(WorkPackageCacheService);
  public wpEditing = this.injector.get(WorkPackageEditingService);
  public wpEditField = this.injector.get(WorkPackageEditFieldService);
  public wpTableRefresh = this.injector.get(WorkPackageTableRefreshService);
  public wpNotificationsService = this.injector.get(WorkPackageNotificationService);

  // All current active (open) edit fields
  public activeFields:{ [fieldName:string]:WorkPackageEditFieldHandler } = {};

  // Errors of the last operation (required when adding opening fields afterwards)
  public errorsPerAttribute:{ [fieldName:string]:string[] } = {};

  // The current edit context to use the form with
  public editContext:WorkPackageEditContext;

  // Subscribe to changes to the temporary edit form
  protected wpSubscription:Subscription;
  protected resourceSubscription:Subscription;

  public static createInContext(injector:Injector,
                                editContext:WorkPackageEditContext,
                                wp:WorkPackageResourceInterface,
                                editMode:boolean = false) {

    const form = new WorkPackageEditForm(injector, wp, editMode);
    form.editContext = editContext;

    return form;
  }

  constructor(readonly injector:Injector,
              public workPackage:WorkPackageResourceInterface,
              public editMode:boolean = false) {

    this.wpSubscription = this.wpCacheService.state(workPackage.id)
      .values$()
      .subscribe((wp:WorkPackageResourceInterface) => {
        this.workPackage = wp;
      });

    this.resourceSubscription = this.wpEditing.temporaryEditResource(workPackage.id)
      .values$()
      .subscribe(() => {
        if (!this.changeset.empty) {
          debugLog('Refreshing active edit fields after form update.');
          _.each(this.activeFields, (_handler, name) => this.refresh(name));
        }
      });
  }

  /**
   * Return the current or a new changeset for the given work package.
   * This will always return a valid (potentially empty) changeset.
   *
   * @return {WorkPackageChangeset}
   */
  public get changeset():WorkPackageChangeset {
    return this.wpEditing.changesetFor(this.workPackage);
  }

  /**
   * Active the edit field upon user's request.
   * @param fieldName
   * @param noWarnings Ignore warnings if the field cannot be opened
   */
<<<<<<< HEAD
  public activate(fieldName:string, noWarnings:boolean = false):Promise<WorkPackageEditFieldHandler> {
    return new Promise((resolve, reject) => {
      this.buildField(fieldName)
        .then((field:EditField) => {
          if (!field.writable && !noWarnings) {
            this.wpNotificationsService.showEditingBlockedError(field.displayName);
            reject();
          }
=======
  public async activate(fieldName:string, noWarnings:boolean = false):Promise<WorkPackageEditFieldHandler> {
    // @ts-ignore
    // Type 'IPromise<never> | Promise<WorkPackageEditFieldHandler>' is not assignable to type 'WorkPackageEditFieldHandler | PromiseLike<WorkPackageEditFieldHandler>'.
    return this.buildField(fieldName).then((field:EditField) => {
      if (!field.writable && !noWarnings) {
        this.wpNotificationsService.showEditingBlockedError(field.displayName);
        return this.$q.reject();
      }
>>>>>>> 54f714c2

          this.renderField(fieldName, field)
            .then(resolve)
            .catch(reject);
        });
    });
  }

  /**
   * Refreshes an active field by simply updating the fieldHandler $scope.
   * @param {string} fieldName
   * @return {Promise<any>}
   */
  public refresh(fieldName:string) {
    const handler = this.activeFields[fieldName];
    if (!handler) {
      debugLog(`Trying to refresh ${fieldName}, but is not an active field.`);
      return undefined;
    }

    return this.buildField(fieldName).then((field:EditField) => {
      this.editContext.refreshField(field, handler);
    });
  }

  /**
   * Activate the field unless it is marked active already
   * (e.g., already being activated).
   */
  public activateWhenNeeded(fieldName:string) {
    const activeField = this.activeFields[fieldName];
    if (activeField) {
      return Promise.resolve(activeField.element);
    }

    return this.activate(fieldName, true);
  }

  /**
   * Activate all fields that are returned in validation errors
   */
  public activateMissingFields() {
    this.changeset.getForm().then((form:any) => {
      _.each(form.validationErrors, (val:any, key:string) => {
        if (key === 'id') {
          return;
        }
        this.activateWhenNeeded(key);
      });
    });
  }

  /**
   * Save the active changeset.
   * @return {any}
   */
  public submit():Promise<WorkPackageResourceInterface> {
    if (this.changeset.empty && !this.workPackage.isNew) {
      this.closeEditFields();
      return Promise.resolve(this.workPackage);
    }

    const isInitial = this.workPackage.isNew;

    // Reset old error notifcations
    this.errorsPerAttribute = {};

    const openFields = _.keys(this.activeFields);

    return new Promise((resolve, reject) => {
      this.changeset.save()
        .then(savedWorkPackage => {
          // Close all current fields
          this.closeEditFields(openFields);

          resolve(savedWorkPackage);

          this.wpNotificationsService.showSave(savedWorkPackage, isInitial);
          this.editMode = false;
          this.editContext.onSaved(isInitial, savedWorkPackage);
          this.wpTableRefresh.request(`Saved work package ${savedWorkPackage.id}`);
        })
        .catch((error:ErrorResource|Object) => {
          this.wpNotificationsService.handleErrorResponse(error, this.workPackage);

          if (error instanceof ErrorResource) {
            this.handleSubmissionErrors(error, reject);
          }
        });
    });
  }

  /**
   * Close all fields and unsubscribe the observers on this form.
   */
  public destroy() {
    // Unsubscribe changes
    this.resourceSubscription.unsubscribe();
    this.wpSubscription.unsubscribe();

    // Kill all active fields
    // Without resetting the changeset, if, e.g., we're moving an active edit
    _.each(this.activeFields, (handler) => {
      handler && handler.deactivate();
    });
  }

  /**
   * Close the given or all open fields.
   *
   * @param {string[]} fields
   */
  public closeEditFields(fields?:string[]) {
    if (!fields) {
      fields = _.keys(this.activeFields);
    }

    fields.forEach((name:string) => {
      const handler = this.activeFields[name];
      handler && handler.deactivate();
      this.changeset.reset(name);
    });
  }

  protected handleSubmissionErrors(error:any, reject:Function) {
    // Process single API errors
    this.handleErroneousAttributes(error);
    return reject();
  }

  protected handleErroneousAttributes(error:any) {
    // Get attributes withe errors
    const erroneousAttributes = error.getInvolvedAttributes();

    // Save erroneous fields for when new fields appear
    this.errorsPerAttribute = error.getMessagesPerAttribute();
    if (erroneousAttributes.length === 0) {
      return;
    }

    return this.setErrorsForFields(erroneousAttributes);
  }

  private setErrorsForFields(erroneousFields:string[]) {
    // Accumulate errors for the given response
    let promises:Promise<any>[] = erroneousFields.map(async (fieldName:string) => {
      return this.editContext.requireVisible(fieldName).then(() => {
        if (this.activeFields[fieldName]) {
          this.activeFields[fieldName].setErrors(this.errorsPerAttribute[fieldName] || []);
        }

        return this.activateWhenNeeded(fieldName) as any;
      });
    });

    Promise.all(promises)
      .then(() => {
        setTimeout(() => {
          // Focus the first field that is erroneous
          jQuery(`.${activeFieldContainerClassName}.-error .${activeFieldClassName}`)
            .first()
            .focus();
        });
      })
      .catch(() => {
        console.error('Failed to activate all erroneous fields.');
      });
  }

  private async buildField(fieldName:string):Promise<EditField> {
    return new Promise<EditField>((resolve, reject) => {
      this.changeset.getForm()
        .then((form:FormResourceInterface) => {
          const schemaName = this.changeset.getSchemaName(fieldName);
          const fieldSchema = form.schema[schemaName];

          if (!fieldSchema) {
            return reject();
          }

          const field = this.wpEditField.getField(
            this.changeset,
            schemaName,
            fieldSchema
          );

          resolve(field);
        })
        .catch((error) => {
          console.error('Failed to build edit field: %o', error);
          this.wpNotificationsService.handleRawError(error);
        });
    });
  }

  private async renderField(fieldName:string, field:EditField):Promise<WorkPackageEditFieldHandler> {
    const promise = this.editContext.activateField(this,
      field,
      fieldName,
      this.errorsPerAttribute[fieldName] || []);
    return promise
      .then((fieldHandler) => {
        this.activeFields[fieldName] = fieldHandler;
        return fieldHandler;
      })
      .catch((error) => {
        console.error('Failed to render edit field:' + error);
        this.wpNotificationsService.handleRawError(error);
      });
  }
}<|MERGE_RESOLUTION|>--- conflicted
+++ resolved
@@ -115,25 +115,14 @@
    * @param fieldName
    * @param noWarnings Ignore warnings if the field cannot be opened
    */
-<<<<<<< HEAD
-  public activate(fieldName:string, noWarnings:boolean = false):Promise<WorkPackageEditFieldHandler> {
-    return new Promise((resolve, reject) => {
+  public async activate(fieldName:string, noWarnings:boolean = false):Promise<WorkPackageEditFieldHandler> {
+    return new Promise<WorkPackageEditFieldHandler>((resolve, reject) => {
       this.buildField(fieldName)
         .then((field:EditField) => {
           if (!field.writable && !noWarnings) {
             this.wpNotificationsService.showEditingBlockedError(field.displayName);
             reject();
           }
-=======
-  public async activate(fieldName:string, noWarnings:boolean = false):Promise<WorkPackageEditFieldHandler> {
-    // @ts-ignore
-    // Type 'IPromise<never> | Promise<WorkPackageEditFieldHandler>' is not assignable to type 'WorkPackageEditFieldHandler | PromiseLike<WorkPackageEditFieldHandler>'.
-    return this.buildField(fieldName).then((field:EditField) => {
-      if (!field.writable && !noWarnings) {
-        this.wpNotificationsService.showEditingBlockedError(field.displayName);
-        return this.$q.reject();
-      }
->>>>>>> 54f714c2
 
           this.renderField(fieldName, field)
             .then(resolve)
