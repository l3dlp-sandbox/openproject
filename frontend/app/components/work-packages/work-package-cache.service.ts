--- conflicted
+++ resolved
@@ -83,7 +83,6 @@
     }
   }
 
-<<<<<<< HEAD
   saveIfChanged(workPackage: WorkPackageResourceInterface): IPromise<WorkPackageResourceInterface> {
     // console.log("saveIfChanged()");
     if (!(workPackage.dirty || workPackage.isNew)) {
@@ -107,10 +106,7 @@
     return deferred.promise;
   }
 
-  loadWorkPackage(workPackageId: number, forceUpdate = false): State<WorkPackageResource> {
-=======
   loadWorkPackage(workPackageId: string, forceUpdate = false): State<WorkPackageResource> {
->>>>>>> eb3faf84
     const state = this.states.workPackages.get(getWorkPackageId(workPackageId));
     if (forceUpdate) {
       state.clear();
