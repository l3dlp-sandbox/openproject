<<<<<<< HEAD
<div class="wp-edit-field"
     ng-class="{ '-error': vm.errorenous, '-active': vm.active }">
=======
<div class="wp-edit-field -small"
     ng-class="[
      vm.errorenous && '-error' || '',
      vm.isEditable && '-editable' || '',
      vm.active && '-active' || '',
      vm.fieldName
     ]">
>>>>>>> cdbcf7c4
  <form ng-if="vm.workPackage && vm.active"
        name="vm.wpEditForm"
        ng-submit="vm.submit()">

    <ng-include src="vm.field.template"></ng-include>

  </form>

  <ng-transclude class="-hidden-overflow" ng-hide="vm.active"></ng-transclude>
</div><|MERGE_RESOLUTION|>--- conflicted
+++ resolved
@@ -1,15 +1,14 @@
-<<<<<<< HEAD
+
 <div class="wp-edit-field"
      ng-class="{ '-error': vm.errorenous, '-active': vm.active }">
-=======
-<div class="wp-edit-field -small"
+<div class="wp-edit-field"
      ng-class="[
       vm.errorenous && '-error' || '',
       vm.isEditable && '-editable' || '',
       vm.active && '-active' || '',
       vm.fieldName
      ]">
->>>>>>> cdbcf7c4
+
   <form ng-if="vm.workPackage && vm.active"
         name="vm.wpEditForm"
         ng-submit="vm.submit()">
