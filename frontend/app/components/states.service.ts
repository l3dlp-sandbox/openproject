--- conflicted
+++ resolved
@@ -5,13 +5,10 @@
 import {WorkPackageResource} from "./api/api-v3/hal-resources/work-package-resource.service";
 import {opServicesModule} from "../angular-modules";
 import {SchemaResource} from './api/api-v3/hal-resources/schema-resource.service';
-<<<<<<< HEAD
 import {TypeResource} from './api/api-v3/hal-resources/type-resource.service';
-=======
 import {WorkPackageEditForm} from './wp-edit-form/work-package-edit-form';
 import {WorkPackageTableMetadata} from './wp-fast-table/wp-table-metadata';
 import {Subject} from 'rxjs';
->>>>>>> eb3faf84
 
 export class States {
 
@@ -21,16 +18,9 @@
   /* /api/v3/schemas */
   schemas = new MultiState<SchemaResource>();
 
-<<<<<<< HEAD
   /* /api/v3/types */
   types = new MultiState<TypeResource>();
 
-  constructor() {
-    initStates(this, function (msg: any) {
-      if (~location.hostname.indexOf("localhost")) {
-        (console.debug as any)(msg); // RR: stupid hack to avoid compiler error
-      }
-=======
   // Work package table states
   table = {
     // Metadata of the current table result
@@ -67,7 +57,6 @@
       whenDebugging(() => {
         console.trace(msg);
       });
->>>>>>> eb3faf84
     });
   }
 
