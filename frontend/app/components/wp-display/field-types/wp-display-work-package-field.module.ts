--- conflicted
+++ resolved
@@ -28,23 +28,15 @@
 
 import {WorkPackageResource} from '../../api/api-v3/hal-resources/work-package-resource.service';
 import {UiStateLinkBuilder} from '../../wp-fast-table/builders/ui-state-link-builder';
-<<<<<<< HEAD
 import {DisplayField} from '../wp-display-field/wp-display-field.module';
-=======
-import {HalResource} from "core-components/api/api-v3/hal-resources/hal-resource.service";
->>>>>>> acc7567f
+import {HalResource} from 'core-components/api/api-v3/hal-resources/hal-resource.service';
 
 export class WorkPackageDisplayField extends DisplayField {
 
   public text:{ linkTitle:string, none:string };
   private uiStateBuilder:UiStateLinkBuilder;
 
-<<<<<<< HEAD
-  constructor(public resource:WorkPackageResource,
-=======
-
   constructor(public resource:HalResource,
->>>>>>> acc7567f
               public name:string,
               public schema:op.FieldSchema) {
     super(resource, name, schema);
