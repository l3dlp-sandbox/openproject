import {Injector} from '@angular/core';
import {filter, takeUntil} from 'rxjs/operators';
import {debugLog} from '../../../../helpers/debug_output';
import {WorkPackageTableColumnsService} from '../../state/wp-table-columns.service';
import {WorkPackageTable} from '../../wp-fast-table';
import {TableState} from 'core-components/wp-table/table-state/table-state';

export class ColumnsTransformer {

  public  tableState:TableState = this.injector.get(TableState);
  public wpTableColumns:WorkPackageTableColumnsService = this.injector.get(WorkPackageTableColumnsService);

  constructor(public readonly injector:Injector,
              public table:WorkPackageTable) {

    this.tableState.updates.columnsUpdates
      .values$('Refreshing columns on user request')
<<<<<<< HEAD
      .filter(() => this.wpTableColumns.hasRelationColumns() === false)
      .takeUntil(this.tableState.stopAllSubscriptions)
=======
      .pipe(
        filter(() => this.wpTableColumns.hasRelationColumns() === false),
        takeUntil(this.states.globalTable.stopAllSubscriptions)
      )
>>>>>>> 3915855c
      .subscribe(() => {
        if (table.originalRows.length > 0) {

          var t0 = performance.now();
          // Redraw the table section, ignore timeline
          table.redrawTable();

          var t1 = performance.now();

          debugLog('column redraw took ' + (t1 - t0) + ' milliseconds.');
        }
      });
  }
}<|MERGE_RESOLUTION|>--- conflicted
+++ resolved
@@ -15,15 +15,10 @@
 
     this.tableState.updates.columnsUpdates
       .values$('Refreshing columns on user request')
-<<<<<<< HEAD
-      .filter(() => this.wpTableColumns.hasRelationColumns() === false)
-      .takeUntil(this.tableState.stopAllSubscriptions)
-=======
       .pipe(
         filter(() => this.wpTableColumns.hasRelationColumns() === false),
         takeUntil(this.states.globalTable.stopAllSubscriptions)
       )
->>>>>>> 3915855c
       .subscribe(() => {
         if (table.originalRows.length > 0) {
 
