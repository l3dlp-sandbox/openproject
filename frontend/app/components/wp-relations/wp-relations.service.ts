--- conflicted
+++ resolved
@@ -1,6 +1,4 @@
-<<<<<<< HEAD
 import {multiInput, State, StatesGroup} from 'reactivestates';
-import {opServicesModule} from '../../angular-modules';
 import {CollectionResource} from '../api/api-v3/hal-resources/collection-resource.service';
 import {
   RelationResource,
@@ -9,49 +7,9 @@
 import {WorkPackageResourceInterface} from '../api/api-v3/hal-resources/work-package-resource.service';
 import {RelationsDmService} from '../api/api-v3/hal-resource-dms/wp-relations.service';
 import {WorkPackageTableRefreshService} from '../wp-table/wp-table-refresh-request.service';
+import {opServicesModule} from '../../angular-modules';
 
 export type RelationsStateValue = { [relationId:number]:RelationResource };
-=======
-//-- copyright
-// OpenProject is a project management system.
-// Copyright (C) 2012-2015 the OpenProject Foundation (OPF)
-//
-// This program is free software; you can redistribute it and/or
-// modify it under the terms of the GNU General Public License version 3.
-//
-// OpenProject is a fork of ChiliProject, which is a fork of Redmine. The copyright follows:
-// Copyright (C) 2006-2013 Jean-Philippe Lang
-// Copyright (C) 2010-2013 the ChiliProject Team
-//
-// This program is free software; you can redistribute it and/or
-// modify it under the terms of the GNU General Public License
-// as published by the Free Software Foundation; either version 2
-// of the License, or (at your option) any later version.
-//
-// This program is distributed in the hope that it will be useful,
-// but WITHOUT ANY WARRANTY; without even the implied warranty of
-// MERCHANTABILITY or FITNESS FOR A PARTICULAR PURPOSE.  See the
-// GNU General Public License for more details.
-//
-// You should have received a copy of the GNU General Public License
-// along with this program; if not, write to the Free Software
-// Foundation, Inc., 51 Franklin Street, Fifth Floor, Boston, MA  02110-1301, USA.
-//
-// See doc/COPYRIGHT.rdoc for more details.
-//++
-
-import {wpDirectivesModule} from '../../angular-modules';
-import {HalRequestService} from '../api/api-v3/hal-request/hal-request.service';
-import {CollectionResource} from '../api/api-v3/hal-resources/collection-resource.service';
-import {RelationResource} from '../api/api-v3/hal-resources/relation-resource.service';
-
-export type RelationsStateValue = { [relationId:number]:RelationResource };
-
-export class WorkPackageRelationsService {
-
-  constructor(private halRequest:HalRequestService,
-              private I18n:op.I18n) {
->>>>>>> e616887f
 
 export class WorkPackageRelationsService extends StatesGroup {
 
@@ -93,7 +51,6 @@
     }
   }
 
-<<<<<<< HEAD
   /**
    * Require the relations of a set of involved work packages loaded into the states.
    */
@@ -154,25 +111,6 @@
       this.wpTableRefresh.request(true,
         `Adding relation (${relation.ids.from} to ${relation.ids.to})`);
       return relation;
-=======
-    return relationTypes.map((key:string) => {
-      return {name: key, label: this.I18n.t('js.relation_labels.' + key)};
-    });
-  }
-
-  public relationsRequest(workPackageIds:string[]):ng.IPromise<RelationResource[]> {
-    let validIds = _.filter(workPackageIds, id => /\d+/.test(id));
-
-    return this.halRequest.get(
-      '/api/v3/relations',
-      {
-        filters: JSON.stringify([{involved: {operator: '=', values: validIds}}])
-      },
-      {
-        caching: {enabled: false}
-      }).then((collection:CollectionResource) => {
-      return collection.elements;
->>>>>>> e616887f
     });
   }
 
