//-- copyright
// OpenProject is a project management system.
// Copyright (C) 2012-2015 the OpenProject Foundation (OPF)
//
// This program is free software; you can redistribute it and/or
// modify it under the terms of the GNU General Public License version 3.
//
// OpenProject is a fork of ChiliProject, which is a fork of Redmine. The copyright follows:
// Copyright (C) 2006-2013 Jean-Philippe Lang
// Copyright (C) 2010-2013 the ChiliProject Team
//
// This program is free software; you can redistribute it and/or
// modify it under the terms of the GNU General Public License
// as published by the Free Software Foundation; either version 2
// of the License, or (at your option) any later version.
//
// This program is distributed in the hope that it will be useful,
// but WITHOUT ANY WARRANTY; without even the implied warranty of
// MERCHANTABILITY or FITNESS FOR A PARTICULAR PURPOSE.  See the
// GNU General Public License for more details.
//
// You should have received a copy of the GNU General Public License
// along with this program; if not, write to the Free Software
// Foundation, Inc., 51 Franklin Street, Fifth Floor, Boston, MA  02110-1301, USA.
//
// See doc/COPYRIGHT.rdoc for more details.
//++

import {HalResource} from './hal-resource.service';
import {opApiModule} from '../../../../angular-modules';
import {WorkPackageCacheService} from '../../../work-packages/work-package-cache.service';
import {ApiWorkPackagesService} from '../../api-work-packages/api-work-packages.service';
import {CollectionResourceInterface} from './collection-resource.service';
import {AttachmentCollectionResourceInterface} from './attachment-collection-resource.service';
import {UploadFile} from '../../op-file-upload/op-file-upload.service';
import IQService = angular.IQService;
import IPromise = angular.IPromise;
import ITimeoutService = angular.ITimeoutService;

interface WorkPackageResourceEmbedded {
  activities: CollectionResourceInterface;
  assignee: HalResource|any;
  attachments: AttachmentCollectionResourceInterface;
  author: HalResource|any;
  availableWatchers: HalResource|any;
  category: HalResource|any;
  children: WorkPackageResourceInterface[];
  parent: HalResource|any;
  priority: HalResource|any;
  project: HalResource|any;
  relations: CollectionResourceInterface;
  responsible: HalResource|any;
  schema: HalResource|any;
  status: HalResource|any;
  timeEntries: HalResource[]|any[];
  type: HalResource|any;
  version: HalResource|any;
  watchers: HalResource[]|any[];
}

interface WorkPackageResourceLinks extends WorkPackageResourceEmbedded {
  addAttachment(attachment: HalResource): ng.IPromise<any>;
  addChild(child: HalResource): ng.IPromise<any>;
  addComment(comment: HalResource): ng.IPromise<any>;
  addRelation(relation: any): ng.IPromise<any>;
  addWatcher(watcher: HalResource): ng.IPromise<any>;
  changeParent(params: any): ng.IPromise<any>;
  copy(): ng.IPromise<WorkPackageResource>;
  delete(): ng.IPromise<any>;
  logTime(): ng.IPromise<any>;
  move(): ng.IPromise<any>;
  removeWatcher(): ng.IPromise<any>;
  self(): ng.IPromise<any>;
  update(payload: any): ng.IPromise<any>;
  updateImmediately(payload: any): ng.IPromise<any>;
  watch(): ng.IPromise<any>;
}

var $q: IQService;
var $stateParams: any;
var $timeout: ITimeoutService;
var I18n: op.I18n;
var apiWorkPackages: ApiWorkPackagesService;
var wpCacheService: WorkPackageCacheService;
var NotificationsService: any;
var wpNotificationsService: any;
var AttachmentCollectionResource;

export class WorkPackageResource extends HalResource {
  public static fromCreateForm(form) {
    var wp = new WorkPackageResource(form.payload.$plain(), true);

    wp.initializeNewResource(form);
    return wp;
  }

  /**
   * Create a copy resource from other and the new work package form
   * @param otherForm The work package form of another work package
   * @param form Work Package create form
   */
  public static copyFrom(otherForm, form) {
    var wp = new WorkPackageResource(otherForm.payload.$plain(), true);

    // Override values from form payload
    wp.lockVersion = form.payload.lockVersion;

    wp.initializeNewResource(form);

    return wp;
  }

  public $embedded: WorkPackageResourceEmbedded;
  public $links: WorkPackageResourceLinks;
  public id: number|string;
  public schema;
  public $pristine: { [attribute: string]: any } = {};
  public parentId: number;
  public subject: string;
  public updatedAt: Date;
  public lockVersion: number;
  public description: any;
  public inFlight: boolean;
  public activities: CollectionResourceInterface;
  public attachments: AttachmentCollectionResourceInterface;

  public pendingAttachments: UploadFile[] = [];

  private form;

  public get isNew(): boolean {
    return isNaN(Number(this.id));
  }

  public get isMilestone(): boolean {
    /**
     * it would be better if this was not deduced but rather taken from the type
     */
    return this.hasOwnProperty('date');
  }

  /**
   * Returns true if any field is in edition in this resource.
   */
  public get dirty(): boolean {
    return this.modifiedFields.length > 0;
  }

  public get modifiedFields(): string[] {
    var modified = [];

    angular.forEach(this.$pristine, (value, key) => {
      var args = [this[key], value];

      if (this[key] instanceof HalResource) {
        args = args.map(arg => (arg ? arg.$source : arg));
      }

      if (!_.isEqual(args[0], args[1])) {
        modified.push(key);
      }
    });

    return modified;
  }

  public get isLeaf(): boolean {
    var children = this.$links.children;
    return !(children && children.length > 0);
  }

  public get isEditable(): boolean {
    return !!this.$links.update || this.isNew;
  }

  /**
   * Return whether the user is able to upload an attachment.
   *
   * If either the `addAttachment` link is provided or the resource is being created,
   * adding attachments is allowed.
   */
  public get canAddAttachments(): boolean {
    return !!this.$links.addAttachment || this.isNew;
  }

  /**
   * Initialise the work package resource.
   *
   * Make the attachments an `AttachmentCollectionResource`. This should actually
   * be done automatically, but the backend does not provide typed collections yet.
   */
  protected $initialize(source) {
    super.$initialize(source);

    var attachments = this.attachments || {$source: void 0, $loaded: void 0};
    this.attachments = new AttachmentCollectionResource(
      attachments.$source,
      attachments.$loaded
    );
  }

  /**
   * Remove the given attachment either from the pending attachments or from
   * the attachment collection, if it is a resource.
   *
   * Removing it from the elements array assures that the view gets updated immediately.
   * If an error occurs, the user gets notified and the attachment is pushed to the elements.
   */
  public removeAttachment(attachment) {
    if (attachment.$isHal) {
      attachment.delete()
        .then(() => {
          this.updateAttachments();
        })
        .catch(error => {
          wpNotificationsService.handleErrorResponse(error, this);
          this.attachments.elements.push(attachment);
        });
    }

    _.pull(this.attachments.elements, attachment);
    _.pull(this.pendingAttachments, attachment);
  }

  /**
   * Upload the pending attachments if the work package exists.
   * Do nothing, if the work package is being created.
   */
  public uploadPendingAttachments() {
    if (!this.isNew) {
      this.uploadAttachments(this.pendingAttachments)
        .then(() => this.pendingAttachments = []);
    }
  }

  /**
   * Upload the given attachments, update the resource and notify the user.
   * Return an updated AttachmentCollectionResource.
   */
  public uploadAttachments(files: UploadFile[]): IPromise<any> {
    const {uploads, finished} = this.attachments.upload(files);
    const message = I18n.t('js.label_upload_notification', this);
    const notification = NotificationsService.addWorkPackageUpload(message, uploads);

    return finished
      .then(() => {
        $timeout(() => NotificationsService.remove(notification), 700);
        return this.updateAttachments();
      })
      .catch(error => {
        wpNotificationsService.handleErrorResponse(error, this);
      });
  }

  public requiredValueFor(fieldName): boolean {
    var fieldSchema = this.schema[fieldName];

    // The field schema may be undefined if a custom field
    // is used as a column, but not available for this type.
    if (angular.isUndefined(fieldSchema)) {
      return false;
    }

    return !this[fieldName] && fieldSchema.writable && fieldSchema.required;
  }

  public allowedValuesFor(field): ng.IPromise<HalResource[]> {
    var deferred = $q.defer();

    this.getForm().then(form => {
      const allowedValues = form.$embedded.schema[field].allowedValues;

      if (Array.isArray(allowedValues)) {
        deferred.resolve(allowedValues);
      }
      else {
        return allowedValues.$load().then(loadedValues => {
          deferred.resolve(loadedValues.elements);
        });
      }
    });

    return deferred.promise;
  }

  public setAllowedValueFor(field, href) {
    this.allowedValuesFor(field).then(allowedValues => {
      this[field] = _.find(allowedValues, entry => entry.href === href);
      wpCacheService.updateWorkPackage(this);
    });
  }

  public getForm() {
    if (!this.form) {
      this.updateForm(this.$source).catch(error => {
        NotificationsService.addError(error.message);
      });
    }

    return this.form;
  }

  public updateForm(payload) {
    // Always resolve form to the latest form
    // This way, we won't have to actively reset it.
    // But store the existing form in case of an error.
    // Because if we get an error, the object returned is not a form
    // and thus lacks the links the implementation depends upon.
    var oldForm = this.form;
    this.form = this.$links.update(payload);
    var deferred = $q.defer();

    this.form
      .then(form => {
        // Override the current schema with
        // the changes from API
        this.schema = form.$embedded.schema;

        // Take over new values from the form
        // this resource doesn't know yet.
        this.assignNewValues(form.$embedded.payload);

        deferred.resolve(form);
      })
      .catch(error => {
        this.form = oldForm;
        deferred.reject(error);
      });

    return deferred.promise;
  }

  public getSchema() {
    return this.getForm().then(form => {
      const schema = form.$embedded.schema;

      angular.forEach(schema, (field, name) => {
        // Assign only links from schema when an href is set
        // and field is writable.
        // (exclude plain properties and null values)
        const isHalField = field.writable && this[name] && this[name].href;

        // Assign only values from embedded schema that have an expanded
        // allowedValues set (type, status, custom field lists, etc.)
        const hasAllowedValues = Array.isArray(field.allowedValues) && field.allowedValues.length > 0;

        if (isHalField && hasAllowedValues) {
          this[name] = _.find(field.allowedValues, {href: this[name].href});
        }
      });

      return schema;
    });
  }

  public save() {
    var deferred = $q.defer();
    this.inFlight = true;
    const wasNew = this.isNew;

    this.updateForm(this.$source)
      .then(form => {
        const payload = this.mergeWithForm(form);
        const sentValues = Object.keys(this.$pristine);

        this.saveResource(payload)
          .then(workPackage => {
            // Initialize any potentially new HAL values
            this.$initialize(workPackage);
            this.updateActivities();

            if (wasNew) {
              this.uploadPendingAttachments();
              wpCacheService.newWorkPackageCreated(this);
            }

            // Remove only those pristine values that were submitted
            angular.forEach(sentValues, (key) => {
              delete this.$pristine[key];
            });

<<<<<<< HEAD
=======
            // Remove the current form, otherwise old form data
            // might still be used for the next edit field in #getSchema()
            this.form = null;

            // Forcefully refresh activities
            wpCacheService.loadWorkPackageLinks(this, 'activities');

>>>>>>> d4c9c678
            deferred.resolve(this);
          })
          .catch(error => {
            deferred.reject(error);
            wpCacheService.updateWorkPackage(this);
          })
          .finally(() => {
            this.inFlight = false;
          });
      })
      .catch(() => {
        this.inFlight = false;
        deferred.reject();
      });

    return deferred.promise;
  }

  public storePristine(attribute: string) {
    if (this.$pristine.hasOwnProperty(attribute)) {
      return;
    }

    this.$pristine[attribute] = angular.copy(this[attribute]);
  }

  public restoreFromPristine(attribute: string) {
    if (this.$pristine[attribute]) {
      this[attribute] = this.$pristine[attribute];
    }
  }

  public isParentOf(otherWorkPackage) {
    return otherWorkPackage.parent.$links.self.$link.href === this.$links.self.$link.href;
  }

  protected saveResource(payload): ng.IPromise<any> {
    if (this.isNew) {
      return apiWorkPackages.createWorkPackage(payload);
    }
    return this.$links.updateImmediately(payload);
  }

  private mergeWithForm(form) {
    var plainPayload = form.payload.$plain();
    var schema = form.$embedded.schema;

    // Merge embedded properties from form payload
    // Do not use properties on this, since they may be incomplete
    // e.g., when switching to a type that requires a custom field.
    Object.keys(plainPayload).forEach(key => {
      if (typeof(schema[key]) === 'object' && schema[key].writable === true) {
        plainPayload[key] = this[key];
      }
    });

    // Merged linked properties from form payload
    Object.keys(plainPayload._links).forEach(key => {
      if (typeof(schema[key]) === 'object' && schema[key].writable === true) {
        var value = this[key] ? this[key].href : null;
        plainPayload._links[key] = {href: value};
      }
    });

    return plainPayload;
  }

  private assignNewValues(formPayload) {
    Object.keys(formPayload.$source).forEach(key => {
      if (angular.isUndefined(this[key])) {
        this[key] = formPayload[key];
      }
    });
  }

  /**
   * Invalidate a set of linked resources of this work package.
   * And inform the cache service about the work package update.
   *
   * Return a promise that returns the linked resources as properties.
   * Return a rejected promise, if the resource is not a property of the work package.
   */
  public updateLinkedResources(...resourceNames): IPromise<{[linkName: string]: HalResource}> {
    const resources: {[id: string]: IPromise<HalResource>} = {};

    resourceNames.forEach(name => {
      const linked = this[name];
      resources[name] = linked ? linked.$update() : $q.reject();
    });
    wpCacheService.updateWorkPackage(this);

    return $q.all(resources);
  }

  /**
   * Get updated activities from the server and inform the cache service about the work
   * package update.
   *
   * Return a promise that returns the activities. Reject, if the work package has
   * no activities.
   */
  public updateActivities(): IPromise<HalResource> {
    return this
      .updateLinkedResources('activities')
      .then((resources: any) => resources.activities);
  }

  /**
   * Get updated attachments and activities from the server and inform the cache service
   * about the update.
   *
   * Return a promise that returns the attachments. Reject, if the work package has
   * no attachments.
   */
  public updateAttachments(): IPromise<HalResource> {
    return this
      .updateLinkedResources('activities', 'attachments')
      .then((resources: any) => resources.attachments);
  }

  /**
   * Assign values from the form for a newly created work package resource.
   * @param form
   */
  public initializeNewResource(form) {
    this.schema = form.schema;
    this.form = $q.when(form);
    this.id = 'new';

    // Set update link to form
    this['update'] = this.$links.update = form.$links.self;

    this.parentId = this.parentId || $stateParams.parent_id;
  }
}

export interface WorkPackageResourceInterface extends WorkPackageResourceLinks, WorkPackageResourceEmbedded, WorkPackageResource {
}

function wpResource(...args) {
  [
    $q,
    $stateParams,
    $timeout,
    I18n,
    apiWorkPackages,
    wpCacheService,
    NotificationsService,
    wpNotificationsService,
    AttachmentCollectionResource] = args;
  return WorkPackageResource;
}

wpResource.$inject = [
  '$q',
  '$stateParams',
  '$timeout',
  'I18n',
  'apiWorkPackages',
  'wpCacheService',
  'NotificationsService',
  'wpNotificationsService',
  'AttachmentCollectionResource'
];

opApiModule.factory('WorkPackageResource', wpResource);<|MERGE_RESOLUTION|>--- conflicted
+++ resolved
@@ -379,8 +379,6 @@
               delete this.$pristine[key];
             });
 
-<<<<<<< HEAD
-=======
             // Remove the current form, otherwise old form data
             // might still be used for the next edit field in #getSchema()
             this.form = null;
@@ -388,7 +386,6 @@
             // Forcefully refresh activities
             wpCacheService.loadWorkPackageLinks(this, 'activities');
 
->>>>>>> d4c9c678
             deferred.resolve(this);
           })
           .catch(error => {
