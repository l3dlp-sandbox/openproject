import "../typings/shims.d.ts"
import * as Turbo from '@hotwired/turbo';
<<<<<<< HEAD
import { registerDialogStreamAction } from './dialog-stream-action';
import { addTurboEventListeners } from './turbo-event-listeners';
=======
import morphdom from 'morphdom';
import { ModalDialogElement } from '@openproject/primer-view-components/app/components/primer/alpha/modal_dialog';
>>>>>>> 071b08d1

// Disable default turbo-drive for now as we don't need it for now AND it breaks angular routing
Turbo.session.drive = false;
// Start turbo
Turbo.start();

<<<<<<< HEAD
addTurboEventListeners();
registerDialogStreamAction();
=======
// Error handling when "Content missing" returned
document.addEventListener('turbo:frame-missing', (event:CustomEvent) => {
  const { detail: { response, visit } } = event as { detail:{ response:Response, visit:(url:string) => void } };
  event.preventDefault();
  visit(response.url);
});

// Close the primer dialog when the form inside has been submitted with a success response
// It is necessary to close the primer dialog using the `close()` method, otherwise
// it will leave an overflow:hidden attribute on the body, which prevents scrolling on the page.
document.addEventListener('turbo:submit-end', (event:CustomEvent) => {
  const { detail: { success }, target } = event as { detail:{ success:boolean }, target:EventTarget };

  if (success && target instanceof HTMLFormElement) {
    const dialog = target.closest('modal-dialog') as ModalDialogElement;
    dialog && dialog.close(true);
  }
});

interface TurboBeforeFrameRenderEventDetail {
  render:(currentElement:HTMLElement, newElement:HTMLElement) => void;
}

document.addEventListener('turbo:before-frame-render', (event:CustomEvent<TurboBeforeFrameRenderEventDetail>) => {
  event.detail.render = (currentElement:HTMLElement, newElement:HTMLElement) => {
    morphdom(currentElement, newElement, { childrenOnly: true });
  };
});
>>>>>>> 071b08d1
<|MERGE_RESOLUTION|>--- conflicted
+++ resolved
@@ -1,22 +1,18 @@
-import "../typings/shims.d.ts"
+import '../typings/shims.d.ts';
 import * as Turbo from '@hotwired/turbo';
-<<<<<<< HEAD
 import { registerDialogStreamAction } from './dialog-stream-action';
 import { addTurboEventListeners } from './turbo-event-listeners';
-=======
 import morphdom from 'morphdom';
 import { ModalDialogElement } from '@openproject/primer-view-components/app/components/primer/alpha/modal_dialog';
->>>>>>> 071b08d1
 
 // Disable default turbo-drive for now as we don't need it for now AND it breaks angular routing
 Turbo.session.drive = false;
 // Start turbo
 Turbo.start();
 
-<<<<<<< HEAD
 addTurboEventListeners();
 registerDialogStreamAction();
-=======
+
 // Error handling when "Content missing" returned
 document.addEventListener('turbo:frame-missing', (event:CustomEvent) => {
   const { detail: { response, visit } } = event as { detail:{ response:Response, visit:(url:string) => void } };
@@ -44,5 +40,4 @@
   event.detail.render = (currentElement:HTMLElement, newElement:HTMLElement) => {
     morphdom(currentElement, newElement, { childrenOnly: true });
   };
-});
->>>>>>> 071b08d1
+});