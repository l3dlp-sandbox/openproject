--- conflicted
+++ resolved
@@ -1,10 +1,6 @@
 import '../typings/shims.d.ts';
 import * as Turbo from '@hotwired/turbo';
-<<<<<<< HEAD
-import TurboPower from 'turbo_power'
-=======
 import TurboPower from 'turbo_power';
->>>>>>> 98e3c5f3
 import { registerDialogStreamAction } from './dialog-stream-action';
 import { addTurboEventListeners } from './turbo-event-listeners';
 
