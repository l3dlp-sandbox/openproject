--- conflicted
+++ resolved
@@ -94,7 +94,6 @@
   &:hover
     background: var(--header-item-bg-hover-color)
     color: var(--header-item-font-hover-color)
-<<<<<<< HEAD
 
 // Prototypical CKEditor adjustments to better match Primer styles
 .ck-editor-primer-adjusted
@@ -114,9 +113,7 @@
     border-radius: 0px 0px var(--borderRadius-medium) var(--borderRadius-medium)
   .op-ckeditor--wrapper
     margin-bottom: 0px
-=======
   
 // Todo: Remove once https://github.com/primer/view_components/pull/3087 is merged
 .FormControl-spacingWrapper
-  row-gap: var(--stack-gap-normal)
->>>>>>> b18304d7
+  row-gap: var(--stack-gap-normal)