.op-project-list-modal
  max-width: 100%

  &--header
    display: flex
    justify-content: space-between
    align-items: center
    margin: $spot-spacing-1 $spot-spacing-1 0 $spot-spacing-1

  &--title
    padding: 0
    margin: 0
    @include spot-subheader-big

  &--body
    flex-shrink: 1
    flex-basis: 100%
    overflow: hidden

    @media screen and #{$spot-mq-drop-modal-in-context}
      width: 460px
      max-height: 70vh

  &--loading
    padding: $spot-spacing-1

  &--no-results
    @include spot-body-small(normal, italic)
    margin: $spot-spacing-1-5 $spot-spacing-1
<<<<<<< HEAD
    color: $spot-color-basic-gray-3
=======
    color: $spot-color-basic-gray-3
    flex-grow: 1
>>>>>>> 4006d3ca
<|MERGE_RESOLUTION|>--- conflicted
+++ resolved
@@ -27,9 +27,5 @@
   &--no-results
     @include spot-body-small(normal, italic)
     margin: $spot-spacing-1-5 $spot-spacing-1
-<<<<<<< HEAD
     color: $spot-color-basic-gray-3
-=======
-    color: $spot-color-basic-gray-3
-    flex-grow: 1
->>>>>>> 4006d3ca
+    flex-grow: 1