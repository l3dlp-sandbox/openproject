//-- copyright
// OpenProject is an open source project management software.
// Copyright (C) 2012-2024 the OpenProject GmbH
//
// This program is free software; you can redistribute it and/or
// modify it under the terms of the GNU General Public License version 3.
//
// OpenProject is a fork of ChiliProject, which is a fork of Redmine. The copyright follows:
// Copyright (C) 2006-2013 Jean-Philippe Lang
// Copyright (C) 2010-2013 the ChiliProject Team
//
// This program is free software; you can redistribute it and/or
// modify it under the terms of the GNU General Public License
// as published by the Free Software Foundation; either version 2
// of the License, or (at your option) any later version.
//
// This program is distributed in the hope that it will be useful,
// but WITHOUT ANY WARRANTY; without even the implied warranty of
// MERCHANTABILITY or FITNESS FOR A PARTICULAR PURPOSE.  See the
// GNU General Public License for more details.
//
// You should have received a copy of the GNU General Public License
// along with this program; if not, write to the Free Software
// Foundation, Inc., 51 Franklin Street, Fifth Floor, Boston, MA  02110-1301, USA.
//
// See COPYRIGHT and LICENSE files for more details.
//++

$form--field-types: (text-field, text-area, select, check-box, radio-button, range-field, search, file, date-picker)
$base-line-height: 1.5
$form-label-color: var(--body-font-color)
$content-form-input-border: 1px solid var(--borderColor-default)

%input-style
  border: $content-form-input-border
  border-radius: 2px
  font-size: var(--body-font-size)

  &:focus
    border: var(--content-form-input-hover-border)

  vertical-align: middle
  margin-bottom: 0rem

%label-style
  text-align: left
  font-weight: normal
  vertical-align: middle

%input--sizing
  height: 40px
  line-height: 22px

%required-star
  @include default-transition
  content: '*'
  padding: 0 0.325rem

form
  display: inline

// A general CSS class to be applied to forms using the above defined form style.
// We can't define this on form itself as this would break a lot of existing forms.
//
// Using this form class allows to easily override defaults defined here with a more
// specific definition.
.form
  display: block
  position: relative

  .toolbar-items > &
    display: flex
    flex-wrap: wrap

  &.-inline
    display: inline

  &.-bordered
    padding: 30px 20px
    background-color: var(--content-form-bg-color)
<<<<<<< HEAD
    border: 1px solid var(--borderColor-default)
=======
    border: 1px solid var(--borderColor-muted)
>>>>>>> 492f9dbc

    &.-compressed
      padding: 10px 20px 0 20px

    &.-medium-compressed
      padding: 10px 20px 20px 20px

  &.danger-zone
    border: 1px solid var(--content-form-danger-zone-bg-color)
    // For correct display in IE
    border-top: 0px

    .form--section
      padding-top: 0px
      margin-bottom: 0px

      & > *
        padding-left: 1rem
        padding-right: 1rem

    .form--section-title
      background-color: var(--content-form-danger-zone-bg-color)
      color: var(--content-form-danger-zone-font-color) !important
      padding: 1rem !important
      margin: 0 0 1rem 0

    input[type=text]
      margin-bottom: 0

    em
      font-style: italic

    p.danger-zone--warning
      font-weight: var(--base-text-weight-bold)
      color: var(--content-form-danger-zone-bg-color)

      span.icon,
      span.icon-context
        display: inline-block
        vertical-align: middle
        // This is an approximation necessary for vertical alignment (especially FF under Windows)
        // This should be removable once the icon font is updated
        // see: https://community.openproject.org/work_packages/21589/activity
        margin-bottom: 0.0625em

        &:before
          padding-left: 0px
          color: var(--content-form-danger-zone-bg-color)

    .danger-zone--expected-value
      white-space: pre

    .danger-zone--verification
      display: flex

      input
        @extend %input--sizing
        flex-basis: 50%
        margin: 0 0.5rem 0 0

      .button
        @extend %input--sizing

        &.-primary
          background: var(--content-form-danger-zone-bg-color)
          color: var(--content-form-danger-zone-font-color)
          border-color: var(--content-form-danger-zone-bg-color)

          &.icon:before,
          &.icon-context:before
            color: var(--content-form-danger-zone-font-color)
            padding-left: 0px

    + .form--field-instructions
      max-width: 100%

    .form--field-instructions
      margin: 0 0 1rem 0

    .errorSpan
      flex-basis: 50%
      margin-right: 0.5rem

  .form--close
    position: absolute
    top: 0.75rem
    right: 0.75rem
    width: 1rem
    z-index: 2

  @media screen and (min-width: 70rem)
    .-columns-2
      column-count: 2


hr
  width: 100%
  height: 1px
  background: #ccc
  border: 0

  &.form--separator
<<<<<<< HEAD
    border-bottom: 1px solid var(--borderColor-default)
=======
    border-bottom: 1px solid var(--borderColor-muted)
>>>>>>> 492f9dbc
    margin: 0 0 30px
    background: none

    &.-invisible
      border-bottom-width: 0px

    &_limited
      max-width: 600px

.form--space
  padding-top: 1rem

.form--row
  @include grid-block
  @include grid-visible-overflow

.checkbox-label
  position: relative
  display: inline-block
  vertical-align: top
  line-height: 18px
  user-select: none

  input[type=checkbox]
    border: 0
    clip: rect(0 0 0 0)
    height: 18px
    margin: 0 -18px -18px 0
    overflow: hidden
    padding: 0
    position: absolute
    width: 18px
    opacity: 0.001

%form--fieldset-or-section
  padding: 1rem 0 0
  margin-bottom: 1rem
  border: 0
  // Flexbox needs that parents of children with overflow set to have a width:
  min-width: 0
  word-break: break-word


%form--fieldset-legend-or-section-title
  font-size: var(--body-font-size)
  font-weight: var(--base-text-weight-bold)
  line-height: 1.8
  text-transform: uppercase
<<<<<<< HEAD
  border-bottom: 1px solid var(--borderColor-default)
=======
  border-bottom: 1px solid var(--borderColor-muted)
>>>>>>> 492f9dbc

// HACK. TODO: Remove fieldset element rules in various places.
.form--fieldset,
fieldset.form--fieldset
  @extend %form--fieldset-or-section

  &.-collapsible.collapsed
    .-hide-when-collapsed
      display: none

.form--fieldset-legend
  @extend %form--fieldset-legend-or-section-title
  width: 100%

  .form--fieldset.-collapsible > &
    @include without-link-styling
    cursor: pointer

  &:before
    @include icon-common
    font-size: 0.75rem

    .form--fieldset.-collapsible > &
      @include icon-mixin-arrow-up1
      padding: 0.625rem 0.25rem 0 0.25rem

    .form--fieldset.-collapsible.-collapsed > &,
    .form--fieldset.-collapsible.collapsed > &
      @include icon-mixin-arrow-down1
      padding: 0.625rem 0.25rem 0 0.25rem

#main-menu .form--fieldset-legend
  color: var(--main-menu-fieldset-header-color)
  margin-bottom: 1rem

.form--toolbar
  float: right
  text-align: right
  font-size: var(--body-font-size)
  font-style: italic
  line-height: 1.8
  margin-top: -1.8rem

  fieldset > &
    margin-top: -2.8rem

  a:hover
    text-decoration: none

.form--toolbar-item
  padding: 0 0.25rem
  background-color: inherit

  &.-in-header
    margin-left: 5px
    margin-bottom: 5px
    font-style: italic
    line-height: 44px

.form--section
  @extend %form--fieldset-or-section

// HACK. TODO: Remove H3 element rules in various places.
// See: https://community.openproject.org/work_packages/18330
.form--section-title,
#content h3.form--section-title
  @extend %form--fieldset-legend-or-section-title
  // properties to reset h3
  margin: 0
  padding: 0

  .form--section > &,
  #content .form--section > &
    margin-bottom: 1rem

.form--field
  @include grid-block($wrap: true)
  @include grid-visible-overflow
  align-items: center
  margin-bottom: 0.825rem
  line-height: 2

  // Extend the overflow: visible from form-field
  // to the container because it's duplicated there.
  &.-visible-overflow .form--field-container
    overflow: visible

  &.-align-start
    align-items: start

  &.-top-margin
    margin-top: 1rem

  &.-vertical,
  .form.-vertical &
    @include grid-orient(vertical)

  .grid-block > &:nth-last-of-type(n+2),
  .form--row > &:nth-last-of-type(n+2),
  .form--grouping-row > &:nth-last-of-type(n+2)
    padding-right: 1rem

  &.-trailing-label
    .form--label
      @include grid-order(2)
      @include grid-size(expand)
      // override max-width set by including grid-content
      max-width: 100%
      padding-left: 0.5rem
      margin-bottom: 0

    .form--field-container
      @include grid-order(1)
      @include grid-size(shrink)

    // FIXME: this will break anything in regards to flex layouting within the container,
    // e.g. using form--field-inline-action inside -trailing-label
    .form--label + span.form--field-container
      display: block

  &.-break-words > .form--label
    @include text-shortener

  &.-required
    input.form--text-field:invalid
      // avoids the box-shadow from Firefox at required input fields
      box-shadow: none

    .form--label:after
      @extend %required-star

  &.-reduced-margin
    margin-bottom: 0.5rem

  &.-no-margin
    margin-bottom: 0

  &.-indented
    @extend %form--field-after-container

.form--label
  @include grid-content(2)
  @extend %label-style
  // override max-width set by including grid-content
  max-width: 100%
  min-width: 100px
  flex-grow: 1
  overflow-x: hidden
  white-space: normal
  overflow-y: visible
  padding: 0 1rem 0 0
  margin-bottom: 0
  font-size: $form-label-fontsize
  line-height: $base-line-height
  color: $form-label-color

  .form.-wide-labels &,
  .form--field.-wide-label &
    @include grid-size(4)

  .form--field.-vertical &,
  .form.-vertical &
    @include grid-size(shrink)
    max-width: none

  &.-error
    @extend .icon-error
    color: var(--content-form-error-color)
    font-weight: var(--base-text-weight-bold)

    &::before
      @include icon-common
      display: inline-block
      line-height: $base-line-height
      padding-right: 0.325rem

  &.-bold
    font-weight: var(--base-text-weight-bold)

  &.-flex
    display: flex
    align-items: center

  &.-top
    align-self: flex-start
    line-height: 2.15rem

  .form--label.-error &
    color: var(--content-form-error-color)

.form--field-container
  @include grid-content(10)
  // override max-width set by including grid-content
  max-width: 100%
  overflow: hidden
  padding: 0
  display: flex
  flex-grow: 2
  align-items: stretch

  .option-label .option-label--select
    margin-left: $spot-spacing-1

  &.-wrap-around
    display: flex
    flex-wrap: wrap

  &.-empty
    margin-bottom: 1rem

  &.-with-children-spacing
    > *:not(:last-child)
      margin-right: 0.5rem

  &.-vertical
    display: block

  &.-horizontal
    flex-direction: column

    @include breakpoint(lg)
      flex-direction: row
      flex-wrap: wrap

      > *:last-child
        margin-right: auto

  &.-enterprise-restricted
    flex-direction: column
    align-items: start

  .form--field.-visible-overflow &
    overflow: visible

  &:nth-of-type(n+2),
  .form--field.-no-label &
    @include grid-offset(2)

  .form--field.-full-width &
    @include grid-size(12)

  .form.-wide-labels &,
  .form--field.-wide-label &
    @include grid-size(8)

  .form.-wide-labels .form--field.-no-label &,
  .form--field.-wide-label.-no-label &
    @include grid-offset(4)

  .form--field.-vertical &,
  .form.-vertical &
    @include grid-size(shrink)
    max-width: none

  .destroy_locale
    display: flex

.form--field-inline-action
  @include grid-content(shrink)
  padding: 0 0 0 0.2rem
  line-height: 2rem

%form--field-after-container
  @include grid-content(10, 2)
  padding: 0
  font-size: $form-label-fontsize
  line-height: 1.4
  color: $form-label-color

  .form--field.-full-width &
    @include grid-size(12)
    @include grid-offset(0)

  .form.-wide-labels &,
  .form--field.-wide-label &
    @include grid-size(8)
    @include grid-offset(4)

  .form.-vertical &
    @include grid-size(shrink)
    @include grid-offset(0)
    max-width: none

.form--field-instructions
  @extend %form--field-after-container
  font-style: italic
  max-width: 500px
  // improve readability

  &.-no-margin
    margin: 0

  &.-no-italic
    font-style: normal

  &.-xwide
    max-width: 800px

  &.-labeled-checkbox
    margin-left: 25px

  &.-with-bottom-spacing
    margin-bottom: 1rem

  .form--field.-vertical &
    @include grid-size(12)
    @include grid-offset(0)

.form--field-error
  @extend %form--field-after-container
  font-style: italic
  max-width: 500px
  color: var(--content-form-error-color)

  &.-with-bottom-spacing
    margin-bottom: 1rem

.form--inline-instructions
  font-style: italic
  display: inline

.form--field-extra-actions
  @extend %form--field-after-container
  @include grid-visible-overflow

  &.add_locale.icon
    margin-top: 5px

    &:before
      padding-left: 0px

%form--field-element-container
  display: block
  flex: 1 1
  max-width: 100%

  &:nth-last-of-type(n+2)
    padding-right: $block-padding

@each $field-type in $form--field-types
  .form--#{$field-type}-container
    @extend %form--field-element-container

    &.-tiny
      max-width: 50px

    &.-xslim
      max-width: 120px

    &.-slim
      max-width: 200px

    &.-middle
      max-width: 350px

    &.-wide
      max-width: 500px

    &.-xwide
      max-width: 800px

    &.-xxwide
      max-width: 1100px

.form--select-container
  &.-auto
    select
      width: auto

.form--text-field
  @extend %input-style

  &.-number, &.-time
    text-align: right

.form--text-field,
#{$text-input-selectors},
select
  line-height: 100%
  margin-bottom: 0
  font-size: var(--body-font-size)

  &:focus, &:active
    border-color: var(--fgColor-accent)

.-hide-placeholder-on-focus
  &:focus::placeholder
    opacity: 0

.-border-on-hover-only
  &:not(.-error)
    // Reduce padding usually shown
    padding-left: 1px
    border-color: transparent

    // Don't show border on focus or active
    &:focus,
    &:active
      border-color: transparent

select
  &[disabled=disabled],
  &[disabled]
    background-color: var(--inplace-edit--bg-color--disabled)
    cursor: not-allowed

input[readonly].-clickable
  cursor: pointer
  background: white

.form--select
  @extend %input-style
  line-height: normal
  padding: 3px 24px 3px 3px

  &[multiple]
    background-image: none
    padding-right: $form-padding
    // TODO: this has to be fixed upstream as select are fixed
    // in height in foundation for apps.
    height: auto
    min-width: 40px

.form--inline-select
  display: inline-block
  width: initial

.form--text-field,
.form--select
  &.-tiny
    @include form--input-field-mixin--tiny

  &.-small
    @include form--input-field-mixin--small

  &.-large
    @include form--input-field-mixin--large

  &.-narrow
    @include form--input-field-mixin--narrow

  .form &
    margin-bottom: 0rem

.form--select-autocompleter
  max-height: 400px
  overflow-y: auto

.form--selected-value
  width: calc(100% - 42px)
  padding: 3px
  line-height: 2

.form--selected-value--container
  display: inline-block
  border: 1px solid transparent
  border-radius: 2px
  overflow: visible
  width: 100%
  position: relative

  &:last-of-type
    margin-bottom: 0.5rem

  &:hover,
  &:focus,
  &.-focus
    text-decoration: none
    color: var(--body-font-color)
    border-color: var(--inplace-edit--border-color)

    .form--selected-value--remover
      visibility: visible

    a.form--selected-value--remover
      text-decoration: none
      color: var(--body-font-color)

.form--selected-value--remover
  position: absolute
  height: 100%
  right: 0
  text-align: center
  width: 32px
  background: #F8F8F8
  border-left: 1px solid #ddd
  color: var(--body-font-color)
  visibility: hidden
  line-height: 2rem

.form--selected-value--list
  margin-left: 0rem
  margin-bottom: 0rem

.form--text-area
  @extend %input-style

  .form &
    margin-bottom: 0rem

.form--radio-button-container
  //prevent radio-buttons from being cut at the border
  padding: 0 1px

.form--grouping
  @include grid-block($wrap: true)
  align-items: center

  .form--grouping-row
    @include grid-block(10)
    align-items: baseline

    .form--field-instructions
      margin-left: 0px

  .form--grouping-row + .form--grouping-row
    @include grid-offset(2)

.form--grouping-label
  @include grid-content(2)
  @include grid-visible-overflow
  @extend %label-style
  padding: 0 1rem 0.5rem 0
  font-size: $form-label-fontsize
  line-height: $base-line-height
  color: $form-label-color
  margin-bottom: 0.8rem

.form--matrix
  border: $content-form-input-border
  border-radius: 2px
  background: none
  margin: 0 0 2rem 0
  font-size: 0.9rem
  line-height: 1.5

.form--matrix-header-row
  font-weight: var(--base-text-weight-bold)
  border-bottom: $content-form-input-border
  background-color: var(--gray-light)

.form--matrix-header-cell
  padding: 0 1rem

.form--matrix-row

  &:nth-child(odd)
    background-color: var(--gray-light)

  &:nth-child(even)
    background-color: white

.form--matrix-checkbox-cell
  min-width: 1rem
  max-width: 4rem
  text-align: center

.form--column
  @include grid-block
  @include grid-orient(vertical)
  overflow-y: hidden
  padding-left: 0 !important

  &:nth-last-of-type(n+2)
    padding-right: $block-padding

  .form--field
    flex-basis: auto

.inline-label
  margin: 0rem
  flex-grow: 1

  > .form-label.-transparent
    margin-bottom: 0
    font-size: 1em
    background: none
    border: none
    line-height: 2
    margin-right: 5px

  > .form-label
    line-height: 2rem

    &.-required,
    .form--field.-required > &
      &::after
        @extend %required-star

    > a
      display: block
      min-width: 1.5rem
      text-align: center
      vertical-align: middle

      .icon
        display: inline-block
        line-height: normal
        vertical-align: middle

        &::before
          padding: 0

.form--label-with-check-box
  display: block
  clear: both
  line-height: $base-line-height
  padding: 0 2rem 0 0

  > p
    display: inline

  &:not(.-no-ellipsis)
    @include text-shortener

  & > .form--check-box-container
    display: block
    float: left
    padding-right: 0.5rem

    input[type="checkbox"]
      vertical-align: middle

  &.-required:after
    @extend %required-star
    padding: 0 0.325rem 0 0

  .form--check-box
    top: -1px
    position: relative

.form--label-with-radio-button
  display: block
  clear: both
  line-height: $base-line-height
  padding: 0 2rem 0 0

  & > .form--radio-button-container
    display: block
    float: left
    padding-right: 0.5rem

.form--field-affix
  flex: 0 0 auto
  display: flex
  font-size: 0.9rem
  background: #EEEEEE
  color: var(--body-font-color)
  border: $content-form-input-border
  border-radius: 2px
  padding: 0 0.5rem
  margin-bottom: 0rem
  align-items: center
  line-height: 1

  &.icon, &.icon-context
    padding: 5px

    &:before
      padding: 0

  %form--field-element-container + &
    margin-left: -1rem
    border-left: 0

  &.-transparent
    @include form--field-affix-mixin--transparent

.form--tooltip-container
  flex: 0 0 auto
  display: flex

  & > [data-tooltip], & > [class^="tooltip--"]
    padding-top: 0.6rem

.form--field-inline-buttons-container
  white-space: nowrap
  display: flex

  .form--field-inline-button
    margin-right: 0
    border: 1px solid var(--button-default-borderColor-rest)
    border-left-width: 0px
    border-radius: 0px

    .toolbar &
      width: auto

    &:first-of-type
      border-left-width: 1px
      border-top-left-radius: 2px
      border-bottom-left-radius: 2px
    &:last-of-type
      border-top-right-radius: 2px
      border-bottom-right-radius: 2px

    &:focus-within
      @include spot-focus

.form--list
  display: flex
  margin: 0
  @include grid-layout(3)

  @media screen and (max-width: $breakpoint-lg)
    @include grid-layout(4)

  @media screen and (max-width: $breakpoint-xl)
    @include grid-layout(6)

  li, div
    padding: 0

// Text in textareas should look the same as in paragraphs
// Foundation applies following rule to paragraphs
textarea
  text-rendering: optimizeLegibility

// Date and time inputs should be left-aligned on iOS
input[type=date], input[type=time]
  &::-webkit-date-and-time-value
    text-align: left !important

// Special handling for the permissions_form of Admin/Roles --> permission report
// Since FF ESR is not able to handle the overflow of fieldsets correctly, a workaround is needed.
@supports (-moz-appearance: none)
  #permissions_form
    display: inline-block
    width: 100%
    overflow: auto<|MERGE_RESOLUTION|>--- conflicted
+++ resolved
@@ -78,11 +78,7 @@
   &.-bordered
     padding: 30px 20px
     background-color: var(--content-form-bg-color)
-<<<<<<< HEAD
     border: 1px solid var(--borderColor-default)
-=======
-    border: 1px solid var(--borderColor-muted)
->>>>>>> 492f9dbc
 
     &.-compressed
       padding: 10px 20px 0 20px
@@ -185,11 +181,7 @@
   border: 0
 
   &.form--separator
-<<<<<<< HEAD
     border-bottom: 1px solid var(--borderColor-default)
-=======
-    border-bottom: 1px solid var(--borderColor-muted)
->>>>>>> 492f9dbc
     margin: 0 0 30px
     background: none
 
@@ -234,15 +226,12 @@
 
 
 %form--fieldset-legend-or-section-title
+  color: #4d4d4d
   font-size: var(--body-font-size)
   font-weight: var(--base-text-weight-bold)
   line-height: 1.8
   text-transform: uppercase
-<<<<<<< HEAD
   border-bottom: 1px solid var(--borderColor-default)
-=======
-  border-bottom: 1px solid var(--borderColor-muted)
->>>>>>> 492f9dbc
 
 // HACK. TODO: Remove fieldset element rules in various places.
 .form--fieldset,
@@ -924,7 +913,7 @@
 
   .form--field-inline-button
     margin-right: 0
-    border: 1px solid var(--button-default-borderColor-rest)
+    border: 1px solid var(--button--border-color)
     border-left-width: 0px
     border-radius: 0px
 
