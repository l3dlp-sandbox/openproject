--- conflicted
+++ resolved
@@ -330,11 +330,7 @@
 
 .generic-table--no-results-container
   background:   var(--gray-light)
-<<<<<<< HEAD
   border:       1px solid var(--borderColor-default)
-=======
-  border:       1px solid var(--borderColor-muted)
->>>>>>> 492f9dbc
   border-radius: 4px
   padding:      14px 14px 14px 36px
   display:      block
