//-- copyright
// OpenProject is an open source project management software.
// Copyright (C) 2012-2024 the OpenProject GmbH
//
// This program is free software; you can redistribute it and/or
// modify it under the terms of the GNU General Public License version 3.
//
// OpenProject is a fork of ChiliProject, which is a fork of Redmine. The copyright follows:
// Copyright (C) 2006-2013 Jean-Philippe Lang
// Copyright (C) 2010-2013 the ChiliProject Team
//
// This program is free software; you can redistribute it and/or
// modify it under the terms of the GNU General Public License
// as published by the Free Software Foundation; either version 2
// of the License, or (at your option) any later version.
//
// This program is distributed in the hope that it will be useful,
// but WITHOUT ANY WARRANTY; without even the implied warranty of
// MERCHANTABILITY or FITNESS FOR A PARTICULAR PURPOSE.  See the
// GNU General Public License for more details.
//
// You should have received a copy of the GNU General Public License
// along with this program; if not, write to the Free Software
// Foundation, Inc., 51 Franklin Street, Fifth Floor, Boston, MA  02110-1301, USA.
//
// See COPYRIGHT and LICENSE files for more details.
//++

#login-form
  margin: 50px auto 0
  padding: 20px
  width: 511px
  word-break: break-word

  .login-form--footer
    display: flex
    justify-content: space-between
    margin-bottom: 10px

#content .login-auth-providers.wide
  width: auto
  text-align: center

  a.auth-provider
    float: none
    display: inline-block

#nav-login-content
  padding: 1rem

  .form--text-field
    min-width: 170px

#login-pulldown
  margin-right: 0

// use id selectors to be specific enough to override general content and top-menu definitions
#content .login-auth-providers,
#nav-login-content .login-auth-providers
  width: 471px
  margin-top: 25px

  h3
    font-weight: normal
    font-size: 1rem
    text-align: center
    position: relative
    z-index: 1

    // line behind title
    // from http://codepen.io/ericrasch/pen/Irlpm

    &:after
<<<<<<< HEAD
      border-bottom: 2px solid var(--borderColor-default)
=======
      border-bottom: 2px solid var(--borderColor-muted)
      content: ""
>>>>>>> 492f9dbc
      // this centers the line to the full width specified
      margin: 0 auto
      // positioning must be absolute here, and relative positioning
      //  must be applied to the parent
      position: absolute
      bottom: 5px
      left: 0
      right: 0
      width: 95%
      z-index: -1

    // also line behind title
    span
      // to hide the lines from behind the text, you have to set the
      // background color the same as the container
      background: var(--content-form-bg-color)
      padding: 0 0.5rem

  .login-auth-provider-list
    @include prevent-float-collapse
    margin-top: 1em

  a.auth-provider:hover
    text-decoration: none

#nav-login-content .login-auth-providers
  h3
    span
      background: var(--header-drop-down-bg-color)
  .login-auth-provider-list
    margin-top: 1em
    margin-bottom: 10px

#nav-login-content .login-auth-providers.no-pwd
  margin-top: 0

.registration-footer
  display: block
  margin-top: 2em

.op-user-consent-form
  font-size: var(--body-font-size)

  &--agreement
    font-size: inherit<|MERGE_RESOLUTION|>--- conflicted
+++ resolved
@@ -71,12 +71,8 @@
     // from http://codepen.io/ericrasch/pen/Irlpm
 
     &:after
-<<<<<<< HEAD
       border-bottom: 2px solid var(--borderColor-default)
-=======
-      border-bottom: 2px solid var(--borderColor-muted)
       content: ""
->>>>>>> 492f9dbc
       // this centers the line to the full width specified
       margin: 0 auto
       // positioning must be absolute here, and relative positioning
