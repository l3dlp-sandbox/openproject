.op-menu
  display: flex
  flex-direction: column

  &--item
    white-space: nowrap

    &-title
      font-weight: 400
      overflow: hidden
      text-overflow: ellipsis
      display: inline-flex
      align-items: center

    &-action
      display: flex
      align-items: center
      height: 32px
      line-height: 32px
      text-decoration: none
      padding: 0 13px 0 10px
      font-weight: 400
      color: var(--context-menu-unselected-font-color)
      border: 1px solid transparent

      .spot-icon
        &.trailing-icon
          margin-left: auto

        &:first-child
          margin-right: 0.75rem

      &:focus
        background-color: #f0f0f0
        color: var(--context-menu-unselected-font-color)

      &:hover,
      &:active
        background-color: #f0f0f0
        cursor: pointer
        text-decoration: none
        border-color: var(--list-item-hover--border-color)
        color: var(--list-item-hover--color)

  &--item-action,
  &--headline
    padding: 0 10px

  &--headline
    font-size: 12px
    color: var(--fgColor-muted)
    text-transform: uppercase

  &--separator
<<<<<<< HEAD
    border-bottom: 1px solid var(--borderColor-default)
=======
    border-bottom: 1px solid var(--borderColor-muted)
>>>>>>> 492f9dbc
    margin: 0 0 10px
    background: none<|MERGE_RESOLUTION|>--- conflicted
+++ resolved
@@ -52,10 +52,6 @@
     text-transform: uppercase
 
   &--separator
-<<<<<<< HEAD
     border-bottom: 1px solid var(--borderColor-default)
-=======
-    border-bottom: 1px solid var(--borderColor-muted)
->>>>>>> 492f9dbc
     margin: 0 0 10px
     background: none