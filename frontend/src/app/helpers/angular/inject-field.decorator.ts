import "reflect-metadata";
<<<<<<< HEAD
import { Injector } from "@angular/core";
import { debugLog } from "core-app/helpers/debug_output";
=======
import {InjectFlags, Injector} from "@angular/core";
import {debugLog} from "core-app/helpers/debug_output";
>>>>>>> 1d163f93

export interface InjectableClass {
  injector:Injector;
}

export function InjectField(token?:any, defaultValue:any = null, flags?:InjectFlags) {
  return (target:InjectableClass, property:string) => {
    if (delete (target as any)[property]) {
      Object.defineProperty(target, property, {
        get: function(this:InjectableClass) {
          if (token) {
            return this.injector.get<any>(token, defaultValue, flags);
          } else {
            const type = Reflect.getMetadata('design:type', target, property);
            return this.injector.get<any>(type, defaultValue, flags);
          }
        },
        set: function(this:InjectableClass, _val:any) {
          debugLog("Trying to set InjectField property " + property);
        }
      });
    }
  };
}<|MERGE_RESOLUTION|>--- conflicted
+++ resolved
@@ -1,11 +1,6 @@
 import "reflect-metadata";
-<<<<<<< HEAD
-import { Injector } from "@angular/core";
+import { InjectFlags,Injector } from "@angular/core";
 import { debugLog } from "core-app/helpers/debug_output";
-=======
-import {InjectFlags, Injector} from "@angular/core";
-import {debugLog} from "core-app/helpers/debug_output";
->>>>>>> 1d163f93
 
 export interface InjectableClass {
   injector:Injector;
