.spot-container
  // This style must apply for anything inside a spot-modal, that is not yet a spot element.
  // The override can get deleted once every modal contains nothing but spot elements, which are styled
  // in `./container.sass`
  &.spot-modal--body
    > *:not(.spot-list, .spot-breadcrumbs, .spot-header-big, .spot-header-small, .spot-subheader-big, .spot-subheader-small, .spot-subheader-extra-small, .spot-body-big, .spot-body-small, .spot-caption, .spot-divider, .spot-text-field)
      margin: $spot-spacing-1 $spot-spacing-1 0

<<<<<<< HEAD
    &:last-child
      margin-bottom: $spot-spacing-1

  > .op-uc-container
    padding-bottom: 0
=======
      &:last-child
        margin-bottom: $spot-spacing-1
>>>>>>> 444a2b4b
<|MERGE_RESOLUTION|>--- conflicted
+++ resolved
@@ -6,13 +6,8 @@
     > *:not(.spot-list, .spot-breadcrumbs, .spot-header-big, .spot-header-small, .spot-subheader-big, .spot-subheader-small, .spot-subheader-extra-small, .spot-body-big, .spot-body-small, .spot-caption, .spot-divider, .spot-text-field)
       margin: $spot-spacing-1 $spot-spacing-1 0
 
-<<<<<<< HEAD
-    &:last-child
-      margin-bottom: $spot-spacing-1
+      &:last-child
+        margin-bottom: $spot-spacing-1
 
   > .op-uc-container
-    padding-bottom: 0
-=======
-      &:last-child
-        margin-bottom: $spot-spacing-1
->>>>>>> 444a2b4b
+    padding-bottom: 0