.spot-container
  display: flex
  flex-direction: column

  > .spot-header-big,
  > .spot-header-small,
  > .spot-subheader-big,
  > .spot-subheader-small,
  > .spot-subheader-extra-small,
  > .spot-body-big,
  > .spot-body-small,
  > .spot-caption,
  > .spot-divider,
  > .spot-text-field
    margin: $spot-spacing-1 $spot-spacing-1 0
<<<<<<< HEAD

    &:first-child
      margin-top: $spot-spacing-0-5
=======
>>>>>>> 290faedb

    &:last-child
      margin-bottom: $spot-spacing-1

  > .spot-list
    margin: $spot-spacing-1 0<|MERGE_RESOLUTION|>--- conflicted
+++ resolved
@@ -13,12 +13,9 @@
   > .spot-divider,
   > .spot-text-field
     margin: $spot-spacing-1 $spot-spacing-1 0
-<<<<<<< HEAD
 
     &:first-child
       margin-top: $spot-spacing-0-5
-=======
->>>>>>> 290faedb
 
     &:last-child
       margin-bottom: $spot-spacing-1
