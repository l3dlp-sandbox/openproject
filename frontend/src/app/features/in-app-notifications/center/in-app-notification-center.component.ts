--- conflicted
+++ resolved
@@ -62,17 +62,13 @@
 
   originalOrder = ():number => 0;
 
-<<<<<<< HEAD
   image = {
     no_notification: imagePath('notification-center/empty-state-no-notification.svg'),
     no_selection: imagePath('notification-center/empty-state-no-selection.svg'),
     loading: imagePath('notification-center/notification_loading.gif'),
   };
 
-  trackNotificationGroups = (i:number, item:InAppNotification[]):string => item
-=======
   trackNotificationGroups = (i:number, item:INotification[]):string => item
->>>>>>> f7093321
     .map((el) => `${el.id}@${el.updatedAt}`)
     .join(',');
 
