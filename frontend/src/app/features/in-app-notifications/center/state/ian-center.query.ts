--- conflicted
+++ resolved
@@ -1,14 +1,5 @@
 import { Query } from '@datorama/akita';
-<<<<<<< HEAD
-import {
-  tap,
-  map,
-  switchMap,
-} from 'rxjs/operators';
-=======
 import { map } from 'rxjs/operators';
-import { combineLatest } from 'rxjs';
->>>>>>> 73fcd2ac
 import {
   IAN_FACET_FILTERS,
   IanCenterState,
@@ -19,7 +10,6 @@
   Apiv3ListParameters,
 } from 'core-app/core/apiv3/paths/apiv3-list-resource.interface';
 import { InAppNotificationsResourceService } from 'core-app/core/state/in-app-notifications/in-app-notifications.service';
-import { InAppNotification } from 'core-app/core/state/in-app-notifications/in-app-notification.model';
 import { selectEntitiesFromIDCollection } from 'core-app/core/state/collection-store';
 
 export class IanCenterQuery extends Query<IanCenterState> {
@@ -29,7 +19,6 @@
 
   paramsChanges$ = this.select(['params', 'activeFacet']);
 
-<<<<<<< HEAD
   activeCollection$ = this.select('activeCollection');
 
   selectNotifications$ = this
@@ -37,14 +26,6 @@
     .pipe(
       map((collection) => selectEntitiesFromIDCollection(this.resourceService, collection)),
     );
-=======
-  selectNotifications$ = combineLatest([
-    this.paramsChanges$,
-    this.resourceService.query.select(),
-  ]).pipe(
-    map(([, state]) => selectCollectionAsEntities$<InAppNotification>(this.resourceService, state, this.params)),
-  );
->>>>>>> 73fcd2ac
 
   aggregatedCenterNotifications$ = this
     .selectNotifications$
