--- conflicted
+++ resolved
@@ -3,14 +3,7 @@
   Injector,
 } from '@angular/core';
 import {
-<<<<<<< HEAD
-  IanCenterStore,
-  InAppNotificationFacet,
-} from './ian-center.store';
-import {
   distinctUntilChanged,
-=======
->>>>>>> ae37d5d5
   map,
   pluck,
   share,
@@ -38,18 +31,15 @@
 import { APIV3Service } from 'core-app/core/apiv3/api-v3.service';
 import { InAppNotificationsResourceService } from 'core-app/core/state/in-app-notifications/in-app-notifications.service';
 import { selectCollectionAsHrefs$ } from 'core-app/core/state/collection-store';
-<<<<<<< HEAD
-import { StateService } from '@uirouter/angular';
-import idFromLink from 'core-app/features/hal/helpers/id-from-link';
-import { UIRouterGlobals } from '@uirouter/core';
-import { UntilDestroyedMixin } from 'core-app/shared/helpers/angular/until-destroyed.mixin';
-=======
 import { INotificationPageQueryParameters } from 'core-app/features/in-app-notifications/in-app-notifications.routes';
 import {
   IanCenterStore,
   InAppNotificationFacet,
 } from './ian-center.store';
->>>>>>> ae37d5d5
+import { UntilDestroyedMixin } from 'core-app/shared/helpers/angular/until-destroyed.mixin';
+import { UIRouterGlobals } from '@uirouter/core';
+import { StateService } from '@uirouter/angular';
+import idFromLink from 'core-app/features/hal/helpers/id-from-link';
 
 @Injectable()
 @EffectHandler
@@ -89,11 +79,7 @@
 
   setFacet(facet:InAppNotificationFacet):void {
     this.store.update({ activeFacet: facet });
-<<<<<<< HEAD
-    this.reload().subscribe();
-=======
     this.debouncedReload();
->>>>>>> ae37d5d5
   }
 
   markAsRead(notifications:ID[]):void {
@@ -114,8 +100,8 @@
 
   openSplitScreen(wpId:string|null):void {
     void this.state.go(
-      // eslint-disable-next-line @typescript-eslint/no-unsafe-member-access
-      `${(this.state.current.data).baseRoute}.details.tabs`,
+      // eslint-disable-next-line @typescript-eslint/no-unsafe-member-access,@typescript-eslint/restrict-template-expressions
+      `${this.state.current.data.baseRoute}.details.tabs`,
       { workPackageId: wpId, tabIdentifier: 'activity' },
     );
   }
@@ -129,11 +115,13 @@
       ).subscribe((notifications) => {
         if (notifications.length <= 0) {
           void this.state.go(
-            `${(this.state.current.data).baseRoute}`,
+            // eslint-disable-next-line @typescript-eslint/no-unsafe-member-access,@typescript-eslint/restrict-template-expressions
+            `${this.state.current.data.baseRoute}`,
           );
           return;
         }
         if (notifications[0][0]._links.resource || notifications[this.selectedNotificationIndex][0]._links.resource) {
+          // eslint-disable-next-line @typescript-eslint/no-non-null-assertion
           const wpId = idFromLink(notifications[this.selectedNotificationIndex >= notifications.length ? 0 : this.selectedNotificationIndex][0]._links.resource!.href);
           this.openSplitScreen(wpId);
         }
@@ -149,22 +137,18 @@
       this
         .resourceService
         .removeFromCollection(this.query.params, action.notifications);
-        this.showNextNotification();
+      this.showNextNotification();
     } else {
-<<<<<<< HEAD
-      this.reload().subscribe(() => {
-        this.showNextNotification();
-      });
-=======
-      this.debouncedReload();
->>>>>>> ae37d5d5
+      this.debouncedReload(this.showNextNotification.bind(this));
     }
   }
 
-  private debouncedReload = _.debounce(() => { this.reload(); });
+  private debouncedReload(execFn:Function = () => {}) {
+    _.debounce(() => { this.reload().subscribe(execFn()); });
+  }
 
   private reload() {
-     return this.resourceService
+    return this.resourceService
       .fetchNotifications(this.query.params)
       .pipe(
         setLoading(this.store),
