import { Component } from '@angular/core';
import { GridPageComponent } from 'core-app/shared/components/grids/grid/page/grid-page.component';
import { GRID_PROVIDERS } from 'core-app/shared/components/grids/grid/grid.component';

@Component({
  selector: 'overview',
  templateUrl: '../../shared/components/grids/grid/page/grid-page.component.html',
  styleUrls: ['../../shared/components/grids/grid/page/grid-page.component.sass'],
  providers: GRID_PROVIDERS,
})
export class OverviewComponent extends GridPageComponent {
  protected i18nNamespace():string {
    return 'overviews';
  }

  protected isTurboFrameSidebarEnabled():boolean {
<<<<<<< HEAD
    // TODO: check if any project attributes are enabled for this project
    // if not, don't show the sidebar
    return true;
=======
    return this.configurationService.activeFeatureFlags.includes('projectAttributes')
>>>>>>> 8a6068f5
  }

  protected turboFrameSidebarSrc():string {
    return `${this.pathHelper.staticBase}/projects/${this.currentProject.identifier!}/attributes_sidebar`;
  }

  protected turboFrameSidebarId():string {
    return "project-attributes-sidebar";
  }

  protected gridScopePath():string {
    return this.pathHelper.projectPath(this.currentProject.identifier!);
  }
}<|MERGE_RESOLUTION|>--- conflicted
+++ resolved
@@ -14,13 +14,7 @@
   }
 
   protected isTurboFrameSidebarEnabled():boolean {
-<<<<<<< HEAD
-    // TODO: check if any project attributes are enabled for this project
-    // if not, don't show the sidebar
-    return true;
-=======
     return this.configurationService.activeFeatureFlags.includes('projectAttributes')
->>>>>>> 8a6068f5
   }
 
   protected turboFrameSidebarSrc():string {
