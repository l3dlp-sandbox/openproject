--- conflicted
+++ resolved
@@ -49,7 +49,7 @@
 type RevitBridgeMessage = {
   messageType:string,
   trackingId:string,
-  messagePayload:BcfViewpointInterface
+  messagePayload:CreateBcfViewpointData
 };
 
 @Injectable()
@@ -118,19 +118,9 @@
   public showViewpoint(workPackage:WorkPackageResource, index:number):void {
     this.viewpointsService
       .getViewPoint$(workPackage, index)
-<<<<<<< HEAD
-      .subscribe((viewpoint:BcfViewpointData) =>
-        this.sendMessageToRevit(
-          'ShowViewpoint',
-          this.newTrackingId(),
-          JSON.stringify(viewpoint),
-        )
-      );
-=======
-      .subscribe((viewpoint:BcfViewpointInterface) => this.sendMessageToRevit(
+      .subscribe((viewpoint:BcfViewpointData) => this.sendMessageToRevit(
         'ShowViewpoint', this.newTrackingId(), JSON.stringify(viewpoint),
       ));
->>>>>>> 7f9ba316
   }
 
   sendMessageToRevit(messageType:string, trackingId:string, messagePayload:string):void {
@@ -152,7 +142,7 @@
       this.revitMessageReceivedSource.next({
         messageType,
         trackingId,
-        messagePayload: JSON.parse(messagePayload) as BcfViewpointInterface,
+        messagePayload: JSON.parse(messagePayload) as CreateBcfViewpointData,
       });
     };
     this.viewerVisible$.next(true);
