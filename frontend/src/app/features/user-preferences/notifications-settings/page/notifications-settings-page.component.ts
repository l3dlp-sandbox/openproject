import {
  ChangeDetectionStrategy,
  ChangeDetectorRef,
  Component,
  Input,
  OnInit,
} from '@angular/core';
import {
  FormGroup,
  FormArray,
  FormControl,
} from '@angular/forms';
import { take } from 'rxjs/internal/operators/take';
import { UIRouterGlobals } from '@uirouter/core';
import { I18nService } from 'core-app/core/i18n/i18n.service';
import { CurrentUserService } from 'core-app/core/current-user/current-user.service';
import { UntilDestroyedMixin } from 'core-app/shared/helpers/angular/until-destroyed.mixin';
import { UserPreferencesService } from 'core-app/features/user-preferences/state/user-preferences.service';
import { UserPreferencesStore } from 'core-app/features/user-preferences/state/user-preferences.store';
import { UserPreferencesQuery } from 'core-app/features/user-preferences/state/user-preferences.query';
import { NotificationSetting } from 'core-app/features/user-preferences/state/notification-setting.model';

export const myNotificationsPageComponentSelector = 'op-notifications-page';

interface INotificationSettingsFormValue {
  involved:boolean;
  workPackageCreated:boolean;
  workPackageProcessed:boolean;
  workPackageScheduled:boolean;
  workPackagePrioritized:boolean;
  workPackageCommented:boolean;
}

interface IProjectNotificationSettingsValue extends INotificationSettingsFormValue {
  project:{
    title:string;
    href:string;
  };
}

interface IFullNotificationSettingsValue extends INotificationSettingsFormValue {
  projectSettings:IProjectNotificationSettingsValue[];
}

@Component({
  selector: myNotificationsPageComponentSelector,
  templateUrl: './notifications-settings-page.component.html',
  changeDetection: ChangeDetectionStrategy.OnPush,
})
export class NotificationsSettingsPageComponent extends UntilDestroyedMixin implements OnInit {
  @Input() userId:string;

  public form = new FormGroup({
    involved: new FormControl(false),
    workPackageCreated: new FormControl(false),
    workPackageProcessed: new FormControl(false),
    workPackageScheduled: new FormControl(false),
    workPackagePrioritized: new FormControl(false),
    workPackageCommented: new FormControl(false),
    projectSettings: new FormArray([]),
  });

  text = {
    notifyImmediately: {
      title: this.I18n.t('js.notifications.settings.global.immediately.title'),
      description: this.I18n.t('js.notifications.settings.global.immediately.description'),
    },
    alsoNotifyFor: {
      title: this.I18n.t('js.notifications.settings.global.delayed.title'),
      description: this.I18n.t('js.notifications.settings.global.delayed.description'),
    },
    mentioned: {
      title: this.I18n.t('js.notifications.settings.reasons.mentioned.title'),
      description: this.I18n.t('js.notifications.settings.reasons.mentioned.description'),
    },
    involved: {
      title: this.I18n.t('js.notifications.settings.reasons.involved.title'),
      description: this.I18n.t('js.notifications.settings.reasons.involved.description'),
    },
    watched: this.I18n.t('js.notifications.settings.reasons.watched'),
    work_package_commented: this.I18n.t('js.notifications.settings.reasons.work_package_commented'),
    work_package_created: this.I18n.t('js.notifications.settings.reasons.work_package_created'),
    work_package_processed: this.I18n.t('js.notifications.settings.reasons.work_package_processed'),
    work_package_prioritized: this.I18n.t('js.notifications.settings.reasons.work_package_prioritized'),
    work_package_scheduled: this.I18n.t('js.notifications.settings.reasons.work_package_scheduled'),
    save: this.I18n.t('js.button_save'),
    projectSpecific: {
      title: this.I18n.t('js.notifications.settings.project_specific.title'),
      description: this.I18n.t('js.notifications.settings.project_specific.description'),
    },
  };

  constructor(
    private changeDetectorRef:ChangeDetectorRef,
    private I18n:I18nService,
<<<<<<< HEAD
    private stateService:UserPreferencesService,
    private query:UserPreferencesQuery,
    private store:UserPreferencesStore,
=======
    private storeService:UserPreferencesService,
>>>>>>> eb31eae8
    private currentUserService:CurrentUserService,
    private uiRouterGlobals:UIRouterGlobals,
  ) {
    super();
  }

  ngOnInit():void {
    this.userId = this.userId || this.uiRouterGlobals.params.userId;
    this
      .currentUserService
      .user$
      .pipe(take(1))
      .subscribe((user) => {
        this.userId = this.userId || user.id!;
        this.storeService.get(this.userId);
      });

    this.query.notificationsForGlobal$
      .pipe(this.untilDestroyed())
      .subscribe((settings) => {
        if (!settings) {
          return;
        }

        this.form.get('involved')?.setValue(settings.involved);
        this.form.get('workPackageCreated')?.setValue(settings.workPackageCreated);
        this.form.get('workPackageProcessed')?.setValue(settings.workPackageProcessed);
        this.form.get('workPackageScheduled')?.setValue(settings.workPackageScheduled);
        this.form.get('workPackagePrioritized')?.setValue(settings.workPackagePrioritized);
        this.form.get('workPackageCommented')?.setValue(settings.workPackageCommented);
      });

    this.query.projectNotifications$
      .pipe(this.untilDestroyed())
      .subscribe((settings) => {
        if (!settings) {
          return;
        }

        const projectSettings = new FormArray([]);
        projectSettings.clear();
        settings
          .sort(
            (a, b):number => a._links.project.title!.localeCompare(b._links.project.title!),
          )
          .forEach((setting) => projectSettings.push(new FormGroup({
            project: new FormControl(setting._links.project),
            involved: new FormControl(setting.involved),
            workPackageCreated: new FormControl(setting.workPackageCreated),
            workPackageProcessed: new FormControl(setting.workPackageProcessed),
            workPackageScheduled: new FormControl(setting.workPackageScheduled),
            workPackagePrioritized: new FormControl(setting.workPackagePrioritized),
            workPackageCommented: new FormControl(setting.workPackageCommented),
          })));

        this.form.setControl('projectSettings', projectSettings);
        this.changeDetectorRef.detectChanges();
      });
  }

  public saveChanges():void {
<<<<<<< HEAD
    const prefs = this.store.getValue();
    const notificationSettings:IFullNotificationSettingsValue = this.form.value;
    const globalPrefs:NotificationSetting = {
      _links: { project: { href: null } },
      channel: 'in_app',
      watched: true,
      mentioned: true,
      involved: notificationSettings.involved,
      workPackageCreated: notificationSettings.workPackageCreated,
      workPackageProcessed: notificationSettings.workPackageProcessed,
      workPackageScheduled: notificationSettings.workPackageScheduled,
      workPackagePrioritized: notificationSettings.workPackagePrioritized,
      workPackageCommented: notificationSettings.workPackageCommented,
      all: false,
    };

    const projectPrefs:NotificationSetting[] = notificationSettings.projectSettings.map((settings) => ({
      _links: { project: { href: settings.project.href } },
      channel: 'in_app',
      watched: true,
      mentioned: true,
      involved: settings.involved,
      workPackageCreated: settings.workPackageCreated,
      workPackageProcessed: settings.workPackageProcessed,
      workPackageScheduled: settings.workPackageScheduled,
      workPackagePrioritized: settings.workPackagePrioritized,
      workPackageCommented: settings.workPackageCommented,
      all: false,
    }));

    this.stateService.update(this.userId, {
      ...prefs,
      notifications: [
        globalPrefs,
        ...projectPrefs,
      ].reduce((total, next) => [
        ...total,
        next,
        { ...next, channel: 'mail' },
        { ...next, channel: 'mail_digest' },
      ], []),
    });
=======
    const prefs = this.storeService.query.getValue();
    this.storeService.update(this.userId, prefs);
>>>>>>> eb31eae8
  }
}<|MERGE_RESOLUTION|>--- conflicted
+++ resolved
@@ -93,13 +93,9 @@
   constructor(
     private changeDetectorRef:ChangeDetectorRef,
     private I18n:I18nService,
-<<<<<<< HEAD
-    private stateService:UserPreferencesService,
+    private storeService:UserPreferencesService,
     private query:UserPreferencesQuery,
     private store:UserPreferencesStore,
-=======
-    private storeService:UserPreferencesService,
->>>>>>> eb31eae8
     private currentUserService:CurrentUserService,
     private uiRouterGlobals:UIRouterGlobals,
   ) {
@@ -161,7 +157,6 @@
   }
 
   public saveChanges():void {
-<<<<<<< HEAD
     const prefs = this.store.getValue();
     const notificationSettings:IFullNotificationSettingsValue = this.form.value;
     const globalPrefs:NotificationSetting = {
@@ -192,7 +187,7 @@
       all: false,
     }));
 
-    this.stateService.update(this.userId, {
+    this.storeService.update(this.userId, {
       ...prefs,
       notifications: [
         globalPrefs,
@@ -204,9 +199,5 @@
         { ...next, channel: 'mail_digest' },
       ], []),
     });
-=======
-    const prefs = this.storeService.query.getValue();
-    this.storeService.update(this.userId, prefs);
->>>>>>> eb31eae8
   }
 }