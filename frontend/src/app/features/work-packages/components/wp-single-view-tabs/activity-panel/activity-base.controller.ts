// -- copyright
// OpenProject is an open source project management software.
// Copyright (C) 2012-2021 the OpenProject GmbH
//
// This program is free software; you can redistribute it and/or
// modify it under the terms of the GNU General Public License version 3.
//
// OpenProject is a fork of ChiliProject, which is a fork of Redmine. The copyright follows:
// Copyright (C) 2006-2013 Jean-Philippe Lang
// Copyright (C) 2010-2013 the ChiliProject Team
//
// This program is free software; you can redistribute it and/or
// modify it under the terms of the GNU General Public License
// as published by the Free Software Foundation; either version 2
// of the License, or (at your option) any later version.
//
// This program is distributed in the hope that it will be useful,
// but WITHOUT ANY WARRANTY; without even the implied warranty of
// MERCHANTABILITY or FITNESS FOR A PARTICULAR PURPOSE.  See the
// GNU General Public License for more details.
//
// You should have received a copy of the GNU General Public License
// along with this program; if not, write to the Free Software
// Foundation, Inc., 51 Franklin Street, Fifth Floor, Boston, MA  02110-1301, USA.
//
// See docs/COPYRIGHT.rdoc for more details.
//++

import { ChangeDetectorRef, Directive, OnInit } from '@angular/core';
import { Transition } from '@uirouter/core';
import { WorkPackageResource } from 'core-app/features/hal/resources/work-package-resource';
import { HalResource } from 'core-app/features/hal/resources/hal-resource';
import { ActivityEntryInfo } from 'core-app/features/work-packages/components/wp-single-view-tabs/activity-panel/activity-entry-info';
import { WorkPackagesActivityService } from 'core-app/features/work-packages/components/wp-single-view-tabs/activity-panel/wp-activity.service';
import { I18nService } from 'core-app/core/i18n/i18n.service';
import { UntilDestroyedMixin } from 'core-app/shared/helpers/angular/until-destroyed.mixin';
import { APIV3Service } from 'core-app/core/apiv3/api-v3.service';
import { InAppNotification } from 'core-app/features/in-app-notifications/store/in-app-notification.model';
import { InAppNotificationsService } from 'core-app/features/in-app-notifications/store/in-app-notifications.service';
import { Observable } from 'rxjs';
import { map } from 'rxjs/operators';

@Directive()
export class ActivityPanelBaseController extends UntilDestroyedMixin implements OnInit {
  public workPackage:WorkPackageResource;

  public workPackageId:string;

  // All activities retrieved for the work package
  public unfilteredActivities:HalResource[] = [];

  // Visible activities
  public visibleActivities:ActivityEntryInfo[] = [];

  public notifications:InAppNotification[] = [];

  public reverse:boolean;

  public showToggler:boolean;

  public onlyComments = false;

  public togglerText:string;

  public text = {
    commentsOnly: this.I18n.t('js.label_activity_show_only_comments'),
    showAll: this.I18n.t('js.label_activity_show_all'),
  };

  constructor(
    readonly apiV3Service:APIV3Service,
    readonly I18n:I18nService,
    readonly cdRef:ChangeDetectorRef,
    readonly $transition:Transition,
    readonly wpActivity:WorkPackagesActivityService,
    readonly ianService:InAppNotificationsService,
  ) {
    super();

    this.reverse = wpActivity.isReversed;
    this.togglerText = this.text.commentsOnly;
  }

  ngOnInit():void {
    this
      .apiV3Service
      .work_packages
      .id(this.workPackageId)
      .requireAndStream()
      .pipe(this.untilDestroyed())
      .subscribe((wp) => {
        this.workPackage = wp;
        void this.wpActivity.require(this.workPackage).then((activities:HalResource[]) => {
          this.updateActivities(activities);
          this.cdRef.detectChanges();
          this.scrollToUnreadNotification();
        });
      });

    this.ianService.setActiveFacet('unread');
    this.ianService.setActiveFilters([
      ['resourceId', '=', [this.workPackageId]],
      ['resourceType', '=', ['WorkPackage']],
    ]);
  }

  protected updateActivities(activities:HalResource[]) {
    this.unfilteredActivities = activities;

    const visible = this.getVisibleActivities();
    this.visibleActivities = visible.map((el:HalResource, i:number) => this.info(el, i));
    this.showToggler = this.shouldShowToggler();
  }

  protected shouldShowToggler() {
    const count_all = this.unfilteredActivities.length;
    const count_with_comments = this.getActivitiesWithComments().length;

    return count_all > 1
      && count_with_comments > 0
      && count_with_comments < this.unfilteredActivities.length;
  }

  protected getVisibleActivities() {
    if (!this.onlyComments) {
      return this.unfilteredActivities;
    }
    return this.getActivitiesWithComments();
  }

  protected getActivitiesWithComments() {
    return this.unfilteredActivities
      .filter((activity:HalResource) => !!_.get(activity, 'comment.html'));
  }

  protected hasUnreadNotification(activityHref:string):Observable<boolean> {
    return this
      .ianService
      .query
      .unread$
      .pipe(
        map((notifications) => !!notifications.find((notification) => notification._links.activity?.href === activityHref)),
      );
  }

<<<<<<< HEAD
  protected scrollToUnreadNotification():void {
    // scroll to the unread notification only if there is no deep link
    if (!(window.location.href.indexOf('activity#') > -1)) {
      const unreadNotifications = document.querySelectorAll('[data-qa-selector="user-activity-bubble"]');
      const unreadNotificationsLength = unreadNotifications?.length;
      if (unreadNotificationsLength && this.notifications.length) {
        if (this.reverse) {
          unreadNotifications[unreadNotificationsLength - 1].classList.add('op-user-activity--unread-notification-bubble_scrolled');
          unreadNotifications[unreadNotificationsLength - 1].scrollIntoView();
        } else {
          unreadNotifications[0].classList.add('op-user-activity--unread-notification-bubble_scrolled');
          unreadNotifications[0].scrollIntoView();
        }
      }
    }
  }

  public toggleComments() {
=======
  public toggleComments():void {
>>>>>>> cac72bfd
    this.onlyComments = !this.onlyComments;
    this.updateActivities(this.unfilteredActivities);

    if (this.onlyComments) {
      this.togglerText = this.text.showAll;
    } else {
      this.togglerText = this.text.commentsOnly;
    }
  }

  public info(activity:HalResource, index:number) {
    return this.wpActivity.info(this.unfilteredActivities, activity, index);
  }
}<|MERGE_RESOLUTION|>--- conflicted
+++ resolved
@@ -143,7 +143,7 @@
       );
   }
 
-<<<<<<< HEAD
+
   protected scrollToUnreadNotification():void {
     // scroll to the unread notification only if there is no deep link
     if (!(window.location.href.indexOf('activity#') > -1)) {
@@ -161,10 +161,8 @@
     }
   }
 
-  public toggleComments() {
-=======
   public toggleComments():void {
->>>>>>> cac72bfd
+
     this.onlyComments = !this.onlyComments;
     this.updateActivities(this.unfilteredActivities);
 
