// -- copyright
// OpenProject is an open source project management software.
// Copyright (C) 2012-2022 the OpenProject GmbH
//
// This program is free software; you can redistribute it and/or
// modify it under the terms of the GNU General Public License version 3.
//
// OpenProject is a fork of ChiliProject, which is a fork of Redmine. The copyright follows:
// Copyright (C) 2006-2013 Jean-Philippe Lang
// Copyright (C) 2010-2013 the ChiliProject Team
//
// This program is free software; you can redistribute it and/or
// modify it under the terms of the GNU General Public License
// as published by the Free Software Foundation; either version 2
// of the License, or (at your option) any later version.
//
// This program is distributed in the hope that it will be useful,
// but WITHOUT ANY WARRANTY; without even the implied warranty of
// MERCHANTABILITY or FITNESS FOR A PARTICULAR PURPOSE.  See the
// GNU General Public License for more details.
//
// You should have received a copy of the GNU General Public License
// along with this program; if not, write to the Free Software
// Foundation, Inc., 51 Franklin Street, Fifth Floor, Boston, MA  02110-1301, USA.
//
// See COPYRIGHT and LICENSE files for more details.
//++

import { ApiV3GettableResource, ApiV3ResourceCollection } from 'core-app/core/apiv3/paths/apiv3-resource';
import { ApiV3Service } from 'core-app/core/apiv3/api-v3.service';
import { from, Observable } from 'rxjs';
import { CollectionResource } from 'core-app/features/hal/resources/collection-resource';
import { RelationResource } from 'core-app/features/hal/resources/relation-resource';
import { map } from 'rxjs/operators';
import { ApiV3Filter } from 'core-app/shared/helpers/api-v3/api-v3-filter-builder';

export class ApiV3RelationsPaths extends ApiV3ResourceCollection<RelationResource, ApiV3GettableResource<RelationResource>> {
  constructor(protected apiRoot:ApiV3Service,
    protected basePath:string) {
    super(apiRoot, basePath, 'relations');
  }

  /**
   * Get all versions
   */
  public get():Observable<CollectionResource<RelationResource>> {
    return this
      .halResourceService
      .get<CollectionResource<RelationResource>>(this.path);
  }

  public loadInvolved(workPackageIds:string[]):Observable<RelationResource[]> {
    const validIds = _.filter(workPackageIds, (id) => /\d+/.test(id));

    if (validIds.length === 0) {
      return from([]);
    }

    return this
<<<<<<< HEAD
      .filtered(ApiV3Filter('involved', '=', validIds))
=======
      .filtered(
        buildApiV3Filter('involved', '=', validIds),
        { pageSize: '-1' },
      )
>>>>>>> c8f9cbdf
      .get()
      .pipe(
        map((collection) => collection.elements),
      );
  }
}<|MERGE_RESOLUTION|>--- conflicted
+++ resolved
@@ -57,14 +57,10 @@
     }
 
     return this
-<<<<<<< HEAD
-      .filtered(ApiV3Filter('involved', '=', validIds))
-=======
       .filtered(
-        buildApiV3Filter('involved', '=', validIds),
+        ApiV3Filter('involved', '=', validIds),
         { pageSize: '-1' },
       )
->>>>>>> c8f9cbdf
       .get()
       .pipe(
         map((collection) => collection.elements),
