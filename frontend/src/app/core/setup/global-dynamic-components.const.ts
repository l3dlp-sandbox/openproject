--- conflicted
+++ resolved
@@ -271,9 +271,6 @@
   // It is important to initialize the remoteFieldUpdaterSelector after the opSingleDatePickerSelector,
   // because we need to access the input field of the opSingleDatePickerSelector inside the remoteFieldUpdaterSelector
   { selector: opSingleDatePickerSelector, cls: OpSingleDatePickerComponent },
-<<<<<<< HEAD
   { selector: remoteFieldUpdaterSelector, cls: RemoteFieldUpdaterComponent },
-=======
   { selector: spotDropModalPortalComponentSelector, cls: SpotDropModalPortalComponent },
->>>>>>> 6ce6cfaa
 ];