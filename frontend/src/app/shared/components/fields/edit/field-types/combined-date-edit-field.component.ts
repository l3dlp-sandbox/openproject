// -- copyright
// OpenProject is an open source project management software.
// Copyright (C) 2012-2022 the OpenProject GmbH
//
// This program is free software; you can redistribute it and/or
// modify it under the terms of the GNU General Public License version 3.
//
// OpenProject is a fork of ChiliProject, which is a fork of Redmine. The copyright follows:
// Copyright (C) 2006-2013 Jean-Philippe Lang
// Copyright (C) 2010-2013 the ChiliProject Team
//
// This program is free software; you can redistribute it and/or
// modify it under the terms of the GNU General Public License
// as published by the Free Software Foundation; either version 2
// of the License, or (at your option) any later version.
//
// This program is distributed in the hope that it will be useful,
// but WITHOUT ANY WARRANTY; without even the implied warranty of
// MERCHANTABILITY or FITNESS FOR A PARTICULAR PURPOSE.  See the
// GNU General Public License for more details.
//
// You should have received a copy of the GNU General Public License
// along with this program; if not, write to the Free Software
// Foundation, Inc., 51 Franklin Street, Fifth Floor, Boston, MA  02110-1301, USA.
//
// See COPYRIGHT and LICENSE files for more details.
//++

<<<<<<< HEAD
import { Component, OnDestroy, OnInit } from '@angular/core';
import { InjectField } from 'core-app/shared/helpers/angular/inject-field.decorator';
import { OpModalService } from 'core-app/shared/components/modal/modal.service';
import { DateEditFieldComponent } from 'core-app/shared/components/fields/edit/field-types/date-edit-field/date-edit-field.component';
import { OpModalComponent } from 'core-app/shared/components/modal/modal.component';
import { TimezoneService } from 'core-app/core/datetime/timezone.service';
import { SingleDateModalComponent } from 'core-app/shared/components/datepicker/single-date-modal/single-date.modal';
import { take } from 'rxjs/operators';
import { Observable } from 'rxjs';
import { MultiDateModalComponent } from 'core-app/shared/components/datepicker/multi-date-modal/multi-date.modal';
=======
import { ChangeDetectionStrategy, Component } from '@angular/core';
import { DatePickerEditFieldComponent } from 'core-app/shared/components/fields/edit/field-types/date-picker-edit-field.component';
import { WorkPackageResource } from 'core-app/features/hal/resources/work-package-resource';
>>>>>>> 81a98884

@Component({
  template: `
    <input [value]="dates"
           (click)="showDatePickerModal()"
           class="op-input"
           type="text" />
  `,
  changeDetection: ChangeDetectionStrategy.OnPush,
})
export class CombinedDateEditFieldComponent extends DatePickerEditFieldComponent {
  dates = '';

  text_no_start_date = this.I18n.t('js.label_no_start_date');

  text_no_due_date = this.I18n.t('js.label_no_due_date');

<<<<<<< HEAD
  private modal:OpModalComponent;

  ngOnInit() {
    super.ngOnInit();

    this.handler
      .$onUserActivate
      .pipe(
        this.untilDestroyed(),
      )
      .subscribe(() => {
        this.showDatePickerModal();
      });
  }

  ngOnDestroy() {
    super.ngOnDestroy();
    this.modal?.closeMe();
  }

  public handleClick() {
    this.showDatePickerModal();
  }

  private showDatePickerModal():void {
    const component = this.change.schema.isMilestone ? SingleDateModalComponent : MultiDateModalComponent;
    // eslint-disable-next-line no-multi-assign
    const modal = this.modal = this
      .opModalService
      .show<SingleDateModalComponent|MultiDateModalComponent>(component, this.injector, { changeset: this.change, fieldName: this.name }, true);
=======
  public showDatePickerModal():void {
    super.showDatePickerModal();
>>>>>>> 81a98884

    this
      .modal
      .onDataUpdated
      .subscribe((dates:string) => {
        this.dates = dates;
        this.cdRef.detectChanges();
      });
<<<<<<< HEAD

    (modal as OpModalComponent)
      .closingEvent
      .pipe(
        take(1),
      )
      .subscribe(() => {
        void this.handler.handleUserSubmit();
      });
=======
>>>>>>> 81a98884
  }

  // Overwrite super in order to set the initial dates.
  protected initialize():void {
    super.initialize();

    // this breaks the preceived abstraction of the edit fields. But the date picker
    // is already highly specific to start and due Date.
    this.dates = `${this.currentStartDate} - ${this.currentDueDate}`;
  }

  protected get currentStartDate():string {
    return ((this.resource && (this.resource as WorkPackageResource).startDate) || this.text_no_start_date) as string;
  }

  protected get currentDueDate():string {
    return ((this.resource && (this.resource as WorkPackageResource).dueDate) || this.text_no_due_date) as string;
  }
}<|MERGE_RESOLUTION|>--- conflicted
+++ resolved
@@ -26,22 +26,13 @@
 // See COPYRIGHT and LICENSE files for more details.
 //++
 
-<<<<<<< HEAD
-import { Component, OnDestroy, OnInit } from '@angular/core';
-import { InjectField } from 'core-app/shared/helpers/angular/inject-field.decorator';
-import { OpModalService } from 'core-app/shared/components/modal/modal.service';
-import { DateEditFieldComponent } from 'core-app/shared/components/fields/edit/field-types/date-edit-field/date-edit-field.component';
-import { OpModalComponent } from 'core-app/shared/components/modal/modal.component';
-import { TimezoneService } from 'core-app/core/datetime/timezone.service';
-import { SingleDateModalComponent } from 'core-app/shared/components/datepicker/single-date-modal/single-date.modal';
-import { take } from 'rxjs/operators';
-import { Observable } from 'rxjs';
-import { MultiDateModalComponent } from 'core-app/shared/components/datepicker/multi-date-modal/multi-date.modal';
-=======
-import { ChangeDetectionStrategy, Component } from '@angular/core';
+import {
+  ChangeDetectionStrategy,
+  Component,
+} from '@angular/core';
 import { DatePickerEditFieldComponent } from 'core-app/shared/components/fields/edit/field-types/date-picker-edit-field.component';
 import { WorkPackageResource } from 'core-app/features/hal/resources/work-package-resource';
->>>>>>> 81a98884
+
 
 @Component({
   template: `
@@ -59,41 +50,8 @@
 
   text_no_due_date = this.I18n.t('js.label_no_due_date');
 
-<<<<<<< HEAD
-  private modal:OpModalComponent;
-
-  ngOnInit() {
-    super.ngOnInit();
-
-    this.handler
-      .$onUserActivate
-      .pipe(
-        this.untilDestroyed(),
-      )
-      .subscribe(() => {
-        this.showDatePickerModal();
-      });
-  }
-
-  ngOnDestroy() {
-    super.ngOnDestroy();
-    this.modal?.closeMe();
-  }
-
-  public handleClick() {
-    this.showDatePickerModal();
-  }
-
-  private showDatePickerModal():void {
-    const component = this.change.schema.isMilestone ? SingleDateModalComponent : MultiDateModalComponent;
-    // eslint-disable-next-line no-multi-assign
-    const modal = this.modal = this
-      .opModalService
-      .show<SingleDateModalComponent|MultiDateModalComponent>(component, this.injector, { changeset: this.change, fieldName: this.name }, true);
-=======
   public showDatePickerModal():void {
     super.showDatePickerModal();
->>>>>>> 81a98884
 
     this
       .modal
@@ -102,18 +60,6 @@
         this.dates = dates;
         this.cdRef.detectChanges();
       });
-<<<<<<< HEAD
-
-    (modal as OpModalComponent)
-      .closingEvent
-      .pipe(
-        take(1),
-      )
-      .subscribe(() => {
-        void this.handler.handleUserSubmit();
-      });
-=======
->>>>>>> 81a98884
   }
 
   // Overwrite super in order to set the initial dates.
