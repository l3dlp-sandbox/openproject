--- conflicted
+++ resolved
@@ -33,10 +33,7 @@
   public grid:GridResource;
 
   protected isTurboFrameSidebarEnabled():boolean {
-<<<<<<< HEAD
-=======
     // may be overridden by subclasses
->>>>>>> 8a6068f5
     return false;
   }
 
