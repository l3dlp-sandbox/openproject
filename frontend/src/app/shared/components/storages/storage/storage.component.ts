--- conflicted
+++ resolved
@@ -88,13 +88,11 @@
 
   @Input() public storage:IStorage;
 
-<<<<<<< HEAD
+  @Input() public allowUploading = true;
+
+  @Input() public allowLinking = true;
+
   @ViewChild('hiddenFileInput') public filePicker:ElementRef<HTMLInputElement>;
-=======
-  @Input() public allowUploading = true;
-
-  @Input() public allowLinking = true;
->>>>>>> 2d1b0d8c
 
   fileLinks$:Observable<IFileLink[]>;
 
@@ -128,21 +126,18 @@
       linkExisting: this.i18n.t('js.storages.link_existing_files'),
       uploadFile: this.i18n.t('js.storages.upload_files'),
     },
-<<<<<<< HEAD
     toast: {
       successFileLinksCreated: (count:number):string => this.i18n.t('js.storages.file_links.success_create', { count }),
       uploadFailed: (fileName:string):string => this.i18n.t('js.storages.file_links.upload_error', { fileName }),
       linkingAfterUploadFailed: (fileName:string, workPackageId:string):string =>
         this.i18n.t('js.storages.file_links.link_uploaded_file_error', { fileName, workPackageId }),
     },
-=======
     dropBox: {
       uploadLabel: this.i18n.t('js.storages.upload_files'),
       dropFiles: ():string => this.i18n.t('js.storages.drop_files', { name: this.storage.name }),
       dropClickFiles: ():string => this.i18n.t('js.storages.drop_or_click_files', { name: this.storage.name }),
     },
     emptyList: ():string => this.i18n.t('js.storages.file_links.empty', { storageType: this.storageType }),
->>>>>>> 2d1b0d8c
     openStorage: ():string => this.i18n.t('js.storages.open_storage', { storageType: this.storageType }),
   };
 
@@ -156,11 +151,8 @@
 
   constructor(
     private readonly i18n:I18nService,
-<<<<<<< HEAD
+    private readonly cdRef:ChangeDetectorRef,
     private readonly toastService:ToastService,
-=======
-    private readonly cdRef:ChangeDetectorRef,
->>>>>>> 2d1b0d8c
     private readonly cookieService:CookieService,
     private readonly opModalService:OpModalService,
     private readonly currentUserService:CurrentUserService,
