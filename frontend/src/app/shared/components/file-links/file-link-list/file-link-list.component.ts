// -- copyright
// OpenProject is an open source project management software.
// Copyright (C) 2012-2022 the OpenProject GmbH
//
// This program is free software; you can redistribute it and/or
// modify it under the terms of the GNU General Public License version 3.
//
// OpenProject is a fork of ChiliProject, which is a fork of Redmine. The copyright follows:
// Copyright (C) 2006-2013 Jean-Philippe Lang
// Copyright (C) 2010-2013 the ChiliProject Team
//
// This program is free software; you can redistribute it and/or
// modify it under the terms of the GNU General Public License
// as published by the Free Software Foundation; either version 2
// of the License, or (at your option) any later version.
//
// This program is distributed in the hope that it will be useful,
// but WITHOUT ANY WARRANTY; without even the implied warranty of
// MERCHANTABILITY or FITNESS FOR A PARTICULAR PURPOSE.  See the
// GNU General Public License for more details.
//
// You should have received a copy of the GNU General Public License
// along with this program; if not, write to the Free Software
// Foundation, Inc., 51 Franklin Street, Fifth Floor, Boston, MA  02110-1301, USA.
//
// See COPYRIGHT and LICENSE files for more details.
//++

import {
  ChangeDetectionStrategy, Component, Input, OnInit,
} from '@angular/core';
import { Observable } from 'rxjs';
<<<<<<< HEAD
import { tap } from 'rxjs/operators';
=======
>>>>>>> cdef94ff
import { HalResource } from 'core-app/features/hal/resources/hal-resource';
import { IFileLink } from 'core-app/core/state/file-links/file-link.model';
import { IStorage } from 'core-app/core/state/storages/storage.model';
import { FileLinkResourceService } from 'core-app/core/state/file-links/file-links.service';
<<<<<<< HEAD
import { CurrentUserService } from 'core-app/core/current-user/current-user.service';
import { CurrentProjectService } from 'core-app/core/current-project/current-project.service';
import { UntilDestroyedMixin } from 'core-app/shared/helpers/angular/until-destroyed.mixin';
=======
import { UntilDestroyedMixin } from 'core-app/shared/helpers/angular/until-destroyed.mixin';
import { I18nService } from 'core-app/core/i18n/i18n.service';
>>>>>>> cdef94ff
import isNewResource from 'core-app/features/hal/helpers/is-new-resource';

@Component({
  selector: 'op-file-link-list',
  templateUrl: './file-link-list.html',
  changeDetection: ChangeDetectionStrategy.OnPush,
})
export class FileLinkListComponent extends UntilDestroyedMixin implements OnInit {
  @Input() public resource:HalResource;

  @Input() public storage:IStorage;

  fileLinks$:Observable<IFileLink[]>;

  informationBoxHeader:string;

  informationBoxContent:string;

  informationBoxButton:string;

  informationBoxIcon:string;

  showInformationBox = false;

<<<<<<< HEAD
  allowEditing = false;

  constructor(
    private readonly fileLinkResourceService:FileLinkResourceService,
    private currentUserService:CurrentUserService,
    private currentProjectService:CurrentProjectService,
=======
  showFileLinks = false;

  private readonly storageTypeMap:{ [urn:string]:string; } = {
    'urn:openproject-org:api:v3:storages:Nextcloud': 'Nextcloud',
  };

  private text:{
    infoBox:{
      emptyStorageHeader:string,
      emptyStorageContent:string,
      emptyStorageButton:string,
      connectionErrorHeader:string,
      connectionErrorContent:string,
      authenticationFailureHeader:string,
      authenticationFailureContent:string,
      loginButton:string,
    }
  };

  constructor(
    private readonly i18n:I18nService,
    private readonly fileLinkResourceService:FileLinkResourceService,
>>>>>>> cdef94ff
  ) {
    super();
  }

  ngOnInit():void {
    this.initializeLocales();

    this.fileLinkResourceService.fetchCurrent(this.fileLinkSelfLink);

<<<<<<< HEAD
    this.$fileLinks = this.fileLinkResourceService.all(this.collectionKey)
      .pipe(
        tap((fileLinks) => {
          if (isNewResource(this.resource)) {
            this.resource.fileLinks = { elements: fileLinks.map((a) => a._links?.self) };
          }
        }),
      );

    this
      .currentUserService
      .hasCapabilities$('file_links/manage', this.currentProjectService.id as string)
      .pipe(this.untilDestroyed())
      .subscribe((value) => {
        this.allowEditing = value;
      });
  }

  public removeFileLink(fileLink:IFileLink):void {
    this.fileLinkResourceService.remove(this.collectionKey, fileLink);
=======
    this.fileLinks$ = this.fileLinkResourceService.all(this.collectionKey);

    this.fileLinks$
      .pipe(this.untilDestroyed())
      .subscribe((fileLinks) => {
        if (isNewResource(this.resource)) {
          this.resource.fileLinks = { elements: fileLinks.map((a) => a._links?.self) };
        }

        this.deriveStorageInformation(fileLinks.length);
      });
  }

  private get collectionKey():string {
    return isNewResource(this.resource) ? 'new' : this.fileLinkSelfLink;
>>>>>>> cdef94ff
  }

  private get fileLinkSelfLink():string {
    const fileLinks = this.resource.fileLinks as unknown&{ href:string };
    return `${fileLinks.href}?filters=[{"storage":{"operator":"=","values":["${this.storage.id}"]}}]`;
  }

  private deriveStorageInformation(fileLinkCount:number):void {
    switch (this.storage._links?.connectionState.href) {
      case 'urn:openproject-org:api:v3:storages:connection:FailedAuthentication':
        this.setAuthenticationFailureState();
        break;
      case 'urn:openproject-org:api:v3:storages:connection:Error':
        this.setConnectionErrorState();
        break;
      case 'urn:openproject-org:api:v3:storages:connection:Connected':
        if (fileLinkCount === 0) {
          this.setEmptyFileLinkListState();
        } else {
          this.showInformationBox = false;
          this.showFileLinks = true;
        }
        break;
      default:
        this.showInformationBox = false;
        this.showFileLinks = false;
    }
  }

  private setAuthenticationFailureState():void {
    this.informationBoxHeader = this.text.infoBox.authenticationFailureHeader;
    this.informationBoxContent = this.text.infoBox.authenticationFailureContent;
    this.informationBoxButton = this.text.infoBox.loginButton;
    this.informationBoxIcon = 'info1';
    this.showInformationBox = true;
    this.showFileLinks = true;
  }

  private setConnectionErrorState():void {
    this.informationBoxHeader = this.text.infoBox.connectionErrorHeader;
    this.informationBoxContent = this.text.infoBox.connectionErrorContent;
    this.informationBoxButton = this.text.infoBox.loginButton;
    this.informationBoxIcon = 'info1';
    this.showInformationBox = true;
    this.showFileLinks = false;
  }

  private setEmptyFileLinkListState():void {
    this.informationBoxHeader = this.text.infoBox.emptyStorageHeader;
    this.informationBoxContent = this.text.infoBox.emptyStorageContent;
    this.informationBoxButton = this.text.infoBox.emptyStorageButton;
    this.informationBoxIcon = 'info1';
    this.showInformationBox = true;
    this.showFileLinks = true;
  }

  private initializeLocales():void {
    const storageType = this.storageTypeMap[this.storage._links.type.href];
    this.text = {
      infoBox: {
        emptyStorageHeader: this.i18n.t('js.label_no_file_links_header', { storageType }),
        emptyStorageContent: this.i18n.t('js.label_no_file_links_content', { storageType }),
        emptyStorageButton: this.i18n.t('js.label_open_storage', { storageType }),
        connectionErrorHeader: this.i18n.t('js.label_no_storage_connection', { storageType }),
        connectionErrorContent: this.i18n.t('js.label_storage_connection_error', { storageType }),
        authenticationFailureHeader: this.i18n.t('js.label_login_to_storage', { storageType }),
        authenticationFailureContent: this.i18n.t('js.label_storage_not_connected', { storageType }),
        loginButton: this.i18n.t('js.label_storage_login', { storageType }),
      },
    };
  }
}<|MERGE_RESOLUTION|>--- conflicted
+++ resolved
@@ -30,22 +30,13 @@
   ChangeDetectionStrategy, Component, Input, OnInit,
 } from '@angular/core';
 import { Observable } from 'rxjs';
-<<<<<<< HEAD
-import { tap } from 'rxjs/operators';
-=======
->>>>>>> cdef94ff
 import { HalResource } from 'core-app/features/hal/resources/hal-resource';
 import { IFileLink } from 'core-app/core/state/file-links/file-link.model';
 import { IStorage } from 'core-app/core/state/storages/storage.model';
 import { FileLinkResourceService } from 'core-app/core/state/file-links/file-links.service';
-<<<<<<< HEAD
 import { CurrentUserService } from 'core-app/core/current-user/current-user.service';
-import { CurrentProjectService } from 'core-app/core/current-project/current-project.service';
-import { UntilDestroyedMixin } from 'core-app/shared/helpers/angular/until-destroyed.mixin';
-=======
 import { UntilDestroyedMixin } from 'core-app/shared/helpers/angular/until-destroyed.mixin';
 import { I18nService } from 'core-app/core/i18n/i18n.service';
->>>>>>> cdef94ff
 import isNewResource from 'core-app/features/hal/helpers/is-new-resource';
 
 @Component({
@@ -57,6 +48,8 @@
   @Input() public resource:HalResource;
 
   @Input() public storage:IStorage;
+
+  allowEditing = false;
 
   fileLinks$:Observable<IFileLink[]>;
 
@@ -70,14 +63,6 @@
 
   showInformationBox = false;
 
-<<<<<<< HEAD
-  allowEditing = false;
-
-  constructor(
-    private readonly fileLinkResourceService:FileLinkResourceService,
-    private currentUserService:CurrentUserService,
-    private currentProjectService:CurrentProjectService,
-=======
   showFileLinks = false;
 
   private readonly storageTypeMap:{ [urn:string]:string; } = {
@@ -100,7 +85,7 @@
   constructor(
     private readonly i18n:I18nService,
     private readonly fileLinkResourceService:FileLinkResourceService,
->>>>>>> cdef94ff
+    private readonly currentUserService:CurrentUserService,
   ) {
     super();
   }
@@ -110,28 +95,6 @@
 
     this.fileLinkResourceService.fetchCurrent(this.fileLinkSelfLink);
 
-<<<<<<< HEAD
-    this.$fileLinks = this.fileLinkResourceService.all(this.collectionKey)
-      .pipe(
-        tap((fileLinks) => {
-          if (isNewResource(this.resource)) {
-            this.resource.fileLinks = { elements: fileLinks.map((a) => a._links?.self) };
-          }
-        }),
-      );
-
-    this
-      .currentUserService
-      .hasCapabilities$('file_links/manage', this.currentProjectService.id as string)
-      .pipe(this.untilDestroyed())
-      .subscribe((value) => {
-        this.allowEditing = value;
-      });
-  }
-
-  public removeFileLink(fileLink:IFileLink):void {
-    this.fileLinkResourceService.remove(this.collectionKey, fileLink);
-=======
     this.fileLinks$ = this.fileLinkResourceService.all(this.collectionKey);
 
     this.fileLinks$
@@ -143,11 +106,21 @@
 
         this.deriveStorageInformation(fileLinks.length);
       });
+
+    this.currentUserService
+      .hasCapabilities$('file_links/manage', (this.resource.project as unknown&{ id:string }).id)
+      .pipe(this.untilDestroyed())
+      .subscribe((value) => {
+        this.allowEditing = value;
+      });
+  }
+
+  public removeFileLink(fileLink:IFileLink):void {
+    this.fileLinkResourceService.remove(this.collectionKey, fileLink);
   }
 
   private get collectionKey():string {
     return isNewResource(this.resource) ? 'new' : this.fileLinkSelfLink;
->>>>>>> cdef94ff
   }
 
   private get fileLinkSelfLink():string {
