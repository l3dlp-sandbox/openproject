@import '../../app/spot/styles/sass/variables'

.op-datepicker-modal
  display: flex
  flex-direction: column
  height: 100%

  @media #{$spot-mq-drop-modal-in-context}
    height: unset
    min-height: 200px
    width: 100vw
    // Basically the width of the two calendars next to each other + spacings
    // will be overwritten on mobile
    max-width: 320px

    &_wide
      max-width: 600px

  &--banner
    margin-bottom: $spot-spacing-1

    &:empty
      display: none

  &--toggle-actions-container
    display: grid
    grid-template-columns: auto auto 1fr
    grid-column-gap: $spot-spacing-2
    margin: 0 $spot-spacing-1 0

  &--dates-container
    display: grid
    grid-template-columns: 1fr 1fr 150px
    grid-gap: $spot-spacing-1
    margin: $spot-spacing-1 $spot-spacing-1 0

  &--date-field
    &_current,
    &_current:hover
      outline: 2px solid var(--primary-color)
      outline-offset: -2px

  &--date-container
    display: inline-grid

  &--hidden-link
    visibility: hidden

<<<<<<< HEAD
  &--flatpickr-instance.inline
    margin: 1rem auto !important
=======
  &--flatpickr-instance
    margin: 1rem auto

  &--stretch-content
    flex-grow: 1
    flex-shrink: 1
    overflow-y: auto

    // Unfortunately, we need an extra class
    // Of specificity here to overwrite the
    // nested spot-container styles
    &.spot-container
      margin-top: $spot-spacing-0_5
>>>>>>> 750310c5
<|MERGE_RESOLUTION|>--- conflicted
+++ resolved
@@ -46,12 +46,8 @@
   &--hidden-link
     visibility: hidden
 
-<<<<<<< HEAD
   &--flatpickr-instance.inline
     margin: 1rem auto !important
-=======
-  &--flatpickr-instance
-    margin: 1rem auto
 
   &--stretch-content
     flex-grow: 1
@@ -62,5 +58,4 @@
     // Of specificity here to overwrite the
     // nested spot-container styles
     &.spot-container
-      margin-top: $spot-spacing-0_5
->>>>>>> 750310c5
+      margin-top: $spot-spacing-0_5