@import '../../../spot/styles/sass/variables'

\::ng-deep .spot-drop-modal--body

  @media screen and #{$spot-mq-drop-modal-in-context}
    width: 460px

.op-project-include
  &--header
    display: flex
    justify-content: space-between
    align-items: center
    margin: $spot-spacing-0_5

  &--title
    margin: 0
    padding: 0
    @include spot-subheader-big 

<<<<<<< HEAD
  &--body
    flex-shrink: 1
    flex-basis: 100%
    overflow: hidden

  &--list
    overflow-y: auto
    flex-shrink: 1
    flex-basis: 100%
=======
  &--loading
    padding: 0 15px 0 15px
>>>>>>> 840ae76d
<|MERGE_RESOLUTION|>--- conflicted
+++ resolved
@@ -17,7 +17,6 @@
     padding: 0
     @include spot-subheader-big 
 
-<<<<<<< HEAD
   &--body
     flex-shrink: 1
     flex-basis: 100%
@@ -27,7 +26,6 @@
     overflow-y: auto
     flex-shrink: 1
     flex-basis: 100%
-=======
+
   &--loading
-    padding: 0 15px 0 15px
->>>>>>> 840ae76d
+    padding: 0 $spot-spacing-1 0 $spot-spacing-1