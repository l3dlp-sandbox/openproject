//-- copyright
// OpenProject is a project management system.
// Copyright (C) 2012-2017 the OpenProject Foundation (OPF)
//
// This program is free software; you can redistribute it and/or
// modify it under the terms of the GNU General Public License version 3.
//
// OpenProject is a fork of ChiliProject, which is a fork of Redmine. The copyright follows:
// Copyright (C) 2006-2017 Jean-Philippe Lang
// Copyright (C) 2010-2013 the ChiliProject Team
//
// This program is free software; you can redistribute it and/or
// modify it under the terms of the GNU General Public License
// as published by the Free Software Foundation; either version 2
// of the License, or (at your option) any later version.
//
// This program is distributed in the hope that it will be useful,
// but WITHOUT ANY WARRANTY; without even the implied warranty of
// MERCHANTABILITY or FITNESS FOR A PARTICULAR PURPOSE.  See the
// GNU General Public License for more details.
//
// You should have received a copy of the GNU General Public License
// along with this program; if not, write to the Free Software
// Foundation, Inc., 51 Franklin Street, Fifth Floor, Boston, MA  02110-1301, USA.
//
// See doc/COPYRIGHT.rdoc for more details.
//++

import {performAnchorHijacking} from "./global-listeners/link-hijacking";
import {augmentedDatePicker} from "./global-listeners/augmented-date-picker";
import {refreshOnFormChanges} from 'core-app/globals/global-listeners/refresh-on-form-changes';
import {registerRequestForConfirmation} from "core-app/globals/global-listeners/request-for-confirmation";

/**
 * A set of listeners that are relevant on every page to set sensible defaults
 */
(function($:JQueryStatic) {
<<<<<<< HEAD
=======

>>>>>>> f5446c22
  $(function() {
    $(document.documentElement!)
      .on('click', (evt:JQueryEventObject) => {
        const target = jQuery(evt.target) as JQuery;

        // Create datepickers dynamically for Rails-based views
        augmentedDatePicker(evt, target);

        // Prevent angular handling clicks on href="#..." links from other libraries
        // (especially jquery-ui and its datepicker) from routing to <base url>/#
        performAnchorHijacking(evt, target);

        return true;
      });

    // Jump to the element given by location.hash, if present
    const hash = window.location.hash;
    if (hash && hash.startsWith('#')) {
      const el = document.querySelector(hash);
      el && el.scrollIntoView();
    }

    // Disable global drag & drop handling, which results in the browser loading the image and losing the page
    $(document.documentElement!)
      .on('dragover drop', (evt:JQueryEventObject) => {
        evt.preventDefault();
        return false;
      });

    refreshOnFormChanges();

    // Allow forms with [request-for-confirmation]
    // to show the password confirmation dialog
    registerRequestForConfirmation($);
  });

}(jQuery));<|MERGE_RESOLUTION|>--- conflicted
+++ resolved
@@ -35,10 +35,7 @@
  * A set of listeners that are relevant on every page to set sensible defaults
  */
 (function($:JQueryStatic) {
-<<<<<<< HEAD
-=======
 
->>>>>>> f5446c22
   $(function() {
     $(document.documentElement!)
       .on('click', (evt:JQueryEventObject) => {
