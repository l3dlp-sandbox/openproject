--- conflicted
+++ resolved
@@ -76,16 +76,7 @@
   }
 
   public applyToQuery(query:QueryResource) {
-<<<<<<< HEAD
-    if (this.current.length > 0) {
-      // hierarchies and sort by are mutually exclusive
-      let hierarchies = this.querySpace.hierarchies.value!;
-      this.querySpace.hierarchies.putValue({ ...hierarchies, isVisible: false, last: null });
-    }
     query.sortBy = [...this.current];
-=======
-    query.sortBy = cloneHalResourceCollection<QuerySortByResource>(this.current.current);
->>>>>>> 50b5cb93
     return true;
   }
 
