//-- copyright
// OpenProject is an open source project management software.
// Copyright (C) 2012-2020 the OpenProject GmbH
//
// This program is free software; you can redistribute it and/or
// modify it under the terms of the GNU General Public License version 3.
//
// OpenProject is a fork of ChiliProject, which is a fork of Redmine. The copyright follows:
// Copyright (C) 2006-2013 Jean-Philippe Lang
// Copyright (C) 2010-2013 the ChiliProject Team
//
// This program is free software; you can redistribute it and/or
// modify it under the terms of the GNU General Public License
// as published by the Free Software Foundation; either version 2
// of the License, or (at your option) any later version.
//
// This program is distributed in the hope that it will be useful,
// but WITHOUT ANY WARRANTY; without even the implied warranty of
// MERCHANTABILITY or FITNESS FOR A PARTICULAR PURPOSE.  See the
// GNU General Public License for more details.
//
// You should have received a copy of the GNU General Public License
// along with this program; if not, write to the Free Software
// Foundation, Inc., 51 Franklin Street, Fifth Floor, Boston, MA  02110-1301, USA.
//
// See docs/COPYRIGHT.rdoc for more details.
//++

import {Component, ElementRef, HostListener, Injector, Input, OnDestroy, OnInit} from '@angular/core';
import {distinctUntilChanged} from 'rxjs/operators';
import {untilComponentDestroyed} from 'ng2-rx-componentdestroyed';
import {TransitionService} from '@uirouter/core';
import {MainMenuToggleService} from "core-components/main-menu/main-menu-toggle.service";
import {BrowserDetector} from "core-app/modules/common/browser/browser-detector.service";

@Component({
  selector: 'wp-resizer',
  template: `<div class="work-packages--resizer icon-resizer-vertical-lines"></div>`
})

export class WpResizerDirective implements OnInit, OnDestroy {
  @Input() elementClass:string;
  @Input() resizeEvent:string;
  @Input() localStorageKey:string;
  @Input() resizeStyle:'flexBasis'|'width' = 'flexBasis';

  private resizingElement:HTMLElement;
  private elementFlex:number;
  private oldPosition:number;
  private mouseMoveHandler:any;
  private element:HTMLElement;

  public moving:boolean = false;

  constructor(readonly toggleService:MainMenuToggleService,
              private elementRef:ElementRef,
              readonly $transitions:TransitionService,
              readonly browserDetector:BrowserDetector) {
  }

  ngOnInit() {
    // Get element
    this.resizingElement = <HTMLElement>document.getElementsByClassName(this.elementClass)[0];

    // Get initial width from local storage and apply
    let localStorageValue = this.parseLocalStorageValue();
    this.elementFlex = localStorageValue || this.resizingElement.offsetWidth;

    // ToDo:
    // Rename variables to width

    // This case only happens when the timeline is loaded but not displayed.
    // Therefor the flexbasis will be set to 50%, just in px
    if (this.elementFlex === 0 && this.resizingElement.parentElement) {
      this.elementFlex = this.resizingElement.parentElement.offsetWidth / 2;
    }
    this.resizingElement.style[this.resizeStyle] = this.elementFlex + 'px';

    // Wait until dom content is loaded and initialize column layout
    // Otherwise function will be executed with empty list
    jQuery(document).ready(() => {
      this.applyColumnLayout(this.resizingElement, this.elementFlex);
    });

    // Add event listener
    this.element = this.elementRef.nativeElement;

    // Listen on sidebar changes and toggle column layout, if necessary
    this.toggleService.changeData$
      .pipe(
        distinctUntilChanged(),
        untilComponentDestroyed(this)
      )
      .subscribe( changeData => {
        this.toggleFullscreenColumns();
      });
    let that = this;
    jQuery(window).resize(function() {
      that.toggleFullscreenColumns();
    });
  }

  ngOnDestroy() {
    // Reset the style when killing this directive, otherwise the style remains
<<<<<<< HEAD
    this.resizingElement.style.flexBasis = '';
=======
    this.resizingElement.style[this.resizeStyle] = '';
>>>>>>> d03b6daa
  }

  @HostListener('mousedown', ['$event'])
  private handleMouseDown(e:MouseEvent) {
    e.preventDefault();
    e.stopPropagation();

    // Only on left mouse click the resizing is started
    if (e.buttons === 1 || e.which === 1) {
      // Gettig starting position
      this.oldPosition = e.clientX;

      this.moving = true;

      // Necessary to encapsulate this to be able to remove the eventlistener later
      this.mouseMoveHandler = this.resizeElement.bind(this, this.resizingElement);

      // Change cursor icon
      // This is handled via JS to ensure
      // that the cursor stays the same even when the mouse leaves the actual resizer.
      document.getElementsByTagName("body")[0].setAttribute('style',
        'cursor: col-resize !important');

      // Enable mouse move
      window.addEventListener('mousemove', this.mouseMoveHandler);
      window.addEventListener('touchmove', this.mouseMoveHandler, { passive: false });
    }
  }

  @HostListener('window:touchend', ['$event'])
  private handleTouchEnd(e:MouseEvent) {
    window.removeEventListener('touchmove', this.mouseMoveHandler);
    let localStorageValue = this.parseLocalStorageValue();
    if (localStorageValue) {
      this.elementFlex = localStorageValue;
    }
  }

  @HostListener('window:mouseup', ['$event'])
  private handleMouseUp(e:MouseEvent):boolean {
    if (!this.moving) {
      return true;
    }

    // Disable mouse move
    window.removeEventListener('mousemove', this.mouseMoveHandler);

    // Change cursor icon back
    document.body.style.cursor = 'auto';

    // Take care at the end that the elementFlex-Value is the same as the actual value
    // When the mouseup is outside the container these values will differ
    // which will cause problems at the next movement start
    let localStorageValue = this.parseLocalStorageValue();
    if (localStorageValue) {
      this.elementFlex = localStorageValue;
    }

    this.moving = false;

    // Send a event that we resized this element
    const event = new Event(this.resizeEvent);
    window.dispatchEvent(event);

    return false;
  }

  private parseLocalStorageValue():number|undefined {
    let localStorageValue = window.OpenProject.guardedLocalStorage(this.localStorageKey);
    let number = parseInt(localStorageValue || '', 10);

    if (typeof number === 'number' && number !== NaN) {
      return number;
    }

    return undefined;
  }

  private resizeElement(element:HTMLElement, e:MouseEvent) {
    e.preventDefault();
    e.stopPropagation();

    // Get delta to resize
    let delta = this.oldPosition - (e.clientX || e.pageX);
    this.oldPosition = (e.clientX || e.pageX);

    // Get new value depending on the delta
    // The resizingElement is not allowed to be smaller than 530px
    this.elementFlex = this.elementFlex + delta;
    let newValue = this.elementFlex < 530 ? 530 : this.elementFlex;

    // Store item in local storage
    window.OpenProject.guardedLocalStorage(this.localStorageKey, String(newValue));

    // Apply two column layout
    this.applyColumnLayout(element, newValue);

    // Set new width
    element.style[this.resizeStyle] = newValue + 'px';
  }

  private applyColumnLayout(element:HTMLElement, newWidth:number) {
    // Apply two column layout in fullscreen view of a workpackage
    if (element === jQuery('.work-packages-full-view--split-right')[0]) {
      this.toggleFullscreenColumns();
    }
    // Apply two column layout when details view of wp is open
    else {
      this.toggleColumns(element, 700);
    }
  }

  private toggleColumns(element:HTMLElement, checkWidth:number = 750) {
    // Disable two column layout for MS Edge (#29941)
    if (element && !this.browserDetector.isEdge) {
      jQuery(element).toggleClass('-can-have-columns', element.offsetWidth > checkWidth);
    }
  }

  private toggleFullscreenColumns() {
    let fullScreenLeftView = jQuery('.work-packages-full-view--split-left')[0];
    this.toggleColumns(fullScreenLeftView);
  }
}<|MERGE_RESOLUTION|>--- conflicted
+++ resolved
@@ -102,11 +102,7 @@
 
   ngOnDestroy() {
     // Reset the style when killing this directive, otherwise the style remains
-<<<<<<< HEAD
-    this.resizingElement.style.flexBasis = '';
-=======
     this.resizingElement.style[this.resizeStyle] = '';
->>>>>>> d03b6daa
   }
 
   @HostListener('mousedown', ['$event'])
