import {Component, ElementRef, Input, OnDestroy, OnInit, ViewChild, SecurityContext} from "@angular/core";
import {CalendarComponent} from 'ng-fullcalendar';
import {Options} from 'fullcalendar';
import {States} from "core-components/states.service";
import {TableState} from "core-components/wp-table/table-state/table-state";
import {untilComponentDestroyed} from "ng2-rx-componentdestroyed";
import {WorkPackageResource} from "core-app/modules/hal/resources/work-package-resource";
import {WorkPackageCollectionResource} from "core-app/modules/hal/resources/wp-collection-resource";
import {WorkPackageTableFiltersService} from "core-components/wp-fast-table/state/wp-table-filters.service";
import {Moment} from "moment";
import {WorkPackagesListService} from "core-components/wp-list/wp-list.service";
import {StateService} from "@uirouter/core";
import {UrlParamsHelperService} from "core-components/wp-query/url-params-helper";
import * as moment from "moment";
import {I18nService} from "core-app/modules/common/i18n/i18n.service";
import {NotificationsService} from "core-app/modules/common/notifications/notifications.service";
import {DomSanitizer} from "@angular/platform-browser";

@Component({
  templateUrl: './wp-calendar.template.html',
  selector: 'wp-calendar',
})
export class WorkPackagesCalendarController implements OnInit, OnDestroy {
  calendarOptions:Options;
  @ViewChild(CalendarComponent) ucCalendar:CalendarComponent;
  @Input() projectIdentifier:string;
  @Input() static:boolean = false;
  static MAX_DISPLAYED = 100;

  constructor(readonly states:States,
              readonly $state:StateService,
              readonly wpTableFilters:WorkPackageTableFiltersService,
              readonly wpListService:WorkPackagesListService,
              readonly tableState:TableState,
              readonly urlParamsHelper:UrlParamsHelperService,
              private element:ElementRef,
              readonly i18n:I18nService,
              readonly notificationsService:NotificationsService,
              private sanitizer:DomSanitizer) { }

  ngOnInit() {
    // Clear any old subscribers
    this.tableState.stopAllSubscriptions.next();

    this.setCalendarOptions();
  }

  ngOnDestroy() {
    // nothing to do
  }

  public onCalendarInitialized() {
    this.setupWorkPackagesListener();
  }

  public updateTimeframe($event:any) {
    let calendarView = this.calendarElement.fullCalendar('getView')!;
    let startDate = (calendarView.start as Moment).format('YYYY-MM-DD');
    let endDate = (calendarView.end as Moment).format('YYYY-MM-DD');

    if (!this.wpTableFilters.currentState && this.states.query.resource.value) {
      // nothing to do
    } else if (!this.wpTableFilters.currentState) {
      let queryProps = this.defaultQueryProps(startDate, endDate);

      if (this.$state.params.query_props) {
        queryProps = this.$state.params.query_props;
      }

      this.wpListService.fromQueryParams({ query_props: queryProps }, this.projectIdentifier).toPromise();
    } else {
      let params = this.$state.params;
      let filtersState = this.wpTableFilters.currentState;

      let datesIntervalFilter = _.find(filtersState.current, {'id': 'datesInterval'})!;

      datesIntervalFilter.values[0] = startDate;
      datesIntervalFilter.values[1] = endDate;

      this.wpTableFilters.replace(filtersState);
    }
  }

  public addTooltip($event:any) {
    let event = $event.detail.event;
    let element = $event.detail.element;
    let workPackage = event.workPackage;

    jQuery(element).tooltip({
      content: this.contentString(workPackage),
      items: '.fc-content',
      track: true
    });
  }

  public toWPFullView($event:any) {
    let workPackage = $event.detail.event.workPackage;

    // do not display the tooltip on the wp show page
    this.removeTooltip($event.detail.jsEvent.currentTarget);

    this.$state.go('work-packages.show', { workPackageId: workPackage.id });
  }

  private get calendarElement() {
    return jQuery(this.element.nativeElement).find('ng-fullcalendar');
  }

  private setCalendarsDate() {
    if (!this.states.query.resource.value) {
      return;
    }

    let query = this.states.query.resource.value;

    let datesIntervalFilter = _.find(query.filters || [], {'id': 'datesInterval'})!;

    let calendarDate:any = null;
    let calendarUnit = 'month';

    if (datesIntervalFilter) {
      let lower = moment(datesIntervalFilter.values[0] as string);
      let upper = moment(datesIntervalFilter.values[1] as string);
      let diff = upper.diff(lower, 'days');

      calendarDate = lower.add(diff / 2, 'days');

      if (diff === 7) {
        calendarUnit = 'basicWeek';
      }
    }

    if (calendarDate) {
      this.calendarElement.fullCalendar('changeView', calendarUnit, calendarDate);
    } else {
      this.calendarElement.fullCalendar('changeView', calendarUnit);
    }
  }

  private setupWorkPackagesListener() {
    this.tableState.results.values$().pipe(
      untilComponentDestroyed(this)
    ).subscribe((collection:WorkPackageCollectionResource) => {
      this.warnOnTooManyResults(collection);
      this.mapToCalendarEvents(collection.elements);
      this.setCalendarsDate();
    });
  }

  private mapToCalendarEvents(workPackages:WorkPackageResource[]) {
    let events = workPackages.map((workPackage:WorkPackageResource) => {
      let startDate = this.eventDate(workPackage, 'start');
      let endDate = this.eventDate(workPackage, 'due');

      return {
        title: workPackage.subject,
        start: startDate,
        end: endDate,
        className: `__hl_row_type_${workPackage.type.getId()}`,
        workPackage: workPackage
      };
    });

    // Instead of using two way bindings we manually trigger
    // event rendering here. For whatever reasons, when embedded
    // in a grid, having two way binding will lead to having constantly
    // removed the events after showing them initially.
    // It appears as if the two way binding is initialized twice if used.
<<<<<<< HEAD
    setTimeout(() => {
      this.ucCalendar.renderEvents(events);
    }, 50);
=======
    this.ucCalendar.renderEvents(events);
>>>>>>> 896ddc32
  }

  private warnOnTooManyResults(collection:WorkPackageCollectionResource) {
    if (collection.count < collection.total) {
      const message = this.i18n.t('js.calendar.too_many',
                                  { count: collection.total,
                                               max: WorkPackagesCalendarController.MAX_DISPLAYED });
      this.notificationsService.addNotice(message);
    }
  }

  private setCalendarOptions() {
    if (this.static) {
      this.calendarOptions = this.staticOptions;
    } else {
      this.calendarOptions = this.dynamicOptions;
    }
  }

  private get dynamicOptions() {
    return {
      editable: false,
      eventLimit: false,
      locale: this.i18n.locale,
      height: () => {
        // -12 for the bottom padding
        return jQuery(window).height() - this.calendarElement.offset().top - 12;
      },
      header: {
        left: 'prev,next today',
        center: 'title',
        right: 'month,basicWeek'
      },
      views: {
        month: {
          fixedWeekCount: false
        }
      }
    };
  }

  private get staticOptions() {
    return {
      editable: false,
<<<<<<< HEAD
      eventLimit: false,
      locale: this.i18n.locale,
      height: () => {
        let heightElement = jQuery(this.element.nativeElement);

        while (!heightElement.height() && heightElement.parent()) {
          heightElement = heightElement.parent();
        }

        let topOfCalendar = jQuery(this.element.nativeElement).position().top;
        let topOfHeightElement = heightElement.position().top;

        return heightElement.height() - (topOfCalendar - topOfHeightElement);
      },
=======
      eventLimit: 18,
      locale: this.i18n.locale,
      height: 400,
>>>>>>> 896ddc32
      header: false,
      defaultView: 'basicWeek'
    };
  }

  private defaultQueryProps(startDate:string, endDate:string) {
    let props = { "c": ["id"],
                  "t":
                  "id:asc",
                  "f": [{ "n": "status", "o": "o", "v": [] },
                        { "n": "datesInterval", "o": "<>d", "v": [startDate, endDate] }],
                  "pp": WorkPackagesCalendarController.MAX_DISPLAYED };

    return JSON.stringify(props);
  }

  private eventDate(workPackage:WorkPackageResource, type:'start'|'due') {
    if (workPackage.isMilestone) {
      return workPackage.date;
    } else {
      return workPackage[`${type}Date`];
    }
  }

  private contentString(workPackage:WorkPackageResource) {
    return `
        ${this.sanitizedValue(workPackage, 'type')} #${workPackage.id}: ${this.sanitizedValue(workPackage, 'subject', null)}
        <ul class="tooltip--map">
          <li class="tooltip--map--item">
            <span class="tooltip--map--key">${this.i18n.t('js.work_packages.properties.projectName')}:</span>
            <span class="tooltip--map--value">${this.sanitizedValue(workPackage, 'project')}</span>
          </li>
          <li class="tooltip--map--item">
            <span class="tooltip--map--key">${this.i18n.t('js.work_packages.properties.status')}:</span>
            <span class="tooltip--map--value">${this.sanitizedValue(workPackage, 'status')}</span>
          </li>
          <li class="tooltip--map--item">
            <span class="tooltip--map--key">${this.i18n.t('js.work_packages.properties.startDate')}:</span>
            <span class="tooltip--map--value">${this.eventDate(workPackage, 'start')}</span>
          </li>
          <li class="tooltip--map--item">
            <span class="tooltip--map--key">${this.i18n.t('js.work_packages.properties.dueDate')}:</span>
            <span class="tooltip--map--value">${this.eventDate(workPackage, 'due')}</span>
          </li>
          <li class="tooltip--map--item">
            <span class="tooltip--map--key">${this.i18n.t('js.work_packages.properties.assignee')}:</span>
            <span class="tooltip--map--value">${this.sanitizedValue(workPackage, 'assignee')}</span>
          </li>
          <li class="tooltip--map--item">
            <span class="tooltip--map--key">${this.i18n.t('js.work_packages.properties.priority')}:</span>
            <span class="tooltip--map--value">${this.sanitizedValue(workPackage, 'priority')}</span>
          </li>
        </ul>
        `;
  }

  private sanitizedValue(workPackage:WorkPackageResource, attribute:string, toStringMethod:string|null = 'name') {
    let value = workPackage[attribute];
    value = toStringMethod && value ? value[toStringMethod] : value;
    value = value || this.i18n.t('js.placeholders.default');

    return this.sanitizer.sanitize(SecurityContext.HTML, value);
  }

  private removeTooltip(target:ElementRef) {
    // deactivate tooltip so that it is not displayed on the wp show page
    jQuery(target).tooltip({
      disabled: true
    });
  }
}<|MERGE_RESOLUTION|>--- conflicted
+++ resolved
@@ -166,13 +166,7 @@
     // in a grid, having two way binding will lead to having constantly
     // removed the events after showing them initially.
     // It appears as if the two way binding is initialized twice if used.
-<<<<<<< HEAD
-    setTimeout(() => {
-      this.ucCalendar.renderEvents(events);
-    }, 50);
-=======
     this.ucCalendar.renderEvents(events);
->>>>>>> 896ddc32
   }
 
   private warnOnTooManyResults(collection:WorkPackageCollectionResource) {
@@ -217,7 +211,6 @@
   private get staticOptions() {
     return {
       editable: false,
-<<<<<<< HEAD
       eventLimit: false,
       locale: this.i18n.locale,
       height: () => {
@@ -232,11 +225,6 @@
 
         return heightElement.height() - (topOfCalendar - topOfHeightElement);
       },
-=======
-      eventLimit: 18,
-      locale: this.i18n.locale,
-      height: 400,
->>>>>>> 896ddc32
       header: false,
       defaultView: 'basicWeek'
     };
