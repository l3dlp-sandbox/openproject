import {BehaviorSubject} from "rxjs";
import {filter, take} from "rxjs/operators";
<<<<<<< HEAD
import { Injectable } from "@angular/core";

@Injectable()
=======
import {Injectable} from "@angular/core";

@Injectable({ providedIn: 'root' })
>>>>>>> 588e9ab2
export class MainMenuNavigationService {

  public navigationEvents$ = new BehaviorSubject<string>('');

  public onActivate(...names:string[]) {
    return this
      .navigationEvents$
      .pipe(
        filter(evt => names.indexOf(evt) !== -1),
        take(1)
      );
  }

  private recreateToggler() {
    let that = this;
    // rejigger the main-menu sub-menu functionality.
    jQuery("#main-menu .toggler").remove(); // remove the togglers so they're inserted properly later.

    var toggler = jQuery('<a class="toggler" href="#"><i class="icon6 icon-toggler icon-arrow-right3" aria-hidden="true"></i><span class="hidden-for-sighted"></span></a>')
      .on('click', function() {
        let target = jQuery(this);
        if (target.hasClass('toggler')) {

          // TODO: Instead of hiding the sidebar move sidebar's contents to submenus and cache it.
          jQuery('#sidebar').toggleClass('-hidden', true);

          jQuery(".menu_root li").removeClass('open')
          jQuery(".menu_root").removeClass('open').addClass('closed');

          let targetLi = target.closest('li')
          targetLi
            .addClass('open')
            .find('li > a:first, .tree-menu--title:first').first().focus();

          console.log("Activating " + targetLi.data('name'));
          that.navigationEvents$.next(targetLi.data('name'));
        }
        return false;
      });
    toggler.attr('title', I18n.t('js.project_menu_details'));

    return toggler;
  }

  private wrapMainItem() {
    var mainItems = jQuery('#main-menu li > a').not('ul ul a');

    mainItems.wrap((index:number) => {
      var item = mainItems[index];
      var elementId = item.id;

      var wrapperElement = jQuery('<div class="main-item-wrapper"/>')

      // inherit element id
      if (elementId) {
        wrapperElement.attr('id', elementId + '-wrapper')
      }

      return wrapperElement;
    });
  }

  register() {

    // Wrap main item
    this.wrapMainItem();

    // Scroll to the active item
    const selected = jQuery('.main-item-wrapper a.selected');
    if (selected.length > 0) {
      selected[0].scrollIntoView();
    }


    // Recreate toggler
    const toggler = this.recreateToggler();

    // Emit first active
    let active = jQuery('#main-menu .menu_root > li.open').data('name');
    let activeRoot = jQuery('#main-menu .menu_root.open > li').data('name');
    if (active || activeRoot) {
      this.navigationEvents$.next(active || activeRoot);
    }

    jQuery('#main-menu li:has(ul) .main-item-wrapper > a').not('ul ul a')
    // 1. unbind the current click functions
      .unbind('click')
      // 2. wrap each in a span that we'll use for the new click element
      .wrapInner('<span class="ellipsis"/>')
      // 3. reinsert the <span class="toggler"> so that it sits outside of the above
      .after(toggler);

    function navigateUp(this:any, event:any) {
      event.preventDefault();
      var target = jQuery(this);
      jQuery(target).parents('li').first().removeClass('open');
      jQuery(".menu_root").removeClass('closed').addClass('open');

      target.parents('li').first().find('.toggler').first().focus();

      // TODO: Instead of hiding the sidebar move sidebar's contents to submenus and cache it.
      jQuery('#sidebar').toggleClass('-hidden', false);
    }

    jQuery('#main-menu ul.main-menu--children').each(function(_i, child) {
      var title = jQuery(child).parents('li').find('.main-item-wrapper .menu-item--title').contents()[0].textContent;
      var parentURL = jQuery(child).parents('li').find('.main-item-wrapper > a').attr('href');
      var header = jQuery('<div class="main-menu--children-menu-header"></div>');
      var upLink = jQuery('<a class="main-menu--arrow-left-to-project" href="#"><i class="icon-arrow-left1" aria-hidden="true"></i></a>');
      var parentLink = jQuery('<a href="' + parentURL + '" class="main-menu--parent-node ellipsis">' + title + '</a>');
      upLink.attr('title', I18n.t('js.label_up'));
      upLink.on('click', navigateUp);
      header.append(upLink);
      header.append(parentLink);
      jQuery(child).before(header);
    });

    if (jQuery('.menu_root').hasClass('closed')) {
      // TODO: Instead of hiding the sidebar move sidebar's contents to submenus and cache it.
      jQuery('#sidebar').toggleClass('-hidden', true);
    }
  }

}<|MERGE_RESOLUTION|>--- conflicted
+++ resolved
@@ -1,14 +1,8 @@
 import {BehaviorSubject} from "rxjs";
 import {filter, take} from "rxjs/operators";
-<<<<<<< HEAD
-import { Injectable } from "@angular/core";
-
-@Injectable()
-=======
 import {Injectable} from "@angular/core";
 
 @Injectable({ providedIn: 'root' })
->>>>>>> 588e9ab2
 export class MainMenuNavigationService {
 
   public navigationEvents$ = new BehaviorSubject<string>('');
