// -- copyright
// OpenProject is an open source project management software.
// Copyright (C) 2012-2020 the OpenProject GmbH
//
// This program is free software; you can redistribute it and/or
// modify it under the terms of the GNU General Public License version 3.
//
// OpenProject is a fork of ChiliProject, which is a fork of Redmine. The copyright follows:
// Copyright (C) 2006-2013 Jean-Philippe Lang
// Copyright (C) 2010-2013 the ChiliProject Team
//
// This program is free software; you can redistribute it and/or
// modify it under the terms of the GNU General Public License
// as published by the Free Software Foundation; either version 2
// of the License, or (at your option) any later version.
//
// This program is distributed in the hope that it will be useful,
// but WITHOUT ANY WARRANTY; without even the implied warranty of
// MERCHANTABILITY or FITNESS FOR A PARTICULAR PURPOSE.  See the
// GNU General Public License for more details.
//
// You should have received a copy of the GNU General Public License
// along with this program; if not, write to the Free Software
// Foundation, Inc., 51 Franklin Street, Fifth Floor, Boston, MA  02110-1301, USA.
//
// See docs/COPYRIGHT.rdoc for more details.
// ++

import {AfterViewInit, Component, ElementRef, Injector, OnDestroy} from '@angular/core';
import {I18nService} from 'core-app/modules/common/i18n/i18n.service';
import {INotification, NotificationsService} from 'core-app/modules/common/notifications/notifications.service';
import {WorkPackageResource} from 'core-app/modules/hal/resources/work-package-resource';
import {IsolatedQuerySpace} from "core-app/modules/work_packages/query-space/isolated-query-space";
import * as moment from 'moment';
import {Moment} from 'moment';
import {componentDestroyed, untilComponentDestroyed} from 'ng2-rx-componentdestroyed';
import {debounceTime, distinctUntilChanged, filter, map, skip, take, takeUntil, withLatestFrom} from 'rxjs/operators';
import {
  calculateDaySpan,
  getPixelPerDayForZoomLevel,
  requiredPixelMarginLeft,
  timelineElementCssClass, timelineHeaderSelector,
  timelineMarkerSelectionStartClass,
  TimelineViewParameters,
  zoomLevelOrder
} from '../wp-timeline';
import {input, InputState} from "reactivestates";
import {WorkPackageTable} from "core-components/wp-fast-table/wp-fast-table";
import {WorkPackageTimelineCellsRenderer} from "core-components/wp-table/timeline/cells/wp-timeline-cells-renderer";
import {States} from "core-components/states.service";
import {WorkPackagesTableController} from "core-components/wp-table/wp-table.directive";
import {WorkPackageViewTimelineService} from "core-app/modules/work_packages/routing/wp-view-base/view-services/wp-view-timeline.service";
import {WorkPackageRelationsService} from "core-components/wp-relations/wp-relations.service";
import {WorkPackageViewHierarchiesService} from "core-app/modules/work_packages/routing/wp-view-base/view-services/wp-view-hierarchy.service";
import {WorkPackageTimelineState} from "core-app/modules/work_packages/routing/wp-view-base/view-services/wp-table-timeline";
import {WorkPackageTimelineCell} from "core-components/wp-table/timeline/cells/wp-timeline-cell";
import {selectorTimelineSide} from "core-components/wp-table/wp-table-scroll-sync";
import {debugLog, timeOutput} from "core-app/helpers/debug_output";
import {RenderedWorkPackage} from "core-app/modules/work_packages/render-info/rendered-work-package.type";
import {HalEventsService} from "core-app/modules/hal/services/hal-events.service";
import {WorkPackageNotificationService} from "core-app/modules/work_packages/notifications/work-package-notification.service";
import {
  LoadingIndicatorService,
  withLoadingIndicator
} from "core-app/modules/common/loading-indicator/loading-indicator.service";
import {combineLatest} from "rxjs";

@Component({
  selector: 'wp-timeline-container',
  templateUrl: './wp-timeline-container.html'
})
export class WorkPackageTimelineTableController implements AfterViewInit, OnDestroy {

  private readonly querySpace:IsolatedQuerySpace = this.injector.get(IsolatedQuerySpace);

  private $element:JQuery;

  public workPackageTable:WorkPackageTable;

  private _viewParameters:TimelineViewParameters = new TimelineViewParameters();

  public disableViewParamsCalculation = false;

  public workPackageIdOrder:RenderedWorkPackage[] = [];

  private renderers:{ [name:string]:(vp:TimelineViewParameters) => void } = {};

  private cellsRenderer = new WorkPackageTimelineCellsRenderer(this.injector, this);

  public outerContainer:JQuery;

  public timelineBody:JQuery;

  private selectionParams:{ notification:INotification | null } = {
    notification: null
  };

  private text:{ selectionMode:string };

  private refreshRequest = input<void>();

  constructor(public readonly injector:Injector,
              private elementRef:ElementRef,
              private states:States,
              public wpTableDirective:WorkPackagesTableController,
              private NotificationsService:NotificationsService,
              private wpTableTimeline:WorkPackageViewTimelineService,
              private notificationService:WorkPackageNotificationService,
              private wpRelations:WorkPackageRelationsService,
              private wpTableHierarchies:WorkPackageViewHierarchiesService,
              private halEvents:HalEventsService,
              private loadingIndicator:LoadingIndicatorService,
              readonly I18n:I18nService) {
  }

  ngAfterViewInit() {
    this.$element = jQuery(this.elementRef.nativeElement);

    this.text = {
      selectionMode: this.I18n.t('js.timelines.selection_mode.notification')
    };

    // Get the outer container for width computation
    this.outerContainer = this.$element.find('.wp-table-timeline--outer');
    this.timelineBody = this.$element.find('.wp-table-timeline--body');

    // Register this instance to the table
    this.wpTableDirective.registerTimeline(this, this.timelineBody[0]);

    // Refresh on window resize events
    window.addEventListener('wp-resize.timeline', () => this.refreshRequest.putValue(undefined));

<<<<<<< HEAD
    // Refresh timeline view after table rendered
    this.querySpace.tableRendered.values$()
      .pipe(
        takeUntil(this.querySpace.stopAllSubscriptions),
        filter(() => this.initialized)
      )
      .subscribe((orderedRows) => {
=======
    combineLatest([
      this.querySpace.rendered.values$(),
      this.refreshRequest.changes$(),
      this.wpTableTimeline.live$()
    ]).pipe(
      untilComponentDestroyed(this),
      takeUntil(this.querySpace.stopAllSubscriptions),
      filter(() => this.initialized && this.wpTableTimeline.isVisible)
    )
      .subscribe(([orderedRows, changes, timelineState]) => {
>>>>>>> 70384a8d
        // Remember all visible rows in their order of appearance.
        this.workPackageIdOrder = orderedRows.filter(row => !row.hidden);
        this.refreshView();
      });
  }

  ngOnDestroy():void {
    // empty
  }

  workPackageCells(wpId:string):WorkPackageTimelineCell[] {
    return this.cellsRenderer.getCellsFor(wpId);
  }

  /**
   * Return the index of a given row by its class identifier
   */
  workPackageIndex(classIdentifier:string):number {
    return this.workPackageIdOrder.findIndex((el) => el.classIdentifier === classIdentifier);
  }

  onRefreshRequested(name:string, callback:(vp:TimelineViewParameters) => void) {
    this.renderers[name] = callback;
  }

  getAbsoluteLeftCoordinates():number {
    return this.$element.offset()!.left;
  }

  getParentScrollContainer() {
    return this.outerContainer.closest(selectorTimelineSide)[0];
  }

  get viewParameters():TimelineViewParameters {
    return this._viewParameters;
  }

  get inHierarchyMode():boolean {
    return this.wpTableHierarchies.isEnabled;
  }

  get initialized():boolean {
    return this.workPackageTable && this.querySpace.tableRendered.hasValue();
  }

  refreshView() {
    console.log('START REFRESH VIEW');
    if (!this.wpTableTimeline.isVisible) {
      debugLog('refreshView() requested, but TL is invisible.');
      return;
    }

    if (this.wpTableTimeline.isAutoZoom()) {
      // Update autozoom level
      this.applyAutoZoomLevel();
    } else {
      this._viewParameters.settings.zoomLevel = this.wpTableTimeline.zoomLevel;
      this.wpTableTimeline.appliedZoomLevel = this.wpTableTimeline.zoomLevel;
    }

    timeOutput('refreshView() in timeline container', () => {
      // Reset the width of the outer container if its content shrinks
      this.outerContainer.css('width', 'auto');

      this.calculateViewParams(this._viewParameters);

      // Update all cells
      this.cellsRenderer.refreshAllCells();

      _.each(this.renderers, (cb, key) => {
        debugLog(`Refreshing timeline member ${key}`);
        cb(this._viewParameters);
      });

      // Calculate overflowing width to set to outer container
      // required to match width in all child divs.
      // The header is the only one reliable, as it already has the final width.
      const currentWidth = this.$element.find(timelineHeaderSelector)[0].scrollWidth;
      this.outerContainer.width(currentWidth);
<<<<<<< HEAD

      // Mark rendering event in a timeout to let DOM process
      setTimeout(() => {
        this.querySpace.timelineRendered.putValue(null);
      });
    });
  }
=======
>>>>>>> 70384a8d

      console.log('END REFRESH VIEW');
    });
  }

  startAddRelationPredecessor(start:WorkPackageResource) {
    this.activateSelectionMode(start.id!, end => {
      this.wpRelations
        .addCommonRelation(start.id!, 'follows', end.id!)
        .then(() => {
          this.halEvents.push(start, {
            eventType: 'association',
            relatedWorkPackage: end.id!,
            relationType: 'follows'
          });
        })
        .catch((error:any) => this.notificationService.handleRawError(error, end));
    });
  }

  startAddRelationFollower(start:WorkPackageResource) {
    this.activateSelectionMode(start.id!, end => {
      this.wpRelations
        .addCommonRelation(start.id!, 'precedes', end.id!)
        .then(() => {
          this.halEvents.push(start, {
            eventType: 'association',
            relatedWorkPackage: end.id!,
            relationType: 'precedes'
          });
        })
        .catch((error:any) => this.notificationService.handleRawError(error, end));
    });
  }

  getFirstDayInViewport() {
    const outerContainer = this.getParentScrollContainer();
    const scrollLeft = outerContainer.scrollLeft;
    const nonVisibleDaysLeft = Math.floor(scrollLeft / this.viewParameters.pixelPerDay);
    return this.viewParameters.dateDisplayStart.clone().add(nonVisibleDaysLeft, 'days');
  }
  getLastDayInViewport() {
    const outerContainer = this.getParentScrollContainer();
    const scrollLeft = outerContainer.scrollLeft;
    const width = outerContainer.offsetWidth;
    const viewPortRight = scrollLeft + width;
    const daysUntilViewPortEnds = Math.ceil(viewPortRight / this.viewParameters.pixelPerDay) + 1;
    return this.viewParameters.dateDisplayStart.clone().add(daysUntilViewPortEnds, 'days');
  }

  forceCursor(cursor:string) {
    jQuery('.' + timelineElementCssClass).css('cursor', cursor);
    jQuery('.wp-timeline-cell').css('cursor', cursor);
    jQuery('.hascontextmenu').css('cursor', cursor);
    jQuery('.leftHandle').css('cursor', cursor);
    jQuery('.rightHandle').css('cursor', cursor);
  }

  resetCursor() {
    jQuery('.' + timelineElementCssClass).css('cursor', '');
    jQuery('.wp-timeline-cell').css('cursor', '');
    jQuery('.hascontextmenu').css('cursor', '');
    jQuery('.leftHandle').css('cursor', '');
    jQuery('.rightHandle').css('cursor', '');
  }

  private resetSelectionMode() {
    this._viewParameters.activeSelectionMode = null;
    this._viewParameters.selectionModeStart = null;

    if (this.selectionParams.notification) {
      this.NotificationsService.remove(this.selectionParams.notification);
    }

    Mousetrap.unbind('esc');

    this.$element.removeClass('active-selection-mode');
    jQuery('.' + timelineMarkerSelectionStartClass).removeClass(timelineMarkerSelectionStartClass);
    this.refreshView();
  }

  private activateSelectionMode(start:string, callback:(wp:WorkPackageResource) => any) {
    start = start.toString(); // old system bug: ID can be a 'number'

    this._viewParameters.activeSelectionMode = (wp:WorkPackageResource) => {
      callback(wp);
      this.resetSelectionMode();
    };

    this._viewParameters.selectionModeStart = start;
    Mousetrap.bind('esc', () => this.resetSelectionMode());
    this.selectionParams.notification = this.NotificationsService.addNotice(this.text.selectionMode);

    this.$element.addClass('active-selection-mode');

    this.refreshView();
  }

  private calculateViewParams(currentParams:TimelineViewParameters):boolean {
    if (this.disableViewParamsCalculation) {
      return false;
    }

    const newParams = new TimelineViewParameters();
    let changed = false;

    // Calculate view parameters
    this.workPackageIdOrder.forEach((renderedRow) => {
      const wpId = renderedRow.workPackageId;

      if (!wpId) {
        return;
      }
      const workPackageState:InputState<WorkPackageResource> = this.states.workPackages.get(wpId);
      const workPackage:WorkPackageResource|undefined = workPackageState.value;

      if (!workPackage) {
        return;
      }

      // We may still have a reference to a row that, e.g., just got deleted
      const startDate = workPackage.startDate ? moment(workPackage.startDate) : currentParams.now;
      const dueDate = workPackage.dueDate ? moment(workPackage.dueDate) : currentParams.now;
      const date = workPackage.date ? moment(workPackage.date) : currentParams.now;

      // start date
      newParams.dateDisplayStart = moment.min(
        newParams.dateDisplayStart,
        currentParams.now,
        startDate,
        date);

      // finish date
      newParams.dateDisplayEnd = moment.max(
        newParams.dateDisplayEnd,
        currentParams.now,
        dueDate,
        date);
    });

    // left spacing
    newParams.dateDisplayStart = newParams.dateDisplayStart.subtract(currentParams.dayCountForMarginLeft, 'days');

    // right spacing
    // RR: kept both variants for documentation purpose.
    // A: calculate the minimal width based on the width of the timeline view
    // B: calculate the minimal width based on the window width
    const width = this.$element.children().width()!; // A
    // const width = jQuery('body').width(); // B

    const pixelPerDay = currentParams.pixelPerDay;
    const visibleDays = Math.ceil((width / pixelPerDay) * 1.5);
    newParams.dateDisplayEnd = newParams.dateDisplayEnd.add(visibleDays, 'days');

    // Check if view params changed:

    // start date
    if (!newParams.dateDisplayStart.isSame(this._viewParameters.dateDisplayStart)) {
      changed = true;
      this._viewParameters.dateDisplayStart = newParams.dateDisplayStart;
    }

    // end date
    if (!newParams.dateDisplayEnd.isSame(this._viewParameters.dateDisplayEnd)) {
      changed = true;
      this._viewParameters.dateDisplayEnd = newParams.dateDisplayEnd;
    }

    // Calculate the visible viewport
    const firstDayInViewport = this.getFirstDayInViewport();
    const lastDayInViewport = this.getLastDayInViewport();
    const viewport:[Moment, Moment] = [firstDayInViewport, lastDayInViewport];
    this._viewParameters.visibleViewportAtCalculationTime = viewport;

    return changed;
  }

  private applyAutoZoomLevel() {
    if (this.workPackageIdOrder.length === 0) {
      return;
    }

    const daysSpan = calculateDaySpan(this.workPackageIdOrder, this.states.workPackages, this._viewParameters);
    const timelineWidthInPx = this.$element.parent().width()! - (2 * requiredPixelMarginLeft);

    for (let zoomLevel of zoomLevelOrder) {
      const pixelPerDay = getPixelPerDayForZoomLevel(zoomLevel);
      const visibleDays = timelineWidthInPx / pixelPerDay;

      if (visibleDays >= daysSpan || zoomLevel === _.last(zoomLevelOrder)) {
        // Zoom level is enough
        const previousZoomLevel = this._viewParameters.settings.zoomLevel;

        // did the zoom level changed?
        if (previousZoomLevel !== zoomLevel) {
          this._viewParameters.settings.zoomLevel = zoomLevel;
          this.wpTableDirective.timeline.scrollLeft = 0;
        }

        this.wpTableTimeline.appliedZoomLevel = zoomLevel;
        return;
      }
    }
  }
}<|MERGE_RESOLUTION|>--- conflicted
+++ resolved
@@ -130,17 +130,8 @@
     // Refresh on window resize events
     window.addEventListener('wp-resize.timeline', () => this.refreshRequest.putValue(undefined));
 
-<<<<<<< HEAD
-    // Refresh timeline view after table rendered
-    this.querySpace.tableRendered.values$()
-      .pipe(
-        takeUntil(this.querySpace.stopAllSubscriptions),
-        filter(() => this.initialized)
-      )
-      .subscribe((orderedRows) => {
-=======
     combineLatest([
-      this.querySpace.rendered.values$(),
+      this.querySpace.tableRendered.values$(),
       this.refreshRequest.changes$(),
       this.wpTableTimeline.live$()
     ]).pipe(
@@ -149,7 +140,6 @@
       filter(() => this.initialized && this.wpTableTimeline.isVisible)
     )
       .subscribe(([orderedRows, changes, timelineState]) => {
->>>>>>> 70384a8d
         // Remember all visible rows in their order of appearance.
         this.workPackageIdOrder = orderedRows.filter(row => !row.hidden);
         this.refreshView();
@@ -229,18 +219,11 @@
       // The header is the only one reliable, as it already has the final width.
       const currentWidth = this.$element.find(timelineHeaderSelector)[0].scrollWidth;
       this.outerContainer.width(currentWidth);
-<<<<<<< HEAD
 
       // Mark rendering event in a timeout to let DOM process
       setTimeout(() => {
         this.querySpace.timelineRendered.putValue(null);
       });
-    });
-  }
-=======
->>>>>>> 70384a8d
-
-      console.log('END REFRESH VIEW');
     });
   }
 
