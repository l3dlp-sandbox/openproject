// -- copyright
// OpenProject is a project management system.
// Copyright (C) 2012-2015 the OpenProject Foundation (OPF)
//
// This program is free software; you can redistribute it and/or
// modify it under the terms of the GNU General Public License version 3.
//
// OpenProject is a fork of ChiliProject, which is a fork of Redmine. The copyright follows:
// Copyright (C) 2006-2013 Jean-Philippe Lang
// Copyright (C) 2010-2013 the ChiliProject Team
//
// This program is free software; you can redistribute it and/or
// modify it under the terms of the GNU General Public License
// as published by the Free Software Foundation; either version 2
// of the License, or (at your option) any later version.
//
// This program is distributed in the hope that it will be useful,
// but WITHOUT ANY WARRANTY; without even the implied warranty of
// MERCHANTABILITY or FITNESS FOR A PARTICULAR PURPOSE.  See the
// GNU General Public License for more details.
//
// You should have received a copy of the GNU General Public License
// along with this program; if not, write to the Free Software
// Foundation, Inc., 51 Franklin Street, Fifth Floor, Boston, MA  02110-1301, USA.
//
// See doc/COPYRIGHT.rdoc for more details.
// ++


export type WorkPackageTableConfigurationObject = Partial<{ [field in keyof WorkPackageTableConfiguration]:string|boolean }>;

export class WorkPackageTableConfiguration {
  /** Render the table results, set to false when only wanting the table initialization */
  public tableVisible:boolean = true;

  /** Render the action column (last column) with the actions defined in the TableActionsService */
  public actionsColumnEnabled:boolean = true;

  /** Whether the work package context menu is enabled*/
  public contextMenuEnabled:boolean = true;

  /** Whether the column dropdown menu is enabled*/
  public columnMenuEnabled:boolean = true;

  /** Whether the query should be resolved using the current project identifier */
  public projectContext:boolean = true;

  /** Whether the embedded table should live within a specific project context (e.g., given by its parent) */
  public projectIdentifier:string|null = null;

  /** Whether inline create is enabled*/
  public inlineCreateEnabled:boolean = true;

  /** Whether the hierarchy toggler item in the subject column is enabled */
  public hierarchyToggleEnabled:boolean = true;

  /** Whether this table supports drag and drop */
  public dragAndDropEnabled:boolean = false;

  /** Whether this table is in an embedded context*/
  public isEmbedded:boolean = false;

<<<<<<< HEAD
  /** Whether the work packages shall be shown in cards instead of a table */
  public isCardView:boolean = false;
=======
  /** Whether the number of shown WP per page shall be calculated based on the available height */
  public forcePerPageOption:number|false = false;
>>>>>>> 506760c9

  /** Whether this table provides a UI for filters*/
  public withFilters:boolean = false;

  /** Whether the button to open filters shall be visible*/
  public showFilterButton:boolean = false;
  /** Whether the filters shall be visible*/
  public showFilters:boolean = false;

  /** Whether this table provides a UI for filters*/
  public filterButtonText:string = I18n.t("js.button_filter");

  constructor(private providedConfig:WorkPackageTableConfigurationObject) {
    _.each(providedConfig, (value, k) => {
      let key = (k as keyof WorkPackageTableConfiguration);
      this[key] = value as any;
    });
  }
}<|MERGE_RESOLUTION|>--- conflicted
+++ resolved
@@ -60,13 +60,11 @@
   /** Whether this table is in an embedded context*/
   public isEmbedded:boolean = false;
 
-<<<<<<< HEAD
   /** Whether the work packages shall be shown in cards instead of a table */
   public isCardView:boolean = false;
-=======
+
   /** Whether the number of shown WP per page shall be calculated based on the available height */
   public forcePerPageOption:number|false = false;
->>>>>>> 506760c9
 
   /** Whether this table provides a UI for filters*/
   public withFilters:boolean = false;
