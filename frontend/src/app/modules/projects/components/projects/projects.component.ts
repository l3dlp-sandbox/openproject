--- conflicted
+++ resolved
@@ -2,6 +2,7 @@
 import { StateService, UIRouterGlobals } from "@uirouter/core";
 import { UntilDestroyedMixin } from "core-app/helpers/angular/until-destroyed.mixin";
 import { PathHelperService } from "core-app/modules/common/path-helper/path-helper.service";
+import { HalSource } from "core-app/modules/hal/resources/hal-resource";
 import { IOPFormlyFieldSettings } from "core-app/modules/common/dynamic-forms/typings";
 
 @Component({
@@ -41,8 +42,6 @@
         }, []);
     }
   }
-<<<<<<< HEAD
-=======
 
   onSubmitted(formResource:HalSource) {
     // TODO: Filter out if this.resourceId === 'new'?
@@ -54,5 +53,4 @@
   private isFieldHidden(name:string|undefined) {
     return this.hiddenFields.includes(name || '');
   }
->>>>>>> f309cb9b
 }