<<<<<<< HEAD
<op-date-picker-adapter [required]="to.required"
                        [disable]="to.disabled"
                        [formControl]="formControl"
                        [formlyAttributes]="field">
</op-date-picker-adapter>
=======
<op-date-picker-adapter
  [required]="to.required"
  [disabled]="to.disabled"
  [formControl]="formControl"
  [formlyAttributes]="field"
></op-date-picker-adapter>
>>>>>>> e72d940b
<|MERGE_RESOLUTION|>--- conflicted
+++ resolved
@@ -1,14 +1,6 @@
-<<<<<<< HEAD
-<op-date-picker-adapter [required]="to.required"
-                        [disable]="to.disabled"
-                        [formControl]="formControl"
-                        [formlyAttributes]="field">
-</op-date-picker-adapter>
-=======
 <op-date-picker-adapter
   [required]="to.required"
   [disabled]="to.disabled"
   [formControl]="formControl"
   [formlyAttributes]="field"
-></op-date-picker-adapter>
->>>>>>> e72d940b
+></op-date-picker-adapter>