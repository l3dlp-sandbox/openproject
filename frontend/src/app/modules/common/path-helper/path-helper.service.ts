//-- copyright
// OpenProject is an open source project management software.
// Copyright (C) 2012-2021 the OpenProject GmbH
//
// This program is free software; you can redistribute it and/or
// modify it under the terms of the GNU General Public License version 3.
//
// OpenProject is a fork of ChiliProject, which is a fork of Redmine. The copyright follows:
// Copyright (C) 2006-2013 Jean-Philippe Lang
// Copyright (C) 2010-2013 the ChiliProject Team
//
// This program is free software; you can redistribute it and/or
// modify it under the terms of the GNU General Public License
// as published by the Free Software Foundation; either version 2
// of the License, or (at your option) any later version.
//
// This program is distributed in the hope that it will be useful,
// but WITHOUT ANY WARRANTY; without even the implied warranty of
// MERCHANTABILITY or FITNESS FOR A PARTICULAR PURPOSE.  See the
// GNU General Public License for more details.
//
// You should have received a copy of the GNU General Public License
// along with this program; if not, write to the Free Software
// Foundation, Inc., 51 Franklin Street, Fifth Floor, Boston, MA  02110-1301, USA.
//
// See docs/COPYRIGHT.rdoc for more details.
//++

import {Injectable} from '@angular/core';
import {ApiV3FilterBuilder} from "core-components/api/api-v3/api-v3-filter-builder";
import {HalResource} from "core-app/modules/hal/resources/hal-resource";

class Apiv3Paths {
  readonly apiV3Base:string;

  constructor(basePath:string) {
    this.apiV3Base = basePath + '/api/v3';
  }

  /**
   * Preview markup path
   *
   * Primarily used from ckeditor
   * https://github.com/opf/commonmark-ckeditor-build/
   *
   * @param context
   */
  public previewMarkup(context:string) {
    let base = `${this.apiV3Base}/render/markdown`;

    if (context) {
      return `${base}?context=${context}`;
    } else {
      return base;
    }
  }

  /**
   * Principals autocompleter path
   *
   * Primarily used from ckeditor
   * https://github.com/opf/commonmark-ckeditor-build/
   *
   */
  public principals(projectId:string|number, term:string|null) {
    let filters:ApiV3FilterBuilder = new ApiV3FilterBuilder();
    // Only real and activated users:
    filters.add('status', '!', ['3']);
    // that are members of that project:
    filters.add('member', '=', [projectId.toString()]);
    // That are users:
    filters.add('type', '=', ['User', 'Group']);
    // That are not the current user:
    filters.add('id', '!', ['me']);

    if (term && term.length > 0) {
      // Containing the that substring:
      filters.add('name', '~', [term]);
    }

    return this.apiV3Base +
      '/principals?' +
      filters.toParams({ sortBy: '[["name","asc"]]', offset: '1', pageSize: '10' });
  }
}

@Injectable({ providedIn: 'root' })
export class PathHelperService {
  public readonly appBasePath = window.appBasePath || '';
  public readonly api = {
    v3: new Apiv3Paths(this.appBasePath)
  };

  public get staticBase() {
    return this.appBasePath;
  }

  public attachmentDownloadPath(attachmentIdentifier:string, slug:string|undefined) {
    let path = `${this.staticBase}/attachments/${attachmentIdentifier}`;

    if (slug) {
      return `${path}/${slug}`;
    } else {
      return path;
    }
  }

  public attachmentContentPath(attachmentIdentifier:number|string) {
    return `${this.staticBase}/attachments/${attachmentIdentifier}/content`;
  }

  public ifcModelsPath(projectIdentifier:string) {
    return `${this.staticBase}/projects/${projectIdentifier}/ifc_models`;
  }

  public bimDetailsPath(projectIdentifier:string, workPackageId:string, viewpoint:number|string|null = null) {
    let path = `${this.projectPath(projectIdentifier)}/bcf/split/details/${workPackageId}`;

    if (viewpoint !== null) {
      path += `?viewpoint=${viewpoint}`;
    }

    return path;
  }

  public highlightingCssPath() {
    return `${this.staticBase}/highlighting/styles`;
  }

  public forumPath(projectIdentifier:string, forumIdentifier:string) {
    return `${this.projectForumPath(projectIdentifier)}/${forumIdentifier}`;
  }

  public keyboardShortcutsHelpPath() {
    return `${this.staticBase}/help/keyboard_shortcuts`;
  }

  public messagePath(messageIdentifier:string) {
    return `${this.staticBase}/topics/${messageIdentifier}`;
  }

  public myPagePath() {
    return `${this.staticBase}/my/page`;
  }

  public newsPath(newsId:string) {
    return `${this.staticBase}/news/${newsId}`;
  }

  public loginPath() {
    return `${this.staticBase}/login`;
  }

  public projectsPath() {
    return `${this.staticBase}/projects`;
  }

  public projectPath(projectIdentifier:string) {
    return `${this.projectsPath()}/${projectIdentifier}`;
  }

  public projectActivityPath(projectIdentifier:string) {
    return `${this.projectPath(projectIdentifier)}/activity`;
  }

  public projectForumPath(projectIdentifier:string) {
    return `${this.projectPath(projectIdentifier)}/forums`;
  }

  public projectCalendarPath(projectId:string) {
    return `${this.projectPath(projectId)}/work_packages/calendar`;
  }

  public projectMembershipsPath(projectId:string) {
    return `${this.projectPath(projectId)}/members`;
  }

  public projectNewsPath(projectId:string) {
    return `${this.projectPath(projectId)}/news`;
  }

  public projectTimeEntriesPath(projectIdentifier:string) {
    return `${this.projectPath(projectIdentifier)}/cost_reports`;
  }

  public projectWikiPath(projectId:string) {
    return `${this.projectPath(projectId)}/wiki`;
  }

  public projectWorkPackagePath(projectId:string, wpId:string|number) {
    return `${this.projectWorkPackagesPath(projectId)}/${wpId}`;
  }

  public projectWorkPackagesPath(projectId:string) {
    return `${this.projectPath(projectId)}/work_packages`;
  }

  public projectWorkPackageNewPath(projectId:string) {
    return `${this.projectWorkPackagesPath(projectId)}/new`;
  }

  public projectBoardsPath(projectIdentifier:string|null) {
    if (projectIdentifier) {
      return `${this.projectPath(projectIdentifier)}/boards`;
    } else {
      return `${this.staticBase}/boards`;
    }
  }

  public projectDashboardsPath(projectIdentifier:string) {
    return `${this.projectPath(projectIdentifier)}/dashboards`;
  }

  public timeEntriesPath(workPackageId:string|number) {
    let suffix = '/time_entries';

    if (workPackageId) {
      return this.workPackagePath(workPackageId) + suffix;
    } else {
      return this.staticBase + suffix; // time entries root path
    }
  }

  public usersPath() {
    return `${this.staticBase}/users`;
  }

  public groupsPath() {
    return `${this.staticBase}/groups`;
  }

  public placeholderUsersPath() {
    return `${this.staticBase}/placeholder_users`;
  }

  public userPath(id:string|number) {
    return `${this.usersPath()}/${id}`;
  }

<<<<<<< HEAD
=======
  public placeholderUserPath(id:string|number) {
    return `${this.placeholderUsersPath()}/${id}`;
  }

  public groupPath(id:string|number) {
    return `${this.groupsPath()}/${id}`;
  }

>>>>>>> ae10aa40
  public rolesPath() {
    return `${this.staticBase}/roles`;
  }

  public rolePath(id:string|number) {
    return `${this.rolesPath()}/${id}`;
  }

  public versionsPath() {
    return `${this.staticBase}/versions`;
  }

  public versionEditPath(id:string|number) {
    return `${this.staticBase}/versions/${id}/edit`;
  }

  public versionShowPath(id:string|number) {
    return `${this.staticBase}/versions/${id}`;
  }

  public workPackagesPath() {
    return `${this.staticBase}/work_packages`;
  }

  public workPackagePath(id:string|number) {
    return `${this.staticBase}/work_packages/${id}`;
  }

  public workPackageCopyPath(workPackageId:string|number) {
    return `${this.workPackagePath(workPackageId)}/copy`;
  }

  public workPackageDetailsCopyPath(projectIdentifier:string, workPackageId:string|number) {
    return `${this.projectWorkPackagesPath(projectIdentifier)}/details/${workPackageId}/copy`;
  }

  public workPackagesBulkDeletePath() {
    return `${this.workPackagesPath()}/bulk`;
  }

  public projectLevelListPath() {
    return `${this.projectsPath()}/level_list.json`;
  }

  public textFormattingHelp() {
    return `${this.staticBase}/help/text_formatting`;
  }
}<|MERGE_RESOLUTION|>--- conflicted
+++ resolved
@@ -237,8 +237,6 @@
     return `${this.usersPath()}/${id}`;
   }
 
-<<<<<<< HEAD
-=======
   public placeholderUserPath(id:string|number) {
     return `${this.placeholderUsersPath()}/${id}`;
   }
@@ -247,7 +245,6 @@
     return `${this.groupsPath()}/${id}`;
   }
 
->>>>>>> ae10aa40
   public rolesPath() {
     return `${this.staticBase}/roles`;
   }
