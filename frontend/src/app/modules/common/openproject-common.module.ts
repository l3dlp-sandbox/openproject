// -- copyright
// OpenProject is a project management system.
// Copyright (C) 2012-2018 the OpenProject Foundation (OPF)
//
// This program is free software; you can redistribute it and/or
// modify it under the terms of the GNU General Public License version 3.
//
// OpenProject is a fork of ChiliProject, which is a fork of Redmine. The copyright follows:
// Copyright (C) 2006-2013 Jean-Philippe Lang
// Copyright (C) 2010-2013 the ChiliProject Team
//
// This program is free software; you can redistribute it and/or
// modify it under the terms of the GNU General Public License
// as published by the Free Software Foundation; either version 2
// of the License, or (at your option) any later version.
//
// This program is distributed in the hope that it will be useful,
// but WITHOUT ANY WARRANTY; without even the implied warranty of
// MERCHANTABILITY or FITNESS FOR A PARTICULAR PURPOSE.  See the
// GNU General Public License for more details.
//
// You should have received a copy of the GNU General Public License
// along with this program; if not, write to the Free Software
// Foundation, Inc., 51 Franklin Street, Fifth Floor, Boston, MA  02110-1301, USA.
//
// See doc/COPYRIGHT.rdoc for more details.
// ++


import {FormsModule} from "@angular/forms";
import {APP_INITIALIZER, Injector, NgModule} from "@angular/core";

import {AuthoringComponent} from 'core-app/modules/common/authoring/authoring.component';
import {ConfigurationService} from 'core-app/modules/common/config/configuration.service';
import {OpDateTimeComponent} from 'core-app/modules/common/date/op-date-time.component';
import {WorkPackageEditActionsBarComponent} from 'core-app/modules/common/edit-actions-bar/wp-edit-actions-bar.component';
import {AttributeHelpTextComponent} from 'core-app/modules/common/help-texts/attribute-help-text.component';
import {AttributeHelpTextModal} from 'core-app/modules/common/help-texts/attribute-help-text.modal';
import {AttributeHelpTextsService} from 'core-app/modules/common/help-texts/attribute-help-text.service';
import {OpIcon} from 'core-app/modules/common/icon/op-icon';
import {LoadingIndicatorService} from 'core-app/modules/common/loading-indicator/loading-indicator.service';
import {AuthorisationService} from 'core-app/modules/common/model-auth/model-auth.service';
import {NotificationComponent} from 'core-app/modules/common/notifications/notification.component';
import {NotificationsContainerComponent} from 'core-app/modules/common/notifications/notifications-container.component';
import {NotificationsService} from 'core-app/modules/common/notifications/notifications.service';
import {UploadProgressComponent} from 'core-app/modules/common/notifications/upload-progress.component';
import {PathHelperService} from 'core-app/modules/common/path-helper/path-helper.service';
import {OpDatePickerComponent} from "core-app/modules/common/op-date-picker/op-date-picker.component";
import {FocusWithinDirective} from "core-app/modules/common/focus/focus-within.directive";
import {FocusHelperService} from "core-app/modules/common/focus/focus-helper";
import {OpenprojectAccessibilityModule} from "core-app/modules/a11y/openproject-a11y.module";
import {FocusDirective} from "core-app/modules/common/focus/focus.directive";
import {I18nService} from "core-app/modules/common/i18n/i18n.service";
import {HighlightColDirective} from "core-app/modules/common/highlight-col/highlight-col.directive";
import {CopyToClipboardDirective} from "core-app/modules/common/copy-to-clipboard/copy-to-clipboard.directive";
import {highlightColBootstrap} from "./highlight-col/highlight-col.directive";
import {HookService} from "../plugins/hook-service";
import {HTMLSanitizeService} from "./html-sanitize/html-sanitize.service";
import {ColorsAutocompleter} from "core-app/modules/common/colors/colors-autocompleter.component";
import {DynamicCssService} from "./dynamic-css/dynamic-css.service";
import {MultiToggledSelectComponent} from "core-app/modules/common/multi-toggled-select/multi-toggled-select.component";
import {BannersService} from "core-app/modules/common/enterprise/banners.service";
import {ResizerComponent} from "core-app/modules/common/resizer/resizer.component";
import {TablePaginationComponent} from 'core-components/table-pagination/table-pagination.component';
import {SortHeaderDirective} from 'core-components/wp-table/sort-header/sort-header.directive';
import {ZenModeButtonComponent} from 'core-components/wp-buttons/zen-mode-toggle-button/zen-mode-toggle-button.component';
import {OPContextMenuComponent} from 'core-components/op-context-menu/op-context-menu.component';
import {TimezoneService} from 'core-components/datetime/timezone.service';
import {UIRouterModule} from "@uirouter/angular";
import {PortalModule} from "@angular/cdk/portal";
import {CommonModule} from "@angular/common";
import {CollapsibleSectionComponent} from "core-app/modules/common/collapsible-section/collapsible-section.component";
import {NoResultsComponent} from "core-app/modules/common/no-results/no-results.component";
import {NgSelectModule} from "@ng-select/ng-select";
import {UserAutocompleterComponent} from "app/modules/common/autocomplete/user-autocompleter.component";

export function bootstrapModule(injector:Injector) {
  return () => {
    const hookService = injector.get(HookService);
    hookService.register('openProjectAngularBootstrap', () => {
      return [
        highlightColBootstrap
      ];
    });
  };
}

@NgModule({
  imports: [
    // UI router components (NOT routes!)
    UIRouterModule,
    // Angular browser + common module
    CommonModule,
    // Angular Forms
    FormsModule,
    // Angular CDK
    PortalModule,
    // Our own A11y module
    OpenprojectAccessibilityModule,
    NgSelectModule,
  ],
  exports: [
    // Re-export all commonly used
    // modules to DRY
    UIRouterModule,
    CommonModule,
    FormsModule,
    PortalModule,
    OpenprojectAccessibilityModule,

    OpDatePickerComponent,
    OpDateTimeComponent,
    OpIcon,

    AttributeHelpTextComponent,
    AttributeHelpTextModal,
    FocusWithinDirective,
    FocusDirective,
    AuthoringComponent,
    WorkPackageEditActionsBarComponent,

    // Notifications
    NotificationsContainerComponent,
    NotificationComponent,
    UploadProgressComponent,
    OpDateTimeComponent,

    // Entries for ng1 downgraded components
    AttributeHelpTextComponent,

    // Table highlight
    HighlightColDirective,

    // Multi select component
    MultiToggledSelectComponent,

    ResizerComponent,

    TablePaginationComponent,
    SortHeaderDirective,

    ZenModeButtonComponent,

    OPContextMenuComponent,

    NoResultsComponent,

    // Autocompleter Component
    NgSelectModule,
    UserAutocompleterComponent,
  ],
  declarations: [
    OpDatePickerComponent,
    OpDateTimeComponent,
    OpIcon,

    AttributeHelpTextComponent,
    AttributeHelpTextModal,
    FocusWithinDirective,
    FocusDirective,
    AuthoringComponent,
    WorkPackageEditActionsBarComponent,

    // Notifications
    NotificationsContainerComponent,
    NotificationComponent,
    UploadProgressComponent,
    OpDateTimeComponent,

    OPContextMenuComponent,
    // Entries for ng1 downgraded components
    AttributeHelpTextComponent,

    // Table highlight
    HighlightColDirective,

    // Add functionality to rails rendered templates
    CopyToClipboardDirective,
    CollapsibleSectionComponent,

    CopyToClipboardDirective,
    ColorsAutocompleter,

    MultiToggledSelectComponent,

    ResizerComponent,

    TablePaginationComponent,
    SortHeaderDirective,

    // Zen mode button
    ZenModeButtonComponent,

<<<<<<< HEAD
    NoResultsComponent
=======
    UserAutocompleterComponent,
>>>>>>> 73d0f844
  ],
  entryComponents: [
    OpDateTimeComponent,
    CopyToClipboardDirective,
    NotificationsContainerComponent,
    HighlightColDirective,
    HighlightColDirective,
    ColorsAutocompleter,

    TablePaginationComponent,

    OPContextMenuComponent,
    ZenModeButtonComponent,
    CollapsibleSectionComponent,
    UserAutocompleterComponent,
  ],
  providers: [
    { provide: APP_INITIALIZER, useFactory: bootstrapModule, deps: [Injector], multi: true },
    I18nService,
    DynamicCssService,
    BannersService,
    NotificationsService,
    FocusHelperService,
    LoadingIndicatorService,
    AuthorisationService,
    AttributeHelpTextsService,
    ConfigurationService,
    PathHelperService,
    HTMLSanitizeService,

    TimezoneService,
  ]
})
export class OpenprojectCommonModule { }<|MERGE_RESOLUTION|>--- conflicted
+++ resolved
@@ -191,11 +191,9 @@
     // Zen mode button
     ZenModeButtonComponent,
 
-<<<<<<< HEAD
-    NoResultsComponent
-=======
+    NoResultsComponent,
+
     UserAutocompleterComponent,
->>>>>>> 73d0f844
   ],
   entryComponents: [
     OpDateTimeComponent,
