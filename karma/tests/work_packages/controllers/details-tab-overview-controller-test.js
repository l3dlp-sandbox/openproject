//-- copyright
// OpenProject is a project management system.
// Copyright (C) 2012-2014 the OpenProject Foundation (OPF)
//
// This program is free software; you can redistribute it and/or
// modify it under the terms of the GNU General Public License version 3.
//
// OpenProject is a fork of ChiliProject, which is a fork of Redmine. The copyright follows:
// Copyright (C) 2006-2013 Jean-Philippe Lang
// Copyright (C) 2010-2013 the ChiliProject Team
//
// This program is free software; you can redistribute it and/or
// modify it under the terms of the GNU General Public License
// as published by the Free Software Foundation; either version 2
// of the License, or (at your option) any later version.
//
// This program is distributed in the hope that it will be useful,
// but WITHOUT ANY WARRANTY; without even the implied warranty of
// MERCHANTABILITY or FITNESS FOR A PARTICULAR PURPOSE.  See the
// GNU General Public License for more details.
//
// You should have received a copy of the GNU General Public License
// along with this program; if not, write to the Free Software
// Foundation, Inc., 51 Franklin Street, Fifth Floor, Boston, MA  02110-1301, USA.
//
// See doc/COPYRIGHT.rdoc for more details.
//++

/*jshint expr: true*/

describe('DetailsTabOverviewController', function() {
  var DEFAULT_WORK_PACKAGE_PROPERTIES = ['status', 'assignee', 'responsible',
                                         'date', 'percentageDone', 'priority',
                                         'estimatedTime', 'versionName', 'spentTime']

  var scope;
  var buildController;
  var HookService;
  var WorkPackagesOverviewService;
  var I18n = { t: angular.identity },
      WorkPackagesHelper = {
        formatWorkPackageProperty: angular.identity
      },
      UserService = {
        getUser: angular.identity
      },
      VersionService = {
        getVersions: angular.identity
      },
      CustomFieldHelper = {
        formatCustomFieldValue: angular.identity
      },
      workPackage = {
        props: {
          status: 'open',
          versionName: null,
          percentageDone: 0,
          estimatedTime: undefined,
          spentTime: 'A lot!',
          customProperties: [
            { format: 'text', name: 'color', value: 'red' },
            { format: 'text', name: 'Width', value: '' },
            { format: 'text', name: 'height', value: '' },
          ]
        },
        embedded: {
          activities: [],
          watchers: [],
          attachments: []
        },
      };
  var workPackageAttributesStub;
  var $q;

  function buildWorkPackageWithId(id) {
    angular.extend(workPackage.props, {id: id});
    return workPackage;
  }

  beforeEach(module('openproject.api',
                    'openproject.services',
                    'openproject.config',
                    'openproject.workPackages.controllers'));

<<<<<<< HEAD
  beforeEach(inject(function($rootScope, $controller, $timeout, _HookService_, _WorkPackagesOverviewService_) {
=======
  beforeEach(inject(function($rootScope, $controller, $timeout, _HookService_, _ConfigurationService_, _$q_) {
>>>>>>> 764ccb0d
    var workPackageId = 99;

    HookService = _HookService_;
    WorkPackagesOverviewService = _WorkPackagesOverviewService_;

    buildController = function() {
      scope = $rootScope.$new();
      scope.workPackage = workPackage;

      ctrl = $controller("DetailsTabOverviewController", {
        $scope:  scope,
        I18n: I18n,
        UserService: UserService,
        VersionService: VersionService,
        CustomFieldHelper: CustomFieldHelper,
        WorkPackagesOverviewService: WorkPackagesOverviewService,
        HookService: HookService
      });

      $timeout.flush();
    };
<<<<<<< HEAD
=======

    HookService = _HookService_;
    ConfigurationService = _ConfigurationService_;

    workPackageAttributesStub = sinon.stub(ConfigurationService, "workPackageAttributes");
    workPackageAttributesStub.returns(DEFAULT_WORK_PACKAGE_PROPERTIES);

    $q = _$q_;
>>>>>>> 764ccb0d
  }));

  describe('initialisation', function() {
    it('should initialise', function() {
      buildController();
    });
  });

  describe('work package properties', function() {
    function getProperties() {
      var properties = [];

      angular.forEach(scope.groupedAttributes, function(group) {
        angular.forEach(group.attributes, function(attribute) {
          properties.push(attribute);
        });
      });

      return properties;
    }

    function fetchPresentPropertiesWithName(propertyName) {
      return getProperties().filter(function(propertyData) {
        return propertyData.property === propertyName && propertyData.value != null;
      });
    }

    function fetchEmptyPropertiesWithName(propertyName) {
      return getProperties().filter(function(propertyData) {
        return propertyData.property === propertyName && propertyName.value == null;
      });
    }

    var shouldBehaveLikePropertyWithValue = function(propertyName) {
      it('adds property to present properties', function() {
        expect(fetchPresentPropertiesWithName(propertyName)).to.have.length(1);
      });
    }

    var shouldBehaveLikePropertyWithNoValue = function(propertyName) {
      it('adds property to present properties', function() {
        expect(fetchEmptyPropertiesWithName(propertyName)).to.have.length(1);
      });
    }

    describe('when the property has a value', function() {
      beforeEach(function() {
        buildController();
      });

      describe('status', function() {
        var propertyName = 'status';

        shouldBehaveLikePropertyWithValue(propertyName);
      });

      describe('percentage done', function() {
        var propertyName = 'percentageDone';

        shouldBehaveLikePropertyWithValue(propertyName);
      });
    });

    describe('when the property has NO value', function() {
      beforeEach(function() {
        buildController();
      });

      describe('estimated Time', function() {
        var propertyName = 'estimatedTime';

      });
    });

    describe('date property', function() {
      var startDate = '2014-07-09',
          dueDate   = '2014-07-10',
          placeholder = 'placeholder';


      describe('when only the due date is present', function() {
        beforeEach(function() {
          sinon.stub(I18n, 't')
               .withArgs('js.label_no_start_date')
               .returns(placeholder);

          workPackage.props.startDate = null;
          workPackage.props.dueDate = dueDate;

          buildController();
        });

        afterEach(function() {
          I18n.t.restore();
        });

        it('renders the due date and a placeholder for the start date as date property', function() {
          expect(fetchPresentPropertiesWithName('date')[0].value).to.equal(placeholder + ' - 07/10/2014');
        });
      });

      describe('when only the start date is present', function() {
        beforeEach(function() {
          sinon.stub(I18n, 't')
               .withArgs('js.label_no_due_date')
               .returns(placeholder);

          workPackage.props.startDate = startDate;
          workPackage.props.dueDate = null;

          buildController();
        });

        afterEach(function() {
          I18n.t.restore();
        });

        it('renders the start date and a placeholder for the due date as date property', function() {
          expect(fetchPresentPropertiesWithName('date')[0].value).to.equal('07/09/2014 - ' + placeholder);
        });
      });

      describe('when both - start and due date are present', function() {
        beforeEach(function() {
          workPackage.props.startDate = startDate;
          workPackage.props.dueDate = dueDate;

          buildController();
        });

        it('combines them and renders them as date property', function() {
          expect(fetchPresentPropertiesWithName('date')[0].value).to.equal('07/09/2014 - 07/10/2014');
        });
      });
    });

    describe('property format', function() {
      describe('is "version"', function() {
        beforeEach(function() {
          workPackage.props.versionName = 'Test version';
          workPackage.props.versionId = 1;
          workPackage.links = workPackage.links || {};
          buildController();
        });

        context('versionViewable is false or missing', function() {
          beforeEach(function() {
            buildController();
          });

          it ('should set the correct viewable property', function() {
            expect(fetchPresentPropertiesWithName('versionName')[0].value.viewable).to.equal(false);
          });
          it('should set the given title', function() {
            expect(fetchPresentPropertiesWithName('versionName')[0].value.title).to.equal('Test version');
          });
        });

        context('versionViewable is true', function() {
          beforeEach(function() {
          workPackage.links.version = {
            href: "/versions/1",
            props: {
              title: 'Test version'
            }
          };
            buildController();
          });

          it('should return the version as a link with correct href', function() {
            expect(fetchPresentPropertiesWithName('versionName')[0].value.href).to.equal('/versions/1');
          });

          it('should return the version as a link with correct title', function() {
            expect(fetchPresentPropertiesWithName('versionName')[0].value.title).to.equal('Test version');
          });

          it ('should set the correct viewable property', function() {
            expect(fetchPresentPropertiesWithName('versionName')[0].value.viewable).to.equal(true);
          });
        });

      });

      describe('is "user"', function() {
        beforeEach(function() {
          workPackage.embedded['assignee'] = { id: 1, name: 'Waya Namamo' }
          buildController();
        });

        it('should return object with correct id', function() {
          expect(fetchPresentPropertiesWithName('assignee')[0].value.id).to.equal(1);
        });

        it('should return object with correct name', function() {
          expect(fetchPresentPropertiesWithName('assignee')[0].value.name).to.equal('Waya Namamo');
        });
      });
    });

    describe('custom field properties', function() {
      var customPropertyName = 'color';

      describe('when the property has a value', function() {
        beforeEach(function() {
          formatCustomFieldValueSpy = sinon.spy(CustomFieldHelper, 'formatCustomFieldValue');

          buildController();
        });

        afterEach(function() {
          CustomFieldHelper.formatCustomFieldValue.restore();
        });

        it('adds properties to present properties', function() {
          expect(fetchPresentPropertiesWithName(customPropertyName)).to.have.length(1);
        });

        it('formats values using the custom field helper', function() {
          expect(CustomFieldHelper.formatCustomFieldValue.calledWith('red', 'text')).to.be.true;
        });
      });

      describe('when the property does not have a value', function() {
        beforeEach(function() {
          workPackage.props.customProperties[0].value = null;
          buildController();
        });

        it('adds the custom property to empty properties', function() {
          expect(fetchEmptyPropertiesWithName(customPropertyName)).not.to.be.empty;
        });
      });

      describe('user custom property', function() {
        var userId = '1';

        beforeEach(function() {
          workPackage.props.customProperties[0].value = userId;
          workPackage.props.customProperties[0].format = 'user';

          getUserSpy = sinon.spy(UserService, 'getUser');
          buildController();
        });

        it('fetches the user using the user service', function() {
          expect(UserService.getUser.calledWith(userId)).to.be.true;
        });
      });

      describe('version custom property', function() {
        var versionId = '1';
        var versionName = 'A test version name';
        var customVersionName = 'My custom version';
        var errorMessage = 'my error message';
        var tStub;

        before(function() {
          workPackage.props.customProperties[0].name = customVersionName;
          workPackage.props.customProperties[0].value = versionId;
          workPackage.props.customProperties[0].format = 'version';

          tStub = sinon.stub(I18n, 't');
          tStub.withArgs('js.error_could_not_resolve_version_name').returns(errorMessage);
        });

        after(function() {
          tStub.restore();
        });

        var itBehavesLikeHavingAVersion = function(href, title, viewable) {
          var customVersion;

          before(function() {
            customVersion = fetchPresentPropertiesWithName(customVersionName)[0];
          });

          it('sets the custom version link title correctly', function() {
            expect(customVersion.value.title).to.equal(title);
          });

          it('sets the custom version link href correctly', function() {
            expect(customVersion.value.href).to.equal(href);
          });

          it('is viewable', function() {
            expect(customVersion.value.viewable).to.equal(viewable);
          });
        };

        describe('version available', function() {
          var getVersionsStub;

          before(function() {
            getVersionsStub = sinon.stub(VersionService, 'getVersions');

            getVersionsStub.returns([{ id: versionId, name: versionName }]);

            buildController();
          });

          after(function() {
            getVersionsStub.restore();
          });

          itBehavesLikeHavingAVersion('/versions/1', versionName, true);
        });

        describe('version not available', function() {
          before(function() {
            buildController();
          });

          itBehavesLikeHavingAVersion('/versions/1', errorMessage, true);
        });

        describe('list of versions not available', function() {
          var getVersionsStub;

          before(function() {
            var reject = $q.reject('For test reasons!');

            getVersionsStub = sinon.stub(VersionService, 'getVersions');

            getVersionsStub.returns(reject);

            buildController();
          });

          after(function() {
            getVersionsStub.restore();
          });

          itBehavesLikeHavingAVersion('/versions/1', errorMessage, true);
        });
      });
    });

    describe('Plug-in properties', function() {
      var propertyName = 'myPluginProperty';
      var directiveName = 'my-plugin-property-directive';

      before(function() {
        var workPackageOverviewAttributesStub = sinon.stub(HookService, "call");

        workPackageOverviewAttributesStub.withArgs('workPackageOverviewAttributes',
                                                   { type: propertyName,
                                                     workPackage: workPackage })
                                         .returns([directiveName]);
        workPackageOverviewAttributesStub.returns([]);

        WorkPackagesOverviewService.addAttributesToGroup('other', [propertyName]);

        buildController();
      });

      it('adds plug-in property to present properties', function() {
        expect(fetchPresentPropertiesWithName(propertyName)).to.have.length(1);
      });

      it('adds plug-in property to present properties', function() {
        var propertyData = fetchPresentPropertiesWithName(propertyName)[0];

        expect(propertyData.property).to.eq(propertyName);
        expect(propertyData.format).to.eq('dynamic');
        expect(propertyData.value).to.eq(directiveName);
      });
    });

    describe('Properties are sorted', function() {
      var propertyNames = ['a', 'b', 'c'];

      beforeEach(function() {
        var stub = sinon.stub(I18n, 't');

        stub.withArgs('js.work_packages.properties.a').returns('z');
        stub.withArgs('js.work_packages.properties.b').returns('y');
        stub.withArgs('js.work_packages.properties.c').returns('x');
        stub.returnsArg(0);

        WorkPackagesOverviewService.addAttributesToGroup('other', propertyNames);

        buildController();
      });

      afterEach(function() {
        I18n.t.restore();
      });

      it('sorts list of non-empty properties', function() {
        var isSorted = function(element, index, array) {
          return index === 0 || String(array[index - 1].label.toLowerCase()) <= String(element.label.toLowerCase());
        };
        var groupOtherAttributes = WorkPackagesOverviewService.getGroupAttributesForGroupedAttributes('other', scope.groupedAttributes);
        expect(groupOtherAttributes.every(isSorted)).to.be.true;
      });
    });
  });
});<|MERGE_RESOLUTION|>--- conflicted
+++ resolved
@@ -69,7 +69,6 @@
           attachments: []
         },
       };
-  var workPackageAttributesStub;
   var $q;
 
   function buildWorkPackageWithId(id) {
@@ -82,15 +81,12 @@
                     'openproject.config',
                     'openproject.workPackages.controllers'));
 
-<<<<<<< HEAD
-  beforeEach(inject(function($rootScope, $controller, $timeout, _HookService_, _WorkPackagesOverviewService_) {
-=======
-  beforeEach(inject(function($rootScope, $controller, $timeout, _HookService_, _ConfigurationService_, _$q_) {
->>>>>>> 764ccb0d
+  beforeEach(inject(function($rootScope, $controller, $timeout, _HookService_, _WorkPackagesOverviewService_, _$q_) {
     var workPackageId = 99;
 
     HookService = _HookService_;
     WorkPackagesOverviewService = _WorkPackagesOverviewService_;
+    $q = _$q_;
 
     buildController = function() {
       scope = $rootScope.$new();
@@ -108,17 +104,6 @@
 
       $timeout.flush();
     };
-<<<<<<< HEAD
-=======
-
-    HookService = _HookService_;
-    ConfigurationService = _ConfigurationService_;
-
-    workPackageAttributesStub = sinon.stub(ConfigurationService, "workPackageAttributes");
-    workPackageAttributesStub.returns(DEFAULT_WORK_PACKAGE_PROPERTIES);
-
-    $q = _$q_;
->>>>>>> 764ccb0d
   }));
 
   describe('initialisation', function() {
