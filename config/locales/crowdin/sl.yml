#-- copyright
#OpenProject is an open source project management software.
#Copyright (C) 2012-2024 the OpenProject GmbH
#This program is free software; you can redistribute it and/or
#modify it under the terms of the GNU General Public License version 3.
#OpenProject is a fork of ChiliProject, which is a fork of Redmine. The copyright follows:
#Copyright (C) 2006-2013 Jean-Philippe Lang
#Copyright (C) 2010-2013 the ChiliProject Team
#This program is free software; you can redistribute it and/or
#modify it under the terms of the GNU General Public License
#as published by the Free Software Foundation; either version 2
#of the License, or (at your option) any later version.
#This program is distributed in the hope that it will be useful,
#but WITHOUT ANY WARRANTY; without even the implied warranty of
#MERCHANTABILITY or FITNESS FOR A PARTICULAR PURPOSE.  See the
#GNU General Public License for more details.
#You should have received a copy of the GNU General Public License
#along with this program; if not, write to the Free Software
#Foundation, Inc., 51 Franklin Street, Fifth Floor, Boston, MA  02110-1301, USA.
#See COPYRIGHT and LICENSE files for more details.
#++
sl:
  no_results_title_text: Ni elementov za prikaz
  activities:
    index:
      no_results_title_text: Na projektu ni bilo nobene aktivnosti v izbranem časovnem okviru
  admin:
    plugins:
      no_results_title_text: There are currently no plugins installed.
      no_results_content_text: See our integrations and plugins page for more information.
    custom_styles:
      color_theme: "Barvna tema"
      color_theme_custom: "(Po meri)"
      colors:
        primary-button-color: "Primary button"
        accent-color: "Accent"
        header-bg-color: "Ozadje glave"
        header-item-bg-hover-color: "Ozadje glave, ko smo z miško na vsebini"
        header-item-font-color: "Pisava glave"
        header-item-font-hover-color: "pisava glave, ko smo z miško na vsebini"
        header-border-bottom-color: "Rob glave"
        main-menu-bg-color: "Ozadje glavnega menija"
        main-menu-bg-selected-background: "Glavni meni, ko je izbran"
        main-menu-bg-hover-background: "Glavni meni, ko smo z miško na vsebini"
        main-menu-font-color: "Pisava glavnega menija"
        main-menu-selected-font-color: "Pisava glavnega menija, ko je izbrana"
        main-menu-hover-font-color: "Pisava glavnega menija, ko z miško lebdimo nad vsebino"
        main-menu-border-color: "Meja glavnega menija"
      custom_colors: "Barve po meri"
      customize: "Customize your OpenProject installation with your own logo and colors."
      enterprise_notice: "As a special 'Thank you!' for their financial contribution to develop OpenProject, this tiny add-on is only available for Enterprise edition support subscribers."
      enterprise_more_info: "Note: the used logo will be publicly accessible."
      manage_colors: "Uredi možnosti izbire barve"
      instructions:
        primary-button-color: "Strong accent color, used for the most important button on a screen."
        accent-color: "Color for links and other decently highlighted elements."
        header-item-bg-hover-color: "Barva ozadja enot v glavi katere je mogoče klikniti, ko se z miško premaknete na njih."
        header-item-font-color: "Barva pisave enot v glavi, na katere lahko kliknemo."
        header-item-font-hover-color: "Barva pisave elementov v glavi, na katere lahko kliknemo, ko se z miško premaknemo na njih."
        header-border-bottom-color: "Tanka črta pod glavo. Pustite to polje prazno, če ne želite črte."
        main-menu-bg-color: "Barva ozadja levega menija."
      theme_warning: "Sprememba teme bo nadomestilo vaš slog po meri. Oblikovanje bo tako izgubljeno. Ali ste prepričani, da bi radi nadaljevali?\n"
    enterprise:
      upgrade_to_ee: "Upgrade to the Enterprise edition"
      add_token: "Upload an Enterprise edition support token"
      delete_token_modal:
        text: "Are you sure you want to remove the current Enterprise edition token used?"
        title: "Delete token"
      replace_token: "Zamenjajte svoj trenutni podporni žeton"
      order: "Order Enterprise on-premises edition"
      paste: "Paste your Enterprise edition support token"
      required_for_feature: "This add-on is only available with an active Enterprise edition support token."
      enterprise_link: "Za več informacij kliknite tukaj."
      start_trial: "Začnite z brezplačno preizkusno dobo"
      book_now: "Rezerviraj"
      get_quote: "Pridobite ponudbo"
      buttons:
        upgrade: "Nadgradi zdaj"
        contact: "Kontaktirajte nas za poskusno različico"
      enterprise_info_html: "is an Enterprise <span class='spot-icon spot-icon_inline spot-icon_enterprise-addons'></span> add-on."
      upgrade_info: "Please upgrade to a paid plan to activate and start using it in your team."
    journal_aggregation:
      explanation:
        text: "Individual actions of a user (e.g. updating a work package twice) are aggregated into a single action if their age difference is less than the specified timespan. They will be displayed as a single action within the application. This will also delay notifications by the same amount of time reducing the number of emails being sent and will also affect %{webhook_link} delay."
        link: "webhook"
  announcements:
    show_until: Prikaži dokler
    is_active: trenutno prikazano
    is_inactive: trenutno ni prikazano
  antivirus_scan:
    not_processed_yet_message: "Downloading is blocked, as file was not scanned for viruses yet. Please try again later."
    quarantined_message: "A virus was detected in file '%{filename}'. It has been quarantined and is not available for download."
    deleted_message: "A virus was detected in file '%{filename}'. The file has been deleted."
    deleted_by_admin: "The quarantined file '%{filename}' has been deleted by an administrator."
    overridden_by_admin: "The quarantine for file '%{filename}' has been removed by %{user}. The file can now be acccessed."
    quarantined_attachments:
      container: "Container"
      delete: "Delete the quarantined file"
      title: "Quarantined attachments"
      error_cannot_act_self: "Cannot perform actions on your own uploaded files."
  attribute_help_texts:
    note_public: "Vsa dodana besedila in slike so javno vidna vsem prijavljenim uporabnikom!"
    text_overview: "V tem pogledu lahko ustvarite besedila pomoči po meri za pogled atributov. Ob definiciji lahko ta besedila prikažemo s klikom ikone pomoči poleg pripadajočega atributa."
    label_plural: "Tekst pomoči atributa"
    show_preview: "Predogled besedila"
    add_new: "Dodajte besedilo pomoči"
    edit: "Uredite besedilo pomoči za %{attribute_caption}"
  background_jobs:
    status:
      error_requeue: "V opravilu je prišlo do napake, poskus opravila se izvaja ponovno. Napaka je bila: %{message}"
      cancelled_due_to: "Opravilo je bilo prekinjeno zaradi napake: %{message}"
  ldap_auth_sources:
    ldap_error: "LDAP-Napaka: %{error_message}"
    ldap_auth_failed: "Overitev ni mogoča na LDAP-Strežniku"
    sync_failed: "Failed to synchronize from LDAP: %{message}."
    back_to_index: "Click here to go back to the list of connection."
    technical_warning_html: |
      Ta obrazec LDAP zahteva tehnično znanje o vaši namestitvi LDAP / Active Directory.
      <br/>
      <a href="https://www.openproject.org/help/administration/manage-ldap-authentication/">Za podrobna navodila obiščite našo dokumentacijo</a>
    attribute_texts:
      name: Samovoljno ime povezave LDAP
      host: Ime gostitelja LDAP ali IP naslov
      login_map: Atributni ključ v LDAP, ki se uporablja za identifikacijo edinstvene uporabniške prijave. Običajno bo to "uid" ali "samImeRačuna".
      generic_map: Atributni ključ v LDAP, ki je preslikan na OpenProject '%{attribute}' atribut
      admin_map_html: "Neobvezno: atributski ključ v LDAP-u, ki <strong> če je prisoten </strong>, uporabnika OpenProject označi kot skrbnika. Pustite prazno, ko ste v dvomih."
      system_user_dn_html: |
        Vnesite DN uporabnika sistema, ki se uporablja za dostop samo za branje.
        <br/>
        Primer: uid = openproject, ou = sistem, dc = primer, dc = com
      system_user_password: Vnesite geslo za vezavo uporabnika sistema
      base_dn: |
        Vnesite Base DN poddrevesa v LDAP, če želite, da vam OpenProject išče uporabnike ter skupine.
        OpenProject bo filtriral samo za podana uporabniška imena v tem podrevjuju.
        Primer: ou=users,dc=example,dc=com
      filter_string: |
        Dodajte neobvezni RFC4515 filter, ki se bo uporabil za rezultate, vrnjene za uporabnike, filtrirane v LDAP.
        S tem lahko omejite nabor uporabnikov, ki jih OpenProject najde za preverjanje pristnosti in skupinsko sinhronizacijo.
      filter_string_concat: |
        OpenProject bo vedno filtriral atribut za prijavo, ki ga je uporabnik določil za identifikacijo zapisa. Če vstavite filter tu,
        bo združen z AND. Privzeto bo kot element (objectClass = *) uporabljen kot filter.
      onthefly_register: |
        Če potrdite to polje, bo OpenProject samodejno ustvaril nove uporabnike iz njihovih vnosov LDAP, ko se prvič potrdijo z OpenProject.
        Pustite to polje brez potrditve, da samo obstoječim računom v programu OpenProject dovolite avtentikacijo preko LDAP.
    connection_encryption: "Šifriranje povezave"
    encryption_details: "LDAPS / STARTTLS options"
    system_account: "Sistemski račun"
    system_account_legend: |
      OpenProject zahteva dostop "samo za branje" prek sistemskega računa za iskanje uporabnikov in skupin v vašem drevesu LDAP.
      V naslednjem razdelku navedite povezovalne poverilnice za tega uporabnika sistema.
    ldap_details: "LDAP nastavitve"
    user_settings: "Povezovanje lastnosti"
    user_settings_legend: |
      Naslednja polja so povezana s tem, kako so uporabniki v OpenProject ustvarjeni iz vnosov LDAP in
      kateri atributi LDAP se uporabljajo za definiranje atributov uporabnika OpenProject (preslikava atributov).
    tls_mode:
      plain: "Brez"
      simple_tls: "LDAP-i"
      start_tls: "STARTTLS"
      plain_description: "Opens an unencrypted connection to the LDAP server. Not recommended for production."
      simple_tls_description: "Use LDAPS. Requires a separate port on the LDAP server. This mode is often deprecated, we recommend using STARTTLS whenever possible."
      start_tls_description: "Sends a STARTTLS command after connecting to the standard LDAP port. Recommended for encrypted connections."
      section_more_info_link_html: >
        Razdelek zadeva varnost povezave tega vira za preverjanje pristnosti LDAP. Če želite več informacij, obiščite <a href="%{link}">the Net::LDAP documentation</a>.
    tls_options:
      verify_peer: "Verify SSL certificate"
      verify_peer_description_html: >
        Enables strict SSL verification of the certificate trusted chain. <br/> <strong>Warning:</strong> Unchecking this option disables SSL verification of the LDAP server certificate. This exposes your connection to Man in the Middle attacks.
      tls_certificate_description: "If the LDAP server certificate is not in the trust sources of this system, you can add it manually here. Enter a PEM X509 certifiate string."
  forums:
    show:
      no_results_title_text: Trenutno ni nobenih objav za forum.
  colors:
    index:
      no_results_title_text: Trenutno ni barv.
      no_results_content_text: Ustvarite novo barvo
      label_new_color: "Nova barva"
    new:
      label_new_color: "New Color"
    edit:
      label_edit_color: "Edit Color"
    form:
      label_new_color: "Nova barva"
      label_edit_color: "Uredi barvo"
    label_no_color: "Brez barve"
    label_properties: "Lastnosti"
    label_really_delete_color: >
      Ali ste prepričani, da želite izbrisati naslednjo barvo? Tipi, ki uporabljajo to barvo, ne bodo izbrisani.
  custom_actions:
    actions:
      name: "Akcije"
      add: "Dodaj"
      assigned_to:
        executing_user_value: "(Dodeli aktualnemu porabniku)"
    conditions: "Pogoji"
    plural: "Dejanja po meri"
    new: "Izberite dejanje po meri"
    edit: "Urejanje dejanja po meri %{name}"
    execute: "Izvedite %{name}"
    upsale:
      title: "Dejanja po meri"
      description: "Custom actions are one-click shortcuts to a set of pre-defined actions that you can make available on certain work packages based on status, role, type or project."
  custom_fields:
    text_add_new_custom_field: >
      Če želite projektu dodati nova polja po meri, jih morate najprej ustvariti, preden jih lahko dodate v ta projekt.
    is_enabled_globally: "Omogočeno po vsem svetu"
    enabled_in_project: "Omogočeno v projektu"
    contained_in_type: "Vsebovano v vrstah"
    confirm_destroy_option: "Če izbrišete možnost, boste izbrisali vse njene primere (npr. v delovnih paketih). Ali ste prepričani, da ga želite izbrisati?"
    reorder_alphabetical: "Reorder values alphabetically"
    reorder_confirmation: "Warning: The current order of available values will be lost. Continue?"
    instructions:
      is_required: "Mark the custom field as required. This will make it mandatory to fill in the field when creating new or updating existing resources."
      is_for_all: "Mark the custom field as available in all existing and new projects."
      searchable: "Include the field values when using the global search functionality."
      editable: "Allow the field to be editable by users themselves."
      visible: "Make field visible for all users (non-admins) in the project overview and displayed in the project details widget on the Project Overview."
      is_filter: >
        Allow the custom field to be used in a filter in work package views. Note that only with 'For all projects' selected, the custom field will show up in global views.
    tab:
      no_results_title_text: Trenutno ni poslovnih procesov
      no_results_content_text: Ustvarite novo uporabniško lastnost
  concatenation:
    single: "ali"
  global_search:
    placeholder: "Search in %{app_title}"
    overwritten_tabs:
      wiki_pages: "Wiki"
      messages: "Forum"
  groups:
    index:
      no_results_title_text: Trenutno ni nobene skupine.
      no_results_content_text: Ustvarite novo skupino
    users:
      no_results_title_text: V tej skupini trenutno ni uporabnikov.
    memberships:
      no_results_title_text: Trenutno ni projektov, ki so del te skupine.
  incoming_mails:
    ignore_filenames: >
      Določite seznam imen, ki jih ne upoštevate pri obdelavi prilog za dohodne pošte (npr. podpise ali ikone). Vnesite eno ime datoteke v vrstico.
  projects:
    copy:
      #Contains custom strings for options when copying a project that cannot be found elsewhere.
      members: "Project members"
      overviews: "Project overview"
      queries: "Work packages: saved views"
      wiki_page_attachments: "Wiki pages: attachments"
      work_package_attachments: "Work packages: attachments"
      work_package_categories: "Work packages: categories"
      work_package_file_links: "Work packages: file links"
      work_package_shares: "Work packages: shares"
    delete:
      scheduled: "Izbris je predviden in se izvaja v ozadju. Obveščeni boste o rezultatih."
      schedule_failed: "Projekta ni mogoče izbrisati: %{errors}"
      failed: "Projekt %{name} ni uspel"
      failed_text: "Zahteva za izbris projekta %{name} ni uspela. Projekt je ostal arhiviran."
      completed: "Projekt %{name} izbrisan"
      completed_text: "Zahteva za izbris projekta '%{name}' je zaključena."
      completed_text_children: "Additionally, the following subprojects have been deleted:"
    index:
      open_as_gantt: "Odpri kot gantogram"
      no_results_title_text: Trenutno ni projektov
      no_results_content_text: Kreiraj nov projekt
    lists:
      active: "Active projects"
      my: "Moji projekti"
      favored: "Favorite projects"
      archived: "Archived projects"
      shared: "Shared project lists"
<<<<<<< HEAD
      my_private: "My private project lists"
=======
      my_lists: "My project lists"
>>>>>>> e0f67812
      new:
        placeholder: "New project list"
      delete_modal:
        title: "Delete project list"
        text: "This action will not delete any project the list contains. Are you sure you want to delete this project list?"
    settings:
      change_identifier: Zamenjaj identifikator
      activities:
        no_results_title_text: Trenutno ni na voljo nobenih aktivnosti.
      forums:
        no_results_title_text: Trenutno ni forumov za projekt.
        no_results_content_text: Ustvari nov forum
      categories:
        no_results_title_text: Trenutno ni kategorij delovnih paketov.
        no_results_content_text: Ustvari novo kategorijo delovnega paketa
      custom_fields:
        no_results_title_text: Nobeno polje po meri trenutno ni na voljo.
      project_custom_fields:
        header:
          title: "Project attributes"
          description: 'These project attributes will be displayed in your <a href=%{overview_url} target="_blank">project overview page</a> under their respective sections. You can enable or disable individual attributes. Project attributes and sections are defined in the <a href=%{admin_settings_url} target="_blank">administration settings</a> by the administrator of the instance. '
        filter:
          label: "Search project attribute"
        actions:
          label_enable_single: "Active in this project, click to disable"
          label_disable_single: "Inactive in this project, click to enable"
          deactivate_for_project: "Deactivate for this project"
          label_enable_all: "Enable all"
          label_disable_all: "Disable all"
        is_required_blank_slate:
          heading: Required in all projects
          description: This project attribute is activated in all projects since the "Required in all projects" option is checked. It cannot be deactivated for individual projects.
      types:
        no_results_title_text: Trenutno ni na voljo nobenih vrst.
        form:
          enable_type_in_project: 'Enable type "%{type}"'
      versions:
        no_results_title_text: Trenutno ni nobene različice za projekt.
        no_results_content_text: Ustvari novo različico
      storage:
        no_results_title_text: There is no additional recorded disk space consumed by this project.
  lists:
    create:
      success: "The modified list has been saved as a new list"
      failure: "The modified list cannot be saved: %{errors}"
    update:
      success: "The modified list has been saved"
      failure: "The modified list cannot be saved: %{errors}"
    publish:
      success: "The list has been made public"
      failure: "The list cannot be made public: %{errors}"
    unpublish:
      success: "The list has been made private"
      failure: "The list cannot be made private: %{errors}"
    can_be_saved: "List modified:"
    can_be_saved_as: "The modifications can only be saved in a new list:"
  members:
    index:
      no_results_title_text: Trenutno ni nobenega člana tega projekta.
      no_results_content_text: Dodaj člana v projekt
    invite_by_mail: "Pošlji vabilo %{mail}"
    send_invite_to: "Send invite to"
    columns:
      shared: "Shared"
    filters:
      all_shares: "All shares"
    menu:
      all: "Vse"
      invited: "Invited"
      locked: "Zaklenjeno"
      project_roles: "Project roles"
      wp_shares: "Work package shares"
      groups: "Skupine"
    delete_member_dialog:
      title: "Remove member"
      will_remove_the_users_role: "This will remove the user’s role from this project."
      will_remove_the_groups_role: "This will remove the group role from this project."
      however_work_packages_shared_with_user_html:
        one: "However, %{shared_work_packages_link} has also been shared with this user."
        two: "However, %{shared_work_packages_link} have also been shared with this user."
        few: "However, %{shared_work_packages_link} have also been shared with this user."
        other: "However, %{shared_work_packages_link} have also been shared with this user."
      however_work_packages_shared_with_group_html:
        one: "However, %{shared_work_packages_link} has also been shared with this group."
        two: "However, %{shared_work_packages_link} have also been shared with this group."
        few: "However, %{shared_work_packages_link} have also been shared with this group."
        other: "However, %{shared_work_packages_link} have also been shared with this group."
      remove_work_packages_shared_with_user_too: "A user that has been removed as member can still access shared work packages. Would you like to remove the shares too?"
      remove_work_packages_shared_with_group_too: "A group that has been removed as member can still access shared work packages. Would you like to remove the shares too?"
      will_not_affect_inherited_shares: "(This will not affect work packages shared with their group)."
      can_remove_direct_but_not_shared_roles: "You can remove this user as a direct project member but a group they are in is also a member of this project, so they will continue being a member via the group."
      also_work_packages_shared_with_user_html:
        one: "Also, %{shared_work_packages_link} has been shared with this user."
        two: "Also, %{shared_work_packages_link} have been shared with this user."
        few: "Also, %{shared_work_packages_link} have been shared with this user."
        other: "Also, %{shared_work_packages_link} have been shared with this user."
      remove_project_membership_or_work_package_shares_too: "Do you want to remove just the user as a direct member (and keep the shares) or remove the work package shares too?"
      will_remove_all_user_access_priveleges: "Deleting this member will remove all access privileges of the user to the project. The user will still exist as part of the instance."
      will_remove_all_group_access_priveleges: "Deleting this member will remove all access privileges of the group to the project. The group will still exist as part of the instance."
      cannot_delete_inherited_membership: "You cannot delete this member because they belong to a group that is itself a member of this project."
      cannot_delete_inherited_membership_note_admin_html: "You can either remove the group as a member of the project or this specific member from the group in the %{administration_settings_link}."
      cannot_delete_inherited_membership_note_non_admin: "You can either remove the group as a member of the project or contact your administrator to remove this specific member from the group."
    delete_work_package_shares_dialog:
      title: "Revoke work package shares"
      shared_with_this_user_html:
        one: "%{all_shared_work_packages_link} has been shared with this user."
        two: "%{all_shared_work_packages_link} have been shared with this user."
        few: "%{all_shared_work_packages_link} have been shared with this user."
        other: "%{all_shared_work_packages_link} have been shared with this user."
      shared_with_this_group_html:
        one: "%{all_shared_work_packages_link} has been shared with this group."
        two: "%{all_shared_work_packages_link} have been shared with this group."
        few: "%{all_shared_work_packages_link} have been shared with this group."
        other: "%{all_shared_work_packages_link} have been shared with this group."
      shared_with_permission_html:
        one: "Only %{shared_work_packages_link} has been shared with %{shared_role_name} permissions."
        two: "Only %{shared_work_packages_link} have been shared with %{shared_role_name} permissions."
        few: "Only %{shared_work_packages_link} have been shared with %{shared_role_name} permissions."
        other: "Only %{shared_work_packages_link} have been shared with %{shared_role_name} permissions."
      revoke_all_or_with_role: "Would you like to revoke access to all shared work packages, or only those with %{shared_role_name} permissions?"
      will_not_affect_inherited_shares: "(This will not affect work packages shared with their group)."
      cannot_remove_inherited: "The work packages shares shared via groups cannot be removed."
      cannot_remove_inherited_with_role: "The work packages shares with role %{shared_role_name} are shared via groups and cannot be removed."
      cannot_remove_inherited_note_admin_html: "You can either revoke the share to the group or remove this specific member from the group in the %{administration_settings_link}."
      cannot_remove_inherited_note_non_admin: "You can either revoke the share to the group or contact your administrator to remove this specific member from the group."
      will_revoke_directly_granted_access: "This action will revoke their access to all of them, but the work packages shared with a group."
      will_revoke_access_to_all: "This action will revoke their access to all of them."
  my:
    access_token:
      errors:
        token_name_blank: "Please provide an API token name"
        token_name_in_use: "This API token name is already in use, please select a different one"
      new_access_token_dialog_title: "Create new API token"
      new_access_token_dialog_show_button_text: "API token"
      new_access_token_dialog_text_field_placeholder_text: "My API token"
      new_access_token_dialog_text_field_label: "Name"
      new_access_token_dialog_submit_button_text: "Create"
      new_access_token_dialog_text: "This token will allow third-party applications to communicate with your instance. To differentiate the new API token, please give it a name."
      new_access_token_dialog_attention_text: "Treat API tokens like passwords. Anyone with this link will have access to information from this instance, share it only with trusted users."
      failed_to_reset_token: "Neuspešna poenostavitev \"dostopnega simbola\": %{error}"
      failed_to_create_token: "Failed to create access token: %{error}"
      failed_to_revoke_token: "Failed to revoke access token: %{error}"
      notice_reset_token: "Ustvarjen je bil nov %{type} simbol. Vaš dostopni simbol je:"
      token_value_warning: "Opomba: To simbol boste videli samo zdaj, prepričajte se, da ga kopirate."
      no_results_title_text: Trenutno ni na voljo simbolov za dostop.
      notice_api_token_revoked: "The API token has been deleted. To create a new token please use the button in the API section."
      notice_rss_token_revoked: "The RSS token has been deleted. To create a new token please use the link in the RSS section."
      notice_ical_token_revoked: 'iCalendar token "%{token_name}" for calendar "%{calendar_name}" of project "%{project_name}" has been revoked. The iCalendar URL with this token is now invalid.'
  news:
    index:
      no_results_title_text: Trenutno ni nobenih novic za poročanje.
      no_results_content_text: Dodajte novico
  users:
    autologins:
      prompt: "Stay logged in for %{num_days}"
    sessions:
      remembered_devices: "Remembered devices"
      remembered_devices_caption: "A list of all devices that logged into this account using the 'Stay logged in' option."
      session_name: "%{browser_name} %{browser_version} on %{os_name}"
      browser: "Browser"
      device: "Device / OS"
      unknown_browser: "unknown browser"
      unknown_os: "unknown operating system"
      current: "Current session"
      title: "Session management"
      instructions: "This is a list of devices that have logged into your account. Revoke any sessions that you do not recognize or you have no longer access to."
      may_not_delete_current: "You cannot delete your current session."
    groups:
      member_in_these_groups: "Ta uporabnik je trenutno član naslednjih skupin:"
      no_results_title_text: Ta uporabnik trenutno ni član v nobeni skupini.
    memberships:
      no_results_title_text: Ta uporabnik trenutno ni član projekta.
  page:
    text: "Besedilo"
  placeholder_users:
    right_to_manage_members_missing: >
      You are not allowed to delete the placeholder user. You do not have the right to manage members for all projects that the placeholder user is a member of.
    delete_tooltip: "Delete placeholder user"
    deletion_info:
      heading: "Izbriši nadomestnega uporabnika %{name}"
      data_consequences: >
        Vsi pojavi nadomestnega uporabnika (npr., kot nosilec naloge, odgovorni ali druge vrednosti) bodo preneseni na račun imenovan "Izbrisan uporabnik". Podatki iz vsakega izbrisanega računa so preneseni na ta račun, zato ne bo možno razlikovati med podatki, ki jih je uporabnik ustvaril in podatki iz drugega izbirsanega računa.
      irreversible: "To dejanje je nepreklicno"
      confirmation: "Vnesite nadomestno uporabniško ime %{name} za potrditev izbrisa."
    upsale:
      title: Nadomestni uporabniki
      description: >
        Placeholder users are a way to assign work packages to users who are not part of your project. They can be useful in a range of scenarios; for example, if you need to track tasks for a resource that is not yet named or available, or if you don’t want to give that person access to OpenProject but still want to track tasks assigned to them.
  prioritiies:
    edit:
      priority_color_text: |
        Kliknite, če želite dodeliti ali spremeniti barvo te prioritete.
        Lahko se uporablja za označevanje delovnih paketov v tabeli.
  reportings:
    index:
      no_results_title_text: Trenutno ni poročil o stanju.
      no_results_content_text: Dodajte poročanje o stanju.
  statuses:
    edit:
      status_readonly_html: |
        Označite to možnost, da delovne pakete s tem statusom označite kot "samo za branje".
        Nobenih lastnosti ni mogoče spremeniti, razen statusa.
        <br/><strong>Note</strong>: Prevzete vrednosti (npr. od otrok ali odnosov) bodo še vedno veljale.
      status_excluded_from_totals_text: |-
        Check this option to exclude work packages with this status from totals of Work,
        Remaining work, and % Complete in a hierarchy.
      status_color_text: |
        Kliknite, če želite dodeliti ali spremeniti barvo tega stanja.
        Prikazana je v gumbu stanja in se lahko uporablja za označevanje delovnih paketov v tabeli.
    index:
      no_results_title_text: Trenutno ni statusov delovnega paketa.
      no_results_content_text: Dodaj nov status
      headers:
        is_default: "Default"
        is_closed: "Closed"
        is_readonly: "Read-only"
        excluded_from_totals: "Excluded from totals"
  themes:
    dark: "Dark (experimental)"
    light: "Light"
    light_high_contrast: "Light high contrast"
  types:
    index:
      no_results_title_text: Trenutno ni vrst.
      no_results_content_text: Ustvarite novo vrsto
    edit:
      settings: "Nastavitve"
      form_configuration: "Konfiguracija obrazca"
      more_info_text_html: >
        Enterprise edition allows you to customize form configuration with these additional add-ons: <br> <ul class="%{list_styling_class}"> <li><b>Add new attribute groups</b></li> <li><b>Rename attribute groups</b></li> <li><b>Add a table of related work packages</b></li> </ul>
      projects: "Projekti"
      enabled_projects: "Omogočeni projekti"
      edit_query: "Uredi tabelo"
      query_group_placeholder: "Poimenujte tabelo"
      reset: "Ponastavi na privzete vrednosti"
      type_color_text: |
        Izbrana barva razlikuje različne vrste v Ganttovih diagramih ali tabelah delovnih paketov. Zato je priporočljivo uporabiti močno barvo.
  versions:
    overview:
      work_packages_in_archived_projects: "The version is shared with archived projects which still have work packages assigned to this version. These are counted, but will not appear in the linked views."
      no_results_title_text: Za to različico trenutno ni opravil
  wiki:
    page_not_editable_index: Ta stran (še) ne obstaja. Preusmerjeni ste bili na kazalo vseh wiki strani.
    no_results_title_text: Trenutno ni wiki strani
    print_hint: This will print the content of this wiki page without any navigation bars.
    index:
      no_results_content_text: Dodaj novo stran
  work_flows:
    index:
      no_results_title_text: Trenutno ni poslovnih procesov
  work_packages:
    x_descendants:
      one: "En padajoči delovni paket"
      two: "%{count} padajočih delovnega paketa"
      few: "%{count} padajočih delovnega paketa"
      other: "%{count} padajočih delovnega paketa"
    bulk:
      copy_failed: "The work packages could not be copied."
      move_failed: "The work packages could not be moved."
      could_not_be_saved: "Naslednjih delovnih paketov ni bilo mogoče shraniti"
      none_could_be_saved: "None of the %{total} work packages could be updated."
      x_out_of_y_could_be_saved: "%{failing} out of the %{total} work packages could not be updated while %{success} could."
      selected_because_descendants: "While %{selected} work packages where selected, in total %{total} work packages are affected which includes descendants."
      descendant: "descendant of selected"
    move:
      no_common_statuses_exists: "Za vse izbrane delovne pakete ni na voljo nobenega statusa. Njihovega statusa ni mogoče spremeniti."
      unsupported_for_multiple_projects: "Prenašanje / kopiranje v velikem obsegu ni podprto za delovne pakete iz več projektov"
      current_type_not_available_in_target_project: >
        The current type of the work package is not enabled in the target project. Please enable the type in the target project if you'd like them to remain unchanged. Otherwise, the work package's type will be automatically re-assigned leading to potential data loss.
      bulk_current_type_not_available_in_target_project: >
        The current types of the work packages aren't enabled in the target project. Please enable the types in the target project if you'd like them to remain unchanged. Otherwise, the work packages' types will be automatically re-assigned leading to potential data loss.
    sharing:
      missing_workflow_warning:
        title: "Workflow missing for work package sharing"
        message: "No workflow is configured for the 'Work package editor' role. Without a workflow, the shared with user cannot alter the status of the work package. Workflows can be copied. Select a source type (e.g. 'Task') and source role (e.g. 'Member'). Then select the target types. To start with, you could select all the types as targets. Finally, select the 'Work package editor' role as the target and press 'Copy'. After having thus created the defaults, fine tune the workflows as you do for every other role."
        link_message: "Configure the workflows in the administration."
    summary:
      reports:
        category:
          no_results_title_text: Trenutno ni na voljo nobenih kategorij.
        assigned_to:
          no_results_title_text: Trenutno ni nobenega člana tega projekta.
        responsible:
          no_results_title_text: Trenutno ni nobenega člana tega projekta.
        author:
          no_results_title_text: Trenutno ni nobenega člana tega projekta.
        priority:
          no_results_title_text: Trenutno ni na voljo nobenih prednostnih nalog.
        type:
          no_results_title_text: Trenutno ni na voljo nobenih vrst.
        version:
          no_results_title_text: Trenutno ni na voljo nobene različice.
  label_invitation: Povabilo
  account:
    delete: "Izbriši račun"
    delete_confirmation: "Ali ste prepričani da želite izbrisati ia račun ?"
    deletion_pending: "Account has been locked and was scheduled for deletion. Note that this process takes place in the background. It might take a few moments until the user is fully deleted."
    deletion_info:
      data_consequences:
        other: 'Iz podatkov, ki jih je uporabnik ustvaril (npr. E-pošta, nastavitve, delovni paketi, vnosi v wiki), bodo v največji možni meri izbrisani. Upoštevajte pa, da podatkov, kot so delovni paketi in vnosi v wiki, ni mogoče izbrisati, ne da bi ovirali delo drugih uporabnikov. Takšni podatki so torej dodeljeni računu z imenom "Izbrisani uporabnik". Ker so podatki vsakega izbrisanega računa dodeljeni temu računu, podatkov, ki jih je uporabnik ustvaril, ne bo mogoče ločiti od podatkov drugega izbrisanega računa.'
        self: 'Od podatkov(npr. E-pošta, nastavitve, delovni paketi, vnosi v wiki), ki ste jih ustvarili bodo v večji meri izbrisani. Upoštevajte pa, da podatkov, kot so delovni paketi in vnosi v wiki, ni mogoče izbrisati, ne da bi ovirali delo drugih uporabnikov. Takšni podatki so torej dodeljeni računu z imenom "Izbrisani uporabnik". Ker so podatki vsakega izbrisanega računa dodeljeni temu računu, podatkov, ki jih je uporabnik ustvaril, ne bo mogoče ločiti od podatkov drugega izbrisanega računa.'
      heading: "Izbriši račun %{name}"
      info:
        other: "Brisanje uporabniškega računa je nepovratno dejanje."
        self: "Brisanje vašega uporabniškega računa je nepovratno dejanje."
      login_consequences:
        other: "Račun bo izbrisan iz sistema. Zato se uporabnik ne bo več mogel prijaviti s svojimi trenutnimi podatki. On/Ona lahko ponovno postane uporabnik aplikacije s sredstvi, ki jih daje aplikacija."
        self: "Vaš račun bo izbrisan iz sistema. Zato prijava s svojimi trenutnimi podatki ne bo več mogoča. Če se ponovno odločite postati  uporabnik aplikacije je to možno s sredstvi, ki jih daje aplikacija."
      login_verification:
        other: "Za potrditev brisanja vnestie uporabniško ime %{name}. Nato bo šptrebno še potrditi geslo."
        self: "Za potrditev brisanja vnestie uporabniško ime %{name}. Nato bo šptrebno še potrditi geslo."
    error_inactive_activation_by_mail: >
      Vaš račun še ni aktiviran. Če želite aktivirati svoj račun, kliknite povezavo, ki vam je bila poslana po e-pošti.
    error_inactive_manual_activation: >
      Vaš račun še ni aktiviran. Prosimo počakajte, da skrbnik aktivira vaš račun.
    error_self_registration_disabled: >
      Registracija uporabnika je v tem sistemu onemogočena. Prosite administratorja, da vam ustvari račun.
    error_self_registration_limited_provider: >
      User registration is limited for the Single sign-on provider '%{name}'. Please ask an administrator to activate the account for you or change the self registration limit for this provider.
    login_with_auth_provider: "ali se pa prijavite z obstoječim računom."
    signup_with_auth_provider: "ali se prijavite s/z"
    auth_source_login: Prosim prijavite se kot <em>%{login}</em> , da aktivirate svoj račun.
    omniauth_login: Prosim aktivirajte svoj račun
  actionview_instancetag_blank_option: "Prosimo izberite"
  activerecord:
    attributes:
      announcements:
        show_until: "Prikaži do"
      attachment:
        attachment_content: "Vsebina priloge"
        attachment_file_name: "Ime priponke"
        downloads: "Prenosi"
        file: "Datoteka"
        filename: "Datoteka"
        filesize: "Velikost"
      attribute_help_text:
        attribute_name: "Atribut"
        help_text: "Besedilo pomoči"
      ldap_auth_source:
        account: "Račun"
        attr_firstname: "Oznaka za ime"
        attr_lastname: "Oznaka za priimek"
        attr_login: "Lastnosti uporabnikov"
        attr_mail: "Atribut elektronskega naslova"
        base_dn: "Bazni DN"
        host: "Gostitelj"
        onthefly: "Samodejno ustvarjanje uporabnika"
        port: "Vrata"
        tls_certificate_string: "LDAP server SSL certificate"
      changeset:
        repository: "Repozitorij"
      color:
        hexcode: "Šestnajstiška koda"
      comment:
        commented: "Komentar" #an object that this comment belongs to
      custom_action:
        actions: "Akcije"
      custom_field:
        allow_non_open_versions: "Allow non-open versions"
        default_value: "Privzeta vrednost"
        editable: "Možno urejati"
        field_format: "Format"
        is_filter: "Uporabljen kot filter"
        is_required: "Zahtevano"
        max_length: "Maksimalna dolžina"
        min_length: "Minimalna dolžina"
        multi_value: "Dovoli izbiro z več izbirami"
        possible_values: "Možne vrednosti"
        regexp: "Vsakdanje izražanje"
        searchable: "Iskano"
        visible: "Vidno"
      custom_value:
        value: "vrednost"
      enterprise_token:
        starts_at: "Velja od"
        subscriber: "Naročnik"
        encoded_token: "Token podpore za podjetja"
        active_user_count_restriction: "Največje število aktivnih uporabnikov"
      grids/grid:
        page: "Stran"
        row_count: "Število vrstic"
        column_count: "Število stolpcev"
        widgets: "Gradniki"
      oauth_client:
        client: "ID odjemalca"
      relation:
        lag: "Lag"
        from: "Zahtevek"
        to: "Soroden zahtevek"
      status:
        is_closed: "Zahtevek zaprt"
        is_readonly: "Zahtevek \"samo za branje\""
        excluded_from_totals: "Exclude from calculation of totals in hierarchy"
      journal:
        notes: "Opombe"
      member:
        roles: "Vloge"
      project:
        active_value:
          true: "unarchived"
          false: "Arhiviran"
        identifier: "Identifikator "
        latest_activity_at: "Zadnja aktivnost ob"
        parent: "Podprojekt od"
        public_value:
          title: "Vidljivost"
          true: "public"
          false: "private"
        queries: "Poizvedbe"
        status_code: "Status projekta"
        description: "Opis"
        status_explanation: "Project status description"
        status_codes:
          not_started: "Ni začeto"
          on_track: "Na dobri poti"
          at_risk: "Ogroženo"
          off_track: "Izven poti"
          finished: "Končano"
          discontinued: "Opuščeno"
        templated: "Vzorčni projekt"
        templated_value:
          true: "marked as template"
          false: "unmarked as template"
        types: "Tipi"
        versions: "Različice"
        work_packages: "zahtevki"
      query:
        column_names: "Stolpci"
        relations_to_type_column: "Povezave z %{type}"
        relations_of_type_column: "%{type} povezave"
        group_by: "Rezultati grupirani po"
        filters: "Filtri"
        timeline_labels: "Oznake časovnice"
      repository:
        url: "URL"
      role:
        permissions: "Dovoljenja"
      time_entry:
        activity: "Aktivnost"
        hours: "Ure"
        spent_on: "Datum"
        type: "Vrsta"
        ongoing: "Ongoing"
      type:
        description: "Privzeto besedilo za opis"
        attribute_groups: ""
        is_in_roadmap: "Prikazano v časovnem načrtu je privzeto"
        is_default: "Aktivirano za nov projekt po privzetem"
        is_milestone: "Mejnik"
        color: "Barva"
      user:
        admin: "Aministrator"
        auth_source: "Authentication source"
        ldap_auth_source: "LDAP povezava"
        identity_url: "Identity URL"
        current_password: "Trenutno geslo"
        force_password_change: "Uveljavi spremembo gesla ob naslednji prijavi"
        language: "Jezik"
        last_login_on: "Zadnja prijava"
        new_password: "Novo geslo"
        password_confirmation: "Potrditev"
        consented_at: "Soglasje ob"
      user_preference:
        comments_sorting: "Prikaži komentarje"
        hide_mail: "Skrij moj e-naslov"
        impaired: "Dostopnost"
        time_zone: "Časovni pas"
        auto_hide_popups: "Samodejno skrij obvestila o uspehu"
        warn_on_leaving_unsaved: "Opozori me, kadar zapuščam stran z neshranjenim besedilom"
        theme: "Mode"
        mode_guideline: "Some modes will overwrite custom theme colours for accessibility and legibility. For the full custom theme, please select Light mode."
      version:
        effective_date: "Končni datum"
        sharing: "Delitev"
      wiki_content:
        text: "Besedilo"
      wiki_page:
        parent_title: "Nadrejena stran"
        redirect_existing_links: "Preusmeri obstoječe povezave"
      planning_element_type_color:
        hexcode: Šestnajstiška koda
      project_custom_field:
        custom_field_section: Section
      work_package:
        begin_insertion: "Začetek vstavitve"
        begin_deletion: "Začetek izbrisa"
        children: "Podelementi"
        derived_done_ratio: "Total % complete"
        derived_remaining_hours: "Total remaining work"
        derived_remaining_time: "Total remaining work"
        done_ratio: "% Complete"
        duration: "Trajanje"
        end_insertion: "Konec vstavitve"
        end_deletion: "Konec izbrisa"
        ignore_non_working_days: "Ignore non working days"
        include_non_working_days:
          title: "Working days"
          false: "working days only"
          true: "include non-working days"
        notify: "Notify" #used in custom actions
        parent: "Nadrejeni"
        parent_issue: "Nadrejeni"
        parent_work_package: "Nadrejeni"
        priority: "Prioriteta"
        progress: "% Complete"
        readonly: "Read only"
        remaining_hours: "Remaining work"
        remaining_time: "Remaining work"
        shared_with_users: "Shared with"
        schedule_manually: "Ročno razvrščanje."
        spent_hours: "Porabljen čas"
        spent_time: "Porabljen čas"
        subproject: "Podprojekt"
        time_entries: "Beleži čas"
        type: "Vrsta"
        version: "Različica"
        watcher: "Opazovalec"
      "doorkeeper/application":
        uid: "ID odjemalca"
        secret: "Skrivnost odjemalca"
        owner: "Lastnik"
        redirect_uri: "Preusmeritev URI"
        client_credentials_user_id: "ID uporabnika poverilnic stranke"
        scopes: "Področja"
        confidential: "Zaupno"
    errors:
      messages:
        accepted: "mora biti sprejeto."
        after: "mora biti po %{date}."
        after_or_equal_to: "mora biti po ali enako %{date}."
        before: "mora biti pred %{date}."
        before_or_equal_to: "mora biti pred ali enako %{date}."
        blank: "ne sme biti prazno."
        blank_nested: "mora imeti nastavljeno lastnost '%{property}'."
        cannot_delete_mapping: "is required. Cannot be deleted."
        cant_link_a_work_package_with_a_descendant: "Zahtevek ne more biti povezan s svojo podnalogo"
        circular_dependency: "Ta povezava bi ustvarila krožno odvisnost."
        confirmation: "se ne ujema %{attribute}"
        could_not_be_copied: "%{dependency} ni bilo mogoče (v celoti) kopirati."
        does_not_exist: "ne obstaja"
        error_enterprise_only: "%{action} is only available in the OpenProject Enterprise edition"
        error_unauthorized: "morda ni mogoče dostopati."
        error_readonly: "poskušano je bilo napisati, vendar ni mogoče pisati."
        error_conflict: "Medtem so bili podatki posodobljeni od vsaj še enega uporabnika."
        email: "is not a valid email address."
        empty: "ne sme biti prazno. "
        even: "mora biti enakomerno."
        exclusion: "je rezervirano."
        file_too_large: "je preveliko (največja velikost je %{count} Bytov)."
        filter_does_not_exist: "filter does not exist."
        format: "se ne ujema s pričakovano obliko '%{expected}'."
        format_nested: "se ne ujema s pričakovano obliko '%{expected}' na poti '%{path}'."
        greater_than: "mora biti večje od %{count}."
        greater_than_or_equal_to: "mora biti večje ali enako %{count}."
        greater_than_or_equal_to_start_date: "mora biti večji ali enak začetnemu datumu."
        greater_than_start_date: "mora biti večje od začetnega datuma."
        inclusion: "ni nastavljeno na eno od dovoljenih vrednosti."
        inclusion_nested: "ni nastavljena na eno od dovoljenih vrednosti na poti '%{path}'."
        invalid: "ni pravo."
        invalid_url: "ni veljaven URL. "
        invalid_url_scheme: "ni podprt protokol (dovoljeno:%{allowed_schemes})."
        less_than_or_equal_to: "mora biti manjše ali enako %{count}. "
        not_available: "is not available due to a system configuration."
        not_deletable: "se ne da izbrisati."
        not_current_user: "ni trenutni uporabnik."
        not_a_date: "ni veljaven datum"
        not_a_datetime: "ni veljaven datum."
        not_a_number: "ni število."
        not_allowed: "ni veljavno, saj manjka dovoljenje. "
        not_an_integer: "ni celo število. "
        not_an_iso_date: "neveljaven čas. Potreben format: YYYY-MM-DD."
        not_same_project: "ne pripada istemu projektu"
        odd: "mora biti liho. "
        regex_match_failed: "does not match the regular expression %{expression}."
        regex_invalid: "ni bilo mogoče potrditi s pripadajočim stalnim izrazom."
        smaller_than_or_equal_to_max_length: "mora biti manjše ali enako največji dolžini."
        taken: "je že zasedeno."
        too_long: "je predolgo (največ %{count} znakov)."
        too_short: "je prekrateko (najmanj %{count} znakov)."
        type_mismatch: "is not of type '%{type}'"
        type_mismatch_nested: "is not of type '%{type}' at path '%{path}'"
        unchangeable: "ne more biti spremenjeno. "
        unknown_property: "is not a known property."
        unknown_property_nested: "has the unknown path '%{path}'."
        unremovable: "ne more biti odstranjeno."
        url_not_secure_context: >
          is not providing a "Secure Context". Either use HTTPS or a loopback address, such as localhost.
        wrong_length: "je napačna dolžina (mora biti %{count} znakov). "
      models:
        ldap_auth_source:
          attributes:
            tls_certificate_string:
              invalid_certificate: "The provided SSL certificate is invalid: %{additional_message}"
              format: "%{message}"
        attachment:
          attributes:
            content_type:
              blank: "The content type of the file cannot be blank."
              not_whitelisted: "The file was rejected by an automatic filter. '%{value}' is not whitelisted for upload."
              format: "%{message}"
        capability:
          context:
            global: "Globalno"
          query:
            filters:
              minimum: "need to include at least one filter for principal, context or id with the '=' operator."
        custom_field:
          at_least_one_custom_option: "Na voljo mora biti vsaj ena možnost."
        custom_actions:
          only_one_allowed: "(%{name}) dovoljena je samo ena vrednost."
          empty: "(%{name}) vrednost ne more biti prazna. "
          inclusion: "(%{name}) vrednost ni nastavljena na eno izmed dovoljenih. "
          not_logged_in: "(%{name}) vrednosti ni mogoče nastaviti, ker niste prijavljeni."
          not_an_integer: "(%{name}) ni celo število."
          smaller_than_or_equal_to: "(%{name}) mora biti manjša ali enaka %{count}."
          greater_than_or_equal_to: "(%{name}) mora biti večje ali enako %{count}. "
          format: "%{message}"
        doorkeeper/application:
          attributes:
            redirect_uri:
              fragment_present: "ne more vsebovati delčka."
              invalid_uri: "mora biti veljaven URI."
              relative_uri: "mora biti absolutni URI."
              secured_uri: 'is not providing a "Secure Context". Either use HTTPS or a loopback address, such as localhost.'
              forbidden_uri: "je prepovedano s strani strežnika. "
            scopes:
              not_match_configured: "ne ustreza razpoložljivim področjem uporabe."
        enterprise_token:
          unreadable: "ni mogoče prebrati. Ali ste prepričani, da gre za podporni žeton?"
        grids/grid:
          overlaps: "prekrivanje."
          outside: "je zunaj omrežja."
          end_before_start: "končna vrednost mora biti večja od začetne vrednosti."
        ical_token_query_assignment:
          attributes:
            name:
              blank: "is mandatory. Please select a name."
              not_unique: "is already in use. Please select another name."
        notifications:
          at_least_one_channel: "At least one channel for sending notifications needs to be specified."
          attributes:
            read_ian:
              read_on_creation: "cannot be set to true on notification creation."
            mail_reminder_sent:
              set_on_creation: "cannot be set to true on notification creation."
            reason:
              no_notification_reason: "cannot be blank as IAN is chosen as a channel."
            reason_mail_digest:
              no_notification_reason: "cannot be blank as mail digest is chosen as a channel."
        non_working_day:
          attributes:
            date:
              taken: "A non-working day already exists for %{value}."
              format: "%{message}"
        parse_schema_filter_params_service:
          attributes:
            base:
              unsupported_operator: "Operater ni podprt."
              invalid_values: "Vrednost ni veljavna."
              id_filter_required: "Filter 'id' je potreben."
        project:
          archived_ancestor: "projektu je arhiviran prednik."
          foreign_wps_reference_version: "Delovni paketi v nesorodnih projektih referenčnih različicah projekta ali njegovih potomcih."
          attributes:
            base:
              archive_permission_missing_on_subprojects: "You do not have the permissions required to archive all sub-projects. Please contact an administrator."
            types:
              in_use_by_work_packages: "delovni paketi še vedno uporabljajo: %{types}"
            enabled_modules:
              dependency_missing: "The module '%{dependency}' needs to be enabled as well since the module '%{module}' depends on it."
              format: "%{message}"
        project_custom_field_project_mapping:
          attributes:
            project_ids:
              blank: "Please select a project."
        query:
          attributes:
            project:
              error_not_found: "Ni najdeno"
            public:
              error_unauthorized: "Uporabnik nima dovoljenja za ustvarjanje javnih pogledov."
            group_by:
              invalid: "Can't group by: %{value}"
              format: "%{message}"
            column_names:
              invalid: "Neveljaven stolpec poizvedbe: %{value}"
              format: "%{message}"
            sort_criteria:
              invalid: "Ne morem razvrščati po stolpcu: %{value}"
              format: "%{message}"
            timestamps:
              invalid: "Timestamps contain invalid values: %{values}"
              forbidden: "Timestamps contain forbidden values: %{values}"
              format: "%{message}"
            selects:
              name_not_included: "The 'Name' column needs to be included"
              nonexistent: "The column '%{column}' does not exist."
              format: "%{message}"
          group_by_hierarchies_exclusive: "\nse medsebojno izključuje s skupino '%{group_by}'. Ne morete aktivirati obeh."
          can_only_be_modified_by_owner: "The query can only be modified by its owner."
          need_permission_to_modify_public_query: "You cannot modify a public query."
          filters:
            custom_fields:
              inexistent: "Za filter ni polja po meri."
        queries/filters/base:
          attributes:
            values:
              inclusion: "filter ima neveljavne vrednosti."
              format: "%{message}"
        relation:
          typed_dag:
            circular_dependency: "Odnos ustvarja krog odnosov."
          attributes:
            to:
              error_not_found: "delovni paket v položaju \"do\" ni najden ali ni viden"
              error_readonly: "obstoječi odnos \"do\" povezave je nespremenljiv"
            from:
              error_not_found: "delovni paket v položaju 'od'  ni najden ali ni viden."
              error_readonly: "obstoječe razmerje 'od' povezave je nespremenljivo"
        repository:
          not_available: "SCM prodajalec ni na voljo"
          not_whitelisted: "konfiguracija ne dovoljuje"
          invalid_url: "ni veljaven URL ali pot."
          must_not_be_ssh: "ne sme biti SSH url"
          no_directory: "ni imenik."
        role:
          attributes:
            permissions:
              dependency_missing: "morate vključiti '%{dependency}' kot '%{permission}' je izbrano."
        setting:
          attributes:
            base:
              working_days_are_missing: "At least one day of the week must be defined as a working day."
              previous_working_day_changes_unprocessed: "The previous changes to the working days configuration have not been applied yet."
              hours_per_day_are_missing: "The number of hours per day must be defined."
              durations_are_not_positive_numbers: "The durations must be positive numbers."
              hours_per_day_is_out_of_bounds: "Hours per day can't be more than 24"
        time_entry:
          attributes:
            hours:
              day_limit: "je previsok, saj se lahko na datum prijavi največ 24 ur."
        user_preference:
          attributes:
            pause_reminders:
              invalid_range: "can only be a valid date range."
            daily_reminders:
              full_hour: "can only be configured to be delivered at a full hour."
            notification_settings:
              only_one_global_setting: "There must only be one global notification setting."
              email_alerts_global: "The email notification settings can only be set globally."
              format: "%{message}"
              wrong_date: "Wrong value for Start date, Due date, or Overdue."
        watcher:
          attributes:
            user_id:
              not_allowed_to_view: "is not allowed to view this resource."
              locked: "is locked."
        wiki_page:
          error_conflict: "The wiki page has been updated by someone else while you were editing it."
          attributes:
            slug:
              undeducible: "ni mogoče razbrati iz naslova '%{title}'."
        work_package:
          is_not_a_valid_target_for_time_entries: "Work package #%{id} is not a valid target for reassigning the time entries."
          attributes:
            assigned_to:
              format: "%{message}"
            due_date:
              not_start_date: "ni začeten datum, čeprav je to pomembno za mejnike."
              cannot_be_null: "ne more biti nastavljeno na null, ker sta znana začetni datum in trajanje."
            duration:
              larger_than_dates: "je večje kot interval med začetnim in končnim datumom."
              smaller_than_dates: "je manjše kot interval med začetnim in končnim datumum."
              not_available_for_milestones: "ni na voljo za delovne pakete, ki so tipa mejnik."
              cannot_be_null: "ne more biti nastavljeno na null ker sta znana začetni in končni datum."
            parent:
              cannot_be_milestone: "ne more biti mejnik."
              cannot_be_self_assigned: "cannot be assigned to itself."
              cannot_be_in_another_project: "ne more biti v drugem projektu.\n"
              not_a_valid_parent: "ni pravo."
            start_date:
              violates_relationships: "lahko nastavite samo na %{soonest_start} ali pozneje, da ne bi kršili razmerij delovnih paketov."
              cannot_be_null: "ne more biti nastavljeno na null, ker sta znana končni datum in trajanje."
            status_id:
              status_transition_invalid: "je neveljaven, ker ne obstaja veljavna transakcija iz starega v nov status za trenutne uporabnikove vloge."
              status_invalid_in_type: "je neveljavne, ker trenuten status ne obstaja v tem tipu."
            type:
              cannot_be_milestone_due_to_children: "ne more biti mejnik, ker ima ta delovni paket otroke."
            priority_id:
              only_active_priorities_allowed: "mora biti aktiven."
            category:
              only_same_project_categories_allowed: "Kategorija delovnega paketa mora biti v istem projektu kot delovni paket."
              does_not_exist: "Izbrana kategorija ne obstaja."
            estimated_hours:
              not_a_number: "is not a valid duration."
              cant_be_inferior_to_remaining_work: "Cannot be lower than Remaining work."
              must_be_set_when_remaining_work_is_set: "Required when Remaining work is set."
              only_values_greater_or_equal_zeroes_allowed: "Must be >= 0."
              format: "%{message}"
            remaining_hours:
              not_a_number: "is not a valid duration."
              cant_exceed_work: "Cannot be higher than Work."
              must_be_set_when_work_is_set: "Required when Work is set."
              format: "%{message}"
          readonly_status: "The work package is in a readonly status so its attributes cannot be changed."
        type:
          attributes:
            attribute_groups:
              attribute_unknown: "Neveljaven atribut delovnega paketa je bil uporabljen."
              attribute_unknown_name: "Neveljaven atribut delovnega paketa je bil uporabljen: %{attribute}"
              duplicate_group: "Ime skupine '%{group}' je uporabljeno več kot enkrat. Ime skupine mora biti unikatno."
              query_invalid: "Poizvedba '%{group}' je neveljavna: %{details}"
              group_without_name: "Ne poimenovane skupine niso dovoljene."
        user:
          attributes:
            base:
              user_limit_reached: "User limit reached. No more accounts can be created on the current plan."
              one_must_be_active: "Admin User cannot be locked/removed. At least one admin must be active."
            password_confirmation:
              confirmation: "Password confirmation does not match password."
              format: "%{message}"
            password:
              weak: "Vsebovati mora znake naslednjih razredov (vsaj %{min_count} od %{all_count}): %{rules}."
              lowercase: "mala črka (npr. \"a\")"
              uppercase: "velika črka (npr. \"A\")"
              numeric: "številke (npr. '1')"
              special: "posebno (npr. '%')"
              reused:
                one: "je biol uporabljeno že prej. Izberite tistega, ki je drugačen od vašega zadnjega.\n"
                two: "je bilo uporabljeno že prej. Izberite tiste, ki so drugačni od vašega zadnjega %{count}."
                few: "je bilo uporabljeno že prej. Izberite tiste, ki so drugačni od vašega zadnjega %{count}."
                other: "je bilo uporabljeno že prej. Izberite tiste, ki so drugačni od vašega zadnjega %{count}."
              match:
                confirm: "Potrdite novo geslo"
                description: "'Potrditev gesla' se mora ujemati z vnosom v polju 'Novo geslo'."
            status:
              invalid_on_create: "za nove uporabnike ni veljaven status."
            ldap_auth_source:
              error_not_found: "Ni najdeno"
            auth_source:
              error_not_found: "Ni najdeno"
        member:
          principal_blank: "Prosimo izberite vsaj eno osebo ali kategorijo."
          role_blank: "treba dodeliti"
          attributes:
            roles:
              ungrantable: "ima nedodeljivo vlogo"
              more_than_one: "has more than one role."
            principal:
              unassignable: "ni mogoče dodeliti projektu."
        version:
          undeletable_archived_projects: "Različice ni mogoče izbrisati, saj so nanjo priloženi delovni paketi."
          undeletable_work_packages_attached: "Različice ni mogoče izbrisati, saj so nanjo priloženi delovni paketi."
        status:
          readonly_default_exlusive: "aktivacija za privzeta stanja ni možna."
        token/api:
          attributes:
            token_name:
              format: "%{message}"
      template:
        body: "Preverite naslednja polja:"
        header:
          one: "1 napaka je preprečila shranjevanje %{model}"
          two: "%{count} napak je preprečilo shranjevanje %{model}"
          few: "%{count} napak je preprečilo shranjevanje %{model}"
          other: "%{count} napak je preprečilo shranjevanje %{model}"
    models:
      attachment: "Datoteka"
      attribute_help_text: "Tekst pomoči atributa"
      category: "Kategorija"
      comment: "Komentar"
      custom_action: "Dejanja po meri"
      custom_field: "Polje po meri"
      "doorkeeper/application": "Aplikacija OAuth"
      forum: "Forum"
      global_role: "Global role"
      group: "Skupina"
      member: "Član"
      news: "Novice"
      notification:
        one: "Notification"
        two: "Notifications"
        few: "Notifications"
        other: "Notifications"
      placeholder_user: "Nadomestni uporabnik"
      project: "Projekt"
      project_query:
        one: "Project list"
        two: "Project lists"
        few: "Project lists"
        other: "Project lists"
      query: "Iskanje po meri"
      role:
        one: "Vloga"
        two: "Vloge"
        few: "Vloge"
        other: "Vloge"
      status: "Stanje delovnega paketa"
      type: "Vrsta"
      user: "Uporabnik"
      version: "Različica"
      workflow: "Potek dela"
      work_package: "Zahtevek"
      wiki: "Wiki"
      wiki_page: "Wiki stran"
  errors:
    header_invalid_fields:
      one: "There was a problem with the following field:"
      two: "Težave so bile na naslednjih področjih:"
      few: "Težave so bile na naslednjih področjih:"
      other: "Težave so bile na naslednjih področjih:"
    header_additional_invalid_fields:
      one: "Additionally, there was a problem with the following field:"
      two: "Additionally, there were problems with the following fields:"
      few: "Additionally, there were problems with the following fields:"
      other: "Additionally, there were problems with the following fields:"
    field_erroneous_label: "To polje je neveljavno: %{full_errors}\nProsimo vnesite veljavno vrednost."
  activity:
    item:
      created_by_on: "created by %{user} on %{datetime}"
      created_by_on_time_entry: "time logged by %{user} on %{datetime}"
      created_on: "created on %{datetime}"
      created_on_time_entry: "time logged on %{datetime}"
      updated_by_on: "spremenil %{user} %{datetime}"
      updated_by_on_time_entry: "logged time updated by %{user} on %{datetime}"
      updated_on: "updated on %{datetime}"
      updated_on_time_entry: "logged time updated on %{datetime}"
      deleted_on: "deleted on %{datetime}"
      deleted_by_on: "deleted by %{user} on %{datetime}"
      added_on: "added on %{datetime}"
      added_by_on: "added by %{user} on %{datetime}"
      removed_on: "removed on %{datetime}"
      removed_by_on: "removed by %{user} on %{datetime}"
      parent_without_of: "Podprojekt"
      parent_no_longer: "No longer subproject of"
      time_entry:
        hour:
          one: "%{count} hour"
          two: "%{count} hours"
          few: "%{count} hours"
          other: "%{count} hours"
        hour_html:
          one: "<i>%{count} hour</i>"
          two: "<i>%{count} hours</i>"
          few: "<i>%{count} hours</i>"
          other: "<i>%{count} hours</i>"
        updated: "changed from %{old_value} to %{value}"
        logged_for: "Logged for"
    filter:
      changeset: "Zapisi sprememb"
      message: "Forumi"
      news: "Novice"
      project_attribute: "Project attributes"
      subproject: "Include subprojects"
      time_entry: "Porabljen čas"
      wiki_edit: "Wiki"
      work_package: "Delovni paketi"
  #common attributes of all models
  attributes:
    active: "Aktivno"
    assigned_to: "Prevzemnik"
    assignee: "Prevzemnik"
    attachments: "Priponka"
    author: "Avtor"
    base: "Splošna napaka:"
    blocks_ids: "ID blokiranih delovnih paketov"
    category: "Kategorija"
    comment: "Komentar"
    comments: "Komentar"
    content: "Vsebina"
    color: "Barva"
    created_at: "Ustvarjeno dne"
    custom_options: "Možne vrednosti"
    custom_values: "Polja po meri"
    date: "Datum"
    default_columns: "Privzeti stolpci"
    description: "Opis"
    derived_due_date: "Končni datum"
    derived_estimated_hours: "Total work"
    derived_start_date: "Izpeljan začetni datum"
    display_sums: "Prikaži vsote"
    due_date: "Končni datum"
    estimated_hours: "Work"
    estimated_time: "Work"
    expires_at: "Izteče ob"
    firstname: "Ime"
    group: "Skupina"
    groups: "Skupine"
    id: "ID"
    is_default: "Privzeta vrednost"
    is_for_all: "Za vse projekte"
    public: "Javno"
    #kept for backwards compatibility
    issue: "Zahtevek"
    lastname: "Priimek"
    login: "Uporabniško ime"
    mail: "E-pošta"
    name: "Ime"
    password: "Geslo"
    priority: "Prioriteta"
    project: "Projekt"
    responsible: "Odgovorni"
    role: "Vloga"
    roles: "Vloge"
    start_date: "Datum začetka"
    status: "Stanje"
    subject: "Zadeva"
    summary: "Povzetek"
    title: "Naslov"
    type: "Vrsta"
    updated_at: "Posodobljeno"
    updated_on: "Posodobljeno"
    uploader: "Posodobitelj"
    user: "Uporabnik"
    value: "vrednost"
    version: "Različica"
    work_package: "Zahtevek"
  backup:
    failed: "Backup failed"
    label_backup_token: "Žeton za varnostno kopiranje"
    label_create_token: "Ustvari žeton za varnostno kopiranje"
    label_delete_token: "Izbriši žeton za varnostno kopiranje"
    label_reset_token: "Ponastavi žeton za varnostno kopiranje"
    label_token_users: "Sledeči uporabniki imajo aktivne žetone za var. kopiranje"
    reset_token:
      action_create: Ustvari
      action_reset: Ponastavi
      heading_reset: "Ponastavi žeton za varnostno kopiranje"
      heading_create: "Ustvari žeton za varnostno kopiranje"
      implications: >
        Aktiviranje varnostnih kopij bo kateremu koli uporabniku z zahtevanimi dovoljenji in tem žetonom omogočilo prenos var. kopije, ki vsebuje vse podatke te OpenProject instalacije. To vključuje tudi podatke vseh drugih uporabnikov
      info: >
        Za kreiranje varnostne kopije morate najprej ustvariti žeton za varnostno kopiranje. Vsakič, ko želite kreirati var. kopijo, morate podati ta žeton. Žeton lahko izbrišete, če želite onemogočiti kreiranje var. kopij za tega uporabnika.
      verification: >
        Vnesite %{word} za potrditev %{action} žetona za varnostno kopiranje.
      verification_word_reset: ponastavi
      verification_word_create: ustvari
      warning: >
        Ob kreiranju novega žetona boste šele po 24 urah lahko zaprosili za kreiranje varnostne kopije. To je varnostni ukrep. Po tem lahko kadarkoli zahtevate za kreiranje var. kopije s tem žetonom.
    text_token_deleted: Žeton za varnostno kopiranje izbrisan. Var. kopije so zdaj onemogočene.
    error:
      invalid_token: Neveljaven ali neobstoječ žeton za varnostno kopiranje
      token_cooldown: Žeton za varnostno kopiranje bo veljaven v %{hours} urah.
      backup_pending: Ena varnostna kopija je že na čakanju.
      limit_reached: Na dan lahko ustvarite samo %{limit}  varnostnih kopij.
  button_actions: "Akcije"
  button_add: "Dodaj"
  button_add_comment: "Dodaj komentar"
  button_add_member: Dodaj člana
  button_add_watcher: "Dodaj spremljevalca"
  button_annotate: "Opomba"
  button_apply: "Potrdi"
  button_archive: "Arhiviraj"
  button_back: "Nazaj"
  button_cancel: "Prekliči"
  button_change: "Spremeni"
  button_change_parent_page: "Zamenjaj nadrejeno stran"
  button_change_password: "Spremeni geslo"
  button_check_all: "Označi vse"
  button_clear: "Počisti"
  button_click_to_reveal: "Klikni za razkritje"
  button_close: "Zapri"
  button_collapse_all: "Strni vse"
  button_configure: "Nastavi"
  button_continue: "Nadaljuj"
  button_copy: "Kopiraj"
  button_copy_to_clipboard: "Kopiraj v odložišče"
  button_copy_link_to_clipboard: "Copy link to clipboard"
  button_copy_and_follow: "Kopiraj in sledi"
  button_create: "Ustvari"
  button_create_and_continue: "Ustvari in nadaljuj"
  button_delete: "Izbriši"
  button_decline: "Zavrni"
  button_delete_watcher: "Odstrani spremljevalca %{name}"
  button_download: "Prenesi"
  button_duplicate: "Podvoji"
  button_edit: "Uredi"
  button_edit_associated_wikipage: "Uredi povezano Wiki stran: %{page_title}"
  button_expand_all: "Razširi vse"
  button_favorite: "Add to favorites"
  button_filter: "Filtriraj"
  button_generate: "Ustvari"
  button_list: "Seznam"
  button_lock: "Zakleni"
  button_login: "Prijava"
  button_move: "Premakni"
  button_move_and_follow: "Premakni in sledi"
  button_print: "Natisni"
  button_quote: "Citiraj"
  button_remove: Odstrani
  button_rename: "Preimenuj"
  button_replace: "Zamenjaj"
  button_revoke: "Prekliči"
  button_reply: "Odgovori"
  button_reset: "Ponastavi"
  button_rollback: "Povrni na to verzijo"
  button_save: "Shrani"
  button_save_as: "Shrani kot"
  button_apply_changes: "Apply changes"
  button_save_back: "Shrani in nazaj"
  button_show: "Pokaži"
  button_sort: "Razvrsti"
  button_submit: "Potrdi"
  button_test: "Preizkus"
  button_unarchive: "Odarhiviraj"
  button_uncheck_all: "Odznači vse"
  button_unlock: "Odkleni"
  button_unfavorite: "Remove from favorites"
  button_unwatch: "Prenehaj slediti"
  button_update: "Posodobi"
  button_upgrade: "Nadgradi"
  button_upload: "Naloži"
  button_view: "Ogled"
  button_watch: "Glej"
  button_manage_menu_entry: "Konfigurirajte element meni"
  button_add_menu_entry: "Dodaj element v meni"
  button_configure_menu_entry: "Konfigurirajte element meni"
  button_delete_menu_entry: "Izbriši element menija"
  button_view_shared_work_packages: "View shared work packages"
  button_manage_roles: "Manage roles"
  button_remove_member: "Remove member"
  button_remove_member_and_shares: "Remove member and shares"
  button_revoke_work_package_shares: "Revoke work package shares"
  button_revoke_access: "Revoke access"
  button_revoke_all: "Revoke all"
  button_revoke_only: "Revoke only %{shared_role_name}"
  button_publish: "Make public"
  button_unpublish: "Make private"
  consent:
    checkbox_label: Pregledal sem in soglašam z navedenim.
    failure_message: Soglasje ni uspelo in nadaljevanje ni mogoče.
    title: Soglasje uporabnika
    decline_warning_message: Odklonili ste soglasje in ste se odjavili.
    user_has_consented: Uporabnik je v danem času privolil v vašo konfigurirano izjavo.
    not_yet_consented: "Uporabnik še ni privolil, zahtevano bo ob naslednji prijavi.\n"
    contact_mail_instructions: Določite e-poštni naslov, da lahko uporabniki dosežejo krmilnik podatkov za izvajanje zahtev za spremembo ali odstranitev podatkov.
    contact_your_administrator: Če želite izbrisati svoj račun, se obrnite na svojega skrbnika.
    contact_this_mail_address: Če želite izbrisati svoj račun, se obrnite na %{mail_address}.
    text_update_consent_time: Potrdite to polje, da uporabnike prisilite, da ponovno soglašajo. Omogočite, če spremenite pravni vidik zgornjih informacij o soglasju.
    update_consent_last_time: "Zadnja posodobitev privolitve: %{update_time}"
  copy_project:
    title: 'Copy project "%{source_project_name}"'
    started: 'Začelo je kopirati projekt "%{source_project_name}" v "%{target_project_name}". Takoj boste obveščeni po pošti, ko bo na voljo "%{target_project_name}".'
    failed: "Projekta %{source_project_name} ni mogoče kopirati"
    failed_internal: "Kopiranje ni uspelo zaradi notranje napake."
    succeeded: "Projekt %{target_project_name} ustvarjen"
    errors: "Napaka"
    project_custom_fields: "Polja po meri na projektu "
    x_objects_of_this_type:
      zero: "Ni objektov tega tipa"
      one: "En objekt tega tipa"
      other: "%{count} objekte tega tipa"
    text:
      failed: 'Projekta "%{source_project_name}" ni mogoče kopirati v projekt "%{target_project_name}".'
      succeeded: 'Kopiran projekt "%{source_project_name}" v "%{target_project_name}".'
  create_new_page: "Wiki stran"
  date:
    abbr_day_names:
      - "Ned"
      - "Pon"
      - "Tor"
      - "Sre."
      - "Čet"
      - "Pet"
      - "Sob"
    abbr_month_names:
      - null
      - "Jan"
      - "Feb"
      - "Mar"
      - "Apr"
      - "Maj"
      - "Jun"
      - "Jul"
      - "Aug"
      - "Sep"
      - "Okt"
      - "Nov"
      - "Dec"
    abbr_week: "Teden"
    day_names:
      - "Nedelja"
      - "Ponedeljek"
      - "Torek"
      - "Sreda"
      - "Četrtek"
      - "Petek"
      - "Sobota"
    formats:
      #Use the strftime parameters for formats.
      #When no format has been given, it uses default.
      #You can provide other formats here if you like!
      default: "%d. %m. %Y"
      long: "%d. %B, %Y"
      short: "%d. %b"
    #Don't forget the nil at the beginning; there's no such thing as a 0th month
    month_names:  #Used in date_select and datetime_select.
      - null
      - "Januar"
      - "Februar"
      - "marec"
      - "april"
      - "maj"
      - "junij"
      - "julij"
      - "avgust"
      - "september"
      - "oktober"
      - "November"
      - "December"
    order:
      - :leto
      - :mesec
      - :dan
  datetime:
    distance_in_words:
      about_x_hours:
        one: "približno 1 uro"
        two: "približno %{count} ur"
        few: "približno %{count} ur"
        other: "približno %{count} ur"
      about_x_months:
        one: "približno 1 mesec"
        two: "približno %{count} mesecev"
        few: "približno %{count} mesecev"
        other: "približno %{count} mesecev"
      about_x_years:
        one: "približno 1 leto"
        two: "približno %{count} let"
        few: "približno %{count} let"
        other: "približno %{count} let"
      almost_x_years:
        one: "skoraj 1 leto "
        two: "skoraj %{count} let"
        few: "skoraj %{count} let"
        other: "skoraj %{count} let"
      half_a_minute: "pol minute"
      less_than_x_minutes:
        one: " manj kot minuto"
        two: "manj kot %{count} minut"
        few: "manj kot %{count} minut"
        other: "manj kot %{count} minut"
      less_than_x_seconds:
        one: "manj kot 1 sekunda"
        two: "manj kot %{count} sekund"
        few: "manj kot %{count} sekund"
        other: "manj kot %{count} sekund"
      over_x_years:
        one: "več kot 1 leto"
        two: "več kot %{count} let"
        few: "več kot %{count} let"
        other: "več kot %{count} let"
      x_days:
        one: "1 dan"
        two: "%{count} dni"
        few: "%{count} dni"
        other: "%{count} dni"
      x_minutes:
        one: "1 minuta"
        two: "%{count} minut"
        few: "%{count} minut"
        other: "%{count} minut"
      x_minutes_abbreviated:
        one: "1 min"
        two: "%{count} mins"
        few: "%{count} mins"
        other: "%{count} mins"
      x_hours:
        one: "1 hour"
        two: "%{count} hours"
        few: "%{count} hours"
        other: "%{count} hours"
      x_hours_abbreviated:
        one: "1 hr"
        two: "%{count} hrs"
        few: "%{count} hrs"
        other: "%{count} hrs"
      x_weeks:
        one: "1 week"
        two: "%{count} weeks"
        few: "%{count} weeks"
        other: "%{count} weeks"
      x_months:
        one: "1 mesec"
        two: "%{count} mesecov"
        few: "%{count} mesecov"
        other: "%{count} mesecov"
      x_years:
        one: "1 year"
        two: "%{count} years"
        few: "%{count} years"
        other: "%{count} years"
      x_seconds:
        one: "1 sekunda"
        two: "%{count} sekund"
        few: "%{count} sekund"
        other: "%{count} sekund"
      x_seconds_abbreviated:
        one: "1 s"
        two: "%{count} s"
        few: "%{count} s"
        other: "%{count} s"
    units:
      hour:
        one: "ura"
        two: "ure"
        few: "ure"
        other: "ure"
  description_active: "Aktivno?"
  description_attachment_toggle: "Prikaži/ skrij priloge"
  description_autocomplete: >
    To polje uporablja samodejno dokončanje. Med tipkanjem naslova delovnega paketa boste prejeli seznam možnih kandidatov. Izberite enega s tipko puščice navzgor in puščice navzdol in jo izberite z zavihkom ali vnesite. Lahko pa neposredno vnesete številko delovnega paketa.
  description_available_columns: "Razpoložljivi stolpci"
  description_choose_project: "Projekti"
  description_compare_from: "Primerjaj z"
  description_compare_to: "Primerjaj z"
  description_current_position: "Vi ste tukaj:"
  description_date_from: "Vpišite datum začetka"
  description_date_to: "Vstavi končni datum"
  description_enter_number: "Vnesite število"
  description_enter_text: "Vnesite besedilo"
  description_filter: "Filtriraj"
  description_filter_toggle: "Prikaži/skrij vrstico filtrov"
  description_category_reassign: "Izberite kategorijo"
  description_message_content: "Vsebina sporočila"
  description_my_project: "Ste član"
  description_notes: "Opombe"
  description_parent_work_package: "Straševski delovni paket"
  description_project_scope: "Obseg iskanja"
  description_query_sort_criteria_attribute: "Atribut razvrščanja"
  description_query_sort_criteria_direction: "Razvrsti smer"
  description_search: "Iskalno polje"
  description_select_work_package: "Izberite delovni paket"
  description_selected_columns: "Izbrani stolpci"
  description_sub_work_package: "Pod delovni paket trenutno"
  description_toc_toggle: "Prikaži / skrij kazalo"
  description_wiki_subpages_reassign: "Izberite novo nadrejeno stran"
  #Text direction: Left-to-Right (ltr) or Right-to-Left (rtl)
  direction: ltr
  ee:
    upsale:
      form_configuration:
        description: "Customize the form configuration with these additional add-ons:"
        add_groups: "Dodajte nove skupine atributov"
        rename_groups: "Preimenujte skupine atributov"
      project_filters:
        description_html: "Filtering and sorting on custom fields is an Enterprise edition add-on."
  enumeration_activities: "Dejavnosti spremljanja časa"
  enumeration_work_package_priorities: "Prednostne naloge delovnega paketa"
  enumeration_reported_project_statuses: "Poročano stanje projekta"
  error_auth_source_sso_failed: "Enkratna prijava (SSO) za uporabnika '%{value}' ni uspela"
  error_can_not_archive_project: "Ta projekt ne more biti arhiviran: %{errors}"
  error_can_not_delete_entry: "Izbris poizvedbe ni mogoč"
  error_can_not_delete_custom_field: "Polja po meri ni mogoče izbrisati"
  error_can_not_delete_in_use_archived_undisclosed: "There are also work packages in archived projects. You need to ask an administrator to perform the deletion to see which projects are affected."
  error_can_not_delete_in_use_archived_work_packages: "There are also work packages in archived projects. You need to reactivate the following projects first, before you can change the attribute of the respective work packages: %{archived_projects_urls}"
  error_can_not_delete_type:
    explanation: 'This type contains work packages and cannot be deleted. You can see all affected work packages in <a target="_blank" href="%{url}">this view</a>.'
  error_can_not_delete_standard_type: "Standardnih vrst ni mogoče izbrisati."
  error_can_not_invite_user: "Povabila uporabniku ni bilo mogoče poslati."
  error_can_not_remove_role: "Ta vloga je v uporabi in je ni mogoče izbrisati."
  error_can_not_reopen_work_package_on_closed_version: "Delovnega paketa, dodeljenega zaprti različici, ni mogoče ponovno odpreti"
  error_can_not_find_all_resources: "Za to zahtevo ni bilo mogoče najti vseh povezanih virov."
  error_can_not_unarchive_project: "Tega projekta ni mogoče dearhivirati: %{errors}"
  error_check_user_and_role: "Izberite uporabnika in vlogo."
  error_code: "Napaka %{code}"
  error_color_could_not_be_saved: "Barve ni mogoče shraniti"
  error_cookie_missing: "Piškotek OpenProject manjka. Prepričajte se, da so piškotki omogočeni, saj ta aplikacija ne bo pravilno delovala brez."
  error_custom_option_not_found: "Možnost ne obstaja."
  error_enterprise_activation_user_limit: "Vašega računa ni bilo mogoče aktivirati (dosežena uporabniška omejitev). Če želite dobiti dostop, se obrnite na skrbnika."
  error_enterprise_token_invalid_domain: "The Enterprise edition is not active. Your Enterprise token's domain (%{actual}) does not match the system's host name (%{expected})."
  error_failed_to_delete_entry: "Izbris tega vnosa ni bilo mogoče."
  error_in_dependent: "Napaka pri spremembi odvisnega predmeta: %{dependent_class} #%{related_id} - %{related_subject}: %{error}"
  error_in_new_dependent: "Error attempting to create dependent object: %{dependent_class} - %{related_subject}: %{error}"
  error_invalid_selected_value: "Neveljavna izbrana vrednost."
  error_journal_attribute_not_present: "Dnevnik ne vsebuje atributa %{attribute}."
  error_pdf_export_too_many_columns: "Za izvoz PDF je izbranih preveč stolpcev. Zmanjšajte število stolpcev."
  error_pdf_failed_to_export: "Izvoza PDF ni bilo mogoče shraniti: %{error}"
  error_token_authenticity: "Ni mogoče preveriti žetona ponarejanja zahteve na več mestih. Ste poskušali predložiti podatke v več brskalnikih ali zavihkih? Zaprite vse zavihke in poskusite znova.\n"
  error_work_package_not_found_in_project: "Delovnega paketa/ zahtevka ni bilo mogoče najti ali ne spada v ta projekt"
  error_must_be_project_member: "mora biti član projekta"
  error_migrations_are_pending: "Vaša namestitev OpenProject ima čakajoče selitve baze podatkov. Verjetno ste zamudili izvajanje migracij ob zadnji nadgradnji. Preverite vodnik za nadgradnjo, da pravilno nadgradite namestitev."
  error_migrations_visit_upgrade_guides: "Obiščite našo dokumentacijo z navodili za nadgradnjo"
  error_no_default_work_package_status: 'Ni definirano privzetega stanja delovnega paketa/ zahtevka. Preverite konfiguracijo (pojdite na "Administracija -> Stanje zahtevka/ delovnega paketa").'
  error_no_type_in_project: "Noben tip ni povezan s tem projektom. Prosimo preverite nastavitve projekta."
  error_omniauth_registration_timed_out: "Registracija preko zunanjega avtentikacijskega ponudnika je potekla. Prosimo poskusite ponovno."
  error_omniauth_invalid_auth: "Avtentikacija ni uspela. Za pomoč se obrnite na skrbnika."
  error_password_change_failed: "An error occurred when trying to change the password."
  error_scm_command_failed: "Med vzpostavljem povezave s shrambo je prišlo do napake: %{value}"
  error_scm_not_found: "Vnos ali revizija v shrambi ni bila najdena ."
  error_type_could_not_be_saved: "Vnosa ni bilo mogoče shraniti"
  error_unable_delete_status: "Stanja delovnega paketa ni mogoče izbrisati, saj ga uporablja vsaj en delovni paket."
  error_unable_delete_default_status: "Privzetega stanja delovnega paketa ni mogoče izbrisati. Pred brisanjem trenutnega izberite drug status privzetega delovnega paketa."
  error_unable_to_connect: "Povezava ni mogoča (%{value})"
  error_unable_delete_wiki: "Ni mogoče izbrisati podatkovnih vrat."
  error_unable_update_wiki: "Ni mogoče nadgraditi podatkovnih vrat."
  error_workflow_copy_source: "Prosimo izberite tip ali vlogo izvora"
  error_workflow_copy_target: "Prosimo izberite ciljne tip(e) in vlog(e)"
  error_menu_item_not_created: Elementa v meniju ni bilo mogoče dodati
  error_menu_item_not_saved: Datoteke ni mogoče shraniti
  error_wiki_root_menu_item_conflict: >
    Can't rename "%{old_name}" to "%{new_name}" due to a conflict in the resulting menu item with the existing menu item "%{existing_caption}" (%{existing_identifier}).
  error_external_authentication_failed: "Med zunanjo overitvijo je prišlo do napake. Prosim poskusite ponovno."
  error_attribute_not_highlightable: "Atribut(i) niso označljivi: %{attributes}"
  events:
    changeset: "Sprememba je bila urejena"
    message: Sporočilo urejeno
    news: Novice
    project_attributes: "Project attributes edited"
    project: "Projekt urejen"
    projects: "Projekt urejen"
    reply: Odgovori
    time_entry: "Časovnik urejen"
    wiki_page: "Wiki stran posodobljena"
    work_package_closed: "Delovni paket zaprt"
    work_package_edit: "Delovni paket je bil urejen"
    work_package_note: "Dodana opomba o delovnem paketu"
    title:
      project: "Project: %{name}"
      subproject: "Subproject: %{name}"
  export:
    your_work_packages_export: "Izvoz delovnih paketov\n"
    succeeded: "Izvoz uspešno zaključen."
    failed: "The export has failed: %{message}"
    format:
      atom: "Atom"
      csv: "CSV"
      pdf: "PDF"
      pdf_overview_table: "PDF Table"
      pdf_report_with_images: "PDF Report with images"
      pdf_report: "PDF Report"
      pdf_gantt: "PDF Gantt"
    image:
      omitted: "Slika ni izvožena."
    macro:
      error: "Macro error, %{message}"
      attribute_not_found: "attribute not found: %{attribute}"
      model_not_found: "invalid attribute model: %{model}"
      resource_not_found: "resource not found: %{resource}"
      rich_text_unsupported: "Rich text embedding currently not supported in export"
    units:
      hours: h
      days: d
  extraction:
    available:
      pdftotext: "Na voljo je pdftotekst (neobvezno)"
      unrtf: "Unrtf na voljo (neobvezno)"
      catdoc: "Catdoc na voljo (neobvezno"
      xls2csv: "Na voljo Xls2csv (neobvezno)"
      catppt: "Na voljo je Catppt (neobvezno)"
      tesseract: "Tesseract na voljo (neobvezno)"
  general_csv_decimal_separator: "."
  general_csv_encoding: "UTF-8"
  general_csv_separator: ","
  general_first_day_of_week: "7"
  general_pdf_encoding: "ISO-8859-1"
  general_text_no: "ne"
  general_text_yes: "da"
  general_text_No: "Ne"
  general_text_Yes: "Da"
  general_text_true: "drži"
  general_text_false: "Napačno"
  gui_validation_error: "1 napaka"
  gui_validation_error_plural: "%{count} errors"
  homescreen:
    additional:
      projects: "Najnovejši vidni projekti v tem primeru."
      no_visible_projects: "V tem primeru ni vidnih projektov."
      users: "Najnovejši registrirani uporabniki v tem primeru."
    blocks:
      community: "Skupnost OpenProject"
      upsale:
        title: "Upgrade to Enterprise edition"
        more_info: "Več informacij"
    links:
      upgrade_enterprise_edition: "Upgrade to Enterprise edition"
      postgres_migration: "Selitev namestitve na PostgreSQL"
      user_guides: "Uporabniški priročniki"
      faq: "FAQ"
      impressum: "Pravno obvestilo"
      glossary: "Slovar"
      shortcuts: "Bližnjice"
      blog: "Blog OpenProject"
      forums: "Forum skupnosti"
      newsletter: "Varnostna opozorila / Glasilo"
  image_conversion:
    imagemagick: "Imagemagick"
  journals:
    changes_retracted: "Spremembe so bile umaknjene."
    caused_changes:
      dates_changed: "Dates changed"
      default_attribute_written: "Read-only attributes written"
      progress_mode_changed_to_status_based: "Progress calculation updated"
      status_changed: "Status '%{status_name}'"
      system_update: "OpenProject system update:"
    cause_descriptions:
      work_package_predecessor_changed_times: by changes to predecessor %{link}
      work_package_parent_changed_times: by changes to parent %{link}
      work_package_children_changed_times: by changes to child %{link}
      work_package_related_changed_times: by changes to related %{link}
      unaccessable_work_package_changed: by changes to a related work package
      working_days_changed:
        changed: "by changes to working days (%{changes})"
        days:
          working: "%{day} is now working"
          non_working: "%{day} is now non-working"
        dates:
          working: "%{date} is now working"
          non_working: "%{date} is now non-working"
      progress_mode_changed_to_status_based: Progress calculation mode set to status-based
      status_excluded_from_totals_set_to_false_message: now included in hierarchy totals
      status_excluded_from_totals_set_to_true_message: now excluded from hierarchy totals
      status_percent_complete_changed: "% complete changed from %{old_value}% to %{new_value}%"
      system_update:
        file_links_journal: >
          From now on, activity related to file links (files stored in external storages) will appear here in the Activity tab. The following represent activity concerning links that already existed:
        progress_calculation_adjusted_from_disabled_mode: >-
          Progress calculation automatically <a href="%{href}" target="_blank">set to work-based mode and adjusted with version update</a>.
        progress_calculation_adjusted: >-
          Progress calculation automatically <a href="%{href}" target="_blank">adjusted with version update</a>.
        totals_removed_from_childless_work_packages: >-
          Work and progress totals automatically removed for non-parent work packages with <a href="%{href}" target="_blank">version update</a>. This is a maintenance task and can be safely ignored.
  links:
    configuration_guide: "Vodnik za konfiguracijo"
    get_in_touch: "Imate vprašanja? Stopite v stik z nami.\n"
  instructions_after_registration: "Prijavite se lahko takoj, ko je račun aktiviran, tako da kliknete %{signin}."
  instructions_after_logout: "Ponovno se lahko prijavite s klikom na %{signin}."
  instructions_after_error: "Lahko se poskusite znova prijaviti s klikom na %{signin}. Če napaka še vedno traja, za pomoč prosite svojega skrbnika."
  menus:
    admin:
      mail_notification: "E-poštna obvestila"
      mails_and_notifications: "Emails and notifications"
      aggregation: "Aggregation"
      api_and_webhooks: "API and webhooks"
    quick_add:
      label: "Odpri meni za hitro dodajanje"
    breadcrumb:
      nested_element: "%{section_header}: <b>%{title}</b>"
  my_account:
    access_tokens:
      no_results:
        title: "Za prikaz ni nobenega računa"
        description: "Vsi so onemogočeni. Ponovno jih je mogoče omogočiti v skrbniškem meniju."
      access_tokens: "Access tokens"
      headers:
        action: "Dejanje"
        expiration: "Poteče"
      indefinite_expiration: "Nikoli"
      simple_revoke_confirmation: "Are you sure you want to revoke this token?"
      api:
        title: "API"
        text_hint: "API tokens allow third-party applications to communicate with this OpenProject instance via REST APIs."
        static_token_name: "API token"
        disabled_text: "API tokens are not enabled by the administrator. Please contact your administrator to use this feature."
      ical:
        title: "iCalendar"
        text_hint: 'iCalendar tokens allow users to <a href="%{path}" target="_blank">subscribe to OpenProject calendars</a> and view up-to-date work package information from external clients.'
        disabled_text: "iCalendar subscriptions are not enabled by the administrator. Please contact your administrator to use this feature."
        empty_text_hint: "To add an iCalendar token, subscribe to a new or existing calendar from within the Calendar module of a project. You must have the necessary permissions."
      oauth:
        title: "OAuth"
        text_hint: "OAuth tokens allow third-party applications to connect with this OpenProject instance."
        empty_text_hint: "There is no third-party application access configured and active for you. Please contact your administrator to activate this feature."
      rss:
        title: "RSS"
        text_hint: "RSS tokens allow users to keep up with the latest changes in this OpenProject instance via an external RSS reader."
        static_token_name: "RSS token"
        disabled_text: "RSS tokens are not enabled by the administrator. Please contact your administrator to use this feature."
      storages:
        title: "File Storages"
        text_hint: "File Storage tokens connect this OpenProject instance with an external File Storage."
        empty_text_hint: "There is no storage access linked to your account."
        revoke_token: "Do you really want to remove this token? You will need to login again on %{storage}"
        removed: "File Storage token successfully removed"
        failed: "An error occurred and the token couldn't be removed. Please try again later."
        unknown_storage: "Unknown storage"
  notifications:
    reasons:
      assigned: "Assignee"
      dateAlert: "Date alert"
      mentioned: "Mentioned"
      responsible: "Accountable"
      shared: "Shared"
      watched: "Watcher"
    menu:
      by_project: "Unread by project"
      by_reason: "Reason"
      inbox: "Inbox"
    send_notifications: "Send notifications for this action"
    work_packages:
      subject:
        created: "The work package was created."
        assigned: "You have been assigned to %{work_package}"
        subscribed: "You subscribed to %{work_package}"
        mentioned: "You have been mentioned in %{work_package}"
        responsible: "You have become accountable for %{work_package}"
        watched: "You are watching %{work_package}"
  label_accessibility: "Dostopnost"
  label_account: "Račun"
  label_active: "Aktivno"
  label_activate_user: "Aktivirajte uporabnika"
  label_active_in_new_projects: "Aktivno v novih projektih"
  label_activity: "Aktivnost"
  label_add_edit_translations: "Dodajanje novih prevodov"
  label_add_another_file: "Dodaj še eno datoteko"
  label_add_columns: "Dodajte izbrane stolpce"
  label_add_note: "Dodaj opombo"
  label_add_projects: "Add projects"
  label_add_related_work_packages: "Dodajte povezane delovne pakete"
  label_add_subtask: "Dodaj podrejeno nalogo"
  label_added: "Dodano"
  label_added_by: "Added by %{author}"
  label_added_time_by: "Dodal %{author} %{age} nazaj"
  label_additional_workflow_transitions_for_assignee: "Dovoljeni so tako dodatni prehodi, kadar je uporabnik prejemnik"
  label_additional_workflow_transitions_for_author: "Dovoljeni so dodatni prehodi, ko je uporabnik avtor"
  label_administration: "Administracija"
  label_advanced_settings: "Napredne nastavitve"
  label_age: "Starost"
  label_ago: "pred dnevi"
  label_all: "vsi"
  label_all_time: "Ves čas"
  label_all_words: "Vse besede"
  label_all_open_wps: "Vse odprto"
  label_always_visible: "Stalno prikazano"
  label_announcement: "Objava"
  label_angular: "AngularJS"
  label_api_access_key: "API dostopni ključ"
  label_api_access_key_created_on: "Atom dostopni ključ narejen %{value} nazaj"
  label_api_access_key_type: "API"
  label_ical_access_key_type: "iCalendar"
  label_ical_access_key_description: 'iCalendar token "%{token_name}" for "%{calendar_name}" in "%{project_name}"'
  label_ical_access_key_not_present: "iCalendar token(s) not present."
  label_ical_access_key_generation_hint: "Automatically generated when subscribing to a calendar."
  label_ical_access_key_latest: "latest"
  label_ical_access_key_revoke: "Prekliči"
  label_applied_status: "Uveljavljeno stanje"
  label_archive_project: "Arhivirani projekti"
  label_ascending: "Naraščajoče"
  label_assigned_to_me_work_packages: "Delovni paketi, ki so mi bili dodeljeni"
  label_associated_revisions: "Povezane revizije"
  label_attachment_plural: "Priponka"
  label_attribute: "Atribut"
  label_attribute_plural: "Atributi"
  label_ldap_auth_source_new: "New LDAP connection"
  label_ldap_auth_source: "LDAP povezava"
  label_ldap_auth_source_plural: "LDAP connections"
  label_attribute_expand_text: "The complete text for '%{attribute}'"
  label_authentication: "Avtentikacija"
  label_available_global_roles: "Available global roles"
  label_available_project_attributes: "Available project attributes"
  label_available_project_forums: "Razpoložljivi forumi"
  label_available_project_repositories: "Razpoložljiva odlagališča"
  label_available_project_versions: "Razpoložljiva različica"
  label_available_project_work_package_categories: "Razpoložljive kategorije delovnih paketov"
  label_available_project_work_package_types: "Razpoložljive vrste delovnih paketov"
  label_available_projects: "Available projects"
  label_api_doc: "API dokumentacija"
  label_backup: "Varnostna kopija"
  label_backup_code: "Rezervna koda"
  label_between: "med"
  label_blocked_by: "blokirano od"
  label_blocks: "Bloki"
  label_blog: "Blog"
  label_forums_locked: "Zaklenjeno"
  label_forum_new: "Nov forum"
  label_forum_plural: "Forumi"
  label_forum_sticky: "Lepljivo"
  label_boolean: "Logika"
  label_board_plural: "Table"
  label_branch: "Podružnica"
  label_browse: "Brskanje"
  label_bulk_edit_selected_work_packages: "Skupno urejanje izbranih delovnih paketov"
  label_bundled: "(V paketu)"
  label_calendar: "Koledar"
  label_calendars_and_dates: "Calendars and dates"
  label_calendar_show: "Prikaži koleddar"
  label_category: "Kategorija"
  label_consent_settings: "Soglasje uporabnika"
  label_wiki_menu_item: Element menija Wiki
  label_select_main_menu_item: Izberite nov element v glavnem meniju
  label_required_disk_storage: "Potrebna kapaciteta diska"
  label_send_invitation: Pošlji povabilo
  label_change_plural: "Spremembe"
  label_change_properties: "Sprememba lastnosti"
  label_change_status: "Spremeni status"
  label_change_status_of_user: "Spremeni status #{username}"
  label_change_view_all: "Poglej vse spremembe"
  label_changes_details: "Podrobnosti vseh sprememb"
  label_changeset: "Zapis sprememb"
  label_changeset_id: "Zapis sprememb ID"
  label_changeset_plural: "Zapisi sprememb"
  label_checked: "Označeno"
  label_check_uncheck_all_in_column: "Označite / počistite vse v stolpcu"
  label_check_uncheck_all_in_row: "Potrdite / počistite vse vrstice"
  label_child_element: "Podrejeni elementi"
  label_choices: "Choices"
  label_chronological_order: "Oldest first"
  label_close_versions: "Zapri dokončane različice"
  label_closed_work_packages: "Zaprto"
  label_collapse: "Strni"
  label_collapsed_click_to_show: "Strnjeno. Kliknite za prikaz"
  label_configuration: konfiguracija
  label_comment_add: "Dodaj komentar"
  label_comment_added: "Komentar dodan"
  label_comment_delete: "Izbriši komentarje"
  label_comment_plural: "Komentarji"
  label_commits_per_author: "Storitve na avtorja"
  label_commits_per_month: "Storitve na mesec"
  label_confirmation: "Potrditev"
  label_contains: "vsebuje"
  label_content: "Vsebina"
  label_color_plural: "Barve"
  label_copied: "Kopirano"
  label_copy_same_as_target: "Enako kot cilj"
  label_copy_source: "Vir"
  label_copy_target: "Cilj"
  label_copy_workflow_from: "Kopiraj potek dela iz"
  label_copy_project: "Kopiraj projekt"
  label_core_version: "Osnovna različica"
  label_core_build: "Core build"
  label_current_status: "Trenutno stanje"
  label_current_version: "Trenutna različica"
  label_custom_field_add_no_type: "To polje dodajte v tip delovnega paketa"
  label_custom_field_new: "Novo polje po meri"
  label_custom_field_plural: "Polja po meri"
  label_custom_field_default_type: "Prazen tip"
  label_custom_style: "Oblika"
  label_dashboard: "Nadzorna plošča"
  label_database_version: "PostgreSQL verzija"
  label_date: "Datum"
  label_date_and_time: "Datum in ura"
  label_date_format: "Format datuma"
  label_date_from: "Od"
  label_date_from_to: "Od %{start} do %{end}"
  label_date_to: "Do/za"
  label_day_plural: "dnevi"
  label_default: "Privzeto"
  label_delete_user: "Brisanje uporabnika"
  label_delete_project: "Brisanje projekta"
  label_deleted: "Izbrisano"
  label_deleted_custom_field: "(izbrisano polje po meri)"
  label_deleted_custom_option: "(izbrisana možnost)"
  label_empty_element: "(prazno)"
  label_missing_or_hidden_custom_option: "(missing value or lacking permissions to access)"
  label_descending: "Padajoče"
  label_details: "Podrobnosti"
  label_development_roadmap: "Načrt razvoja"
  label_diff: "Razlikovanje"
  label_diff_inline: "znotraj"
  label_diff_side_by_side: "vzporedno"
  label_digital_accessibility: "Digital accessibility (DE)"
  label_disabled: "Onemogočeno"
  label_disabled_uppercase: "Disabled"
  label_display: "Prikaz"
  label_display_per_page: "Na stran: %{value}"
  label_display_used_statuses_only: "Prikaže samo stanja, ki jih uporablja ta vrsta"
  label_download: "%{count} prenos"
  label_download_plural: "%{count} prenosov"
  label_downloads_abbr: "D/L"
  label_duplicated_by: "Podvojeno z"
  label_duplicate: "Podvoji"
  label_duplicates: "dvojniki"
  label_edit: "Uredi"
  label_edit_x: "Uredi: %{x}"
  label_enable_multi_select: "Preklopite na več selekcijo"
  label_enabled_project_custom_fields: "Omogočena polja po meri"
  label_enabled_project_modules: "Omogočeni moduli"
  label_enabled_project_activities: "Omogočene dejavnosti sledenja času"
  label_end_to_end: "konec koncev"
  label_end_to_start: "konec za začetek"
  label_enumeration_new: "Nova naštevalna vrednost"
  label_enumeration_value: "Številčna vrednost"
  label_enumerations: "Seznami"
  label_enterprise: "Podjetje"
  label_enterprise_active_users: "%{current} /%{limit} rezervirani aktivni uporabniki"
  label_enterprise_edition: "Enterprise edition"
  label_enterprise_support: "Enterprise support"
  label_enterprise_addon: "Enterprise add-on"
  label_environment: "Okolje"
  label_estimates_and_progress: "Estimates and progress"
  label_equals: "je"
  label_everywhere: "Povsod"
  label_example: "Primer"
  label_experimental: "Experimental"
  label_i_am_member: "I am member"
  label_ifc_viewer: "Ifc Viewer"
  label_ifc_model_plural: "Ifc Models"
  label_import: "Uvozi"
  label_export_to: "Na razpolago tudi v:"
  label_expand: "Razširi"
  label_expanded_click_to_collapse: "Razširjeno. Kliknite, če želite strniti"
  label_f_hour: "%{value} ura"
  label_f_hour_plural: "%{value} ur"
  label_favorite: "Favorite"
  label_feed_plural: "Viri"
  label_feeds_access_key: "RSS dostopni ključ"
  label_feeds_access_key_created_on: "RSS dostopni ključ narejen pred %{value}"
  label_feeds_access_key_type: "RSS"
  label_file_plural: "Datoteke"
  label_filter_add: "Dodaj filter"
  label_filter: "Filtri"
  label_filter_plural: "Filtri"
  label_filters_toggle: "Prikaži/skrij filter"
  label_float: "Lebdeti"
  label_folder: "Mapa"
  label_follows: "Sledi"
  label_force_user_language_to_default: "Nastavite jezik uporabnikov ki nimajo dovoljenja privzetega jezika"
  label_form_configuration: "Konfiguracija obrazca"
  label_gantt_chart: "Gantogram"
  label_gantt_chart_plural: "Gantt charts"
  label_general: "Splošno"
  label_generate_key: "Ustvari ključ"
  label_git_path: "Pot do datoteke ali mape"
  label_greater_or_equal: ">="
  label_group_by: "Razvrsti po"
  label_group_new: "Nova skupina"
  label_group: "Skupina"
  label_group_named: "Skupina %{name}"
  label_group_plural: "Skupine"
  label_help: "Pomoč"
  label_here: Tukaj
  label_hide: "Skrij"
  label_history: "Zgodovina"
  label_hierarchy_leaf: "Hierarhični list"
  label_home: "Domov"
  label_subject_or_id: "Predmet ali ID"
  label_calendar_subscriptions: "Calendar subscriptions"
  label_identifier: "Identifikator "
  label_in: "v"
  label_in_less_than: "v manj kot"
  label_in_more_than: "v več kot"
  label_inactive: "Neaktiven"
  label_incoming_emails: "Prihajajoča e-pošta"
  label_includes: "Vsebuje"
  label_include_sub_projects: Include sub-projects
  label_index_by_date: "Razvrsti po datumu"
  label_index_by_title: "Razvrsti po naslovu"
  label_information: "Informacije"
  label_information_plural: "Informacije"
  label_installation_guides: "Installation guides"
  label_integer: "Celo število"
  label_internal: "Notranji"
  label_introduction_video: "Predstavitveni video"
  label_invite_user: "Povabi uporabnika"
  label_share: "Share"
  label_share_project_list: "Share project list"
  label_share_work_package: "Share work package"
  label_show_hide: "Pokaži / skrij"
  label_show_hide_n_items: "Show/hide %{count} items"
  label_show_all_registered_users: "Prikaži vse registrirane uporabnike"
  label_journal: "Dnevnik"
  label_journal_diff: "Opisna Primerjava"
  label_language: "Jezik"
  label_languages: "Languages"
  label_jump_to_a_project: "Skoči na projekt..."
  label_keyword_plural: "Ključne besede"
  label_language_based: "Glede na uporabnikov jezik"
  label_last_activity: "Zadnja aktivnost"
  label_last_change_on: "Zadnje spremembe"
  label_last_changes: "zadnjih %{count} sprememb"
  label_last_login: "Zadnja prijava"
  label_last_month: "prejšnji mesec"
  label_last_n_days: "zadnjih %{count} dni"
  label_last_week: "prejšnji teden"
  label_latest_revision: "Zadnja revizija"
  label_latest_revision_plural: "Zadnje revizije"
  label_ldap_authentication: "LDAP avtentikacija"
  label_learn_more: "Več o tem"
  label_less_or_equal: "<="
  label_less_than_ago: "pred manj kot nekaj dnevi"
  label_link_url: "Link (URL)"
  label_list: "Seznam"
  label_loading: "Nalaganje..."
  label_lock_user: "Zakleni uporabnika"
  label_logged_as: "Prijavljen(a) kot"
  label_login: "Prijava"
  label_custom_logo: "Logotip po meri"
  label_custom_export_logo: "Custom export logo"
  label_custom_export_cover: "Custom export cover background"
  label_custom_export_cover_overlay: "Custom export cover background overlay"
  label_custom_export_cover_text_color: "Text color"
  label_custom_pdf_export_settings: "Custom PDF export settings"
  label_custom_favicon: "Prilagodi favicon"
  label_custom_touch_icon: "Ikona za dotik po meri"
  label_logout: "Odjava"
  label_main_menu: "Stranski meni"
  label_manage: "Manage"
  label_manage_groups: "Upravljanje skupin"
  label_managed_repositories_vendor: "Upravljana %{vendor} skladišča"
  label_max_size: "Največja velikost"
  label_me: "jaz"
  label_member_new: "Nov član"
  label_member_all_admin: "(Vse vloge zaradi statusa skrbnika)"
  label_member_plural: "Člani"
  label_membership_plural: "Memberships"
  label_membership_added: "Member added"
  label_membership_updated: "Member updated"
  label_menu: "Menu"
  label_menu_badge:
    pre_alpha: "pre-alpha"
    alpha: "alpha"
    beta: "beta"
  label_menu_item_name: "Ime postavke menija"
  label_message: "Sporočilo"
  label_message_last: "Zadnje sporočilo"
  label_message_new: "Novo sporočilo"
  label_message_plural: "Sporočila"
  label_message_posted: "Sporočilo izbrisano"
  label_min_max_length: "Min - Max dolžina"
  label_minute_plural: "minute"
  label_missing_api_access_key: "Manjkajoč API dostopni ključ"
  label_missing_feeds_access_key: "Manjkajoč RSS dostopni ključ"
  label_modification: "%{count} spremembe"
  label_modified: "Urejeno"
  label_module_plural: "Moduli"
  label_modules: "Moduli"
  label_months_from: "mesecev od"
  label_more: "več"
  label_more_than_ago: "pred več kot nekaj dnevi"
  label_move_work_package: "Prestavi delovni paket"
  label_my_account: "Moj račun"
  label_my_activity: "My activity"
  label_my_account_data: "Podatki mojega računa"
  label_my_avatar: "My avatar"
  label_my_queries: "Moje poizvedbe po meri"
  label_name: "Ime"
  label_never: "Nikoli"
  label_new: "Novo"
  label_new_features: "Nove funkcije:"
  label_new_statuses_allowed: "Dovoljeni so novi statusi"
  label_news_singular: "Novice"
  label_news_added: "Dodane novice"
  label_news_comment_added: "Komentar dodan novici"
  label_news_latest: "Zadnje novice"
  label_news_new: "Dodaj novico"
  label_news_edit: "Uredi novico"
  label_news_plural: "Novice"
  label_news_view_all: "Poglej vse novice"
  label_next: "Naprej"
  label_next_week: "Naslednji teden"
  label_no_change_option: "(Ni spremembe)"
  label_no_data: "Ni podatkov za prikaz"
  label_no_parent_page: "Brez matične strani"
  label_nothing_display: "Ni podatkov za prikaz"
  label_nobody: "nihče"
  label_not_found: "Ni najdeno"
  label_none: "Brez"
  label_none_parentheses: "(brez)"
  label_not_contains: "ne vsebuje"
  label_not_equals: "ni"
  label_on: "vključeno"
  label_operator_all: "is not empty"
  label_operator_none: "is empty"
  label_operator_equals_or: "is (OR)"
  label_operator_equals_all: "is (AND)"
  label_operator_shared_with_user_any: "katerikoli"
  label_open_menu: "Odpri meni"
  label_open_work_packages: "odpri"
  label_open_work_packages_plural: "odpri"
  label_openproject_website: "Spletno mesto OpenProject"
  label_optional_description: "Opis"
  label_options: "Možnosti"
  label_other: "Drugo"
  label_overall_activity: "Celotna aktivnost"
  label_overview: "Pregled"
  label_page_title: "Naslov strani"
  label_part_of: "Je del"
  label_password_lost: "Ste pozabili svoje geslo?"
  label_password_rule_lowercase: "Male črke"
  label_password_rule_numeric: "Številčni znaki"
  label_password_rule_special: "Posebni znaki"
  label_password_rule_uppercase: "Velika črka"
  label_path_encoding: "Kodiranje poti"
  label_per_page: "na stran"
  label_people: "Ljudje"
  label_permissions: "Dovoljenja"
  label_permissions_report: "Poročilo o dovoljenjih"
  label_personalize_page: "Prilagodite to stran"
  label_placeholder_user: "Nadomestni uporabnik"
  label_placeholder_user_new: "Nov nadomestni uporabnik"
  label_placeholder_user_plural: "Nadomestni uporabniki"
  label_planning: "Načrtovanje"
  label_please_login: "Prosimo, prijavite se"
  label_plugins: "Vtičniki"
  label_modules_and_plugins: "Moduli in vtičniki"
  label_precedes: "predhodniki"
  label_preferences: "Prednosti"
  label_preview: "Predogled"
  label_preview_not_available: "Preview not available"
  label_previous: "Predhodnji"
  label_previous_week: "Prejšnji teden"
  label_principal_invite_via_email: "ali povabite nove uporabnike po e-pošti"
  label_principal_search: "Dodajte obstoječe uporabnike ali skupine"
  label_privacy_policy: "Politika zasebnosti in varnosti podatkov"
  label_product_version: "Različica izdelka"
  label_profile: "Profil"
  label_percent_complete: "% Complete"
  label_project: "Project"
  label_project_activity: "Project activity"
  label_project_attribute_plural: "Project attributes"
  label_project_attribute_manage_link: "Manage project attributes"
  label_project_count: "Skupno število projektov"
  label_project_copy_notifications: "Med kopijo projekta pošljite obvestila po e-pošti"
  label_project_latest: "Zadnji projekti"
  label_project_default_type: "Dovoli prazen tip\n"
  label_project_hierarchy: "Struktura projekta"
  label_project_mappings: "Enabled in projects"
  label_project_new: "Nov projekt"
  label_project_plural: "Projekti"
  label_project_list_plural: "Project lists"
  label_project_attributes_plural: "Project attributes"
  label_project_custom_field_plural: "Project attributes"
  label_project_settings: "Nastavitve projekta"
  label_project_attributes_settings: "Project attributes settings"
  label_project_storage_plural: "File Storages"
  label_project_storage_project_folder: "File Storages: Project folders"
  label_projects_disk_usage_information: "%{count} projects using %{used_disk_space} disk space"
  label_project_view_all: "Prikaži vse projekte"
  label_project_show_details: "Prikaži podrobnosti projekta"
  label_project_hide_details: "Skrij podrobnosti projekta"
  label_public_projects: "Javni projekti"
  label_query_new: "Nova poizvedba"
  label_query_plural: "Poizvedbe po meri"
  label_read: "Branje ..."
  label_register: "Ustvarite nov račun"
  label_register_with_developer: "Registrirajte se kot razvijalec"
  label_registered_on: "Registriran"
  label_registration_activation_by_email: "aktivacija računa po e-pošti"
  label_registration_automatic_activation: "samodejna aktivacija računa"
  label_registration_manual_activation: "ročna aktivacija računa"
  label_related_work_packages: "Soroden zahtevek/delovni paket"
  label_relates: "povezan z"
  label_relates_to: "povezan z"
  label_relation_delete: "Izbriši povezavo"
  label_relation_new: "Nova povezava"
  label_release_notes: "Opombe ob izdaji"
  label_remaining_work: "Remaining work"
  label_remove_columns: "Odstranite izbrane stolpce"
  label_renamed: "Preimenuj"
  label_reply_plural: "Odgovori"
  label_report: "Poročilo"
  label_report_bug: "Prijavite napako"
  label_report_plural: "Poročila"
  label_reported_work_packages: "Prijavljeni delovni paketi/ zahtevki"
  label_reporting: "Poročanje"
  label_reporting_plural: "Poročanja"
  label_repository: "Repozitorij"
  label_repository_root: "Izvor/koren repozitorija"
  label_repository_plural: "Repozitoriji"
  label_required: "Zahtevano"
  label_requires: "Potrebuje"
  label_result_plural: "Rezultati"
  label_reverse_chronological_order: "Newest first"
  label_revision: "Revizija"
  label_revision_id: "Revizija %{value}"
  label_revision_plural: "Revizije"
  label_roadmap: "Načrt"
  label_roadmap_edit: "Urejanje načrta %{name}"
  label_roadmap_due_in: "Do %{value}"
  label_roadmap_no_work_packages: "Za to različico ni delovnih paketov"
  label_roadmap_overdue: "%{value} pozen"
  label_role_and_permissions: "Vloge in dovoljenja"
  label_role_new: "Nova vloga"
  label_role_plural: "Vloge"
  label_role_search: "Dodelite vlogo novim članom"
  label_scm: "SCM"
  label_search: "Išči"
  label_send_information: "Send new credentials to the user"
  label_send_test_email: "Pošlji testni mail"
  label_session: "Seja"
  label_setting_plural: "Nastavitve"
  label_system_settings: "Sistemske nastavitve"
  label_show_completed_versions: "Prikaži zaključene različice"
  label_columns: "Stolpci"
  label_sort: "Razvrsti"
  label_sort_by: "Razporedi po %{value}"
  label_sorted_by: "Razporejeno po %{value}"
  label_sort_higher: "Premakni gor"
  label_sort_highest: "Premakni na vrh"
  label_sort_lower: "Premakni dol"
  label_sort_lowest: "Premakni na dno"
  label_spent_time: "Porabljen čas"
  label_start_to_end: "od začetka do konca"
  label_start_to_start: "od začetka do začetka"
  label_statistics: "Statistika"
  label_status: "Stanje"
  label_storage_free_space: "Preostali prostor na disku"
  label_storage_used_space: "Zaseden prostor na disku"
  label_storage_group: "Shranjevanje datotečnega sistema %{identifier}"
  label_storage_for: "Zajema prostor za shranjevanje"
  label_string: "Besedilo"
  label_subproject: "Podprojekt"
  label_subproject_new: "Nov podprojekt"
  label_subproject_plural: "Podprojekti"
  label_subtask_plural: "Podnaloge"
  label_summary: "Povzetek"
  label_system: "Sistem"
  label_system_storage: "Podatki o shranjevanju"
  label_table_of_contents: "Kazalo vsebine"
  label_tag: "Oznaka"
  label_team_planner: "Team Planner"
  label_text: "Dolgo besedilo"
  label_this_month: "Ta mesec"
  label_this_week: "ta teden"
  label_this_year: "to leto"
  label_time_entry_plural: "Porabljen čas"
  label_time_entry_activity_plural: "Spent time activities"
  label_title: "Naslov"
  label_projects_menu: "Projekti"
  label_today: "Danes"
  label_top_menu: "Zgornji meni"
  label_topic_plural: "Teme"
  label_total: "Skupno"
  label_type_new: "Nov tip"
  label_type_plural: "Tipi"
  label_ui: "Uporabniški vmesnik"
  label_updated_time: "Posodobljeno %{value} nazaj"
  label_updated_time_at: "%{author}%{age}"
  label_updated_time_by: "Posodobil %{author} %{age} nazaj"
  label_upgrade_guides: "Nadgradite vodnike"
  label_used_by: "Uporabil"
  label_used_by_types: "Uporablja se po vrstah"
  label_used_in_projects: "Uporablja se pri projektih"
  label_user: "Uporabnik"
  label_user_and_permission: "Users and permissions"
  label_user_named: "Uporabnik %{name}"
  label_user_activity: "%{value}'s aktivnost"
  label_user_anonymous: "Anonimno"
  label_user_mail_option_all: "Za vsak dogodek na vseh mojih projektih"
  label_user_mail_option_none: "Ni dogodkov"
  label_user_mail_option_only_assigned: "Samo za stvari, ki smo mi dodeljene"
  label_user_mail_option_only_my_events: "Samo za stvari, ki jih opazujem ali v katere sem vpleten"
  label_user_mail_option_only_owner: "Samo za stvari katerih lastnik sem"
  label_user_mail_option_selected: "Za vsak dogodek samo na izbranih projektih..."
  label_user_new: "Nov uporabnik"
  label_user_plural: "Uporabniki"
  label_user_search: "Išči uporabnika"
  label_user_settings: "Uporabniške nastavitve"
  label_users_settings: "Users settings"
  label_version_new: "Nova različica"
  label_version_plural: "Različice"
  label_version_sharing_descendants: "S podprojekti"
  label_version_sharing_hierarchy: "S projektno hierarhijo"
  label_version_sharing_none: "Ni deljeno"
  label_version_sharing_system: "Z vsemi projekti"
  label_version_sharing_tree: "Z drevesom projekta"
  label_videos: "Videi"
  label_view_all_revisions: "Poglej vse revizije"
  label_view_diff: "Preglej razlike"
  label_view_revisions: "Poglej revizije"
  label_watched_work_packages: "Ogledani delovni paket"
  label_what_is_this: "Kaj je to?"
  label_week: "Teden"
  label_wiki_content_added: "Wiki stran dodana"
  label_wiki_content_updated: "Wiki stran posodobljena"
  label_wiki_toc: "Kazalo vsebine"
  label_wiki_toc_empty: "Kazalo je prazno, ni naslovov. "
  label_wiki_dont_show_menu_item: "Ne prikaži te strani wikija v navigaciji po projektu"
  label_wiki_edit: "Urejanje Wiki"
  label_wiki_edit_plural: "Wiki ureditve"
  label_wiki_page_attachments: "Priloge na strani Wiki"
  label_wiki_page_id: "Wiki stran ID"
  label_wiki_navigation: "Wiki navigacija"
  label_wiki_page: "Wiki stran"
  label_wiki_page_plural: "Wiki strani"
  label_wiki_show_index_page_link: "Pokaži postavko podmenija „Vsebina“"
  label_wiki_show_menu_item: "Prikaži kot element v meniju navigacija projekta"
  label_wiki_show_new_page_link: "Pokaži element v podmeniju »Ustvari novo podrejeno stran«"
  label_wiki_show_submenu_item: "Prikaži kot element podmenija v"
  label_wiki_start: "Začetna stran"
  label_work: "Work"
  label_work_package: "Zahtevek"
  label_work_package_attachments: "Priloge delovnega paketa"
  label_work_package_category_new: "Nova kategorija"
  label_work_package_category_plural: "Kategorije delovnih paketov"
  label_work_package_hierarchy: "Hierarhija delovnega paketa"
  label_work_package_new: "Nov delovni paket"
  label_work_package_edit: "Edit work package %{name}"
  label_work_package_plural: "Delovni paketi"
  label_work_package_status: "Stanje delovnega paketa"
  label_work_package_status_new: "Novo stanje"
  label_work_package_status_plural: "Status delovnega paketa"
  label_work_package_types: "Vrsta delovnega paketa"
  label_work_package_tracking: "Sledenje delovnega paketa"
  label_work_package_view_all: "Oglejte si vse delovne pakete"
  label_workflow: "Potek dela"
  label_workflow_plural: "Potek dela"
  label_workflow_summary: "Povzetek"
  label_working_days_and_hours: "Working days and hours"
  label_x_closed_work_packages_abbr:
    one: "1 zaprt"
    other: "%{count} zaprtih"
    zero: "0 zaprtih"
  label_x_comments:
    one: "1 komentar"
    other: "%{count} komentarjev"
    zero: "Ni komentarjev"
  label_x_open_work_packages_abbr:
    one: "1 odprt"
    other: "%{count} odprtih"
    zero: "0 odprtih"
  label_x_work_packages:
    one: "1 work package"
    other: "%{count} work packages"
    zero: "No work packages"
  label_x_projects:
    one: "1 projekt"
    other: "%{count} projektov"
    zero: "Brez projektov"
  label_x_files:
    one: "1 file"
    other: "%{count} files"
    zero: "no files"
  label_yesterday: "včeraj"
  label_zen_mode: "Zen mode"
  label_role_type: "Vrsta"
  label_member_role: "Project role"
  label_global_role: "Global role"
  label_not_changeable: "(ne spremenljivo)"
  label_global: "Globalno"
  label_seeded_from_env_warning: This record has been created through a setting / environment variable. It is not editable through UI.
  macro_execution_error: "Napaka pri izvajanju makre %{macro_name}"
  macro_unavailable: "Makra %{macro_name} ne more biti prikazana"
  macros:
    placeholder: "[Placeholder] Makra %{macro_name}"
    errors:
      missing_or_invalid_parameter: "Manjkajoč ali napačen parameter makre"
    legacy_warning:
      timeline: "Ta podedovani makro časovnice je bil odstranjen in ni več na voljo. Funkcionalnost lahko zamenjate z vdelanim makrom."
    include_wiki_page:
      removed: "Makra ne obstaja več."
    wiki_child_pages:
      errors:
        page_not_found: "Ne morem najti wiki stran '%{name}'."
    create_work_package_link:
      errors:
        no_project_context: "Kličem ustvari_delovni_paket_povezava makro izven konteksta projekta."
        invalid_type: "Nobenega tipa z imenom '%{type}' nismo našli v projektu '%{project}'."
      link_name: "Nov delovni paket"
      link_name_type: "Nov %{type_name}"
  mail:
    actions: "Akcije"
    digests:
      including_mention_singular: "including a mention"
      including_mention_plural: "including %{number_mentioned} mentions"
      unread_notification_singular: "1 neprebrano obvestilo"
      unread_notification_plural: "%{number_unread} neprebranih obvestil"
      you_have: "You have"
    logo_alt_text: "Logotip"
    mention:
      subject: "%{user_name} vas je omenil v #%{id} - %{subject}"
    notification:
      center: "V središče za obvestila"
      see_in_center: "Preglej komentar v središču za obvestila"
      settings: "Change email settings"
    salutation: "Hello %{user}"
    salutation_full_name: "Full name"
    work_packages:
      created_at: "Created at %{timestamp} by %{user} "
      login_to_see_all: "Log in to see all notifications."
      mentioned: "You have been <b>mentioned in a comment</b>"
      mentioned_by: "%{user} mentioned you in a comment"
      more_to_see:
        one: "There is 1 more work package with notifications."
        two: "There are %{count} more work packages with notifications."
        few: "There are %{count} more work packages with notifications."
        other: "There are %{count} more work packages with notifications."
      open_in_browser: "Open in browser"
      reason:
        watched: "Watched"
        assigned: "Assigned"
        responsible: "Odgovorni"
        mentioned: "Omenjen"
        shared: "Shared"
        subscribed: "vsi"
        prefix: "Received because of the notification setting: %{reason}"
        date_alert_start_date: "Date alert"
        date_alert_due_date: "Date alert"
      see_all: "See all"
      updated_at: "Spremenjeno ob %{timestamp} od %{user}"
    sharing:
      work_packages:
        allowed_actions: "You may %{allowed_actions} this work package. This can change depending on your project role and permissions."
        create_account: "To access this work package, you will need to create and activate an account on %{instance}."
        open_work_package: "Open work package"
        subject: "Work package #%{id} was shared with you"
        enterprise_text: "Share work packages with users who are not members of the project."
        summary:
          user: "%{user} shared a work package with you with %{role_rights} rights"
          group: "%{user} shared a work package with the group %{group} you are a member of"
    storages:
      health:
        plaintext:
          storage: "Storage"
          healthy:
            summary: 'Good news! The status of your storage, %{storage_name}, is currently displaying as "Healthy".'
            error-solved-on: "Solved On"
            recommendation: "We will continue monitoring the system to ensure it remains in good health. In case of any discrepancies, we will notify you."
            details: "For more details or to make any necessary amendments, you can visit your storage configuration"
          unhealthy:
            summary: 'The status of your storage, %{storage_name}, is currently displaying as "Error". We''ve detected an issue that might require your attention.'
            error-details: "Error Details"
            error-message: "Error Message"
            error-occurred-on: "Occurred On"
            recommendation: "We recommend heading over to the storage configuration page to address this issue"
            unsubscribe: "If you would no longer like to receive these notifications, you can unsubscribe at any time. To unsubscribe, please follow the instructions on this page"
        email_notification_settings: "Storage email notification settings"
        see_storage_settings: "See storage settings"
        healthy:
          subject: 'Storage "%{name}" is now healthy!'
          solved_at: "solved at"
          summary: "The problem with your %{storage_name} storage integration is now solved"
        unhealthy:
          subject: 'Storage "%{name}" is unhealthy!'
          since: "since"
          summary: "There is a problem with your %{storage_name} storage integration"
          troubleshooting:
            text: "For more information, check file storages"
            link_text: "troubleshooting documentation"
  mail_body_account_activation_request: "Registriral se je nov uporabnik (%{value}). Račun čaka na vašo odobritev:"
  mail_body_account_information: "Informacije vašega računa"
  mail_body_account_information_external: "Za prijavo lahko uporabite vaš %{value} račun."
  mail_body_backup_ready: "Zahtevana varnostna kopija je pripravljena. Tukaj si jo lahko prenesete:"
  mail_body_backup_token_reset_admin_info: Žeton za uporabnika '%{user}' je ponastavljen.
  mail_body_backup_token_reset_user_info: Vaš žeton je ponastavljen.
  mail_body_backup_token_info: Prejšnji žeton ni več veljaven.
  mail_body_backup_waiting_period: Novi žeton bo omogočen v %{hours} urah.
  mail_body_backup_token_warning: Če to niste bili vi, se takoj prijavite v OpenProject in ponovno ponastavite.
  mail_body_incoming_email_error: The email you sent to OpenProject could not be processed.
  mail_body_incoming_email_error_in_reply_to: "At %{received_at} %{from_email} wrote"
  mail_body_incoming_email_error_logs: "Logs"
  mail_body_lost_password: "Za spremembo glesla kliknite na naslednjo povezavo:"
  mail_password_change_not_possible:
    title: "Password change not possible"
    body: "Your account at %{app_title} is connected to an external authentication provider (%{name})."
    subtext: "Passwords for external account cannot be changed in the application. Please use the lost password functionality of your authentication provider."
  mail_body_register: "Welcome to %{app_title}. Please activate your account by clicking on this link:"
  mail_body_register_header_title: "E-pošta člana projekta za vabilo"
  mail_body_register_user: "Dragi %{name},"
  mail_body_register_links_html: |
    Please feel free to browse our youtube channel (%{youtube_link}) where we provide a webinar (%{webinar_link})
    and “Get started” videos (%{get_started_link}) to make your first steps in OpenProject as easy as possible.
    <br />
    If you have any further questions, consult our documentation (%{documentation_link}) or contact your administrator.
  mail_body_register_closing: "Tvoja OpenProject ekipa"
  mail_body_register_ending: "Ostanite povezani! Lep pozdrav,"
  mail_body_reminder: "%{count} delovni paketi, ki so vam dodeljeni bodo zapadli v naslednjih dneh: %{days}"
  mail_body_group_reminder: '%{count} delovni paketi, ki so dodeljeni skupini "%{group}" bodo zapadli v naslednjih %{days} dneh:'
  mail_body_wiki_page_added: "%{author} je dodal '%{id}' stran wiki."
  mail_body_wiki_page_updated: "%{author} je posodobil '%{id}' stran wiki."
  mail_subject_account_activation_request: "%{value} zahtevek za aktivacijo računa"
  mail_subject_backup_ready: "Vaša varnostna kopija je pripravljena"
  mail_subject_backup_token_reset: "Backup token reset"
  mail_subject_incoming_email_error: "An email you sent to OpenProject could not be processed"
  mail_subject_lost_password: "Vaše %{value} geslo"
  mail_subject_register: "Aktivacija %{value} vašega računa"
  mail_subject_wiki_content_added: "'%{id}' je bil dodan strani wiki"
  mail_subject_wiki_content_updated: "'%{id}' strani wiki je bil posodobljen"
  mail_member_added_project:
    subject: "%{project} - Dodani ste bili kot član"
    body:
      added_by:
        without_message: "%{user} vas je dodal kot člana na projektu '%{project}'."
        with_message: "%{user} vas je dodal kot člana na projektu '%{project}' in ob tem napisal/a:"
      roles: "Imate sledeče vloge:"
  mail_member_updated_project:
    subject: "%{project} - Vaše vloge so ponastavljene"
    body:
      updated_by:
        without_message: "%{user} je posodobil vaše vloge na projektu '%{project}'."
        with_message: "%{user} je posodobil vaše vloge na projektu '%{project}' in ob tem napisal/a:"
      roles: "Zdaj imate sledeče vloge:"
  mail_member_updated_global:
    subject: "Vaša globalna dovoljenja so bila ponastavljena"
    body:
      updated_by:
        without_message: "%{user} je ponastavil vaše globalne vloge."
        with_message: "%{user} je ponastavil vaše globalne vloge in ob tem napisal/a:"
      roles: "Zdaj imate sledeče vloge:"
  mail_user_activation_limit_reached:
    subject: Aktivacijski limit uporabnika je bil dosežen
    message: |
      Nov uporabnik (%{email}) je poizkušal ustvariti račun v OpenProject okolju katerega nadzorujete vi (%{host}).
      Uporabnik ne mora aktivirati računa, saj je bil limit uporabnikov dosežen.
    steps:
      label: "Da uporabniku dovolite, da se prijavi lahko:"
      a: "Nadgradite svoj naročniški plan ([here](upgrade_url))" #here turned into a link
      b: "Zaklenite ali izbrišite obstoječega uporabnika ([here](users_url))" #here turned into a link
  more_actions: "Več funkcij"
  noscript_description: "Aktivirati morate JavaScript, če želite uporabljati OpenProject!"
  noscript_heading: "JavaScript onemogočen"
  noscript_learn_more: "Več o tem"
  notice_accessibility_mode: Način dostopa lahko omogočite v vašem [account settings](url).
  notice_account_activated: "Vaš račun je bil aktiviran. Sedaj se lahko prijavite."
  notice_account_already_activated: Račun je že bil aktiviran.
  notice_account_invalid_token: Neveljaven aktivacijski žeton
  notice_account_invalid_credentials: "Napačno uporabniško ime ali geslo"
  notice_account_invalid_credentials_or_blocked: "Neveljavno uporabniško ime ali geslo ali je pa račun blokiran zaradi preveč napačnih poizkusov vpisa. Če je temu tako bo račun odblokiran avtomatično v kratkem času."
  notice_account_lost_email_sent: "Poslano vam je bilo e-pismo z navodili za izbiro novega gesla."
  notice_account_new_password_forced: "Novo geslo je zahtevano."
  notice_account_password_expired: "Vaše geslo je poteklo po %{days} dnevih. Prosimo nastavite novo."
  notice_account_password_updated: "Geslo je bilo uspešno posodobljeno."
  notice_account_pending: "Vaš račun je bil ustvarjen in čaka na potrditev s strani administratorja."
  notice_account_register_done: "Račun je bil uspešno ustvarjen. Če želite aktivirati svoj račun, kliknite povezavo, ki vam je bila poslana po e-pošti."
  notice_account_unknown_email: "Neznan uporabnik."
  notice_account_update_failed: "Nastavitve računa ni bilo mogoče shraniti. Oglejte si stran vašega računa."
  notice_account_updated: "Račun je bil uspešno posodobljen."
  notice_account_other_session_expired: "Vse druge seje, povezane z vašim računom, so neveljavne."
  notice_account_wrong_password: "Napačno geslo"
  notice_account_registered_and_logged_in: "Dobrodošli, vaš račun je aktiviran. Zdaj ste prijavljeni."
  notice_activation_failed: Računa ni bilo mogoče aktivirati.
  notice_auth_stage_verification_error: "Faze ni bilo mogoče preveriti '%{stage}'."
  notice_auth_stage_wrong_stage: "Pričakovano je, da bo faza preverjanja pristnosti končana '%{expected}', vendar se je vrnil '%{actual}'."
  notice_auth_stage_error: "Faza overjanja '%{stage}' ni uspela."
  notice_can_t_change_password: "Ta račun za overjanje uporablja zunanji vir. Nemogoče je zamenjati geslo."
  notice_custom_options_deleted: "Opcija '%{option_value}' in njeni %{num_deleted} dogodki so bili izbrisani."
  notice_email_error: "Napaka se je pojavila med pošiljanjem e-sporočila (%{value})"
  notice_email_sent: "E-sporočilo je bilo poslano %{value}"
  notice_failed_to_save_work_packages: "%{count} delovnih paketov  ni bilo mogoče shraniti na %{total} izbranih: %{ids}"
  notice_failed_to_save_members: "Shranjevanje uporabnika(ov) ni uspelo: %{errors}."
  notice_deletion_scheduled: "Izbris je načrtovan in izveden asinhrono."
  notice_file_not_found: "Stran na katero se želite povezati ne obstaja ali pa je bila umaknjena."
  notice_forced_logout: "Avtomatično ste bili izpisani po %{ttl_time} neaktivnih minutah."
  notice_internal_server_error: "Napaka se je pojavila na strani do katere ste želeli dostopati. Če imate še vedno težave, se za pomoč obrnite na skrbnika %{app_title}"
  notice_locking_conflict: "Medtem so bili podatki posodobljeni od vsaj še enega uporabnika."
  notice_locking_conflict_additional_information: "Posodobitev je prišla od %{users}."
  notice_locking_conflict_reload_page: "Prosimo osvežite stran. Preverite spremembe in na novo potrdite posodobitve."
  notice_member_added: Projektu je bil dodan %{name}.
  notice_members_added: Projektu je bilo dodano %{number} uporabnikov.
  notice_member_removed: "Iz projekta je bil odstranjen %{user}"
  notice_member_deleted: "%{user} je bil odstranjen in izbrisan iz projekta."
  notice_no_principals_found: "Ni najdenih rezultatov."
  notice_bad_request: "Napačen zahtevek."
  notice_not_authorized: "Nimate privilegijev za dostop do te strani."
  notice_not_authorized_archived_project: "Projekt, do katerega poskušate dostopati, je bil arhiviran."
  notice_password_confirmation_failed: "Vaše geslo ni pravilno. Ne morete nadaljevati."
  notice_principals_found_multiple: "Najdeno je %{number} rezultatov.\nKliknite tipko tab da fokusirate prvi rezultat."
  notice_principals_found_single: "Najden je en rezultat.\nPritisnite tab, da ga prikaže."
  notice_project_not_deleted: "Projekt ni bil izbrisan."
  notice_project_not_found: "Project not found."
  notice_successful_connection: "Povezava uspela."
  notice_successful_create: "Ustvarjanje uspelo."
  notice_successful_delete: "Uspešen izbris."
  notice_successful_update: "Posodobitev uspela."
  notice_successful_update_custom_fields_added_to_project: |
    Successful update. The custom fields of the activated types are automatically activated
    on the work package form. <a href="%{url}" target="_blank">See more</a>.
  notice_successful_update_custom_fields_added_to_type: |
    Successful update. The active custom fields are automatically activated for
    the associated projects of this type.
  notice_to_many_principals_to_display: "Preveč je rezultatov.\nZmanjšajte iskanje tako, da vtipkate ime novega člana (ali skupine)."
  notice_user_missing_authentication_method: Uporabnik rabi izbrati geslo ali kakšen drug način, da se prijavi.
  notice_user_invitation_resent: Povabilo je bilo poslano na %{email}.
  present_access_key_value: "Vaš %{key_name} je: %{value}"
  notice_automatic_set_of_standard_type: "Avtomatično nastavite standardni tip."
  notice_logged_out: "Odjavili ste se."
  notice_wont_delete_auth_source: The LDAP connection cannot be deleted as long as there are still users using it.
  notice_project_cannot_update_custom_fields: "Projektnih dostopnih polj po meri ne morete posodobiti. Projekt je neveljaven: %{errors}"
  notice_attachment_migration_wiki_page: >
    Ta stran je bila avtomatično generirana med posodabljanjem OpenProjecta. Vsebuje vse priponke, ki so bile povezane z %{container_type} "%{container_name}".
  #Default format for numbers
  number:
    format:
      delimiter: ""
      precision: 3
      separator: "."
    human:
      format:
        delimiter: ""
        precision: 1
      storage_units:
        format: "%n %u"
        units:
          byte:
            one: "Bajt"
            two: "Bajtov"
            few: "Bajtov"
            other: "Bajtov"
          gb: "GB"
          kb: "kB"
          mb: "MB"
          tb: "TB"
  onboarding:
    heading_getting_started: "Pridobite pregled"
    text_getting_started_description: "Get a quick overview of project management and team collaboration with OpenProject. You can restart this video from the help menu."
    welcome: "Welcome to %{app_title}"
    select_language: "Prosimo izberite jezik"
  permission_add_work_package_notes: "Dodaj zapiske"
  permission_add_work_packages: "Dodaj delovne pakete"
  permission_add_messages: "Objavi sporočila"
  permission_add_project: "Create projects"
  permission_add_work_package_attachments: "Dodaj priponke"
  permission_add_work_package_attachments_explanation: "Allows adding attachments without Edit work packages permission"
  permission_archive_project: "Arhivirani projekti"
  permission_create_user: "Create users"
  permission_manage_user: "Edit users"
  permission_manage_placeholder_user: "Ustvari, uredi in izbriši nadomestne uporabnike"
  permission_add_subprojects: "Ustvari podprojekte"
  permission_add_work_package_watchers: "Dodaj opazovalce"
  permission_assign_versions: "Dodeli različice"
  permission_browse_repository: "Dostop samo za branje do skladišča (brskanje in odjava)"
  permission_change_wiki_parent_page: "Zamenjaj nadrejeno stran wiki"
  permission_change_work_package_status: "Change work package status"
  permission_change_work_package_status_explanation: "Allows changing status without Edit work packages permission"
  permission_comment_news: "Komentiraj novice"
  permission_commit_access: "Beri/piši dostop do skladišča (storiti)"
  permission_copy_projects: "Kopiraj projekte"
  permission_copy_work_packages: "Kopiraj delovne pakete"
  permission_create_backup: "Create backups"
  permission_delete_work_package_watchers: "Izbriši opazovalce"
  permission_delete_work_packages: "Izbriši delovni paket"
  permission_delete_messages: "Izbriši sporočila"
  permission_delete_own_messages: "Izbriši lastna sporočila"
  permission_delete_reportings: "Izbrišite poročila"
  permission_delete_timelines: "Izbrišite časovnice"
  permission_delete_wiki_pages: "Izbrišite wiki strani"
  permission_delete_wiki_pages_attachments: "Izbriši priponke"
  permission_edit_work_package_notes: "Uredi zapiske"
  permission_edit_work_packages: "Uredi delovne pakete"
  permission_edit_messages: "Uredi sporočila"
  permission_edit_own_work_package_notes: "Uredi lastne zapiske"
  permission_edit_own_messages: "Uredi lastna sporočila"
  permission_edit_own_time_entries: "Uredi svoje dnevnike"
  permission_edit_project: "Uredi projekt"
  permission_edit_reportings: "Uredi poročila"
  permission_edit_time_entries: "Edit time logs for other users"
  permission_edit_timelines: "Uredi časovnice"
  permission_edit_wiki_pages: "Uredi wiki strani"
  permission_export_work_packages: "Izvozi delovne pakete"
  permission_export_wiki_pages: "Izvozi wiki strani"
  permission_list_attachments: "Navedi priloge"
  permission_log_own_time: "Log own time"
  permission_log_time: "Log time for other users"
  permission_manage_forums: "Uredi forume"
  permission_manage_categories: "Upravljajte kategorije delovnih paketov"
  permission_manage_dashboards: "Manage dashboards"
  permission_manage_work_package_relations: "Upravljajte razmerja med delovnim paketom"
  permission_manage_members: "Urejanje članov"
  permission_manage_news: "Uredi novice"
  permission_manage_project_activities: "Uredi aktivnosti projekta"
  permission_manage_public_queries: "Upravljajte javne poglede"
  permission_manage_repository: "Uredi shrambo"
  permission_manage_subtasks: "Upravljaj hierarhijo delovnih paketov"
  permission_manage_versions: "Uredi različice"
  permission_manage_wiki: "Uredi wiki"
  permission_manage_wiki_menu: "Uredi wiki meni"
  permission_move_work_packages: "Premaknite delovne pakete"
  permission_protect_wiki_pages: "Zaščiti wiki strani"
  permission_rename_wiki_pages: "Preimenujte wiki strani"
  permission_save_queries: "Shrani poglede …"
  permission_search_project: "Search project"
  permission_select_custom_fields: "Select custom fields"
  permission_select_project_custom_fields: "Select project attributes"
  permission_select_project_modules: "Izberi module projekta"
  permission_share_work_packages: "Share work packages"
  permission_manage_types: "Izberi vrste"
  permission_view_project: "View projects"
  permission_view_changesets: "Oglejte si revizije repozitorija v OpenProject"
  permission_view_commit_author_statistics: "Oglejte si statistiko avtorjev"
  permission_view_dashboards: "View dashboards"
  permission_view_work_package_watchers: "Oglej si listo spremeljevalcev"
  permission_view_work_packages: "Oglejte si delovne pakete"
  permission_view_messages: "Poglej sporočila"
  permission_view_news: "View news"
  permission_view_members: "Poglej člane"
  permission_view_reportings: "Ogled poročil"
  permission_view_shared_work_packages: "View work package shares"
  permission_view_time_entries: "Porabljen čas"
  permission_view_timelines: "Oglejte si časovnice"
  permission_view_wiki_edits: "Poglej wiki zgodovino"
  permission_view_wiki_pages: "Poglej wiki"
  permission_work_package_assigned: "Become assignee/responsible"
  permission_work_package_assigned_explanation: "Delovni paketi se lahko dodelijo uporabnikom in skupinam, ki imajo to vlogo v posameznem projektu"
  permission_view_project_activity: "View project activity"
  permission_save_bcf_queries: "Save BCF queries"
  permission_manage_public_bcf_queries: "Manage public BCF queries"
  permission_edit_attribute_help_texts: "Edit attribute help texts"
  permission_manage_public_project_queries: "Manage public project lists"
  permission_view_project_query: "View project query"
  permission_edit_project_query: "Edit project query"
  placeholders:
    default: "-"
  project:
    destroy:
      confirmation: "If you continue, the project %{identifier} will be permanently destroyed. To confirm this action please introduce the project name in the field below, this will:"
      project_delete_result_1: "Delete all related data."
      project_delete_result_2: "Delete all managed project folders in the attached storages."
      info: "Izbris projekta je nepopravljiv ukrep."
      project_verification: "Vnesite ime projekta %{name}, da preverite izbris."
      subprojects_confirmation: "Its subproject(s): %{value} will also be deleted."
      title: "Delete the project %{name}"
    identifier:
      warning_one: Člani projekta bodo morali preseliti shrambo projekta.
      warning_two: Obstoječe povezave do projekta ne bodo več delovale.
      title: Spremenite identifikator projekta
    template:
      copying: >
        Vaš projekt se ustvarja iz izbrane projektne predloge. Preko e-pošte boste obveščeni, ko bo projekt na voljo.
      use_template: "Uporabi predlogo"
      make_template: "Nastavi za predlogo"
      remove_from_templates: "Odstrani iz predlog"
    archive:
      are_you_sure: "Are you sure you want to archive the project '%{name}'?"
      archived: "Arhiviran"
    count:
      zero: "0 Projects"
      one: "1 Project"
      other: "%{count} Projects"
  project_module_activity: "Aktivnost"
  project_module_forums: "Forumi"
  project_module_work_package_tracking: "Delovni paketi"
  project_module_news: "Novice"
  project_module_repository: "Repozitorij"
  project_module_wiki: "Wiki"
  permission_header_for_project_module_work_package_tracking: "Work packages and Gantt charts"
  query:
    attribute_and_direction: "%{attribute} (%{direction})"
  #possible query parameters (e.g. issue queries),
  #which are not attributes of an AR-Model.
  query_fields:
    active_or_archived: "Aktivno ali arhivirano"
    assigned_to_role: "Pooblaščenčeva vloga"
    assignee_or_group: "Prejemnik ali pripadajoča skupina"
    member_of_group: "Pooblaščenčeva skupina"
    name_or_identifier: "Ime ali identifikator"
    only_subproject_id: "Samo podprojekt"
    shared_with_user: "Shared with users"
    shared_with_me: "Shared with me"
    subproject_id: "Including subproject"
  repositories:
    at_identifier: "at %{identifier}"
    atom_revision_feed: "Atom revizijski vir"
    autofetch_information: "Označite to, če želite, da se repozitoriji samodejno posodobijo, ko dostopate do strani modula repozitorija.\nTo vključuje iskanje datotek iz skladišča in osvežitev potrebnega diskovnega prostora."
    checkout:
      access:
        readwrite: "Branje + Pisanje"
        read: "Samo za branje"
        none: "Ni dostopa za odjavo. Odlagališče si lahko ogledate samo preko te aplikacije."
      access_permission: "Vaša dovoljenja v tem odlagališču"
      url: "URL za prevzem"
      base_url_text: "Osnovni URL, ki se uporabi za generiranje  URL-jev za prevzem (npr. https://myserver.example.org/repos/).\nOpomba: Osnovni URL se uporablja samo za prepisovanje URL-jev za prevzem v vodenih odlagališčih. Druga odlagališča niso spremenjena."
      default_instructions:
        git: |-
          Podatke v tem odlagališču lahko prenesete z uporabo programa Git. Prosimo, preberite dokumentacijo Gita, če potrebujete več informacij o postopku prevzema ali razpoložljivih strankah.
        subversion: |-
          Podatke v tem odlagališču lahko prenesete s programom Subversion.
          Prosimo, preberite dokumentacijo Subversion-a, če potrebujete več informacij o postopku prevzema in razpoložljivih strankah.
      enable_instructions_text: "Prikaže spodaj določena navodila za odjava na vseh straneh, povezanih z repozitorijem."
      instructions: "Navodila za prevzem"
      show_instructions: "Prikaži navodila za plačilo"
      text_instructions: "To besedilo je prikazano zraven URL-ja za prevzeem  za navodila, kako preveriti odlagališče."
      not_available: "Navodila za prevzem niso definirana za to odlagališče. Povprašajte vašega administratorja, da jih omogoči za to odlagališče v sistemskih nastavitvah."
    create_managed_delay: "Prosimo upoštevajte: Odlagališče se upravlja, ustvari se asinhrono na disku in bo kmalu na voljo."
    create_successful: "Odlagališče je registrirano."
    delete_sucessful: "Odlagališče je izbrisano."
    destroy:
      confirmation: "Če nadaljujete bo to permanentno izbrisalo upravljano odlagališče."
      info: "Brisanje odlagališča je nepovraten ukrep."
      info_not_managed: "Opomba: To NE bo izbrisalo vsebine tega odlagališča, saj ni upravljan iz strani OpenProject."
      managed_path_note: "Sledeči direktorij bo izbrisan: %{path}"
      repository_verification: "Vpišite identifikator projekta %{identifier} ,da preverite izbris njegovega odlagališča."
      subtitle: "Ali res želite izbrisati %{repository_type} projekta %{project_name}?"
      subtitle_not_managed: "Ali res želite prestaviti povezan %{repository_type}%{url} iz projekta %{project_name}?"
      title: "Izbrišite %{repository_type}"
      title_not_managed: "Odstranite povezan %{repository_type}?"
    errors:
      build_failed: "Ni mogoče ustvariti odlagališča z izbrano konfiguracijo. %{reason}"
      managed_delete: "Upravljanega odlagališča ni mogoče izbrisati."
      managed_delete_local: "Ni mogoče izbrisati lokalnega odlagališča v sistemu datotek  na '%{path}':%{error_message}"
      empty_repository: "Odlagališče obstaja ampak je prazno. Zaenkrat še ne vsebuje revizij."
      exists_on_filesystem: "Direktorij odlagališča že obstaja v sistemu datotek."
      filesystem_access_failed: "Napaka se je pojavila med dostopanjem odlagališča v sistemu datotek: %{message}"
      not_manageable: "Ta prodajalec odlagališč ne more biti upravljan z OpenProject."
      path_permission_failed: "Napaka se je pojavila med ustvarjanjem sledeče poti: %{path}. Prosimo preverite, če lahko OpenProject dostopa do te mape."
      unauthorized: "Niste odobreni ali pa vaše poverilnice niso veljavne za dostop do odlagališča."
      unavailable: "Repozitorij ni na voljo"
      exception_title: "Cannot access the repository: %{message}"
      disabled_or_unknown_type: "The selected type %{type} is disabled or no longer available for the SCM vendor %{vendor}."
      disabled_or_unknown_vendor: "Prodajalec SCM %{vendor} je onemogočen ali ni več na voljo."
      remote_call_failed: "Klic upravljalnega daljinca s sporočilom ni uspel  '%{message}' (Koda: %{code})"
      remote_invalid_response: "Prejeli smo neveljaven odgovor z upravljalnega daljinca.\n"
      remote_save_failed: "Repozitorija ni bilo mogoče shraniti s parametri, pridobljenimi iz  daljinca.."
    git:
      instructions:
        managed_url: "To je URL upravljanega (lokalnega) skladišča Git."
        path: >-
          Določite pot do svojega lokalnega Git skladišča (npr., %{example_path} ). Uporabite lahko tudi oddaljena skladišča, ki so klonirane v lokalno kopijo z uporabo vrednosti, ki se začne z http(s):// ali datoteka://.
        path_encoding: "Preveri kodiranje Git poti (Privzeto: UTF-8)"
      local_title: "Povežite obstoječe lokalno Git skladišče"
      local_url: "Lokalni URL"
      local_introduction: "Če imate obstoječe lokalno Git skladišče, ga lahko povežete z OpenProjectom, če želite dostopati do njega znotraj aplikacije."
      managed_introduction: "Naj OpenProject samodejno ustvari in vključi lokalno Git skladišče avtomatično."
      managed_title: "Git skladišče, integrirano v OpenProject"
      managed_url: "Upravljani URL"
      path: "Pot do skladišča Git"
      path_encoding: "Kodiranje poti"
    go_to_revision: "Pojdite na revizijo"
    managed_remote: "Upravljana skladišča tega prodajalca se upravljajo na daljavo."
    managed_remote_note: "Podatki o URL-ju in poti tega skladišča niso na voljo pred njegovo izdelavo."
    managed_url: "Upravljani URL"
    settings:
      automatic_managed_repos_disabled: "Onemogoči samodejno ustvarjanje"
      automatic_managed_repos: "samodejno ustvarjanje upravljanih skladišč"
      automatic_managed_repos_text: "Z nastavitvijo prodajalca tukaj bodo novo ustvarjeni projekti samodejno prejeli upravljano shrambo tega prodajalca."
    scm_vendor: "Sistem upravljanja vira"
    scm_type: "Vrsta shrambe"
    scm_types:
      local: "Povezava obstoječe lokalne shrambe"
      existing: "Povezava obstoječe shrambe"
      managed: "Ustvari novo shrambo v OpenProject"
    storage:
      not_available: "Poraba diskovne shrambe za to vrsto shrambo ni na voljo."
      update_timeout: "Zadnje potrebne podatke o diskovnem prostoru shranite za N minut.\nKer je lahko štetje potrebnega diskovnega prostora v skladišču drago, povečajte to vrednost, da zmanjšate njegov učinek na zmogljivost."
      oauth_application_details: "The client secret value will not be accessible again after you close this window. Please copy these values into the Nextcloud OpenProject Integration settings:"
      oauth_application_details_link_text: "Go to settings page"
      setup_documentation_details: "If you need help configuring a new file storage please check the documentation: "
      setup_documentation_details_link_text: "File Storages setup"
      show_warning_details: "To use this file storage remember to activate the module and the specific storage in the project settings of each desired project."
    subversion:
      existing_title: "Obstoječe skladišče podrazličice"
      existing_introduction: "Če imate obstoječe skladišče podrazličic, ga lahko povežete z OpenProjectom, če želite dostopati do njega znotraj aplikacije."
      existing_url: "Obstoječi URL"
      instructions:
        managed_url: "To je URL upravljanega (lokalnega) skladišča podrazličice."
        url: "Enter the repository URL. This may either target a local repository (starting with %{local_proto} ), or a remote repository.\nThe following URL schemes are supported:"
      managed_title: "Subverzijsko skladišče, integrirano v OpenProject"
      managed_introduction: "Naj OpenProject samodejno ustvari in vključi lokalno skladišče podrazličice."
      managed_url: "Upravljani URL"
      password: "Geslo odlagališča"
      username: "Uporbniški ime odlagališča"
    truncated: "Žal smo morali ta imenik prerezati v %{limit} datotek. %{truncated} vnosi so bili s seznama izpuščeni."
    named_repository: "%{vendor_name} odlagališče"
    update_settings_successful: "Nastavitve so bile uspešno shranjene."
    url: "Pot do shrambe"
    warnings:
      cannot_annotate: "Te datoteke ni mogoče opomniti."
  scheduling:
    activated: "aktivirano"
    deactivated: "deaktivirano"
  search_input_placeholder: "Iskanje..."
  setting_apiv3_cors_enabled: "Omogoči CORS"
  setting_apiv3_cors_origins: "API V3 Cross-Origin Resource Sharing (CORS) dovoljen izvir"
  setting_apiv3_cors_origins_text_html: >
    To so izviri, ki jim je dovoljeno dostopati do OpenProject API, če je CORS omogočen. <br/> Preverite <a href="%{origin_link}" target="_blank">dokumentacijo o glavi izvira</a> kako navesti pričakovane vrednosti.
  setting_apiv3_write_readonly_attributes: "Write access to read-only attributes"
  setting_apiv3_write_readonly_attributes_instructions_html: >
    If enabled, the API will allow administrators to write static read-only attributes during creation, such as createdAt and author. <br/> <strong>Warning:</strong> This setting has a use-case for e.g., importing data, but allows administrators to impersonate the creation of items as other users. All creation requests are being logged however with the true author. </br> For more information on attributes and supported resources, please see the %{api_documentation_link}.
  setting_apiv3_max_page_size: "Maximum API page size"
  setting_apiv3_max_page_instructions_html: >
    Set the maximum page size the API will respond with. It will not be possible to perform API requests that return more values on a single page. <br/> <strong>Warning:</strong> Please only change this value if you are sure why you need it. Setting to a high value will result in significant performance impacts, while a value lower than the per page options will cause errors in paginated views.
  setting_apiv3_docs: "Dokumentacija"
  setting_apiv3_docs_enabled: "Enable docs page"
  setting_apiv3_docs_enabled_instructions_html: >
    If the docs page is enabled you can get an interactive view of the APIv3 documentation under <a href="%{link}" target="_blank">%{link}</a>.
  setting_attachment_whitelist: "Attachment upload whitelist"
  setting_email_delivery_method: "Način dostave po e-pošti"
  setting_emails_salutation: "Address user in emails with"
  setting_sendmail_location: "Lokacija izvršljive pošte"
  setting_smtp_enable_starttls_auto: "Avtomatično uporabi STARTTLS, če je možno"
  setting_smtp_ssl: "Uporabi SSL povezavo"
  setting_smtp_address: "SMTP strežnik"
  setting_smtp_port: "SMTP vrata"
  setting_smtp_authentication: "SMTP avtentikacija"
  setting_smtp_user_name: "SMTP uporabniško ime"
  setting_smtp_password: "SMTP geslo"
  setting_smtp_domain: "SMTP HELO domain"
  setting_activity_days_default: "Dnevi prikazani na aktivnosti projekta"
  setting_app_subtitle: "Podnaslov aplikacije"
  setting_app_title: "Naslov aplikacije"
  setting_attachment_max_size: "Največja velikost priponke"
  setting_show_work_package_attachments: "Show attachments in the files tab by default"
  setting_antivirus_scan_mode: "Scan mode"
  setting_antivirus_scan_action: "Infected file action"
  setting_autofetch_changesets: "Samodejno pridobi spremembe odlagališča"
  setting_autologin: "Avtomatska prijava"
  setting_available_languages: "Razpoložljivi jeziki"
  setting_bcc_recipients: "Prejemniki slepih kopij (psk)"
  setting_brute_force_block_after_failed_logins: "Blokiraj uporabnika, ko preseže to število napačnih poizkusov vpisa."
  setting_brute_force_block_minutes: "Čas za katerega je blokiran uporabnik"
  setting_cache_formatted_text: "Besedilo oblikovano v predpomnilniku"
  setting_use_wysiwyg_description: "Izberi, da privzeto omogočiš CKEditor5 WYSIWYG urejevalnik za vse uporabnike. CKEditor ima omejene funkcionalnosti za GFM Markdown"
  setting_column_options: "Default work package lists columns"
  setting_commit_fix_keywords: "Urejanje ključne besede"
  setting_commit_logs_encoding: "Zaznaj kodiranje sporočil"
  setting_commit_logtime_activity_id: "Aktivnost uporabnika za čas prijave"
  setting_commit_logtime_enabled: "Omogoči beleženje časa"
  setting_commit_ref_keywords: "Referenčne ključne besede"
  setting_consent_time: "Beleži čas"
  setting_consent_info: "Informacijski tekst soglasja"
  setting_consent_required: "Soglasje potrebno"
  setting_consent_decline_mail: "Kontaktni naslov elektronske pošte"
  setting_cross_project_work_package_relations: "Dovoli povezave delovnih paketov od različnih projektov"
  setting_first_week_of_year: "Prvi teden v letu vsebuje"
  setting_date_format: "Datum"
  setting_default_language: "Privzeti jezik"
  setting_default_projects_modules: "Privzeti omogočeni moduli za nove projekte"
  setting_default_projects_public: "Novi projekti so privzeto javni"
  setting_diff_max_lines_displayed: "Maksimalno število prikazanih vrstic različnosti"
  setting_display_subprojects_work_packages: "Privzeto prikazuj delovne pakete podprojektov na glavnem projektu"
  setting_duration_format: "Duration format"
  setting_duration_format_hours_only: "Hours only"
  setting_duration_format_days_and_hours: "Days and hours"
  setting_duration_format_instructions: "This defines how Work, Remaining work, and Time spent durations are displayed."
  setting_emails_footer: "Noga e-sporočil"
  setting_emails_header: "Glava e-pošte"
  setting_email_login: "Uporabite e-pošto kot prijavo"
  setting_enabled_scm: "Omogočen SCM"
  setting_enabled_projects_columns: "Columns in a projects list displayed by default"
  setting_feeds_enabled: "Omogoči vire"
  setting_ical_enabled: "Enable iCalendar subscriptions"
  setting_feeds_limit: "Omejitev vsebine vira"
  setting_file_max_size_displayed: "Največja velikost besedilnih datotek, prikazanih v vrstici"
  setting_host_name: "Ime gostitelja"
  setting_hours_per_day: "Hours per day"
  setting_hours_per_day_explanation: >-
    This defines what is considered a "day" when displaying duration in days and hours (for example, if a day is 8 hours, 32 hours would be 4 days).
  setting_invitation_expiration_days: "aktivacijsko e-poštno sporočilo poteče po"
  setting_work_package_done_ratio: "Progress calculation"
  setting_work_package_done_ratio_field: "Work-based"
  setting_work_package_done_ratio_status: "Status-based"
  setting_work_package_done_ratio_explanation_html: >
    In <b>work-based</b> mode, % Complete is calculated from how much work is done in relation to total work. In <b>status-based</b> mode, each status has a % Complete value associated with it. Changing status will change % Complete.
  setting_work_package_properties: "Lastnosti delovnega paketa"
  setting_work_package_startdate_is_adddate: "52/5000\nUporabite trenutni datum kot datum začetka za nove delovne pakete"
  setting_work_packages_projects_export_limit: "Work packages / Projects export limit"
  setting_journal_aggregation_time_minutes: "User actions aggregated within"
  setting_log_requesting_user: "Prijavite uporabniško ime, ime in e-poštni naslov za vse zahteve"
  setting_login_required: "Zahtevano overovljanje"
  setting_mail_from: "E-poštni naslov za oddajo"
  setting_mail_handler_api_key: "API ključ"
  setting_mail_handler_body_delimiters: "Odrežite e-poštna sporočila po eni od teh vrstic"
  setting_mail_handler_body_delimiter_regex: "skrajšaj e-poštna sporočila, ki se ujemajo s tem izražanjem"
  setting_mail_handler_ignore_filenames: "Zanemarjene priloge e-pošte"
  setting_new_project_user_role_id: "Vloga, dodeljena neadministratorskemu uporabniku, ki je ustvaril projekt"
  setting_password_active_rules: "Aktivni razredi znakov"
  setting_password_count_former_banned: "Število nazadnje uporabljenih gesel, prepovedanih za ponovno uporabo"
  setting_password_days_valid: "Število dni, po katerih se zahteva sprememba gesla"
  setting_password_min_length: "Minimalna dolžina"
  setting_password_min_adhered_rules: "Minimalno število potrebnih razredov"
  setting_per_page_options: "Možnosti predmetov na stran"
  setting_plain_text_mail: "Navadna besedilna pošta (brez HTML-ja)\n"
  setting_protocol: "Protokol"
  setting_project_gantt_query: "Projektni portfelj gantogram\n"
  setting_project_gantt_query_text: "Pozivedbo za prikaz gantograma lahko spremenite na strani pregled projekta."
  setting_security_badge_displayed: "Prikaži varnostno značko"
  setting_registration_footer: "Noga za registracijo"
  setting_repositories_automatic_managed_vendor: "Samodejni tip prodajalca odlagališča"
  setting_repositories_encodings: "Kodiranje odlagališča"
  setting_repository_authentication_caching_enabled: "Omogoči predpomnjenje za zahtevo za preverjanje pristnosti programske opreme za različico nadzora"
  setting_repository_storage_cache_minutes: "Predpomnilnik velikosti diska v odlagališču"
  setting_repository_checkout_display: "Prikaži navodila za prevzem"
  setting_repository_checkout_base_url: "Osnovni URL za prevzem"
  setting_repository_checkout_text: "Navodila za prevzem"
  setting_repository_log_display_limit: "Največje število prikazanih revizij v log datoteki"
  setting_repository_truncate_at: "Največje število datotek prikazanih v brskalniku za odlagališče"
  setting_rest_api_enabled: "Omogoči REST spletno storitev"
  setting_self_registration: "Samostojna registracija"
  setting_session_ttl: "Čas poteka seje po neaktivnosti"
  setting_session_ttl_hint: "Vrednost pod 5 deluje kot onemogočena"
  setting_session_ttl_enabled: "Seja je potekla"
  setting_start_of_week: "Teden se začne na (Automatic Translation)"
  setting_sys_api_enabled: "Omogoči spletno storitev upravljanja repozitorija"
  setting_sys_api_description: "Spletna storitev za upravljanje skladišča nudi integracijo in pooblastilo uporabnika za dostop do repozitorija."
  setting_time_format: "Čas"
  setting_accessibility_mode_for_anonymous: "Omogoči način dostopa za anonimne uporabnike"
  setting_user_format: "Users name format"
  setting_user_default_timezone: "Uporabniški privzeti časovni pas"
  setting_users_deletable_by_admins: "Uporabniške račune, ki jih skrbniki lahko izbrišejo"
  setting_users_deletable_by_self: "Uporabnikom je dovoljeno brisanje njihovih računov"
  setting_welcome_text: "Dobrodošli blok besedila"
  setting_welcome_title: "Dobrodošli blok naslov"
  setting_welcome_on_homescreen: "Prikažite blok dobrodošlice na osnovnem zaslonu"
  setting_work_package_list_default_highlighting_mode: "Privzeti način osvetlitve"
  setting_work_package_list_default_highlighted_attributes: "Privzeti atributi, označeni s črto"
  setting_working_days: "Working days"
  settings:
    attachments:
      whitelist_text_html: >
        Define a list of valid file extensions and/or mime types for uploaded files. <br/> Enter file extensions (e.g., <code>%{ext_example}</code>) or mime types (e.g., <code>%{mime_example}</code>). <br/> Leave empty to allow any file type to be uploaded. Multiple values allowed (one line for each value).
      show_work_package_attachments: >
        Deactivating this option will hide the attachments list on the work packages files tab for new projects. The files attached in the description of a work package will still be uploaded in the internal attachments storage.
    antivirus:
      title: "Virus scanning"
      clamav_ping_failed: "Failed to connect the the ClamAV daemon. Double-check the configuration and try again."
      remaining_quarantined_files_html: >
        Virus scanning has been disbled. %{file_count} remain in quarantine. To review quarantined files, please visit this link: %{link}
      remaining_scan_complete_html: >
        Remaining files have been scanned. There are %{file_count} in quarantine. You are being redirected to the quarantine page. Use this page to delete or override quarantined files.
      remaining_rescanned_files: >
        Virus scanning has been enabled successfully. There are %{file_count} that were uploaded previously and still need to be scanned. This process has been scheduled in the background. The files will remain accessible during the scan.
      upsale:
        description: "Ensure uploaded files in OpenProject are scanned for viruses before being accessible by other users."
      actions:
        delete: "Delete the file"
        quarantine: "Quarantine the file"
        instructions_html: >
          Select the action to perform for files on which a virus has been detected: <br/> <ul> <li><strong>%{quarantine_option}</strong>: Quarantine the file, preventing users from accessing it. Administrators can review and delete quarantined files in the administration.</li> <li><strong>%{delete_option}</strong>: Delete the file immediately.</li> </ul>
      modes:
        clamav_socket_html: Enter the socket to the clamd daemon, e.g., %{example}
        clamav_host_html: Enter the hostname and port to the clamd daemon separated by colon. e.g., %{example}
        description_html: >
          Select the mode in which the antivirus scanner integration should operate. <br/> <ul> <li><strong>%{disabled_option}</strong>: Uploaded files are not scanned for viruses.</li> <li><strong>%{socket_option}</strong>: You have set up ClamAV on the same server as OpenProject and the scan daemon clamd is running in the background</li> <li><strong>%{host_option}</strong>: You are streaming files to an external virus scanning host.</li> </ul>
    brute_force_prevention: "Avtomatično blokiranje uporabnika"
    date_format:
      first_date_of_week_and_year_set: >
        If either options "%{day_of_week_setting_name}" or "%{first_week_setting_name}" are set, the other has to be set as well to avoid inconsistencies in the frontend.
      first_week_of_year_text_html: >
        Select the date of January that is contained in the first week of the year. This value together with first day of the week determines the total number of weeks in a year. For more information, please see our <a href="%{link}" target="_blank">documentation</a> on this topic.
    experimental:
      save_confirmation: Caution! Risk of data loss! Only activate experimental features if you do not mind breaking your OpenProject installation and losing all of its data.
      warning_toast: Feature flags are settings that activate features that are still under development. They shall only be used for testing purposes. They shall never be activated on OpenProject installations holding important data. These features will very likely corrupt your data. Use them at your own risk.
      feature_flags: Feature flags
    general: "Splošno"
    highlighting:
      mode_long:
        inline: "Označite atribut(e) v vrstici"
        none: "Brez poudarjanja"
        status: "Celotna vrstica razvrščena glede na Status"
        type: "Celotna vrstica glede na Tip"
        priority: "Celotna vrstica glede na pomembnost."
    icalendar:
      enable_subscriptions_text_html: Allows users with the necessary permissions to subscribe to OpenProject calendars and access work package information via an external calendar client. <strong>Note:</strong> Please read about <a href="%{link}" target="_blank">iCalendar subscriptions</a> to understand potential security risks before enabling this.
    language_name_being_default: "%{language_name} (default)"
    notifications:
      events_explanation: "Governs for which event an email is sent out. Work packages are excluded from this list as the notifications for them can be configured specifically for every user."
      delay_minutes_explanation: "Email sending can be delayed to allow users with configured in app notification to confirm the notification within the application before a mail is sent out. Users who read a notification within the application will not receive an email for the already read notification."
    other: "Drugo"
    passwords: "Gesla"
    project_attributes:
      heading: "Project attributes"
      label_new_attribute: "Project attribute"
      label_new_section: "Section"
      label_edit_section: "Edit title"
      label_section_actions: "Section actions"
      heading_description: "These project attributes appear in the overview page of each project. You can add new attributes, group them into sections and re-order them as you please. These attributes can be enabled or disabled but not re-ordered at a project level."
      label_project_custom_field_actions: "Project attribute actions"
      label_no_project_custom_fields: "No project attributes defined in this section"
      edit:
        description: "Changes to this project attribute will be reflected in all projects where it is enabled. Required attributes cannot be disabled on a per-project basis."
      new:
        heading: "New attribute"
        description: "Changes to this project attribute will be reflected in all projects where it is enabled. Required attributes cannot be disabled on a per-project basis."
    projects:
      missing_dependencies: "Project module %{module} was checked which depends on %{dependencies}. You need to check these dependencies as well."
      section_new_projects: "Nastavitve za nove projekte"
      section_project_overview: "Settings for project lists"
    session: "Seja"
    user:
      default_preferences: "Privzete nastavitve"
      display_format: "Display format"
      deletion: "brisanje"
    working_days:
      section_work_week: "Work week"
      section_holidays_and_closures: "Holidays and closures"
  text_formatting:
    markdown: "Označba"
    plain: "Golo besedilo"
  status_active: "aktiven"
  status_archived: "Arhiviran"
  status_blocked: "blocked"
  status_invited: Povabljen
  status_locked: zaklenjeno
  status_registered: registriran
  #Used in array.to_sentence.
  support:
    array:
      sentence_connector: "in"
      skip_last_comma: "Napačno"
  text_accessibility_hint: "Način dostopnosti je zasnovan za uporabnike, ki so slepi, gibalno ovirani ali imajo slab vid. Pri slednjih so posebej poudarjeni osredotočeni elementi.  Upoštevajte da Backlogs modul ni na voljo v tem načinu."
  text_access_token_hint: "Žetoni dostopa vam omogočajo, da zunanjim aplikacijam omogočite dostop do virov v OpenProjectu."
  text_analyze: "Nadaljnja analiza: %{subject}"
  text_are_you_sure: "Ste prepričani?"
  text_are_you_sure_continue: "Are you sure you want to continue?"
  text_are_you_sure_with_children: "Izbrišite delovni paket in vse njegove podrejene delovne pakete?"
  text_are_you_sure_with_project_custom_fields: "Deleting this attribute will also delete its values in all projects. Are you sure you want to do this?"
  text_assign_to_project: "Dodeli projektu"
  text_form_configuration: >
    Lahko ponastavite katera polja se bodo prikazala v obliki delovnega paketa. Svobodno lahko grupirate polja, katera odsevajo potrebe za vašo domeno.
  text_form_configuration_required_attribute: "Atribut je označen kot obvezen zato je vedno prikazan."
  text_caracters_maximum: "največ %{count} znakov."
  text_caracters_minimum: "Mora biti  dolg vsaj %{count} znakov."
  text_comma_separated: "Dovoljenih je več vrednosti (ločenih z vejico)."
  text_comment_wiki_page: "Komentar na wiki stran: %{page}"
  text_custom_field_possible_values_info: "Ena vrstica za vsako vrednost"
  text_custom_field_hint_activate_per_project: >
    Pri uporabi polj po meri: Upoštevajte, da je treba polja po meri aktivirati tudi za projekt.
  text_custom_field_hint_activate_per_project_and_type: >
    Polja po meri je treba aktivirati  za vrsto delovnega paketa in za projekt.
  text_wp_status_read_only_html: >
    The Enterprise edition will add these additional add-ons for work packages' statuses fields: <br> <ul> <li><b>Allow to mark work packages to read-only for specific statuses</b></li> </ul>
  text_project_custom_field_html: >
    The Enterprise edition will add these additional add-ons for projects' custom fields: <br> <ul> <li><b>Add custom fields for projects to your Project list to create a project portfolio view</b></li> </ul>
  text_custom_logo_instructions: >
    Priporočljiv je bel logotip na transparentnem ozadju. Za najboljše rezultate na običajnih zaslonih in mrežnici se prepričajte, da so dimenzije vaše slike 460px za 60px.
  text_custom_export_logo_instructions: >
    This is the logo that appears in your PDF exports. It needs to be a PNG or JPEG image file. A black or colored logo on transparent or white background is recommended.
  text_custom_export_cover_instructions: >
    This is the image that appears in the background of a cover page in your PDF exports. It needs to be an about 800px width by 500px height sized PNG or JPEG image file.
  text_custom_favicon_instructions: >
    This is the tiny icon that appears in your browser window/tab next to the page's title. It needs to be a squared 32 by 32 pixels sized PNG image file with a transparent background.
  text_custom_touch_icon_instructions: >
    This is the icon that appears in your mobile or tablet when you place a bookmark on your homescreen. It needs to be a squared 180 by 180 pixels sized PNG image file. Please make sure the image's background is not transparent otherwise it will look bad on iOS.
  text_database_allows_tsv: "Baza podatkov omogoča TSVector (izbirno)"
  text_default_administrator_account_changed: "Spremenjen privzeti administratorski račun"
  text_default_encoding: "Privzeto: UTF-8"
  text_destroy: "Izbriši"
  text_destroy_with_associated: "Obstajajo dodatni objekti, povezani z delovnim paketom, ki jih je treba izbrisati. Ti predmeti so naslednje vrste:"
  text_destroy_what_to_do: "Kaj želite storiti?"
  text_diff_truncated: "... Ta sprememba je bila odsekana ker presega največjo velikost ki je lahko prikazana."
  text_email_delivery_not_configured: "Dostava e-pošte ni konfigurirana in obvestila so onemogočena.\nKonfigurirajte strežnik SMTP, da jih omogočite."
  text_enumeration_category_reassign_to: "Ponastavi jih na to vrednost:"
  text_enumeration_destroy_question: "%{count} objekti so nastavljeni na to vrednost."
  text_file_repository_writable: "Omogočeno pisanje v shrambo priponk"
  text_git_repo_example: "prazno in lokalno odlagališče (npr. /gitrepo, c:\\gitrepo)"
  text_hint_date_format: "Vnesite datum v obliki LLLL-MM-DD. Drugi formati se lahko spremenijo v neželen datum."
  text_hint_disable_with_0: "Opomba: Onemogoči z 0"
  text_hours_between: "Med %{min} in %{max} ur."
  text_work_package_added: "Delovni paket %{id} je bil prijavljen od %{author}"
  text_work_package_category_destroy_assignments: "Odstrani naloge kategorij"
  text_work_package_category_destroy_question: "Nekateri delovni paketi (%{count}) so dodeljeni tej kategoriji. Kaj želite storiti?"
  text_work_package_category_reassign_to: "Dodeli delovne pakete tej kategoriji"
  text_work_package_updated: "Delovni paket %{id} je bil posodobljen od %{author}"
  text_work_package_watcher_added: "Dodani ste bili kot opazovalec delovnemu paketu %{id} od %{watcher_changer}"
  text_work_package_watcher_removed: "Odstranjeni ste bili iz opazovalcev delovnega paketa %{id} od %{watcher_changer}"
  text_work_packages_destroy_confirmation: "Ali ste prepričani, da želite izbrisati izbrane delovne pakete?"
  text_work_packages_ref_in_commit_messages: "Sklicevanje in popravljanje delovnih paketov v sporočilih"
  text_journal_added: "%{label} %{value} dodan"
  text_journal_attachment_added: "%{label} %{value} added as attachment"
  text_journal_attachment_deleted: "%{label} %{old} removed as attachment"
  text_journal_changed_plain: "%{label} spremenjeno iz %{old} %{linebreak}v %{new}"
  text_journal_changed_no_detail: "%{label} posodobljen"
  text_journal_changed_with_diff: "%{label} spremenjen (%{link})"
  text_journal_deleted: "%{label} izbrisan (%{old})"
  text_journal_deleted_subproject: "%{label} %{old}"
  text_journal_deleted_with_diff: "%{label} izbrisan (%{link})"
  text_journal_file_link_added: "%{label} link to %{value} (%{storage}) added"
  text_journal_file_link_deleted: "%{label} link to %{old} (%{storage}) removed"
  text_journal_of: "%{label} %{value}"
  text_journal_set_to: "%{label} nastavljeno na %{value}"
  text_journal_set_with_diff: "%{label} nastavljen (%{link})"
  text_journal_label_value: "%{label} %{value}"
  text_latest_note: "Zadnji komentar je: %{note}"
  text_length_between: "Dolžina med %{min} in %{max} znakov."
  text_line_separated: "Dovoljenih več vrednosti (ena vrstica za vsako vrednost)."
  text_load_default_configuration: "Naloži privzeto konfiguracijo"
  text_min_max_length_info: "0 pomeni brez omejitev"
  text_no_roles_defined: Nobene vloge ni definirane
  text_no_access_tokens_configurable: "Dostopnih žetonov ni mogoče konfigurirati."
  text_no_configuration_data: "Vloge, vrste, statusi delovnega paketa in potek dela še niso konfigurirani.\nZelo priporočljivo je, da naložite privzeto konfiguracijo. Ko ga boste naložili, ga boste lahko spremenili."
  text_no_notes: "Za ta delovni paket ni komentarjev."
  text_notice_too_many_values_are_inperformant: "Opomba: Prikaz več kot 100 elementov na stran lahko podaljša čas nalaganja strani."
  text_notice_security_badge_displayed_html: >
    Note: if enabled, this will display a badge with your installation status in the <a href="%{information_panel_path}">%{information_panel_label}</a> administration panel, and on the home page. It is displayed to administrators only. <br/> The badge will check your current OpenProject version against the official OpenProject release database to alert you of any updates or known vulnerabilities. For more information on what the check provides, what data is needed to provide available updates, and how to disable this check, please visit <a href="%{more_info_url}">the configuration documentation</a>.
  text_own_membership_delete_confirmation: "Odstranili boste nekaj ali vsa dovoljenja in po tem morda ne boste mogli več urejati tega projekta.\nAli ste prepričani, da želite nadaljevati?"
  text_plugin_assets_writable: "Imenik vtičnikov se lahko zapiše"
  text_powered_by: "Powered by %{link}"
  text_project_identifier_info: "Dovoljene so samo male črke (a-z), številke, črtice in podčrtaji, ki se začnejo z malo začetnico."
  text_reassign: "Ponovno dodelitev delovnemu paketu:"
  text_regexp_info: "npr. ^[A-Z0-9]+$"
  text_regexp_multiline: 'Označba se uporablja v večvrstičnem načinu. npr. ^ --- \ s +'
  text_repository_usernames_mapping: "Izberite ali posodobite uporabnika OpenProject, vezanega na vsako uporabniško ime, ki ga najdete v dnevniku repozitorija.\nUporabniki z istim uporabniškim imenom ali e-poštnim imenom skladišča OpenProject se samodejno povežejo."
  text_status_changed_by_changeset: "Dodano v zapis sprememb %{value}."
  text_table_difference_description: "In this table the single %{entries} are shown. You can view the difference between any two entries by first selecting the according checkboxes in the table. When clicking on the button below the table the differences are shown."
  text_time_logged_by_changeset: "Dodano v zapis sprememb %{value}."
  text_tip_work_package_begin_day: "delovni paket, ki se začne z današnjim dnem"
  text_tip_work_package_begin_end_day: "delovni paket, ki se začne in konča ta dan"
  text_tip_work_package_end_day: "delovni paket, ki se konča ta dan"
  text_type_no_workflow: "Potek dela za to vrsto zahtevka ni določen"
  text_unallowed_characters: "Nedovoljeni znaki"
  text_user_invited: Uporabnik je bil povabljen in čaka na registracijo.
  text_user_wrote: "%{value} je napisal(a):"
  text_warn_on_leaving_unsaved: "Delovni paket vsebuje neshranjeno besedilo, ki bo izgubljeno, če zapustite to stran."
  text_what_did_you_change_click_to_add_comment: "Kaj ste spremenili? Kliknite, če želite dodati komentar"
  text_wiki_destroy_confirmation: "Ali ste prepričani da želite izbrisati to wiki stran in vso njeno vsebino?"
  text_wiki_page_destroy_children: "Izbriši podstrani in vse njihove naslednike"
  text_wiki_page_destroy_question: "Ta stran ima %{descendants} podstran(i) in naslednik(ov). Kaj želite storiti?"
  text_wiki_page_nullify_children: "Obdrži podstrani kot glavne strani"
  text_wiki_page_reassign_children: "Znova dodeli podstrani tej glavni strani"
  text_workflow_edit: "Izberite vlogo in zahtevek za urejanje poteka dela"
  text_zoom_in: "Povečaj"
  text_zoom_out: "Pomanjšaj"
  text_setup_mail_configuration: "Konfigurirajte ponudnika e-pošte"
  help_texts:
    views:
      project: >
        %{plural} are always attached to a project. You can only select projects here where the %{plural} module is active. After creating a %{singular} you can add work packages from other projects to it.
      public: "Objavite ta pogled in drugim uporabnikom omogočite dostop do vašega pogleda. Uporabniki z dovoljenjem »Upravljanje javnih pogledov« lahko spremenijo ali odstranijo javno poizvedbo. To v tem pogledu ne vpliva na vidnost rezultatov delovnega paketa in uporabniki lahko glede na svoja dovoljenja vidijo različne rezultate."
      favoured: "Mark this view as favourite and add to the saved views sidebar on the left."
  time:
    am: "pred poldnevom"
    formats:
      default: "%d.%m.%Y %H:%M"
      long: "%d. %B, %Y %H:%M"
      short: "%d. %b %H:%M"
      time: "%U:%M %s"
    pm: "po poldnevu"
  timeframe:
    show: "Pokaži časovni okvir"
    end: "do"
    start: "od"
  title_remove_and_delete_user: Povabljenega uporabnika odstranite iz projekta in izbrišite.
  title_enterprise_upgrade: "Nadgradite, da odklenete več uporabnikov."
  tooltip_user_default_timezone: >
    Privzeti časovni pas za nove uporabnike. Lahko se spremeni v uporabnikovih nastavitvah.
  tooltip_resend_invitation: >
    Pošlje drugo e-poštno sporočilo s svežim žetonom v primeru, da je stari potekel ali uporabnik ni dobil izvirnega e-poštnega sporočila. Aktivni uporabniki se lahko odločijo za izbiro novega načina preverjanja pristnosti. Če se uporabljajo z aktivnimi uporabniki, se njihov status spremeni v »povabljeni«.
  tooltip:
    setting_email_login: >
      Če je omogočeno, uporabnik med registracijo ne bo mogel izbrati prijave. Namesto tega bo njihov e-poštni naslov služil kot prijava. Skrbnik lahko še vedno ločeno spremeni prijavo.
  queries:
    apply_filter: Uporabite predhodno konfiguriran filter
    configure_view:
      heading: Configure view
      columns:
        input_label: "Dodaj stolpce"
        input_placeholder: "Select a column"
        drag_area_label: "Manage and reorder columns"
      sort_by:
        automatic:
          heading: "Automatic"
          description: "Order the %{plural} by one or more sorting criteria. You will lose the previous sorting."
  top_menu:
    additional_resources: "Dodatna sredstva\n"
    getting_started: "Začnite"
    help_and_support: "Pomoč in podpora"
  total_progress: "Skupni napredek"
  user:
    all: "vsi"
    active: "aktiven"
    activate: "Aktiviraj"
    activate_and_reset_failed_logins: "Aktivirajte in ponastavite neuspele prijave"
    authentication_provider: "Ponudnik overovitve"
    identity_url_text: "The internal unique identifier provided by the authentication provider."
    authentication_settings_disabled_due_to_external_authentication: >
      Ta uporabnik overja prek zunanjega ponudnika overjanja, tako da v OpenProjectu ni gesla, ki bi ga bilo treba spremeniti.
    authorization_rejected: "Nimate dovoljenja za prijavo."
    assign_random_password: "Dodelite naključno geslo (poslano uporabniku po e-pošti)"
    blocked: "začasno zaklenjeno"
    blocked_num_failed_logins:
      one: "začasno zaklenjen (en neuspeli poskus prijave)"
      two: "začasno zaklenjen (%{count} neuspelih poskusov prijave)"
      few: "začasno zaklenjen (%{count} neuspelih poskusov prijave)"
      other: "začasno zaklenjen (%{count} neuspelih poskusov prijave)"
    confirm_status_change: "You are about to change the status of '%{name}'. Are you sure you want to continue?"
    deleted: "Izbrisani uporabnik"
    error_status_change_failed: "Spreminjanje uporabnikovega statusa je spodletelo zaradi naslednjih napak: %{errors}"
    invite: Povabi uporabnika preko e-sporočila
    invited: Povabljen
    lock: "Zakleni permanentno"
    locked: "Trajno zaklenjeno"
    no_login: "Ta uporabnik se overi preko vpisa z geslom. Odkar je onemogočeno, se ne more vpisati."
    password_change_unsupported: Sprememba gesla ni podprta.
    registered: "registriran"
    reset_failed_logins: "Ponastavi napačne vpise."
    status_user_and_brute_force: "%{user} in %{brute_force}"
    status_change: "Sprememba stanja"
    text_change_disabled_for_provider_login: "Ime je določil skrbnik in ga ni mogoče spremeniti."
    text_change_disabled_for_ldap_login: "The name and email is set by LDAP and can thus not be changed."
    unlock: "Odkleni"
    unlock_and_reset_failed_logins: "Odklepanje in ponastavitev neuspelih prijav"
  version_status_closed: "zaprto"
  version_status_locked: "zaklenjeno"
  version_status_open: "odpri"
  note: Opomba
  note_password_login_disabled: "Prijava z geslom je bila onemogočena zaradi %{configuration}."
  warning: Opozorilo
  warning_attachments_not_saved: "%{count} datotek(e) ni bilo mogoče shraniti."
  warning_imminent_user_limit: >
    Povabili ste več uporabnikov, kot jih podpira vaš trenutni načrt. Povabljeni uporabniki se ne bodo mogli pridružiti vašemu okolju OpenProject. <a href="%{upgrade_url}"> nadgradite svoj načrt </a> ali blokirajte obstoječe uporabnike, če želite povabljenim in registriranim uporabnikom omogočiti pridružitev.
  warning_registration_token_expired: |
    The activation email has expired. We sent you a new one to %{email}.
    Please click the link inside of it to activate your account.
  warning_user_limit_reached: >
    Adding additional users will exceed the current limit. Please contact an administrator to increase the user limit to ensure external users are able to access this instance.
  warning_user_limit_reached_admin: >
    Adding additional users will exceed the current limit. Please <a href="%{upgrade_url}">upgrade your plan</a> to be able to ensure external users are able to access this instance.
  warning_user_limit_reached_instructions: >
    You reached your user limit (%{current}/%{max} active users). Please contact sales@openproject.com to upgrade your Enterprise edition plan and add additional users.
  warning_protocol_mismatch_html: >

  warning_bar:
    https_mismatch:
      title: "HTTPS mode setup mismatch"
      text_html: >
        Your application is running with HTTPS mode set to <code>%{set_protocol}</code>, but the request is an <code>%{actual_protocol}</code> request. This will result in errors! You will need to set the following configuration value: <code>%{setting_value}</code>. Please see <a href="%{more_info_path}">the installation documentation</a> on how to set this configuration.
    hostname_mismatch:
      title: "Neskladje nastavitve imena gostitelja"
      text_html: >
        Your application is running with its host name setting set to <code>%{set_hostname}</code>, but the request is a <code>%{actual_hostname}</code> hostname. This will result in errors! Go to <a href="%{setting_path}">System settings</a> and change the "Host name" setting to correct this.
  menu_item: "Elementi menija"
  menu_item_setting: "Vidljivost"
  wiki_menu_item_for: 'Element menija za wikipage "%{title}"'
  wiki_menu_item_setting: "Vidljivost"
  wiki_menu_item_new_main_item_explanation: >
    Izbrisali boste edini glavni element menija wiki. Zdaj morate izbrati stran wiki, za katero bo ustvarjen nov glavni element. Da bi izbrisali wiki, lahko modul wiki deaktivirajo skrbniki projektov.
  wiki_menu_item_delete_not_permitted: Elementa v meniju wiki na edini strani wikija ni mogoče izbrisati.
  #TODO: merge with work_packages top level key
  work_package:
    updated_automatically_by_child_changes: |
      _ Samodejno posodobljeno s spreminjanjem vrednosti v otroškem delovnem paketu %{child} _
    destroy:
      info: "Brisanje delovnega paketa je nepovraten ukrep."
      title: "Izbriši delovni paket"
    progress:
      label_note: "Note:"
      modal:
        work_based_help_text: "% Complete is automatically derived from Work and Remaining work."
        status_based_help_text: "% Complete is set by work package status."
        migration_warning_text: "In work-based progress calculation mode, % Complete cannot be manually set and is tied to Work. The existing value has been kept but cannot be edited. Please input Work first."
    permissions:
      comment: "Comment"
      comment_description: "Can view and comment this work package."
      edit: "Edit"
      edit_description: "Can view, comment and edit this work package."
      view: "View"
      view_description: "Can view this work package."
  sharing:
    count:
      zero: "0 users"
      one: "1 user"
      other: "%{count} users"
    filter:
      project_member: "Project member"
      not_project_member: "Not project member"
      project_group: "Project group"
      not_project_group: "Not project group"
      user: "User"
      group: "Group"
      role: "Role"
      type: "Type"
    denied: "You don't have permissions to share %{entities}."
    label_search: "Search for users to invite"
    label_search_placeholder: "Search by user or email address"
    label_toggle_all: "Toggle all shares"
    remove: "Remove"
    share: "Share"
    text_empty_search_description: "There are no users with the current filter criteria."
    text_empty_search_header: "We couldn't find any matching results."
    text_empty_state_description: "The %{entity} has not been shared with anyone yet."
    text_empty_state_header: "Not shared"
    text_user_limit_reached: "Adding additional users will exceed the current limit. Please contact an administrator to increase the user limit to ensure external users are able to access this %{entity}."
    text_user_limit_reached_admins: 'Adding additional users will exceed the current limit. Please <a href="%{upgrade_url}">upgrade your plan</a> to be able to add more users.'
    warning_user_limit_reached: >
      Adding additional users will exceed the current limit. Please contact an administrator to increase the user limit to ensure external users are able to access this %{entity}.
    warning_user_limit_reached_admin: >
      Adding additional users will exceed the current limit. Please <a href="%{upgrade_url}">upgrade your plan</a> to be able to ensure external users are able to access this %{entity}.
    warning_no_selected_user: "Please select users to share this %{entity} with"
    warning_locked_user: "The user %{user} is locked and cannot be shared with"
    user_details:
      locked: "Locked user"
      invited: "Invite sent. "
      resend_invite: "Resend."
      invite_resent: "Invite has been resent"
      not_project_member: "Not a project member"
      project_group: "Group members might have additional privileges (as project members)"
      not_project_group: "Group (shared with all members)"
      additional_privileges_project: "Might have additional privileges (as project member)"
      additional_privileges_group: "Might have additional privileges (as group member)"
      additional_privileges_project_or_group: "Might have additional privileges (as project or group member)"
    project_queries:
      publishing_denied: "You do not have permission to make project lists public."
      access_warning: "Users will only see the projects they have access to. Sharing project lists does not impact individual project permissions."
      user_details:
        owner: "List owner"
        can_view_because_public: "Can already view because list is shared with everyone"
        can_manage_public_lists: "Can edit due to global permissions"
      public_flag:
        label: "Share with everyone at %{instance_name}"
        caption: "Everyone can view this project list. Those with global edit permissions can modify it."
      blank_state:
        public:
          header: "Shared with everyone"
          description: "Everyone can view this project list. You can also add individual users with extra permissions."
        private:
          header: "Not shared: Private"
          description: "This project list has not been shared with anyone yet. Only you can access this list."
      permissions:
        view: "View"
        view_description: "Can view this project list."
        edit: "Edit"
        edit_description: "Can view, share and edit this project list."
      upsale:
        message: "Sharing project lists with individual users is an enterprise add-on."
  working_days:
    info: >
      Days that are not selected are skipped when scheduling work packages (and not included in the day count). These can be overridden at a work-package level.
    instance_wide_info: >
      Dates added to the list below are considered non-working and skipped when scheduling work packages.
    change_button: "Change working days"
    warning: >
      Changing which days of the week are considered working days or non-working days can affect the start and finish days of all work packages in all projects in this instance.
    journal_note:
      changed: _**Working days** changed (%{changes})._
      days:
        working: "%{day} is now working"
        non_working: "%{day} is now non-working"
      dates:
        working: "%{date} is now working"
        non_working: "%{date} is now non-working"
  nothing_to_preview: "Ničesar za predogled"
  api_v3:
    attributes:
      lock_version: "Zakleni verzijo"
      property: "Property"
    errors:
      code_400: "Slaba zahteva: %{message}"
      code_401: "Za dostop do tega vira morate imeti pooblastila."
      code_401_wrong_credentials: "Niste zagotovili pravilnih poverilnic.\n"
      code_403: "Nimate pooblastila za dostop do tega vira."
      code_404: "Zahtevanega vira ni moč najti."
      code_409: "Vira ni bilo mogoče posodobiti zaradi nasprotujočih si sprememb."
      code_429: "Preveč zahtev. Prosimo, poskusite kasneje."
      code_500: "Prišlo je do notranje napake."
      code_500_outbound_request_failure: "An outbound request to another resource has failed with status code %{status_code}."
      code_500_missing_enterprise_token: "The request can not be handled due to invalid or missing Enterprise token."
      not_found:
        work_package: "The work package you are looking for cannot be found or has been deleted."
      expected:
        date: "YYYY-MM-DD (samo ISO 8601 datum)"
        datetime: "YYYY-MM-DDThh:mm:ss[.lll][+hh:mm] (ISO 8601 kompatibilen datum in čas)"
        duration: "ISO 8601 trajanje"
      invalid_content_type: "Pričakovano je, da je VRSTA-VSEBINE '%{content_type}', vendar je dobil '%{actual}'."
      invalid_format: "neveljaven format za lastnost '%{property}': Pričakovana oblika, kot je '%{expected_format}', vendar je dobila '%{actual}'."
      invalid_json: "Zahteve ni bilo mogoče razčleniti kot JSON."
      invalid_relation: "Relacija ni veljavna."
      invalid_resource: "Za lastnost '%{property}' se pričakuje povezava, kot je '%{expected}, vendar je dobila '%{actual}'."
      invalid_signal:
        embed: "Zahtevana vdelava %{invalid} ni podprta. Podprte vdelave so %{supported}."
        select: "Zahtevani izbor %{invalid} ni podprt. Podprti izbori so %{supported}."
      invalid_user_status_transition: "Trenutno stanje uporabniškega računa ne omogoča te operacije.\n"
      missing_content_type: "Ni določeno"
      missing_property: "Missing property '%{property}'."
      missing_request_body: "Ni bilo organa zahteve."
      missing_or_malformed_parameter: "Parameter poizvedbe '%{parameter}' manjka ali je napačno oblikovan."
      multipart_body_error: "Organ zahteve ni vseboval pričakovanih večdelnih členov."
      multiple_errors: "Kršilo se je več omejitev polja."
      unable_to_create_attachment: "Priloge ni bilo mogoče ustvariti"
      unable_to_create_attachment_permissions: "Priloge ni bilo mogoče shraniti zaradi pomanjkanja dovoljenj datotečnega sistema"
      render:
        context_not_parsable: "Navedeni kontekst ni povezava do vira."
        unsupported_context: "Navedeni vir ni podprt kot kontekst."
        context_object_not_found: "Ni mogoče najti vira kot konteksta."
      validation:
        due_date: "Končnega datuma ni mogoče določiti za nadrejene delovne pakete."
        invalid_user_assigned_to_work_package: "Izbrani uporabnik ne sme biti '%{property}' za ta delovni paket."
        start_date: "Na nadrejenih delovnih paketih začetnega datuma ni mogoče nastaviti."
      eprops:
        invalid_gzip: "je neveljaven gzip: %{message}"
        invalid_json: "je neveljaven json: %{message}"
    resources:
      schema: "Shema"
    undisclosed:
      parent: Undisclosed - The selected parent is invisible because of lacking permissions.
      ancestor: Undisclosed - The ancestor is invisible because of lacking permissions.
  doorkeeper:
    pre_authorization:
      status: "Pred odobritvijo"
    auth_url: "Auth URL"
    access_token_url: "Žeton za dostop"
    errors:
      messages:
        #Common error messages
        invalid_request:
          unknown: "Zahtevku manjka zahtevani parameter, vključuje nepodprto vrednost parametra ali je drugače nepravilno oblikovan."
          missing_param: "Missing required parameter: %{value}."
          request_not_authorized: "Request need to be authorized. Required parameter for authorizing request is missing or invalid."
        invalid_redirect_uri: "The requested redirect uri is malformed or doesn't match client redirect URI."
        unauthorized_client: "Stranka nima pooblastila za izvajanje te zahteve po tej metodi."
        access_denied: "Lastnik vira ali pooblastitveni strežnik je zahtevo zavrnil.\n"
        invalid_scope: "Zahtevani obseg je neveljaven, neznan ali nepravilen."
        invalid_code_challenge_method: "Način izziva kode mora biti navaden ali S256."
        server_error: "Strežnik pooblastil je naletel na nepričakovano stanje, ki je preprečilo, da bi izpolnil zahtevo."
        temporarily_unavailable: "Strežnik pooblastil, zaradi začasne preobremenitve ali vzdrževanja, trenutno ne more obdelati zahteve."
        #Configuration error messages
        credential_flow_not_configured: "Pretok geselskih pooblastil lastnika virov ni uspel, ker Doorkeeper.configure.resource_owner_from_credentials ni nastavljen."
        resource_owner_authenticator_not_configured: "Iskanje lastnika virov ni uspelo, ker Doorkeeper.configure.resource_owner_authenticator ni nastavljen."
        admin_authenticator_not_configured: "Dostop do skrbniške plošče je prepovedan, ker Doorkeeper.configure.admin_authenticator ni konfiguriran."
        #Access grant errors
        unsupported_response_type: "Strežnik pooblastil ne podpira te vrste odziva."
        unsupported_response_mode: "The authorization server does not support this response mode."
        #Access token errors
        invalid_client: "Overitev odjemalca ni uspelo zaradi neznanega odjemalca, zaradi nevključitve overitve odjemalca ali zaradi nepodprte metode overitve."
        invalid_grant: "Predložena odobritev za pooblastilo je neveljavna, potekla, preklicana, se ne ujema z URI preusmeritvijo, ki je uporabljena v zahtevi za pooblastilo ali je bila izdana drugemu odjemalcu."
        unsupported_grant_type: "Strežnik pooblastil ne podpira te vrste odobritve pooblastila."
        invalid_token:
          revoked: "Žeton za dostop je bil preklican"
          expired: "Žeton za dostop je pretekel"
          unknown: "Žeton za dostop je neveljaven"
        revoke:
          unauthorized: "You are not authorized to revoke this token."
        forbidden_token:
          missing_scope: 'Access to this resource requires scope "%{oauth_scopes}".'
  unsupported_browser:
    title: "Vaš brskalnik je zastarel in nepodprt.\n"
    message: "Na tej strani lahko naletite na napake in slabšo izkušnjo."
    update_message: "Posodobite svoj brskalnik.\n"
    close_warning: "Ignorirajte to opozorilo.\n"
  oauth:
    application:
      singular: "Aplikacija OAuth"
      plural: "Aplikacija OAuth"
      named: "OAuth aplikacija '%{name}'"
      new: "Nova OAuth aplikacija"
      default_scopes: "(Privzeti obsegi)"
      instructions:
        name: "Ime vaše prijave. To bo prikazano drugim uporabnikom po odobritvi."
        redirect_uri_html: >
          Dovoljene uporabnike lahko preusmerimo na dovoljene URL-je. En vnos na vrstico. <br/> Če registrirate aplikacijo za namizje, uporabite naslednji URL.
        confidential: "Preverite, ali se bo aplikacija uporabljala tam, kjer je lahko tajna stranke zaupna. Domače mobilne aplikacije in aplikacije za eno stran veljajo za nezaupne.\n"
        scopes: "Preverite področja uporabe, do katerih aplikacija lahko odobri dostop. Če obseg ni preverjen, se domneva, da je api_v3.\n"
        client_credential_user_id: "Izbirni ID uporabnika, da se predstavi, ko stranke uporabljajo to aplikacijo. Pustite prazno, če želite omogočiti samo javni dostop\n"
        register_intro: "Če razvijate odjemalsko aplikacijo API OAuth za OpenProject, jo lahko registrirate s tem obrazcem za vse uporabnike."
        default_scopes: ""
    client_id: "ID odjemalca"
    client_secret_notice: >
      To je edini čas, ko lahko natisnemo skrivnost stranke. Prosimo, zapišite jo in ohranite varno. To bi moralo biti obravnavano kot geslo in ga OpenProject ne more pozneje pridobiti.
    authorization_dialog:
      authorize: "Avtorizacija"
      cancel: "Prekličite in zavrnite avtorizacijo."
      prompt_html: "Odobrite <strong>%{application_name}</strong> za uporabo vašega računa <em>%{login}</em>?"
      title: "Odobrite %{application_name}"
      wants_to_access_html: >

        Ta aplikacija zahteva dostop do vašega računa OpenProject. <br/> <strong> Zahteval je naslednja dovoljenja: </strong>
    scopes:
      api_v3: "Polni API v3 dostop"
      api_v3_text: "Aplikacija bo prejela popoln dostop za branje in pisanje do API-ja OpenProject v3 za izvajanje dejanj v vašem imenu."
    grants:
      created_date: "Odobreno na"
      scopes: "Dovoljenja"
      successful_application_revocation: "Razveljavitev prijave %{application_name} je bila uspešna."
      none_given: "Noben program OAuth ni omogočil dostopa do vašega uporabniškega računa."
    x_active_tokens:
      one: "en aktiven žeton"
      two: "%{count} aktivnih žetonov"
      few: "%{count} aktivnih žetonov"
      other: "%{count} aktivnih žetonov"
    flows:
      authorization_code: "Tok avtorizacije"
      client_credentials: "Pretok poverilnic stranke"
    client_credentials: "Uporabnik, ki se uporablja za poverilnice stranke"
    client_credentials_impersonation_set_to: "Uporabnik poverilnic uporabnika nastavljen na"
    client_credentials_impersonation_warning: "Opomba: Odjemalci, ki v tej aplikaciji uporabljajo tok »poverilnice strank«, bodo imeli pravice tega uporabnika"
    client_credentials_impersonation_html: >
      OpenProject privzeto zagotavlja pooblastilo OAuth 2.0 prek %{authorization_code_flow_link}. Izbirno lahko omogočite %{client_credentials_flow_link}, vendar morate navesti uporabnika, po imenu katerega se bodo izvajale zahteve.
    authorization_error: "Prišlo je do napake v avtorizaciji."
    revoke_my_application_confirmation: "Ali res želite odstraniti to aplikacijo? To bo preklicalo %{token_count} aktivno."
    my_registered_applications: "Registrirane aplikacije OAuth"
  oauth_client:
    urn_connection_status:
      connected: "Connected"
      error: "Napaka"
      failed_authorization: "Authorization failed"
    labels:
      label_oauth_integration: "OAuth2 integration"
      label_redirect_uri: "Preusmeritev URI"
      label_request_token: "Request token"
      label_refresh_token: "Refresh token"
    errors:
      oauth_authorization_code_grant_had_errors: "OAuth2 Authorization grant unsuccessful"
      oauth_reported: "OAuth2 provider reported"
      oauth_returned_error: "OAuth2 returned an error"
      oauth_returned_json_error: "OAuth2 returned a JSON error"
      oauth_returned_http_error: "OAuth2 returned a network error"
      oauth_returned_standard_error: "OAuth2 returned an internal error"
      wrong_token_type_returned: "OAuth2 returned a wrong type of token, expecting AccessToken::Bearer"
      oauth_issue_contact_admin: "OAuth2 reported an error. Please contact your system administrator."
      oauth_client_not_found: "OAuth2 client not found in 'callback' endpoint (redirect_uri)."
      refresh_token_called_without_existing_token: >
        Internal error: Called refresh_token without a previously existing token.
      refresh_token_updated_failed: "Error during update of OAuthClientToken"
      oauth_client_not_found_explanation: >
        This error appears after you have updated the client_id and client_secret in OpenProject, but haven't updated the 'Return URI' field in the OAuth2 provider.
      oauth_code_not_present: "OAuth2 'code' not found in 'callback' endpoint (redirect_uri)."
      oauth_code_not_present_explanation: >
        This error appears if you have selected the wrong response_type in the OAuth2 provider. Response_type should be 'code' or similar.
      oauth_state_not_present: "OAuth2 'state' not found in 'callback' endpoint (redirect_uri)."
      oauth_state_not_present_explanation: >
        The 'state' is used to indicate to OpenProject where to continue after a successful OAuth2 authorization. A missing 'state' is an internal error that may appear during setup. Please contact your system administrator.
      rack_oauth2:
        client_secret_invalid: "Client secret is invalid (client_secret_invalid)"
        invalid_request: >
          OAuth2 Authorization Server responded with 'invalid_request'. This error appears if you try to authorize multiple times or in case of technical issues.
        invalid_response: "OAuth2 Authorization Server provided an invalid response (invalid_response)"
        invalid_grant: "The OAuth2 Authorization Server asks you to reauthorize (invalid_grant)."
        invalid_client: "The OAuth2 Authorization Server doesn't recognize OpenProject (invalid_client)."
        unauthorized_client: "The OAuth2 Authorization Server rejects the grant type (unauthorized_client)"
        unsupported_grant_type: "The OAuth2 Authorization Server asks you to reauthorize (unsupported_grant_type)."
        invalid_scope: "You are not allowed to access the requested resource (invalid_scope)."
  http:
    request:
      failed_authorization: "The server side request failed authorizing itself."
      missing_authorization: "The server side request failed due to missing authorization information."
    response:
      unexpected: "Unexpected response received."
  you: vi
  link: link
  plugin_openproject_auth_plugins:
    name: "OpenProject Auth Plugins"
    description: "Integration of OmniAuth strategy providers for authentication in OpenProject."
  plugin_openproject_auth_saml:
    name: "OmniAuth SAML / Single-Sign On"
    description: "Adds the OmniAuth SAML provider to OpenProject"<|MERGE_RESOLUTION|>--- conflicted
+++ resolved
@@ -267,11 +267,7 @@
       favored: "Favorite projects"
       archived: "Archived projects"
       shared: "Shared project lists"
-<<<<<<< HEAD
-      my_private: "My private project lists"
-=======
       my_lists: "My project lists"
->>>>>>> e0f67812
       new:
         placeholder: "New project list"
       delete_modal:
@@ -411,7 +407,7 @@
       new_access_token_dialog_submit_button_text: "Create"
       new_access_token_dialog_text: "This token will allow third-party applications to communicate with your instance. To differentiate the new API token, please give it a name."
       new_access_token_dialog_attention_text: "Treat API tokens like passwords. Anyone with this link will have access to information from this instance, share it only with trusted users."
-      failed_to_reset_token: "Neuspešna poenostavitev \"dostopnega simbola\": %{error}"
+      failed_to_reset_token: 'Neuspešna poenostavitev "dostopnega simbola": %{error}'
       failed_to_create_token: "Failed to create access token: %{error}"
       failed_to_revoke_token: "Failed to revoke access token: %{error}"
       notice_reset_token: "Ustvarjen je bil nov %{type} simbol. Vaš dostopni simbol je:"
@@ -663,7 +659,7 @@
         to: "Soroden zahtevek"
       status:
         is_closed: "Zahtevek zaprt"
-        is_readonly: "Zahtevek \"samo za branje\""
+        is_readonly: 'Zahtevek "samo za branje"'
         excluded_from_totals: "Exclude from calculation of totals in hierarchy"
       journal:
         notes: "Opombe"
@@ -986,8 +982,8 @@
             circular_dependency: "Odnos ustvarja krog odnosov."
           attributes:
             to:
-              error_not_found: "delovni paket v položaju \"do\" ni najden ali ni viden"
-              error_readonly: "obstoječi odnos \"do\" povezave je nespremenljiv"
+              error_not_found: 'delovni paket v položaju "do" ni najden ali ni viden'
+              error_readonly: 'obstoječi odnos "do" povezave je nespremenljiv'
             from:
               error_not_found: "delovni paket v položaju 'od'  ni najden ali ni viden."
               error_readonly: "obstoječe razmerje 'od' povezave je nespremenljivo"
@@ -1095,8 +1091,8 @@
               format: "%{message}"
             password:
               weak: "Vsebovati mora znake naslednjih razredov (vsaj %{min_count} od %{all_count}): %{rules}."
-              lowercase: "mala črka (npr. \"a\")"
-              uppercase: "velika črka (npr. \"A\")"
+              lowercase: 'mala črka (npr. "a")'
+              uppercase: 'velika črka (npr. "A")'
               numeric: "številke (npr. '1')"
               special: "posebno (npr. '%')"
               reused:
@@ -1468,7 +1464,7 @@
       long: "%d. %B, %Y"
       short: "%d. %b"
     #Don't forget the nil at the beginning; there's no such thing as a 0th month
-    month_names:  #Used in date_select and datetime_select.
+    month_names: #Used in date_select and datetime_select.
       - null
       - "Januar"
       - "Februar"
