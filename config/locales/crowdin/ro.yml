#-- copyright
#OpenProject is an open source project management software.
#Copyright (C) 2012-2024 the OpenProject GmbH
#This program is free software; you can redistribute it and/or
#modify it under the terms of the GNU General Public License version 3.
#OpenProject is a fork of ChiliProject, which is a fork of Redmine. The copyright follows:
#Copyright (C) 2006-2013 Jean-Philippe Lang
#Copyright (C) 2010-2013 the ChiliProject Team
#This program is free software; you can redistribute it and/or
#modify it under the terms of the GNU General Public License
#as published by the Free Software Foundation; either version 2
#of the License, or (at your option) any later version.
#This program is distributed in the hope that it will be useful,
#but WITHOUT ANY WARRANTY; without even the implied warranty of
#MERCHANTABILITY or FITNESS FOR A PARTICULAR PURPOSE.  See the
#GNU General Public License for more details.
#You should have received a copy of the GNU General Public License
#along with this program; if not, write to the Free Software
#Foundation, Inc., 51 Franklin Street, Fifth Floor, Boston, MA  02110-1301, USA.
#See COPYRIGHT and LICENSE files for more details.
#++
ro:
  no_results_title_text: În acest moment nu este nimic de afișat.
  activities:
    index:
      no_results_title_text: Nu s-a înregistrat nicio activitate pentru acest proiect în această perioadă de timp.
  admin:
    plugins:
      no_results_title_text: There are currently no plugins installed.
      no_results_content_text: See our integrations and plugins page for more information.
    custom_styles:
      color_theme: "Culoarea temei"
      color_theme_custom: "(Personalizat)"
      colors:
        primary-button-color: "Primary button"
        accent-color: "Accent"
        header-bg-color: "Fundal antet"
        header-item-bg-hover-color: "Fundal antet la plutire"
        header-item-font-color: "Font Antet"
        header-item-font-hover-color: "Font antet la plutire"
        header-border-bottom-color: "Frontieră antet"
        main-menu-bg-color: "Fundal meniu principal"
        main-menu-bg-selected-background: "Meniul principal când este selectat"
        main-menu-bg-hover-background: "Meniul principal la plutire"
        main-menu-font-color: "Fontul meniului principal"
        main-menu-selected-font-color: "Fontul meniului principal când este selectat"
        main-menu-hover-font-color: "Fontul meniului principal la plutire"
        main-menu-border-color: "Frontieră meniu principal"
      custom_colors: "Culori personalizate"
      customize: "Personalizează-ți instalația OpenProject cu propriul logo și culori."
      enterprise_notice: "Ca un 'Mulțumesc!' special pentru contribuția lor financiară la dezvoltarea OpenProject, acest mic add-on este disponibil doar pentru abonații la ediția Enterprise."
      enterprise_more_info: "Notă: logo-ul utilizat va fi accesibil publicului."
      manage_colors: "Modificați opțiunile de selecție ale culorilor"
      instructions:
        primary-button-color: "Strong accent color, used for the most important button on a screen."
        accent-color: "Color for links and other decently highlighted elements."
        header-item-bg-hover-color: "Culoarea de fundal a obiectelor care pot fi selectate când cursorului se află deasupra lor."
        header-item-font-color: "Culoare fontului pentru elementele selectabile din antet."
        header-item-font-hover-color: "Culoarea fontului pentru elementele selectabile din antet când cursorul se află deasupra lor."
        header-border-bottom-color: "Linia de sub antet. Lăsați acest câmp gol dacă nu doriți această linie."
        main-menu-bg-color: "Culoarea de fundal pentru meniul din partea stângă."
      theme_warning: Schimbarea temei va suprascrie stilul personalizat. În acest caz, designul va fi pierdut. Sunteți sigur că doriți să continuați?
    enterprise:
      upgrade_to_ee: "Actualizare la ediția Enterprise"
      add_token: "Încărcați un token de suport pentru ediția Enterprise"
      delete_token_modal:
        text: "Sunteți sigur că doriți să eliminați actualul token Enterprise edition utilizat?"
        title: "Ștergeți tokenul"
      replace_token: "Înlocuiți tokenul de suport actual"
      order: "Comandați ediția Enterprise on-premise"
      paste: "Lipiți token-ul de suport pentru ediția Enterprise"
      required_for_feature: "Acest add-on este disponibil numai cu un token de asistență pentru ediția Enterprise activ."
      enterprise_link: "Pentru mai multe informații, faceți click aici."
      start_trial: "Începeți o încercare gratuită"
      book_now: "Rezervă acum"
      get_quote: "Obțineți o ofertă"
      buttons:
        upgrade: "Actualizează acum"
        contact: "Contactați-ne pentru o demonstrație"
      enterprise_info_html: "is an Enterprise <span class='spot-icon spot-icon_inline spot-icon_enterprise-addons'></span> add-on."
      upgrade_info: "Vă rugăm să treceți la un plan plătit pentru a-l activa și a începe să îl utilizați în echipa dumneavoastră."
    journal_aggregation:
      explanation:
        text: "Acțiunile individuale ale unui utilizator (de exemplu, actualizarea de două ori a unui pachet de lucru) sunt agregate într-o singură acțiune dacă diferența de vârstă dintre ele este mai mică decât intervalul de timp specificat. Acestea vor fi afișate ca o singură acțiune în cadrul aplicației. De asemenea, acest lucru va întârzia notificările cu aceeași perioadă de timp, reducând numărul de e-mailuri trimise și va afecta, de asemenea, întârzierea %{webhook_link}."
        link: "webhook"
  announcements:
    show_until: Afişare până la
    is_active: afișat acum
    is_inactive: neafișat acum
  antivirus_scan:
    not_processed_yet_message: "Downloading is blocked, as file was not scanned for viruses yet. Please try again later."
    quarantined_message: "A virus was detected in file '%{filename}'. It has been quarantined and is not available for download."
    deleted_message: "A virus was detected in file '%{filename}'. The file has been deleted."
    deleted_by_admin: "The quarantined file '%{filename}' has been deleted by an administrator."
    overridden_by_admin: "The quarantine for file '%{filename}' has been removed by %{user}. The file can now be acccessed."
    quarantined_attachments:
      container: "Container"
      delete: "Delete the quarantined file"
      title: "Quarantined attachments"
      error_cannot_act_self: "Cannot perform actions on your own uploaded files."
  attribute_help_texts:
    note_public: "Orice text și imagini pe care le adăugați în acest câmp sunt vizibile public pentru toți utilizatorii conectați!"
    text_overview: "În această vizualizare, puteți crea texte de ajutor personalizate pentru vizualizarea atributelor. Atunci când sunt definite, aceste texte pot fi afișate făcând clic pe pictograma de ajutor de lângă atributul care îi aparține."
    label_plural: "Texte de ajutor pentru atribute"
    show_preview: "Previzualizare text"
    add_new: "Adăugați text de ajutor"
    edit: "Editați textul de ajutor pentru %{attribute_caption}"
  background_jobs:
    status:
      error_requeue: "Lucrarea a avut o eroare, dar încearcă din nou. Eroarea a fost: %{message}"
      cancelled_due_to: "Lucrarea a fost anulată din cauza unei erori: %{message}"
  ldap_auth_sources:
    ldap_error: "Eroare LDAP: %{error_message}"
    ldap_auth_failed: "Nu a putut fi realizată autentificarea pe serverul LDAP."
    sync_failed: "Failed to synchronize from LDAP: %{message}."
    back_to_index: "Click here to go back to the list of connection."
    technical_warning_html: |
      Acest formular LDAP necesită cunoștințe tehnice privind configurația LDAP / Active Directory.
      <br/>
      <a href="https://www.openproject.org/help/administration/manage-ldap-authentication/">Vă rugăm să vizitați documentația noastră pentru instrucțiuni detaliate</a>.
    attribute_texts:
      name: Numele arbitrar al conexiunii LDAP
      host: Numele gazdei LDAP sau adresa IP
      login_map: Cheia atributului în LDAP care este utilizată pentru a identifica autentificarea unică a utilizatorului. De obicei, aceasta va fi `uid` sau `samAccountName`.
      generic_map: Cheia atributului din LDAP care este mapată pe atributul OpenProject `%{attribute}`
      admin_map_html: "Opțional: Cheia atributului în LDAP care, <strong>dacă este prezentă</strong>, marchează utilizatorul OpenProject ca fiind administrator. Lăsați gol dacă aveți îndoieli."
      system_user_dn_html: |
        Introduceți DN-ul utilizatorului de sistem utilizat pentru accesul numai pentru citire.
        <br/>
        Exemplu: uid=openproject,ou=system,dc=example,dc=com
      system_user_password: Introduceți parola de legătură a utilizatorului de sistem
      base_dn: |
        Introduceți DN-ul de bază al subarborelui din LDAP în care doriți ca OpenProject să caute utilizatori și grupuri.
        OpenProject va filtra numai pentru numele de utilizator furnizate în acest subarbore.
        Exemplu: ou=users,dc=example,dc=com
      filter_string: |
        Adăugați un filtru RFC4515 opțional care să se aplice rezultatelor returnate pentru utilizatorii filtrați în LDAP.
        Acesta poate fi utilizat pentru a restricționa setul de utilizatori care sunt găsiți de OpenProject pentru autentificare și sincronizare de grup.
      filter_string_concat: |
        OpenProject va filtra întotdeauna pentru atributul de autentificare furnizat de utilizator pentru a identifica înregistrarea. Dacă furnizați un filtru aici,
        acesta va fi concatenat cu un AND. În mod implicit, ca filtru se va utiliza un "catch-all" (objectClass=*).
      onthefly_register: |
        Dacă bifați această casetă, OpenProject va crea automat noi utilizatori din intrările LDAP ale acestora
        atunci când aceștia se autentifică pentru prima dată cu OpenProject.
        Lăsați această casetă debifată pentru a permite doar conturilor existente în OpenProject să se autentifice prin LDAP!
    connection_encryption: "Criptarea conexiunii"
    encryption_details: "LDAPS / STARTTLS opțiuni"
    system_account: "Contul de sistem"
    system_account_legend: |
      OpenProject necesită acces doar pentru citire printr-un cont de sistem pentru a căuta utilizatori și grupuri în arborele LDAP.
      Vă rugăm să specificați acreditările de conectare pentru acest utilizator de sistem în secțiunea următoare.
    ldap_details: "Detalii LDAP"
    user_settings: "Lista Mapare Atribute"
    user_settings_legend: |
      Următoarele câmpuri sunt legate de modul în care sunt creați utilizatorii în OpenProject din intrările LDAP și
      ce atribute LDAP sunt utilizate pentru a defini atributele unui utilizator OpenProject (cartografiere de atribute).
    tls_mode:
      plain: "niciunul"
      simple_tls: "LDAPS"
      start_tls: "STARTTLS"
      plain_description: "Deschide o conexiune necriptată la serverul LDAP. Nu se recomandă pentru producție."
      simple_tls_description: "Utilizați LDAPS. Necesită un port separat pe serverul LDAP. Acest mod este adesea depreciat, recomandăm utilizarea STARTTLS ori de câte ori este posibil."
      start_tls_description: "Trimite o comandă STARTTLS după conectarea la portul LDAP standard. Recomandată pentru conexiuni criptate."
      section_more_info_link_html: >
        Această secțiune se referă la securitatea conexiunii acestei surse de autentificare LDAP. Pentru mai multe informații, consultați <a href="%{link}">documentația Net::LDAP</a>.
    tls_options:
      verify_peer: "Verificarea certificatului SSL"
      verify_peer_description_html: >
        Activează verificarea SSL strictă a lanțului de încredere al certificatului. <br/> <strong>Avertisment:</strong> Debifarea acestei opțiuni dezactivează verificarea SSL a certificatului serverului LDAP. Acest lucru expune conexiunea ta cu Omul în timpul atacurilor din Mijloc.
      tls_certificate_description: "Dacă certificatul serverului LDAP nu se află în sursele de încredere ale acestui sistem, îl puteți adăuga manual aici. Introduceți un șir de certificate PEM X509."
  forums:
    show:
      no_results_title_text: În prezent nu există mesaje pentru acest forum.
  colors:
    index:
      no_results_title_text: În acest moment nu există culori.
      no_results_content_text: Creare culoare nouă
      label_new_color: "Culoare nouă"
    new:
      label_new_color: "New Color"
    edit:
      label_edit_color: "Edit Color"
    form:
      label_new_color: "Culoare nouă"
      label_edit_color: "Editare culoare"
    label_no_color: "Nicio culoare"
    label_properties: "Proprietăţi"
    label_really_delete_color: >
      Sunteţi sigur că doriţi să ştergeţi următoarea culoare? Tipurile care folosesc această culoare nu vor fi şterse.
  custom_actions:
    actions:
      name: "Acțiuni"
      add: "Adaugă acţiune"
      assigned_to:
        executing_user_value: "(Atribuiți utilizatorului executant)"
    conditions: "Condiții"
    plural: "Acțiuni personalizate"
    new: "Adaugă acțiune personalizată"
    edit: "Editează acţiune personalizată %{name}"
    execute: "Execută %{name}"
    upsale:
      title: "Acțiuni personalizate"
      description: "Acțiunile personalizate sunt comenzi rapide cu un singur clic către un set de acțiuni predefinite pe care le puteți face disponibile pentru anumite pachete de lucru în funcție de statut, rol, tip sau proiect."
  custom_fields:
    text_add_new_custom_field: >
      Dacă doriți să adăugați noi câmpuri personalizate în cadrul unui proiect va trebui, mai întâi, să le creați.
    is_enabled_globally: "Este activat/ă la nivel global"
    enabled_in_project: "Activat/ă în proiect"
    contained_in_type: "Înclusă în tipul"
    confirm_destroy_option: "Ștergerea unei opțiuni va șterge toate aparițiile acesteia (de exemplu, în pachetele de lucru). Sunteți sigur că doriți să o ștergeți?"
    reorder_alphabetical: "Reordonați valorile în ordine alfabetică"
    reorder_confirmation: "Avertisment: Ordinea curentă a valorilor disponibile se va pierde. Continuați?"
    instructions:
      is_required: "Mark the custom field as required. This will make it mandatory to fill in the field when creating new or updating existing resources."
      is_for_all: "Mark the custom field as available in all existing and new projects."
      searchable: "Include the field values when using the global search functionality."
      editable: "Allow the field to be editable by users themselves."
      visible: "Make field visible for all users (non-admins) in the project overview and displayed in the project details widget on the Project Overview."
      is_filter: >
        Allow the custom field to be used in a filter in work package views. Note that only with 'For all projects' selected, the custom field will show up in global views.
    tab:
      no_results_title_text: În acest moment nu există câmpuri personalizate.
      no_results_content_text: Creare câmp personalizat nou
  concatenation:
    single: "sau"
  global_search:
    placeholder: "Search in %{app_title}"
    overwritten_tabs:
      wiki_pages: "Wiki"
      messages: "Forum"
  groups:
    index:
      no_results_title_text: În acest moment nu există grupuri.
      no_results_content_text: Creare grup nou
    users:
      no_results_title_text: În acest moment nu există utilizatori care să facă parte din acest grup.
    memberships:
      no_results_title_text: În acest moment nu există proiecte care să facă parte din acest grup.
  incoming_mails:
    ignore_filenames: >
      Specificați o listă de nume care trebuie ignorate la procesarea atașamentelor pentru mesajele primite (de exemplu, semnături sau pictograme). Introduceți un nume de fișier pe linie.
  projects:
    copy:
      #Contains custom strings for options when copying a project that cannot be found elsewhere.
      members: "Membri ai proiectului"
      overviews: "Prezentare generală a proiectului"
      queries: "Pachete de lucru: vizualizări salvate"
      wiki_page_attachments: "Pagini wiki: atașamente"
      work_package_attachments: "Pachete de lucru: anexe"
      work_package_categories: "Pachete de lucru: categorii"
      work_package_file_links: "Pachete de lucru: legături de fișiere"
      work_package_shares: "Work packages: shares"
    delete:
      scheduled: "Ștergerea a fost programată și se efectuează în fundal. Veți fi notificat cu privire la rezultat."
      schedule_failed: "Proiectul nu poate fi șters: %{errors}"
      failed: "Ștergerea proiectului %{name} a eșuat"
      failed_text: "Solicitarea de ștergere a proiectului %{name} a eșuat. Proiectul a rămas arhivat."
      completed: "Ștergerea proiectului %{name} finalizată"
      completed_text: "Cererea de ștergere a proiectului \"%{name}\" a fost finalizată."
      completed_text_children: "Additionally, the following subprojects have been deleted:"
    index:
      open_as_gantt: "Deschideți ca vizualizare Gantt"
      no_results_title_text: În acest moment nu există proiecte
      no_results_content_text: Creare proiect nou
    lists:
      active: "Active projects"
      my: "Proiectele mele"
      favored: "Favorite projects"
      archived: "Archived projects"
      shared: "Shared project lists"
<<<<<<< HEAD
      my_private: "My private project lists"
=======
      my_lists: "My project lists"
>>>>>>> e0f67812
      new:
        placeholder: "New project list"
      delete_modal:
        title: "Delete project list"
        text: "This action will not delete any project the list contains. Are you sure you want to delete this project list?"
    settings:
      change_identifier: Schimbă identificatorul
      activities:
        no_results_title_text: În acest moment nu există activități disponibile.
      forums:
        no_results_title_text: În prezent, nu există forumuri pentru acest proiect.
        no_results_content_text: Creați un nou forum
      categories:
        no_results_title_text: În acest moment nu există categorii de pachete de lucru.
        no_results_content_text: Creare categorie de pachete de lucru nouă
      custom_fields:
        no_results_title_text: În acest moment nu există câmpuri personalizate disponibile.
      project_custom_fields:
        header:
          title: "Atributele proiectului"
          description: 'These project attributes will be displayed in your <a href=%{overview_url} target="_blank">project overview page</a> under their respective sections. You can enable or disable individual attributes. Project attributes and sections are defined in the <a href=%{admin_settings_url} target="_blank">administration settings</a> by the administrator of the instance. '
        filter:
          label: "Search project attribute"
        actions:
          label_enable_single: "Active in this project, click to disable"
          label_disable_single: "Inactive in this project, click to enable"
          deactivate_for_project: "Deactivate for this project"
          label_enable_all: "Enable all"
          label_disable_all: "Disable all"
        is_required_blank_slate:
          heading: Required in all projects
          description: This project attribute is activated in all projects since the "Required in all projects" option is checked. It cannot be deactivated for individual projects.
      types:
        no_results_title_text: În acest moment nu există tipuri disponibile.
        form:
          enable_type_in_project: 'Activare tip %{type}'
      versions:
        no_results_title_text: În acest moment nu există versiuni pentru acest proiect.
        no_results_content_text: Creare versiune nouă
      storage:
        no_results_title_text: Acest proiect nu consumă spațiu suplimentar pe disc înregistrat.
  lists:
    create:
      success: "The modified list has been saved as a new list"
      failure: "The modified list cannot be saved: %{errors}"
    update:
      success: "The modified list has been saved"
      failure: "The modified list cannot be saved: %{errors}"
    publish:
      success: "The list has been made public"
      failure: "The list cannot be made public: %{errors}"
    unpublish:
      success: "The list has been made private"
      failure: "The list cannot be made private: %{errors}"
    can_be_saved: "List modified:"
    can_be_saved_as: "The modifications can only be saved in a new list:"
  members:
    index:
      no_results_title_text: În acest moment nu există niciun participant la acest proiect.
      no_results_content_text: Adăugare participant la proiect
    invite_by_mail: "Trimiteți invitația la %{mail}"
    send_invite_to: "Send invite to"
    columns:
      shared: "Shared"
    filters:
      all_shares: "All shares"
    menu:
      all: "Toate"
      invited: "Invited"
      locked: "Închis"
      project_roles: "Project roles"
      wp_shares: "Work package shares"
      groups: "Grupuri"
    delete_member_dialog:
      title: "Remove member"
      will_remove_the_users_role: "This will remove the user’s role from this project."
      will_remove_the_groups_role: "This will remove the group role from this project."
      however_work_packages_shared_with_user_html:
        one: "However, %{shared_work_packages_link} has also been shared with this user."
        few: "However, %{shared_work_packages_link} have also been shared with this user."
        other: "However, %{shared_work_packages_link} have also been shared with this user."
      however_work_packages_shared_with_group_html:
        one: "However, %{shared_work_packages_link} has also been shared with this group."
        few: "However, %{shared_work_packages_link} have also been shared with this group."
        other: "However, %{shared_work_packages_link} have also been shared with this group."
      remove_work_packages_shared_with_user_too: "A user that has been removed as member can still access shared work packages. Would you like to remove the shares too?"
      remove_work_packages_shared_with_group_too: "A group that has been removed as member can still access shared work packages. Would you like to remove the shares too?"
      will_not_affect_inherited_shares: "(This will not affect work packages shared with their group)."
      can_remove_direct_but_not_shared_roles: "You can remove this user as a direct project member but a group they are in is also a member of this project, so they will continue being a member via the group."
      also_work_packages_shared_with_user_html:
        one: "Also, %{shared_work_packages_link} has been shared with this user."
        few: "Also, %{shared_work_packages_link} have been shared with this user."
        other: "Also, %{shared_work_packages_link} have been shared with this user."
      remove_project_membership_or_work_package_shares_too: "Do you want to remove just the user as a direct member (and keep the shares) or remove the work package shares too?"
      will_remove_all_user_access_priveleges: "Deleting this member will remove all access privileges of the user to the project. The user will still exist as part of the instance."
      will_remove_all_group_access_priveleges: "Deleting this member will remove all access privileges of the group to the project. The group will still exist as part of the instance."
      cannot_delete_inherited_membership: "You cannot delete this member because they belong to a group that is itself a member of this project."
      cannot_delete_inherited_membership_note_admin_html: "You can either remove the group as a member of the project or this specific member from the group in the %{administration_settings_link}."
      cannot_delete_inherited_membership_note_non_admin: "You can either remove the group as a member of the project or contact your administrator to remove this specific member from the group."
    delete_work_package_shares_dialog:
      title: "Revoke work package shares"
      shared_with_this_user_html:
        one: "%{all_shared_work_packages_link} has been shared with this user."
        few: "%{all_shared_work_packages_link} have been shared with this user."
        other: "%{all_shared_work_packages_link} have been shared with this user."
      shared_with_this_group_html:
        one: "%{all_shared_work_packages_link} has been shared with this group."
        few: "%{all_shared_work_packages_link} have been shared with this group."
        other: "%{all_shared_work_packages_link} have been shared with this group."
      shared_with_permission_html:
        one: "Only %{shared_work_packages_link} has been shared with %{shared_role_name} permissions."
        few: "Only %{shared_work_packages_link} have been shared with %{shared_role_name} permissions."
        other: "Only %{shared_work_packages_link} have been shared with %{shared_role_name} permissions."
      revoke_all_or_with_role: "Would you like to revoke access to all shared work packages, or only those with %{shared_role_name} permissions?"
      will_not_affect_inherited_shares: "(This will not affect work packages shared with their group)."
      cannot_remove_inherited: "The work packages shares shared via groups cannot be removed."
      cannot_remove_inherited_with_role: "The work packages shares with role %{shared_role_name} are shared via groups and cannot be removed."
      cannot_remove_inherited_note_admin_html: "You can either revoke the share to the group or remove this specific member from the group in the %{administration_settings_link}."
      cannot_remove_inherited_note_non_admin: "You can either revoke the share to the group or contact your administrator to remove this specific member from the group."
      will_revoke_directly_granted_access: "This action will revoke their access to all of them, but the work packages shared with a group."
      will_revoke_access_to_all: "This action will revoke their access to all of them."
  my:
    access_token:
      errors:
        token_name_blank: "Please provide an API token name"
        token_name_in_use: "This API token name is already in use, please select a different one"
      new_access_token_dialog_title: "Create new API token"
      new_access_token_dialog_show_button_text: "API token"
      new_access_token_dialog_text_field_placeholder_text: "My API token"
      new_access_token_dialog_text_field_label: "Name"
      new_access_token_dialog_submit_button_text: "Create"
      new_access_token_dialog_text: "This token will allow third-party applications to communicate with your instance. To differentiate the new API token, please give it a name."
      new_access_token_dialog_attention_text: "Treat API tokens like passwords. Anyone with this link will have access to information from this instance, share it only with trusted users."
      failed_to_reset_token: "Resetarea tokenului de acces nu a reușit: %{error}"
      failed_to_create_token: "Failed to create access token: %{error}"
      failed_to_revoke_token: "Failed to revoke access token: %{error}"
      notice_reset_token: "S-a generat un token nou %{type} . Token-ul de acces este:"
      token_value_warning: "Notă: este singura dată când veți vedea acest token, asigurați-vă că îl copiați acum."
      no_results_title_text: În acest moment nu există tichete de acces disponibile.
      notice_api_token_revoked: "The API token has been deleted. To create a new token please use the button in the API section."
      notice_rss_token_revoked: "The RSS token has been deleted. To create a new token please use the link in the RSS section."
      notice_ical_token_revoked: 'iCalendar token "%{token_name}" for calendar "%{calendar_name}" of project "%{project_name}" has been revoked. The iCalendar URL with this token is now invalid.'
  news:
    index:
      no_results_title_text: În acest moment nu există știri de raportat.
      no_results_content_text: Adăugare știre nouă
  users:
    autologins:
      prompt: "Stay logged in for %{num_days}"
    sessions:
      remembered_devices: "Remembered devices"
      remembered_devices_caption: "A list of all devices that logged into this account using the 'Stay logged in' option."
      session_name: "%{browser_name} %{browser_version} on %{os_name}"
      browser: "Browser"
      device: "Device / OS"
      unknown_browser: "unknown browser"
      unknown_os: "unknown operating system"
      current: "Current session"
      title: "Session management"
      instructions: "This is a list of devices that have logged into your account. Revoke any sessions that you do not recognize or you have no longer access to."
      may_not_delete_current: "You cannot delete your current session."
    groups:
      member_in_these_groups: "Acest utilizator este în prezent membru al următoarelor grupuri:"
      no_results_title_text: Acest utilizator nu este în prezent membru în niciun grup.
    memberships:
      no_results_title_text: Acest utilizator nu este în acest moment participant în vreun proiect.
  page:
    text: "Text"
  placeholder_users:
    right_to_manage_members_missing: >
      Nu aveți permisiunea de a șterge utilizatorul de tip placeholder. Nu aveți dreptul de a gestiona membrii pentru toate proiectele din care face parte utilizatorul de tip placeholder.
    delete_tooltip: "Ștergeți utilizatorul de tip placeholder"
    deletion_info:
      heading: "Ștergeți utilizatorul de tip placeholder %{name}"
      data_consequences: >
        Toate prezențele utilizatorului de tip "placeholder" (de exemplu, ca destinatar, responsabil sau alte valori de utilizator) vor fi realocate unui cont numit "Utilizator eliminat". Deoarece datele fiecărui cont șters sunt realocate acestui cont, nu va fi posibilă deosebirea datelor create de utilizator de datele unui alt cont șters.
      irreversible: "Această acțiune este ireversibilă"
      confirmation: "Introduceți numele de utilizator de tip placeholder %{name} pentru a confirma ștergerea."
    upsale:
      title: Utilizatori de tip Placeholder
      description: >
        Utilizatorii de tip Placeholder sunt o modalitate de a atribui pachete de lucru unor utilizatori care nu fac parte din proiectul dumneavoastră. Aceștia pot fi utili într-o serie de scenarii; de exemplu, dacă aveți nevoie să urmăriți sarcinile pentru o resursă care nu este încă numită sau disponibilă sau dacă nu doriți să acordați acces la OpenProject acelei persoane, dar doriți totuși să urmăriți sarcinile care îi sunt atribuite.
  prioritiies:
    edit:
      priority_color_text: |
        Faceți click pentru a desemna sau schimba culoarea acestui nivel de prioritate.
        Poate fi utilizate pentru a evidenția pachetele de lucru dintr-un tabel.
  reportings:
    index:
      no_results_title_text: În acest moment nu există rapoarte de stare.
      no_results_content_text: Adăugare raport de stare
  statuses:
    edit:
      status_readonly_html: |
        Bifați această opțiune pentru a marca pachetele de lucru cu acest statut ca fiind numai pentru citire.
        Nu se poate modifica niciun atribut, cu excepția statutului.
        <br/>
        <strong>Notă</strong>: Valorile moștenite (de exemplu, de la copii sau relații) se vor aplica în continuare.
      status_excluded_from_totals_text: |-
        Check this option to exclude work packages with this status from totals of Work,
        Remaining work, and % Complete in a hierarchy.
      status_color_text: |
        Faceți click pentru a desemna sau schimba culoarea pentru acest flux de lucru.
        Acesta este afișat în butonul de statut și poate fi folosit pentru a evidenția pachetele de lucru din tabel.
    index:
      no_results_title_text: În acest moment nu există stări pentru pachetele de lucru.
      no_results_content_text: Adăugare stare nouă
      headers:
        is_default: "Default"
        is_closed: "Closed"
        is_readonly: "Read-only"
        excluded_from_totals: "Excluded from totals"
  themes:
    dark: "Dark (experimental)"
    light: "Light"
    light_high_contrast: "Light high contrast"
  types:
    index:
      no_results_title_text: În acest moment nu există tipuri.
      no_results_content_text: Creare tip nou
    edit:
      settings: "Setări"
      form_configuration: "Configurarea formularului"
      more_info_text_html: >
        Ediția Enterprise vă permite să personalizați configurația formularului cu aceste suplimente suplimentare: <br> <ul class="%{list_styling_class}"> <li><b>Adăugarea de noi grupuri de atribute</b></li> <li><b>Redenumirea grupurilor de atribute</b></li> <li><b>Adăugați un tabel cu pachetele de lucru aferente</b></li> </ul>
      projects: "Proiecte"
      enabled_projects: "Proiecte activate"
      edit_query: "Editează tabelul"
      query_group_placeholder: "Dați un nume tabelului"
      reset: "Resetare AVATAR implicit"
      type_color_text: |
        Culoarea selectată distinge diferite tipuri
        în graficele Gantt sau tabelele pachetelor de lucru. Prin urmare, este recomandat să folosiți o culoare puternică.
  versions:
    overview:
      work_packages_in_archived_projects: "The version is shared with archived projects which still have work packages assigned to this version. These are counted, but will not appear in the linked views."
      no_results_title_text: În acest moment nu există pachete de lucru alocate acestei versiuni.
  wiki:
    page_not_editable_index: Pagina solicitată nu există (încă). Ați fost redirecționat către indexul tuturor paginilor wiki.
    no_results_title_text: În acest moment nu există pagini wiki.
    print_hint: Aceasta va afișa conținutul acestei pagini wiki fără bare de navigare.
    index:
      no_results_content_text: Adăugare pagină wiki nouă
  work_flows:
    index:
      no_results_title_text: În acest moment nu există fluxuri de lucru.
  work_packages:
    x_descendants:
      one: "Un pachet de lucru descendent"
      few: "%{count} descendenți ai pachetului de lucru"
      other: "%{count} pachete de lucru descendente"
    bulk:
      copy_failed: "Pachetele de lucru nu au putut fi copiate."
      move_failed: "Pachetele de lucru nu au putut fi mutate."
      could_not_be_saved: "Următoarele pachete de lucru nu au putut fi salvate:"
      none_could_be_saved: "Niciunul dintre pachetele de lucru %{total} nu a putut fi actualizat."
      x_out_of_y_could_be_saved: "%{failing} din %{total} pachete de lucru nu au putut fi actualizate în timp ce %{success} ar putea fi actualizat."
      selected_because_descendants: "În timp ce %{selected} pachete de lucru selectate, în total %{total} pachete de lucru sunt afectate care includ descendenții."
      descendant: "descendent de selectat"
    move:
      no_common_statuses_exists: "Nu există o stare disponibilă pentru toate pachetele de lucru selectate. Starea acestora nu poate fi modificată."
      unsupported_for_multiple_projects: "Mutarea/copierea în masă nu este suportată pentru pachete de lucru din proiecte multiple"
      current_type_not_available_in_target_project: >
        The current type of the work package is not enabled in the target project. Please enable the type in the target project if you'd like them to remain unchanged. Otherwise, the work package's type will be automatically re-assigned leading to potential data loss.
      bulk_current_type_not_available_in_target_project: >
        The current types of the work packages aren't enabled in the target project. Please enable the types in the target project if you'd like them to remain unchanged. Otherwise, the work packages' types will be automatically re-assigned leading to potential data loss.
    sharing:
      missing_workflow_warning:
        title: "Workflow missing for work package sharing"
        message: "No workflow is configured for the 'Work package editor' role. Without a workflow, the shared with user cannot alter the status of the work package. Workflows can be copied. Select a source type (e.g. 'Task') and source role (e.g. 'Member'). Then select the target types. To start with, you could select all the types as targets. Finally, select the 'Work package editor' role as the target and press 'Copy'. After having thus created the defaults, fine tune the workflows as you do for every other role."
        link_message: "Configure the workflows in the administration."
    summary:
      reports:
        category:
          no_results_title_text: În acest moment nu există categorii disponibile.
        assigned_to:
          no_results_title_text: În acest moment nu există niciun participant la acest proiect.
        responsible:
          no_results_title_text: În acest moment nu există niciun participant la acest proiect.
        author:
          no_results_title_text: În acest moment nu există niciun participant la acest proiect.
        priority:
          no_results_title_text: În acest moment nu există priorități disponibile.
        type:
          no_results_title_text: În acest moment nu există tipuri disponibile.
        version:
          no_results_title_text: În acest moment nu există versiuni disponibile.
  label_invitation: Invitație
  account:
    delete: "Ştergere cont"
    delete_confirmation: "Sunteţi sigur că doriţi să ştergeţi contul?"
    deletion_pending: "Contul a fost blocat și a fost programat pentru ștergere. Rețineți că acest proces are loc în fundal. Poate dura câteva momente până când utilizatorul este complet șters."
    deletion_info:
      data_consequences:
        other: 'Vor fi șterse cât mai multe din datele create de utilizator (e.g. email, preferințe, pachete de lucru, contribuții wiki). De reținut, totuși, că date precum pachete de lucru și contribuții wiki nu pot fi șterse fără a afecta activitatea altor utilizatori. Prin urmare, astfel de date sunt realocate la un cont numit "Utilizator șters". Deoarece datele fiecărui cont șters sunt realocate acestui cont, nu va mai fi posibil să se facă distincția între datele create de utilizator și datele altui cont șters.'
        self: 'Vor fi șterse cât mai multe din datele create de tine (e.g. email, preferințe, pachete de lucru, contribuții wiki). De reținut, totuși, că date precum pachete de lucru și contribuții wiki nu pot fi șterse fără a afecta activitatea altor utilizatori. Prin urmare, astfel de date sunt realocate la un cont numit "Utilizator șters". Deoarece datele fiecărui cont șters sunt realocate acestui cont, nu va mai fi posibil să se facă distincția între datele create de tine și datele altui cont șters.'
      heading: "Ştergere cont %{name}"
      info:
        other: "Ştergerea contului de utilizator este o acţiune ireversibilă."
        self: "Stergerea contului tău de utilizator este o acţiune ireversibilă."
      login_consequences:
        other: "Contul va fi şters din sistem. Prin urmare, utilizatorul nu va mai putea accesa aplicația cu credențialele curente. El poate să devină din nou utilizator al aplicației prin mijloacele permise de sistem."
        self: "Contul dumneavoatră va fi şters din sistem. Prin urmare, nu veți mai putea accesa aplicația cu credențialele curente. Puteți deveni din nou utilizator al aplicației prin mijloacele permise de sistem."
      login_verification:
        other: "Introduceți numele de utilizator %{name} pentru a verifica ștergerea. Odată trimisă, vi se va cere să confirmați parola."
        self: "Introduceți numele de utilizator %{name} pentru a verifica ștergerea. Odată trimisă, vi se va cere să vă confirmați parola."
    error_inactive_activation_by_mail: >
      Contul nu a fost încă activat. Pentru a activa contul dumneavoastră, dați click pe link-ul care v-a fost trimis prin e-mail.
    error_inactive_manual_activation: >
      Contul nu a fost încă activat. Așteptați ca administratorul să vă activeze contul.
    error_self_registration_disabled: >
      Înregistrarea utilizatorilor este dezactivată în acest sistem. Vă rugăm să cereţi unui administrator să vă creeze un cont.
    error_self_registration_limited_provider: >
      User registration is limited for the Single sign-on provider '%{name}'. Please ask an administrator to activate the account for you or change the self registration limit for this provider.
    login_with_auth_provider: "sau conectaţi-vă cu contul existent"
    signup_with_auth_provider: "sau înregistrează-te folosind"
    auth_source_login: Autentifică-te ca <em>%{login}</em> pentru a activa contul.
    omniauth_login: Autentifică-te pentru activarea contului tău.
  actionview_instancetag_blank_option: "Vă rugăm să selectaţi"
  activerecord:
    attributes:
      announcements:
        show_until: "Afişare până la"
      attachment:
        attachment_content: "Conținutul anexei"
        attachment_file_name: "Numele fișierului atașat"
        downloads: "Descărcări"
        file: "Fișier"
        filename: "Fișier"
        filesize: "Dimensiune"
      attribute_help_text:
        attribute_name: "Atribut"
        help_text: "Text de ajutor"
      ldap_auth_source:
        account: "Cont"
        attr_firstname: "Câmp prenume"
        attr_lastname: "Câmp nume"
        attr_login: "Atributul nume de utilizator"
        attr_mail: "Atribut e-mail"
        base_dn: "Nume domeniu de bază"
        host: "Server gazdă"
        onthefly: "Crearea automată a utilizatorilor"
        port: "Port"
        tls_certificate_string: "Certificat SSL pentru serverul LDAP"
      changeset:
        repository: "Repo"
      color:
        hexcode: "Cod hexa"
      comment:
        commented: "Cu comentarii" #an object that this comment belongs to
      custom_action:
        actions: "Acțiuni"
      custom_field:
        allow_non_open_versions: "Allow non-open versions"
        default_value: "Valoare implicită"
        editable: "Editabil"
        field_format: "Format"
        is_filter: "Folosit ca filtru"
        is_required: "Obligatoriu"
        max_length: "Lungime maximă"
        min_length: "Lungime minimă"
        multi_value: "Permiteți selecția multiplă"
        possible_values: "Valori posibile"
        regexp: "Expresie regulată"
        searchable: "Permite căutare"
        visible: "Vizibil"
      custom_value:
        value: "Valoare"
      enterprise_token:
        starts_at: "Valabil din"
        subscriber: "Abonat"
        encoded_token: "Token de sprijin pentru întreprinderi"
        active_user_count_restriction: "Număr maxim de utilizatori activi"
      grids/grid:
        page: "Pagină"
        row_count: "Număr de rânduri"
        column_count: "Număr de coloane"
        widgets: "Widget-uri"
      oauth_client:
        client: "ID Client"
      relation:
        lag: "Lag"
        from: "Pachet de lucru"
        to: "Pachet de lucru asociat"
      status:
        is_closed: "Pachet de lucru închis"
        is_readonly: "Pachet de lucru numai pentru citire"
        excluded_from_totals: "Exclude from calculation of totals in hierarchy"
      journal:
        notes: "Mențiuni"
      member:
        roles: "Roluri"
      project:
        active_value:
          true: "nearhivat"
          false: "arhivată"
        identifier: "Identificator"
        latest_activity_at: "Ultima activitate la"
        parent: "Subproiect în"
        public_value:
          title: "Vizibilitate"
          true: "public"
          false: "privat"
        queries: "Interogări"
        status_code: "Stare proiect"
        description: "Descriere"
        status_explanation: "Project status description"
        status_codes:
          not_started: "Neîncepută"
          on_track: "Urmărește"
          at_risk: "În pericol"
          off_track: "În afara pistei"
          finished: "Finalizat"
          discontinued: "Întrerupere"
        templated: "Proiect șablon"
        templated_value:
          true: "marcat ca șablon"
          false: "nemarcat ca șablon"
        types: "Tipuri"
        versions: "Versiuni"
        work_packages: "Pachete de lucru"
      query:
        column_names: "Coloane"
        relations_to_type_column: "Relații cu %{type}"
        relations_of_type_column: "%{type} relații"
        group_by: "Grupare rezultate"
        filters: "Filtre"
        timeline_labels: "Etichete de cronologie"
      repository:
        url: "URL"
      role:
        permissions: "Drepturi"
      time_entry:
        activity: "Activitate"
        hours: "Ore"
        spent_on: "Dată"
        type: "Tip"
        ongoing: "Ongoing"
      type:
        description: "Text implicit pentru descriere"
        attribute_groups: ""
        is_in_roadmap: "Afișat în mod implicit în foaia de parcurs"
        is_default: "Activat în mod implicit pentru proiectele noi"
        is_milestone: "Este reper de etapă"
        color: "Culoare"
      user:
        admin: "Administrator"
        auth_source: "Authentication source"
        ldap_auth_source: "Conexiune LDAP"
        identity_url: "Identity URL"
        current_password: "Parola curentă"
        force_password_change: "Impune schimbarea parolei la următoarea autentificare"
        language: "Limbă"
        last_login_on: "Ultima autentificare"
        new_password: "Parolă nouă"
        password_confirmation: "Confirmare parolă"
        consented_at: "Consimţit la"
      user_preference:
        comments_sorting: "Afişare Comentarii"
        hide_mail: "Nu se afișează adresa de email"
        impaired: "Mod accesibilitate"
        time_zone: "Fus orar"
        auto_hide_popups: "Ascunderea automată a notificărilor de succes"
        warn_on_leaving_unsaved: "Mă avertizează când părăsesc un pachet de lucru cu modificări nesalvate"
        theme: "Mode"
        mode_guideline: "Some modes will overwrite custom theme colours for accessibility and legibility. For the full custom theme, please select Light mode."
      version:
        effective_date: "Data de finalizare"
        sharing: "Distribuire"
      wiki_content:
        text: "Text"
      wiki_page:
        parent_title: "Pagină părinte"
        redirect_existing_links: "Redirectare link-uri existente"
      planning_element_type_color:
        hexcode: Cod hexa
      project_custom_field:
        custom_field_section: Section
      work_package:
        begin_insertion: "Început de inserare"
        begin_deletion: "Început de ștergere"
        children: "Subelemente"
        derived_done_ratio: "Total % complete"
        derived_remaining_hours: "Total remaining work"
        derived_remaining_time: "Total remaining work"
        done_ratio: "% Complete"
        duration: "Durată"
        end_insertion: "Sfârșit de inserare"
        end_deletion: "Sfârșit de ștergere"
        ignore_non_working_days: "Ignoră zilele nelucrătoare"
        include_non_working_days:
          title: "Zile lucrătoare"
          false: "doar zile lucrătoare"
          true: "include zile nelucrătoare"
        notify: "Notify" #used in custom actions
        parent: "Părinte"
        parent_issue: "Părinte"
        parent_work_package: "Părinte"
        priority: "Prioritate"
        progress: "% Complete"
        readonly: "Doar citire"
        remaining_hours: "Remaining work"
        remaining_time: "Remaining work"
        shared_with_users: "Shared with"
        schedule_manually: "Programarea manuală"
        spent_hours: "Timp consumat"
        spent_time: "Timp consumat"
        subproject: "Subproiect"
        time_entries: "Consum timp"
        type: "Tip"
        version: "Versiune"
        watcher: "Observator"
      "doorkeeper/application":
        uid: "ID Client"
        secret: "Client Secret"
        owner: "Proprietar"
        redirect_uri: "Redirecționați URI"
        client_credentials_user_id: "Credențiale client ID utilizator"
        scopes: "Scopuri"
        confidential: "Confidenţial"
    errors:
      messages:
        accepted: "trebuie acceptat."
        after: "trebuie să fie după %{date}."
        after_or_equal_to: "trebuie să fie după sau în %{date}."
        before: "trebuie să fie înainte de %{date}."
        before_or_equal_to: "trebuie să fie înainte sau în %{date}."
        blank: "nu poate fi gol."
        blank_nested: "trebuie să aibă setul '%{property}' al proprietății."
        cannot_delete_mapping: "is required. Cannot be deleted."
        cant_link_a_work_package_with_a_descendant: "Un pachet de lucru nu poate fi legat de una din sub-activitățile sale."
        circular_dependency: "Această relație ar crea o dependință circulară."
        confirmation: "nu se potrivește cu %{attribute}."
        could_not_be_copied: "%{dependency} nu a putut fi copiat (integral)."
        does_not_exist: "nu există."
        error_enterprise_only: "%{action} este disponibil doar în ediția OpenProject Enterprise"
        error_unauthorized: "nu pot fi accesate."
        error_readonly: "a fost încercat să fie scris, dar nu este inscriptibil."
        error_conflict: "Informaţia a fost actualizată de cel puţin un alt utilizator între timp."
        email: "nu este o adresă de e-mail validă."
        empty: "nu poate fi gol."
        even: "trebuie să fie par."
        exclusion: "este rezervat."
        file_too_large: "este prea mare (dimensiunea maximă este %{count} Octeți)."
        filter_does_not_exist: "filtrul nu există."
        format: "nu se potrivește cu formatul așteptat '%{expected}'."
        format_nested: "nu se potrivește cu formatul preconizat '%{expected}' la calea '%{path}'."
        greater_than: "trebuie să fie mai mare de %{count}."
        greater_than_or_equal_to: "trebuie să fie mai mare sau egal cu %{count}."
        greater_than_or_equal_to_start_date: "trebuie să fie după sau la fel cu data de începere."
        greater_than_start_date: "trebuie să fie după data de începere."
        inclusion: "nu este setată la una din valorile permise."
        inclusion_nested: "nu este setată la una dintre valorile permise la calea '%{path}'."
        invalid: "este invalid."
        invalid_url: "nu este o adresa URL validă."
        invalid_url_scheme: "nu este un protocol permis (allowed: %{allowed_schemes})."
        less_than_or_equal_to: "trebuie să fie mai mic sau egal cu %{count}."
        not_available: "nu este disponibil din cauza unei configurații a sistemului."
        not_deletable: "%s nu poate fi șters."
        not_current_user: "nu este utilizatorul curent."
        not_a_date: "Acest câmp trebuie să conțină o dată validă."
        not_a_datetime: "nu este o dată-ora validă."
        not_a_number: "nu este un număr."
        not_allowed: "nu este valabilă din cauza lipsei de permisiuni."
        not_an_integer: "nu este un întreg."
        not_an_iso_date: "nu este o dată validă. Formatul necesar: AAAA-MM-ZZ."
        not_same_project: "nu aparține aceluiași proiect."
        odd: "trebuie să fie impar."
        regex_match_failed: "does not match the regular expression %{expression}."
        regex_invalid: "nu a putut fi validată cu expresia regulată asociată."
        smaller_than_or_equal_to_max_length: "trebuie să fie mai mic sau egal cu lungimea maximă."
        taken: "a fost luat deja."
        too_long: "este prea lung (maximul admis este de %{count} caractere)."
        too_short: "este prea scurt (minimum admis este de %{count} caractere)."
        type_mismatch: "nu este de tipul '%{type}'"
        type_mismatch_nested: "nu este de tip '%{type}' la calea '%{path}'"
        unchangeable: "nu poate fi modificat."
        unknown_property: "nu este o proprietate cunoscută."
        unknown_property_nested: "are calea necunoscută '%{path}'."
        unremovable: "nu poate fi îndepărtată."
        url_not_secure_context: >
          nu oferă un "Context securizat". Folosiţi fie HTTPS sau o adresă de tip buclă, cum ar fi localhost.
        wrong_length: "nu are lungimea corectă (ar trebui să fie de %{count} characters)."
      models:
        ldap_auth_source:
          attributes:
            tls_certificate_string:
              invalid_certificate: "Certificatul SSL furnizat nu este valid: %{additional_message}"
              format: "%{message}"
        attachment:
          attributes:
            content_type:
              blank: "Tipul de conținut al fișierului nu poate fi necompletat."
              not_whitelisted: "Fişierul a fost respins de un filtru automat. '%{value}' nu este whitelisted pentru încărcare."
              format: "%{message}"
        capability:
          context:
            global: "Global"
          query:
            filters:
              minimum: "trebuie să includeți cel puțin un filtru pentru principal, context sau id cu operatorul \"=\"."
        custom_field:
          at_least_one_custom_option: "Cel puțin o opțiune trebuie să fie disponibilă."
        custom_actions:
          only_one_allowed: "(%{name}) este permisă doar o singură valoare."
          empty: "(%{name}) valoarea nu poate fi goală."
          inclusion: "(%{name}) nu este setată la una dintre valorile permise."
          not_logged_in: "(%{name}) valoarea nu poate fi setată deoarece nu sunteți conectat."
          not_an_integer: "(%{name}) nu este un număr întreg."
          smaller_than_or_equal_to: "(%{name}) trebuie să fie mai mică sau egală cu %{count}."
          greater_than_or_equal_to: "(%{name}) trebuie să fie mai mare sau egală cu %{count}."
          format: "%{message}"
        doorkeeper/application:
          attributes:
            redirect_uri:
              fragment_present: "nu poate conține un fragment."
              invalid_uri: "trebuie să fie un URI valid."
              relative_uri: "trebuie să fie un URI absolut."
              secured_uri: 'nu oferă un "Context securizat". Folosiţi fie HTTPS sau o adresă de tip buclă, cum ar fi localhost.'
              forbidden_uri: "este interzisă de către server."
            scopes:
              not_match_configured: "nu se potrivește cu domeniile de aplicare disponibile."
        enterprise_token:
          unreadable: "nu poate fi citit. Sunteți sigur că este un jeton de suport?"
        grids/grid:
          overlaps: "suprapunere."
          outside: "se află în afara rețelei."
          end_before_start: "valoarea finală trebuie să fie mai mare decât valoarea inițială."
        ical_token_query_assignment:
          attributes:
            name:
              blank: "is mandatory. Please select a name."
              not_unique: "is already in use. Please select another name."
        notifications:
          at_least_one_channel: "Trebuie specificat cel puţin un canal pentru trimiterea notificărilor."
          attributes:
            read_ian:
              read_on_creation: "nu poate fi setat la adevărat la crearea notificărilor."
            mail_reminder_sent:
              set_on_creation: "nu poate fi setat la adevărat la crearea notificărilor."
            reason:
              no_notification_reason: "nu poate fi gol deoarece IAN este ales ca un canal."
            reason_mail_digest:
              no_notification_reason: "nu poate fi gol ca digest e-mail este ales ca un canal."
        non_working_day:
          attributes:
            date:
              taken: "O zi nelucrătoare există deja pentru %{value}."
              format: "%{message}"
        parse_schema_filter_params_service:
          attributes:
            base:
              unsupported_operator: "Operatorul nu este acceptat."
              invalid_values: "O valoare nu este valabilă."
              id_filter_required: "Este necesar un filtru \"id\"."
        project:
          archived_ancestor: "Proiectul are un strămoș arhivat."
          foreign_wps_reference_version: "Pachetele de lucru din proiectele care nu sunt descendente fac trimitere la versiuni ale proiectului sau la descendenți ai acestuia."
          attributes:
            base:
              archive_permission_missing_on_subprojects: "Nu aveţi permisiunile necesare pentru a arhiva toate sub-proiectele. Vă rugăm să contactaţi un administrator."
            types:
              in_use_by_work_packages: "încă în uz în pachetele de lucru: %{types}"
            enabled_modules:
              dependency_missing: "Modulul \"%{dependency}\" trebuie, de asemenea, să fie activat, deoarece modulul \"%{module}\" depinde de el."
              format: "%{message}"
        project_custom_field_project_mapping:
          attributes:
            project_ids:
              blank: "Please select a project."
        query:
          attributes:
            project:
              error_not_found: "%s nu a fost găsit"
            public:
              error_unauthorized: "- Utilizatorul nu are permisiunea de a crea vizualizări publice."
            group_by:
              invalid: "Nu se poate grupa prin: %{value}"
              format: "%{message}"
            column_names:
              invalid: "Coloană de interogare invalidă: %{value}"
              format: "%{message}"
            sort_criteria:
              invalid: "Nu se poate sorta după coloană: %{value}"
              format: "%{message}"
            timestamps:
              invalid: "Timestamps contain invalid values: %{values}"
              forbidden: "Timestamps contain forbidden values: %{values}"
              format: "%{message}"
            selects:
              name_not_included: "The 'Name' column needs to be included"
              nonexistent: "The column '%{column}' does not exist."
              format: "%{message}"
          group_by_hierarchies_exclusive: "se exclude reciproc cu grupul de \"%{group_by}\". Nu le puteți activa pe amândouă."
          can_only_be_modified_by_owner: "The query can only be modified by its owner."
          need_permission_to_modify_public_query: "You cannot modify a public query."
          filters:
            custom_fields:
              inexistent: "Nu există un câmp personalizat pentru filtru."
        queries/filters/base:
          attributes:
            values:
              inclusion: "are valori invalide."
              format: "%{message}"
        relation:
          typed_dag:
            circular_dependency: "Relația creează un cerc închis."
          attributes:
            to:
              error_not_found: "pachetul de lucru în poziția `to` nu a fost găsit sau nu este vizibil"
              error_readonly: "legătura `to` a unei relații existente este imuabilă"
            from:
              error_not_found: "pachetul de lucru din poziția `from` nu este găsit sau nu este vizibil"
              error_readonly: "legătura `from` a unei relații existente este imuabilă"
        repository:
          not_available: "Nu este disponibil furnizorul de SCM"
          not_whitelisted: "nu este permisă de configurație."
          invalid_url: "nu este o adresă URL sau o cale validă a depozitului."
          must_not_be_ssh: "nu trebuie să fie o adresă SSH."
          no_directory: "nu este un director."
        role:
          attributes:
            permissions:
              dependency_missing: "trebuie să includă și \"%{dependency}\", deoarece este selectat \"%{permission}\"."
        setting:
          attributes:
            base:
              working_days_are_missing: "Cel puțin o zi a săptămânii trebuie să fie definită ca zi lucrătoare."
              previous_working_day_changes_unprocessed: "Modificările anterioare la configurația din zilele lucrătoare nu au fost încă aplicate."
              hours_per_day_are_missing: "The number of hours per day must be defined."
              durations_are_not_positive_numbers: "The durations must be positive numbers."
              hours_per_day_is_out_of_bounds: "Hours per day can't be more than 24"
        time_entry:
          attributes:
            hours:
              day_limit: "este prea mare, deoarece pot fi înregistrate maximum 24 de ore pe dată."
        user_preference:
          attributes:
            pause_reminders:
              invalid_range: "poate fi doar un interval de date valid."
            daily_reminders:
              full_hour: "poate fi configurat să fie livrat la o oră întreagă."
            notification_settings:
              only_one_global_setting: "Trebuie să existe o singură setare globală de notificare."
              email_alerts_global: "Setările de notificare prin e-mail pot fi setate doar la nivel global."
              format: "%{message}"
              wrong_date: "Valoare greșită pentru Data de începere, Data scadentă sau Întârziere."
        watcher:
          attributes:
            user_id:
              not_allowed_to_view: "nu este permisă vizualizarea acestei resurse."
              locked: "este blocat."
        wiki_page:
          error_conflict: "The wiki page has been updated by someone else while you were editing it."
          attributes:
            slug:
              undeducible: "nu poate fi dedusă din titlul \"%{title}\"."
        work_package:
          is_not_a_valid_target_for_time_entries: "Pachetul de lucru #%{id} nu este o ţintă validă pentru reasocierea timpilor de lucru."
          attributes:
            assigned_to:
              format: "%{message}"
            due_date:
              not_start_date: "nu este în data de început, deși acest lucru este necesar pentru repere de etapă."
              cannot_be_null: "nu poate fi setat la null, deoarece data de începere și durata sunt cunoscute."
            duration:
              larger_than_dates: "este mai mare decât intervalul dintre data de început și data de sfârșit."
              smaller_than_dates: "este mai mică decât intervalul dintre data de început și data de sfârșit."
              not_available_for_milestones: "nu este disponibil pentru pachetele de lucru tipizate pe etape."
              cannot_be_null: "nu poate fi setat la null, deoarece data de început și data de sfârșit sunt cunoscute."
            parent:
              cannot_be_milestone: "nu poate fi un reper de etapă."
              cannot_be_self_assigned: "nu poate fi atribuit singur."
              cannot_be_in_another_project: "nu poate fi într-un alt proiect."
              not_a_valid_parent: "este invalid."
            start_date:
              violates_relationships: "poate fi setată doar pe %{soonest_start} sau mai târziu pentru a nu viola relațiile între pachetele de lucru."
              cannot_be_null: "nu poate fi setat la null, deoarece data și durata de finalizare sunt cunoscute."
            status_id:
              status_transition_invalid: "este invalid, deoarece nu există nici o tranziție validă din vechea în noua stare pentru rolurile utilizatorului curent."
              status_invalid_in_type: "nu este valabilă deoarece starea curentă nu există în acest tip."
            type:
              cannot_be_milestone_due_to_children: "nu poate fi o piatră de hotar, deoarece acest pachet de lucru are copii."
            priority_id:
              only_active_priorities_allowed: "trebuie să fie activ(ă)."
            category:
              only_same_project_categories_allowed: "Categoria unui pachet de lucru trebuie să fie în cadrul aceluiaşi proiect ca pachetul de lucru."
              does_not_exist: "Categoria specificată nu există."
            estimated_hours:
              not_a_number: "is not a valid duration."
              cant_be_inferior_to_remaining_work: "Cannot be lower than Remaining work."
              must_be_set_when_remaining_work_is_set: "Required when Remaining work is set."
              only_values_greater_or_equal_zeroes_allowed: "Must be >= 0."
              format: "%{message}"
            remaining_hours:
              not_a_number: "is not a valid duration."
              cant_exceed_work: "Cannot be higher than Work."
              must_be_set_when_work_is_set: "Required when Work is set."
              format: "%{message}"
          readonly_status: "Pachetul de lucru este în stare de numai citire, astfel încât atributele sale nu pot fi modificate."
        type:
          attributes:
            attribute_groups:
              attribute_unknown: "A fost utilizat un atribut de pachet de lucru nevalabil."
              attribute_unknown_name: "A fost utilizat un atribut de pachet de lucru nevalabil: %{attribute}"
              duplicate_group: "Numele grupului \"%{group}\" este utilizat de mai multe ori. Numele grupurilor trebuie să fie unice."
              query_invalid: "Interogarea încorporată \"%{group}\" nu este valabilă: %{details}"
              group_without_name: "Grupurile fără nume nu sunt permise."
        user:
          attributes:
            base:
              user_limit_reached: "A fost atinsă limita de utilizatori. Nu mai pot fi create conturi pe planul curent."
              one_must_be_active: "Admin User cannot be locked/removed. At least one admin must be active."
            password_confirmation:
              confirmation: "Confirmarea parolei nu se potrivește cu parola."
              format: "%{message}"
            password:
              weak: "Trebuie să conțină caractere din următoarele clase (cel puțin %{min_count} din %{all_count}): %{rules}."
              lowercase: "litere mici (ex. 'a')"
              uppercase: "litere mari (ex. 'A')"
              numeric: "cifre (ex. ' 1')"
              special: "caractere speciale (ex. '%')"
              reused:
                one: "a fost deja utilizată. Vă rugăm să alegeți una diferită de anterioara."
                few: "a fost deja utilizată. Vă rugăm să alegeți una diferită de ultimele %{count}."
                other: "a fost deja utilizată. Vă rugăm să alegeți una diferită de ultimele %{count}."
              match:
                confirm: "Confirmaţi noua parolă."
                description: "Valoarea din 'Confirmare parolă' ar trebui să fie identică cu cea introdusă în 'Parolă nouă'."
            status:
              invalid_on_create: "nu este un statut valabil pentru utilizatorii noi."
            ldap_auth_source:
              error_not_found: "%s nu a fost găsit"
            auth_source:
              error_not_found: "%s nu a fost găsit"
        member:
          principal_blank: "Trebuie să alegeţi cel puţin un utilizator sau grup."
          role_blank: "trebuie să fie atribuite."
          attributes:
            roles:
              ungrantable: "are un rol neatribuit."
              more_than_one: "has more than one role."
            principal:
              unassignable: "nu poate fi atribuit unui proiect."
        version:
          undeletable_archived_projects: "Versiunea nu poate fi ștearsă, deoarece are atașate pachete de lucru."
          undeletable_work_packages_attached: "Versiunea nu poate fi ștearsă, deoarece are atașate pachete de lucru."
        status:
          readonly_default_exlusive: "nu poate fi activată pentru statusurile care sunt marcate ca fiind implicite."
        token/api:
          attributes:
            token_name:
              format: "%{message}"
      template:
        body: "Verificaţi următoarele câmpuri:"
        header:
          one: "O eroare a împiedicat salvarea acestui %{model}"
          few: "%{count} erori au împiedicat salvarea acestui %{model}"
          other: "%{count} erori au împiedicat salvarea acestui %{model}"
    models:
      attachment: "Fișier"
      attribute_help_text: "Text de ajutor pentru atribute"
      category: "Categorie"
      comment: "Comentariu"
      custom_action: "Adaugă acțiune personalizată"
      custom_field: "Câmp personalizat"
      "doorkeeper/application": "Aplicație OAuth"
      forum: "Forum"
      global_role: "Global role"
      group: "Grup"
      member: "Membru"
      news: "Noutăţi"
      notification:
        one: "Notificari"
        few: "Notificări"
        other: "Notificări"
      placeholder_user: "Utilizator Placeholder"
      project: "Proiect"
      project_query:
        one: "Project list"
        few: "Project lists"
        other: "Project lists"
      query: "Interogare personalizată"
      role:
        one: "Rol"
        few: "Roluri"
        other: "Roluri"
      status: "Stare pachet de lucru"
      type: "Tip"
      user: "Utilizator"
      version: "Versiune"
      workflow: "Flux de lucru"
      work_package: "Pachet de lucru"
      wiki: "Wiki"
      wiki_page: "Pagină wiki"
  errors:
    header_invalid_fields:
      one: "There was a problem with the following field:"
      few: "Există probleme cu următoarele câmpuri:"
      other: "Există probleme cu următoarele câmpuri:"
    header_additional_invalid_fields:
      one: "Additionally, there was a problem with the following field:"
      few: "Additionally, there were problems with the following fields:"
      other: "Additionally, there were problems with the following fields:"
    field_erroneous_label: "Acest câmp este invalid: %{full_errors}\nTrebuie introdusă o valoare validă."
  activity:
    item:
      created_by_on: "creat de %{user} la %{datetime}"
      created_by_on_time_entry: "time logged by %{user} on %{datetime}"
      created_on: "creat pe %{datetime}"
      created_on_time_entry: "time logged on %{datetime}"
      updated_by_on: "actualizat de %{user} la %{datetime}"
      updated_by_on_time_entry: "logged time updated by %{user} on %{datetime}"
      updated_on: "actualizat la %{datetime}"
      updated_on_time_entry: "logged time updated on %{datetime}"
      deleted_on: "deleted on %{datetime}"
      deleted_by_on: "deleted by %{user} on %{datetime}"
      added_on: "added on %{datetime}"
      added_by_on: "added by %{user} on %{datetime}"
      removed_on: "removed on %{datetime}"
      removed_by_on: "removed by %{user} on %{datetime}"
      parent_without_of: "Subproiect"
      parent_no_longer: "Nu mai sunt subproiecte ale"
      time_entry:
        hour:
          one: "%{count} hour"
          few: "%{count} ore"
          other: "%{count} ore"
        hour_html:
          one: "<i>%{count} hour</i>"
          few: "<i>%{count} hours</i>"
          other: "<i>%{count} hours</i>"
        updated: "changed from %{old_value} to %{value}"
        logged_for: "Logged for"
    filter:
      changeset: "Seturi de modificări"
      message: "Forumuri"
      news: "Noutăţi"
      project_attribute: "Atributele proiectului"
      subproject: "Include subproiecte"
      time_entry: "Timp alocat"
      wiki_edit: "Spaţiu"
      work_package: "Pachete de lucru"
  #common attributes of all models
  attributes:
    active: "Activ"
    assigned_to: "Executant"
    assignee: "Executant"
    attachments: "Atașamente"
    author: "Autor"
    base: "Eroare generală:"
    blocks_ids: "ID-urile pachetelor de lucru blocate"
    category: "Categorie"
    comment: "Comentariu"
    comments: "Comentariu"
    content: "Conținut"
    color: "Culoare"
    created_at: "Creat pe"
    custom_options: "Valori posibile"
    custom_values: "Câmpuri personalizate"
    date: "Dată"
    default_columns: "Coloane implicite"
    description: "Descriere"
    derived_due_date: "Data finală derivată"
    derived_estimated_hours: "Total work"
    derived_start_date: "fără dată început"
    display_sums: "Afişare totaluri"
    due_date: "Data de finalizare"
    estimated_hours: "Work"
    estimated_time: "Work"
    expires_at: "Expiră la"
    firstname: "Prenume"
    group: "Grup"
    groups: "Grupuri"
    id: "ID"
    is_default: "Valoare implicită"
    is_for_all: "Pentru toate proiectele"
    public: "Public"
    #kept for backwards compatibility
    issue: "Pachet de lucru"
    lastname: "Nume"
    login: "Utilizator"
    mail: "E-mail"
    name: "Nume"
    password: "Parolă"
    priority: "Prioritate"
    project: "Proiect"
    responsible: "Responsabil"
    role: "Rol"
    roles: "Roluri"
    start_date: "Data de început"
    status: "Stare"
    subject: "Subiect"
    summary: "Descriere"
    title: "Titlu"
    type: "Tip"
    updated_at: "Actualizat pe"
    updated_on: "Actualizat pe"
    uploader: "Autor"
    user: "Utilizator"
    value: "Valoare"
    version: "Versiune"
    work_package: "Pachet de lucru"
  backup:
    failed: "Copia de rezervă a eșuat"
    label_backup_token: "Token backup"
    label_create_token: "Creează token backup"
    label_delete_token: "Șterge token backup"
    label_reset_token: "Resetează token backup"
    label_token_users: "Următorii utilizatori au tokeni de backup activi"
    reset_token:
      action_create: Creare
      action_reset: Resetare
      heading_reset: "Resetează token backup"
      heading_create: "Creează token backup"
      implications: >
        Activarea backup-urilor va permite oricărui utilizator cu permisiunile necesare și acestui token de backup să descarce o copie de rezervă care conține toate datele acestei instalări OpenProject. Acestea includ datele tuturor celorlalți utilizatori.
      info: >
        Va trebui să generezi un token de backup pentru a putea crea o copie de rezervă. De fiecare dată când doriţi să solicitaţi o copie de rezervă va trebui să furnizaţi acest token. Puteți șterge token-ul de backup pentru a dezactiva copiile de rezervă ale acestui utilizator.
      verification: >
        Introdu %{word} pentru a confirma că vrei să %{action} token-ul de backup.
      verification_word_reset: resetezi
      verification_word_create: creezi
      warning: >
        Când creați un token nou, veți putea solicita o copie de rezervă abia după 24 de ore. Aceasta este o măsură de siguranţă. După aceea puteţi solicita o copie de rezervă în orice moment folosind acel token.
    text_token_deleted: Token-ul de backup a fost șters. Copiile de rezervă sunt acum dezactivate.
    error:
      invalid_token: Token de backup invalid sau lipsă
      token_cooldown: Token-ul de backup va fi valabil în %{hours} ore.
      backup_pending: Deja există un backup în procesare.
      limit_reached: Puteţi face doar %{limit} copii de rezervă pe zi.
  button_actions: "Acțiuni"
  button_add: "Adăugare"
  button_add_comment: "Adăugare comentariu"
  button_add_member: Adăugare participant
  button_add_watcher: "Adăugare observator"
  button_annotate: "Adnotare"
  button_apply: "Salvare"
  button_archive: "Arhivare"
  button_back: "Înapoi"
  button_cancel: "Anulare"
  button_change: "Modificare"
  button_change_parent_page: "Modificare pagina părinte"
  button_change_password: "Modificare parolă"
  button_check_all: "Selectează tot"
  button_clear: "Inițializare"
  button_click_to_reveal: "Faceți clic pentru a dezvălui"
  button_close: "Închide"
  button_collapse_all: "Restrângere totală"
  button_configure: "Configurare"
  button_continue: "Continuaţi"
  button_copy: "Copiere"
  button_copy_to_clipboard: "Copiere în clipboard"
  button_copy_link_to_clipboard: "Copy link to clipboard"
  button_copy_and_follow: "Copiere și continuare"
  button_create: "Creare"
  button_create_and_continue: "Creare și continuare"
  button_delete: "Ștergere"
  button_decline: "Refuză"
  button_delete_watcher: "Ștergere observator %{name}"
  button_download: "Descărcare"
  button_duplicate: "Duplicare"
  button_edit: "Editare"
  button_edit_associated_wikipage: "Editare pagină wiki asociată: %{page_title}"
  button_expand_all: "Extindere totală"
  button_favorite: "Add to favorites"
  button_filter: "Filtrare"
  button_generate: "Generare"
  button_list: "Listă"
  button_lock: "Blocare"
  button_login: "Autentificare"
  button_move: "Mutare"
  button_move_and_follow: "Mutare și continuare"
  button_print: "Tipărește"
  button_quote: "Citare"
  button_remove: Eliminare
  button_rename: "Redenumire"
  button_replace: "Înlocuiește"
  button_revoke: "Revocă"
  button_reply: "Răspuns"
  button_reset: "Resetare"
  button_rollback: "Revenire la această versiune"
  button_save: "Salvare"
  button_save_as: "Salvare ca"
  button_apply_changes: "Aplica modificariile"
  button_save_back: "Salvare și înapoi"
  button_show: "Afişare"
  button_sort: "Sortare"
  button_submit: "Trimitere"
  button_test: "Testare"
  button_unarchive: "Dezarhivare"
  button_uncheck_all: "Deselecteaza tot"
  button_unlock: "Deblocare"
  button_unfavorite: "Remove from favorites"
  button_unwatch: "Stop monitorizare"
  button_update: "Actualizare"
  button_upgrade: "Actualizare"
  button_upload: "Încarcă"
  button_view: "Vizualizare"
  button_watch: "Monitorizare"
  button_manage_menu_entry: "Configurare meniu"
  button_add_menu_entry: "Adăugare meniu"
  button_configure_menu_entry: "Configurare meniu"
  button_delete_menu_entry: "Ștergere meniu"
  button_view_shared_work_packages: "View shared work packages"
  button_manage_roles: "Manage roles"
  button_remove_member: "Remove member"
  button_remove_member_and_shares: "Remove member and shares"
  button_revoke_work_package_shares: "Revoke work package shares"
  button_revoke_access: "Revoke access"
  button_revoke_all: "Revoke all"
  button_revoke_only: "Revoke only %{shared_role_name}"
  button_publish: "Make public"
  button_unpublish: "Make private"
  consent:
    checkbox_label: Am luat la cunoștință și consimt la cele de mai sus.
    failure_message: Consimţământul a eșuat, nu putem continua.
    title: Consimţământul utilizatorului
    decline_warning_message: Ați refuzat să fiți de acord și ați fost delogat.
    user_has_consented: Utilizatorul a consimțit la declarația dvs. configurată la momentul dat.
    not_yet_consented: Utilizatorul nu și-a exprimat acordul încă, consimțământul va fi solicitat la următoarea conectare.
    contact_mail_instructions: Definiți adresa de e-mail pe care utilizatorii o pot utiliza pentru a ajunge la un responsabil cu securitatea datelor, pentru a efectua modificări de date sau solicitări de eliminare din înregistrări.
    contact_your_administrator: Contactați administratorul dvs. dacă doriți ștergerea contului dvs.
    contact_this_mail_address: Vă rugăm să contactați %{mail_address} dacă doriți ștergerea contului dvs.
    text_update_consent_time: Bifați această casetă pentru a forța utilizatorii să consimtă din nou. Activați când ați modificat aspectul juridic al informațiilor privind consimțământul de mai sus.
    update_consent_last_time: "Ultima actualizare a consimțământului: %{update_time}"
  copy_project:
    title: 'Copiați proiectul "%{source_project_name}"'
    started: 'A început copierea proiectului "%{source_project_name}" în "%{target_project_name}". Veţi fi informat prin mail de îndată ce "%{target_project_name}" este disponibil.'
    failed: "Proiectul %{source_project_name} nu poate fi copiat"
    failed_internal: "Copierea a eșuat din cauza unei erori interne."
    succeeded: "Proiectul %{target_project_name} a fost creat"
    errors: "Eroare"
    project_custom_fields: "Câmpuri personalizate pentru proiect"
    x_objects_of_this_type:
      zero: "Nu există obiecte de acest tip"
      one: "Un obiect de acest tip"
      other: "%{count} obiecte de acest tip"
    text:
      failed: 'Proiectul "%{source_project_name}" nu a putut fi copiat în proiectul "%{target_project_name}".'
      succeeded: 'Proiectul "%{source_project_name}" a fost copiat în proiectul "%{target_project_name}".'
  create_new_page: "Pagină wiki"
  date:
    abbr_day_names:
      - "D"
      - "L"
      - "Ma"
      - "Mi"
      - "J"
      - "V"
      - "S"
    abbr_month_names:
      - null
      - "ian"
      - "feb"
      - "mar"
      - "apr"
      - "mai"
      - "iun"
      - "iul"
      - "aug"
      - "sep"
      - "oct"
      - "noi"
      - "dec"
    abbr_week: "Sapt"
    day_names:
      - "Duminică"
      - "Luni"
      - "Marți"
      - "Miercuri"
      - "Joi"
      - "Vineri"
      - "Sâmbătă"
    formats:
      #Use the strftime parameters for formats.
      #When no format has been given, it uses default.
      #You can provide other formats here if you like!
      default: "%d-%m-%Y"
      long: "%d %B %Y"
      short: "%d %b"
    #Don't forget the nil at the beginning; there's no such thing as a 0th month
    month_names:  #Used in date_select and datetime_select.
      - null
      - "Ianuarie"
      - "Februarie"
      - "Martie"
      - "Aprilie"
      - "mai"
      - "Iunie"
      - "Iulie"
      - "August"
      - "Septembrie"
      - "Octombrie"
      - "Noiembrie"
      - "Decembrie"
    order:
      - :year
      - :month
      - :day
  datetime:
    distance_in_words:
      about_x_hours:
        one: "cam o oră"
        few: "cam %{count} ore"
        other: "cam %{count} ore"
      about_x_months:
        one: "cam o lună"
        few: "cam %{count} luni"
        other: "cam %{count} luni"
      about_x_years:
        one: "cam un an"
        few: "cam %{count} ani"
        other: "cam %{count} ani"
      almost_x_years:
        one: "aproape un an"
        few: "aproape %{count} ani"
        other: "aproape %{count} ani"
      half_a_minute: "jumătate de minut"
      less_than_x_minutes:
        one: "mai puțin de un minut"
        few: "mai puțin de %{count} minute"
        other: "mai puțin de %{count} minute"
      less_than_x_seconds:
        one: "mai puțin de o secundă"
        few: "mai puțin de %{count} secunde"
        other: "mai puțin de %{count} secunde"
      over_x_years:
        one: "peste un an"
        few: "peste %{count} ani"
        other: "peste %{count} ani"
      x_days:
        one: "o zi"
        few: "%{count} zile"
        other: "%{count} zile"
      x_minutes:
        one: "un minut"
        few: "%{count} minute"
        other: "%{count} minute"
      x_minutes_abbreviated:
        one: "1 min"
        few: "%{count} mins"
        other: "%{count} mins"
      x_hours:
        one: "1 oră"
        few: "%{count} ore"
        other: "%{count} ore"
      x_hours_abbreviated:
        one: "1 hr"
        few: "%{count} hrs"
        other: "%{count} hrs"
      x_weeks:
        one: "1 week"
        few: "%{count} weeks"
        other: "%{count} weeks"
      x_months:
        one: "o lună"
        few: "%{count} luni"
        other: "%{count} luni"
      x_years:
        one: "1 an"
        few: "%{count} years"
        other: "%{count} years"
      x_seconds:
        one: "o secundă"
        few: "%{count} secunde"
        other: "%{count} secunde"
      x_seconds_abbreviated:
        one: "1 s"
        few: "%{count} s"
        other: "%{count} s"
    units:
      hour:
        one: "oră"
        few: "ore"
        other: "ore"
  description_active: "Activ?"
  description_attachment_toggle: "Afișare/Ascundere atașamente"
  description_autocomplete: >
    Acest câmp utilizează completarea automată. În timp ce tastaţi titlul unui pachet de lucru, va fi afișată lista cu candidaţi posibili. Alegeți unul folosind săgețile şi selectaţi cu tab sau enter. Alternativ, puteți introduce direct numărul pachetului de lucru.
  description_available_columns: "Coloane disponibile"
  description_choose_project: "Proiecte"
  description_compare_from: "Comparați de la"
  description_compare_to: "compară cu"
  description_current_position: "Sunteți aici: "
  description_date_from: "Introduceţi data de început"
  description_date_to: "Introduceţi data de sfârşit"
  description_enter_number: "Introduceţi numărul"
  description_enter_text: "Introduceţi textul"
  description_filter: "Filtrare"
  description_filter_toggle: "Afișare/ascundere filtrare"
  description_category_reassign: "Alegeți categoria"
  description_message_content: "Conținutul mesajului"
  description_my_project: "Sunteţi membru"
  description_notes: "Mențiuni"
  description_parent_work_package: "Pachetul de lucru părinte"
  description_project_scope: "Orizont de căutare"
  description_query_sort_criteria_attribute: "Câmp de sortare"
  description_query_sort_criteria_direction: "Direcția sortării"
  description_search: "Câmp de căutare"
  description_select_work_package: "Selectaţi pachetul de lucru"
  description_selected_columns: "Coloane selectate"
  description_sub_work_package: "Pachetul de lucru fiu"
  description_toc_toggle: "Afișare/ascundere cuprins"
  description_wiki_subpages_reassign: "Alegeți noua pagină părinte"
  #Text direction: Left-to-Right (ltr) or Right-to-Left (rtl)
  direction: ltr
  ee:
    upsale:
      form_configuration:
        description: "Personalizați configurația formularului cu aceste add-on-uri suplimentare:"
        add_groups: "Adăugarea de noi grupuri de atribute"
        rename_groups: "Redenumirea grupurilor de atribute"
      project_filters:
        description_html: "Filtrarea și sortarea pe câmpuri personalizate este un supliment al ediției Enterprise."
  enumeration_activities: "Activități de urmărire timp activate"
  enumeration_work_package_priorities: "Priorități pentru pachetele de lucru"
  enumeration_reported_project_statuses: "Stările proiectului raportat"
  error_auth_source_sso_failed: "Autentificarea unică (SSO) pentru utilizatorul '%{value}' a eșuat"
  error_can_not_archive_project: "Acest proiect nu poate fi arhivat: %{errors}"
  error_can_not_delete_entry: "Nu se poate șterge intrarea"
  error_can_not_delete_custom_field: "Câmpul personalizat nu poate fi șters"
  error_can_not_delete_in_use_archived_undisclosed: "There are also work packages in archived projects. You need to ask an administrator to perform the deletion to see which projects are affected."
  error_can_not_delete_in_use_archived_work_packages: "There are also work packages in archived projects. You need to reactivate the following projects first, before you can change the attribute of the respective work packages: %{archived_projects_urls}"
  error_can_not_delete_type:
    explanation: 'Acest tip conține pachete de lucru și nu poate fi șters. Puteți vedea toate pachetele de lucru afectate în <a target="_blank" href="%{url}">această vizualizare</a>.'
  error_can_not_delete_standard_type: "Tipurile standard nu pot fi șterse."
  error_can_not_invite_user: "Nu s-a reușit trimiterea invitației către utilizator."
  error_can_not_remove_role: "Acest rol este utilizat și nu poate fi șters."
  error_can_not_reopen_work_package_on_closed_version: "Un pachet de lucru atribuit la o versiune închisă nu poate fi redeschis"
  error_can_not_find_all_resources: "Nu s-au putut găsi toate resursele legate de această cerere."
  error_can_not_unarchive_project: "Acest proiect nu poate fi dezarhivat: %{errors}"
  error_check_user_and_role: "Alegeți un utilizator și un rol."
  error_code: "Eroare %{code}"
  error_color_could_not_be_saved: "Culoarea nu a putut fi salvată"
  error_cookie_missing: "Cookie-ul OpenProject lipseşte. Vă rugăm să verificați setările referitoare la cookies, această aplicație nu va funcţiona corespunzător fără acestea."
  error_custom_option_not_found: "Opțiunea nu există."
  error_enterprise_activation_user_limit: "Contul dvs. nu a putut fi activat (limita utilizatorilor a fost atinsă). Contactați administratorul dvs. pentru a avea acces."
  error_enterprise_token_invalid_domain: "Ediția Enterprise nu este activă. Domeniul token-ului Enterprise (%{actual}) nu se potrivește cu numele de gazdă al sistemului (%{expected})."
  error_failed_to_delete_entry: "Nu s-a reușit ștergerea acestei intrări."
  error_in_dependent: "Eroare la încercarea de a modifica un obiect dependent: %{dependent_class} #%{related_id} - %{related_subject}: %{error}"
  error_in_new_dependent: "Eroare la încercarea de a crea un obiect dependent: %{dependent_class} - %{related_subject}: %{error}"
  error_invalid_selected_value: "Valoare selectată invalidă."
  error_journal_attribute_not_present: "Jurnalul nu conține atributul %{attribute}."
  error_pdf_export_too_many_columns: "Prea multe coloane selectate pentru exportul PDF. Vă rugăm să reduceți numărul de coloane."
  error_pdf_failed_to_export: "Exportul pdf nu poate fi salvat: %{error}"
  error_token_authenticity: "Nu se poate verifica tokenul Cross-Site Request Forgery. Ați încercat să trimiteți datele pe mai multe browsere sau tab-uri? Vă rugăm să închideți toate filele și să încercați din nou."
  error_work_package_not_found_in_project: "Pachetul de lucru nu a fost găsit sau nu aparține acestui proiect"
  error_must_be_project_member: "trebuie să fie membru al proiectului"
  error_migrations_are_pending: "Instalarea OpenProject are migrări de baze de date în așteptare. Probabil că nu ați reușit să executați migrările la ultima actualizare. Vă rugăm să consultați ghidul de actualizare pentru a vă actualiza corect instalarea."
  error_migrations_visit_upgrade_guides: "Vă rugăm să vizitați documentația ghidului nostru de actualizare"
  error_no_default_work_package_status: 'Nu există un status implicit al pachetelor de lucru. Verificați configurația ("Administrare -> Stări pachete de lucru").'
  error_no_type_in_project: "Nu există un tip asociat cu proiectul. Verificați setările proiectului."
  error_omniauth_registration_timed_out: "Înregistrarea prin intermediul unui furnizor de autentificare extern a expirat. Vă rugăm să încercaţi din nou."
  error_omniauth_invalid_auth: "Informațiile de autentificare returnate de la furnizorul de identitate nu erau valide. Vă rugăm să contactați administratorul dumneavoastră pentru ajutor suplimentar."
  error_password_change_failed: "Eroare la încercarea de a schimba parola."
  error_scm_command_failed: "A intervenit o eroare la accesarea repo-ului: %{value}"
  error_scm_not_found: "Nu am găsit articolul sau revizia în repo."
  error_type_could_not_be_saved: "Tipul nu a putut fi salvat"
  error_unable_delete_status: "Starea pachetului de lucru nu poate fi ștearsă deoarece este folosită de cel puțin un pachet de lucru."
  error_unable_delete_default_status: "Starea implicită pentru pachetele de lucru nu poate fi ștearsă. Setați o altă stare implicită pentru pachetele de lucru și apoi ștergeți-o pe cea actuală."
  error_unable_to_connect: "Nu a putut fi stabilită conexiunea (%{value})"
  error_unable_delete_wiki: "Pagina wiki nu poate fi ștearsă."
  error_unable_update_wiki: "Pagina wiki nu poate fi actualizată."
  error_workflow_copy_source: "Selectaţi un tip de sursă sau un rol"
  error_workflow_copy_target: "Selectați tipurile și rolurile țintă"
  error_menu_item_not_created: Meniu nu a putut fi adăugat
  error_menu_item_not_saved: Meniul nu a putut fi salvat
  error_wiki_root_menu_item_conflict: >
    Nu se poate redenumi %{old_name} în %{new_name} datorită unui conflict între noul meniu și meniul deja existent "%{existing_caption}" (%{existing_identifier}).
  error_external_authentication_failed: "A apărut o eroare în timpul autentificării externe. Vă rugăm să încercați din nou."
  error_attribute_not_highlightable: "Atributul (atributele) nu poate (pot) fi evidențiat(e): %{attributes}"
  events:
    changeset: "Set de schimbări editat"
    message: Mesaj editat
    news: Noutăţi
    project_attributes: "Atributele proiectului editate"
    project: "Proiect editat"
    projects: "Proiect editat"
    reply: Răspuns
    time_entry: "Jurnal editat"
    wiki_page: "Pagină wiki editată"
    work_package_closed: "Pachet de lucru închis"
    work_package_edit: "Pachet de lucru editat"
    work_package_note: "Notă adăugată la pachetul de lucru"
    title:
      project: "Proiect: %{name}"
      subproject: "Subproiect: %{name}"
  export:
    your_work_packages_export: "Exportul pachetelor de lucru"
    succeeded: "Exportul a fost finalizat cu succes."
    failed: "Exportul a eșuat: %{message}"
    format:
      atom: "Atom"
      csv: "CSV"
      pdf: "PDF"
      pdf_overview_table: "PDF Table"
      pdf_report_with_images: "PDF Report with images"
      pdf_report: "PDF Report"
      pdf_gantt: "PDF Gantt"
    image:
      omitted: "Imaginea nu a fost exportată."
    macro:
      error: "Macro error, %{message}"
      attribute_not_found: "attribute not found: %{attribute}"
      model_not_found: "invalid attribute model: %{model}"
      resource_not_found: "resource not found: %{resource}"
      rich_text_unsupported: "Rich text embedding currently not supported in export"
    units:
      hours: h
      days: d
  extraction:
    available:
      pdftotext: "Pdftotext disponibil (opțional)"
      unrtf: "Unrtf disponibil (opțional)"
      catdoc: "Catdoc disponibil (opțional)"
      xls2csv: "Xls2csv disponibil (opțional)"
      catppt: "Catppt disponibil (opțional)"
      tesseract: "Tesseract disponibil (opțional)"
  general_csv_decimal_separator: ","
  general_csv_encoding: "UTF-8"
  general_csv_separator: ";"
  general_first_day_of_week: "1"
  general_pdf_encoding: "UTF-8"
  general_text_no: "nu"
  general_text_yes: "da"
  general_text_No: "Nu"
  general_text_Yes: "Da"
  general_text_true: "mai puțin adevărat {[1] [2] [3] [4] [5]} mai adevărat"
  general_text_false: "fals"
  gui_validation_error: "o eroare"
  gui_validation_error_plural: "%{count} erori"
  homescreen:
    additional:
      projects: "Cele mai noi proiecte vizibile."
      no_visible_projects: "Cele mai noi proiecte vizibile."
      users: "Cei mai noi utilizatori înregistrați."
    blocks:
      community: "Comunitatea OpenProject"
      upsale:
        title: "Actualizați la ediția Enterprise"
        more_info: "Mai multe informatii"
    links:
      upgrade_enterprise_edition: "Actualizați la ediția Enterprise"
      postgres_migration: "Migrarea instalației dvs. către PostgreSQL"
      user_guides: "Ghiduri utilizator"
      faq: "Întrebări Frecvente"
      impressum: "Notificare legala"
      glossary: "Glosar"
      shortcuts: "Scurtături"
      blog: "Blog-ul OpenProject"
      forums: "Forum comunitate"
      newsletter: "Alerte de securitate / Buletin informativ"
  image_conversion:
    imagemagick: "Imagemagick"
  journals:
    changes_retracted: "Modificările au fost retrase."
    caused_changes:
      dates_changed: "Dates changed"
      default_attribute_written: "Read-only attributes written"
      progress_mode_changed_to_status_based: "Progress calculation updated"
      status_changed: "Status '%{status_name}'"
      system_update: "OpenProject system update:"
    cause_descriptions:
      work_package_predecessor_changed_times: by changes to predecessor %{link}
      work_package_parent_changed_times: by changes to parent %{link}
      work_package_children_changed_times: by changes to child %{link}
      work_package_related_changed_times: by changes to related %{link}
      unaccessable_work_package_changed: by changes to a related work package
      working_days_changed:
        changed: "by changes to working days (%{changes})"
        days:
          working: "%{day} funcționează acum"
          non_working: "%{day} este acum nefuncțională"
        dates:
          working: "%{date} este acum în funcțiune"
          non_working: "%{date} este acum nefuncțională"
      progress_mode_changed_to_status_based: Progress calculation mode set to status-based
      status_excluded_from_totals_set_to_false_message: now included in hierarchy totals
      status_excluded_from_totals_set_to_true_message: now excluded from hierarchy totals
      status_percent_complete_changed: "% complete changed from %{old_value}% to %{new_value}%"
      system_update:
        file_links_journal: >
          From now on, activity related to file links (files stored in external storages) will appear here in the Activity tab. The following represent activity concerning links that already existed:
        progress_calculation_adjusted_from_disabled_mode: >-
          Progress calculation automatically <a href="%{href}" target="_blank">set to work-based mode and adjusted with version update</a>.
        progress_calculation_adjusted: >-
          Progress calculation automatically <a href="%{href}" target="_blank">adjusted with version update</a>.
        totals_removed_from_childless_work_packages: >-
          Work and progress totals automatically removed for non-parent work packages with <a href="%{href}" target="_blank">version update</a>. This is a maintenance task and can be safely ignored.
  links:
    configuration_guide: "Ghid de configurare"
    get_in_touch: "Aveți întrebări? Luați legătura cu noi."
  instructions_after_registration: "Vă puteţi autentifica de îndată ce contul a fost activat dând click pe %{signin}."
  instructions_after_logout: "Vă puteţi autentifica din nou dând click pe %{signin}."
  instructions_after_error: "Puteţi încerca să vă autentificați din nou dând click pe %{signin}. Dacă eroarea persistă, cereți ajutorul administratorului."
  menus:
    admin:
      mail_notification: "Notificări prin e-mail"
      mails_and_notifications: "Emails and notifications"
      aggregation: "Agregare"
      api_and_webhooks: "API și webhook-uri"
    quick_add:
      label: "Deschideți meniul de adăugare rapidă"
    breadcrumb:
      nested_element: "%{section_header}: <b>%{title}</b>"
  my_account:
    access_tokens:
      no_results:
        title: "Nu există tichete de acces de afișat"
        description: "Toate au fost dezactivate. Pot fi reactivate în meniul de administrare."
      access_tokens: "Token-uri de acces"
      headers:
        action: "Acțiune"
        expiration: "Expirare"
      indefinite_expiration: "Niciodată"
      simple_revoke_confirmation: "Are you sure you want to revoke this token?"
      api:
        title: "API"
        text_hint: "API tokens allow third-party applications to communicate with this OpenProject instance via REST APIs."
        static_token_name: "API token"
        disabled_text: "API tokens are not enabled by the administrator. Please contact your administrator to use this feature."
      ical:
        title: "iCalendar"
        text_hint: 'iCalendar tokens allow users to <a href="%{path}" target="_blank">subscribe to OpenProject calendars</a> and view up-to-date work package information from external clients.'
        disabled_text: "iCalendar subscriptions are not enabled by the administrator. Please contact your administrator to use this feature."
        empty_text_hint: "To add an iCalendar token, subscribe to a new or existing calendar from within the Calendar module of a project. You must have the necessary permissions."
      oauth:
        title: "OAuth"
        text_hint: "OAuth tokens allow third-party applications to connect with this OpenProject instance."
        empty_text_hint: "There is no third-party application access configured and active for you. Please contact your administrator to activate this feature."
      rss:
        title: "RSS"
        text_hint: "RSS tokens allow users to keep up with the latest changes in this OpenProject instance via an external RSS reader."
        static_token_name: "RSS token"
        disabled_text: "RSS tokens are not enabled by the administrator. Please contact your administrator to use this feature."
      storages:
        title: "File Storages"
        text_hint: "File Storage tokens connect this OpenProject instance with an external File Storage."
        empty_text_hint: "There is no storage access linked to your account."
        revoke_token: "Do you really want to remove this token? You will need to login again on %{storage}"
        removed: "File Storage token successfully removed"
        failed: "An error occurred and the token couldn't be removed. Please try again later."
        unknown_storage: "Unknown storage"
  notifications:
    reasons:
      assigned: "Assignee"
      dateAlert: "Date alert"
      mentioned: "Mentioned"
      responsible: "Accountable"
      shared: "Shared"
      watched: "Watcher"
    menu:
      by_project: "Unread by project"
      by_reason: "Reason"
      inbox: "Inbox"
    send_notifications: "Trimite notificări pentru această acțiune"
    work_packages:
      subject:
        created: "Pachetul de lucru a fost creat."
        assigned: "Ai fost atribuit %{work_package}"
        subscribed: "Te-ai abonat la %{work_package}"
        mentioned: "Ai fost menționat în %{work_package}"
        responsible: "Ați devenit responsabil pentru %{work_package}"
        watched: "Urmăriți %{work_package}"
  label_accessibility: "Accesibilitate"
  label_account: "Cont"
  label_active: "Activ"
  label_activate_user: "Activați utilizatorul"
  label_active_in_new_projects: "Activ în proiecte noi"
  label_activity: "Activitate"
  label_add_edit_translations: "Adăugare și editare traduceri"
  label_add_another_file: "Adăugare alt fișier"
  label_add_columns: "Adăugați coloanele selectate"
  label_add_note: "Adăugare notă"
  label_add_projects: "Add projects"
  label_add_related_work_packages: "Adăugare pachet de lucru asociat"
  label_add_subtask: "Adăugare sub-activitate"
  label_added: "adăugat"
  label_added_by: "Added by %{author}"
  label_added_time_by: "Adăugat de %{author} acum %{age}"
  label_additional_workflow_transitions_for_assignee: "Tranziții suplimentare permise când utilizatorul este executantul"
  label_additional_workflow_transitions_for_author: "Tranziții suplimentare permise când utilizatorul este autorul"
  label_administration: "Administrare"
  label_advanced_settings: "Setări avansate"
  label_age: "Vârstă"
  label_ago: "zile în urmă"
  label_all: "toate"
  label_all_time: "oricând"
  label_all_words: "Toate cuvintele"
  label_all_open_wps: "Toate deschise"
  label_always_visible: "Afișat permanent"
  label_announcement: "Anunţ"
  label_angular: "AngularJS"
  label_api_access_key: "Cheie de acces API"
  label_api_access_key_created_on: "Cheia de acces creată acum %{value}"
  label_api_access_key_type: "API"
  label_ical_access_key_type: "iCalendar"
  label_ical_access_key_description: 'iCalendar token "%{token_name}" for "%{calendar_name}" in "%{project_name}"'
  label_ical_access_key_not_present: "iCalendar token(s) not present."
  label_ical_access_key_generation_hint: "Automatically generated when subscribing to a calendar."
  label_ical_access_key_latest: "latest"
  label_ical_access_key_revoke: "Revocă"
  label_applied_status: "Stare aplicată"
  label_archive_project: "Proiect de arhivă"
  label_ascending: "Crescător"
  label_assigned_to_me_work_packages: "Pachete de lucru atribuite mie"
  label_associated_revisions: "Revizii asociate"
  label_attachment_plural: "Atașamente"
  label_attribute: "Atribut"
  label_attribute_plural: "Atribute"
  label_ldap_auth_source_new: "New LDAP connection"
  label_ldap_auth_source: "Conexiune LDAP"
  label_ldap_auth_source_plural: "LDAP connections"
  label_attribute_expand_text: "The complete text for '%{attribute}'"
  label_authentication: "Autentificare"
  label_available_global_roles: "Available global roles"
  label_available_project_attributes: "Available project attributes"
  label_available_project_forums: "Forumuri disponibile"
  label_available_project_repositories: "Arhive disponibile"
  label_available_project_versions: "Versiuni disponibile"
  label_available_project_work_package_categories: "Categorii de pachete de lucru disponibile"
  label_available_project_work_package_types: "Tipuri de pachete de lucru disponibile"
  label_available_projects: "Available projects"
  label_api_doc: "Documentație API"
  label_backup: "Backup"
  label_backup_code: "Cod de rezervă"
  label_between: "între"
  label_blocked_by: "blocat de"
  label_blocks: "blochează"
  label_blog: "Blog"
  label_forums_locked: "Închis"
  label_forum_new: "Forum nou"
  label_forum_plural: "Forumuri"
  label_forum_sticky: "Lipicios"
  label_boolean: "Valoare logică"
  label_board_plural: "Panouri"
  label_branch: "Ramură"
  label_browse: "Răsfoire"
  label_bulk_edit_selected_work_packages: "Editare în masă a pachetelor de lucru selectate"
  label_bundled: "(la pachet)"
  label_calendar: "Calendar"
  label_calendars_and_dates: "Calendars and dates"
  label_calendar_show: "Afișare calendar"
  label_category: "Categorie"
  label_consent_settings: "Consimţământul utilizatorului"
  label_wiki_menu_item: Meniu wiki
  label_select_main_menu_item: Selectare meniu wiki nou
  label_required_disk_storage: "Necesar spațiu pe disc"
  label_send_invitation: Trimite invitație
  label_change_plural: "Modificări"
  label_change_properties: "Modificare proprietăţi"
  label_change_status: "Modificare stare"
  label_change_status_of_user: "Schimbă starea lui #{username}"
  label_change_view_all: "Vizualizare modificări"
  label_changes_details: "Detaliile modificărilor"
  label_changeset: "Set de modificări"
  label_changeset_id: "ID-ul setului de modificări"
  label_changeset_plural: "Seturi de modificări"
  label_checked: "bifat"
  label_check_uncheck_all_in_column: "Bifare/debifare toate în coloană"
  label_check_uncheck_all_in_row: "Bifare/debifare toate pe rând"
  label_child_element: "Element copil"
  label_choices: "Choices"
  label_chronological_order: "Întâi cele mai vechi"
  label_close_versions: "Închidere versiuni complete"
  label_closed_work_packages: "închis"
  label_collapse: "Restrângere"
  label_collapsed_click_to_show: "S-a prăbușit. Faceți clic pentru a afișa"
  label_configuration: configurație
  label_comment_add: "Adăugare comentariu"
  label_comment_added: "Comentariu adăugat"
  label_comment_delete: "Ştergere comentarii"
  label_comment_plural: "Comentarii"
  label_commits_per_author: "Încărcări pe autor"
  label_commits_per_month: "Încărcări pe lună"
  label_confirmation: "Confirmare parolă"
  label_contains: "conţine"
  label_content: "Conținut"
  label_color_plural: "Culori"
  label_copied: "copiat"
  label_copy_same_as_target: "La fel ca destinația"
  label_copy_source: "Sursă"
  label_copy_target: "Destinație"
  label_copy_workflow_from: "Copiere flux de la"
  label_copy_project: "Copiere proiect"
  label_core_version: "Versiune de bază"
  label_core_build: "Core build"
  label_current_status: "Stare actuală"
  label_current_version: "Versiune actuală"
  label_custom_field_add_no_type: "Adaugați acest câmp la un pachet de lucru"
  label_custom_field_new: "Câmp personalizat nou"
  label_custom_field_plural: "Câmpuri personalizate"
  label_custom_field_default_type: "Golire tip"
  label_custom_style: "Design"
  label_dashboard: "Panou de control"
  label_database_version: "Versiunea PostgreSQL"
  label_date: "Dată"
  label_date_and_time: "Data"
  label_date_format: "Format dată"
  label_date_from: "Din"
  label_date_from_to: "Din %{start} la %{end}"
  label_date_to: "La"
  label_day_plural: "zile"
  label_default: "Implicit"
  label_delete_user: "Șterge utilizator"
  label_delete_project: "Ștergeți proiectul"
  label_deleted: "șters"
  label_deleted_custom_field: "(câmp personalizat șters)"
  label_deleted_custom_option: "(opțiune eliminată)"
  label_empty_element: "(gol)"
  label_missing_or_hidden_custom_option: "(valoare lipsă sau lipsa permisiunilor de acces)"
  label_descending: "Descrescător"
  label_details: "Detalii"
  label_development_roadmap: "Plan de lucru pentru dezvoltare"
  label_diff: "diferențe"
  label_diff_inline: "în text"
  label_diff_side_by_side: "în paralel"
  label_digital_accessibility: "Accesibilitate digitală (DE)"
  label_disabled: "dezactivat"
  label_disabled_uppercase: "Disabled"
  label_display: "Afișare"
  label_display_per_page: "Pe pagină: %{value}"
  label_display_used_statuses_only: "Afişează doar stările folosite de acest tip"
  label_download: "%{count} Descărcare"
  label_download_plural: "%{count} Descărcări"
  label_downloads_abbr: "D/L"
  label_duplicated_by: "dublat de"
  label_duplicate: "duplicat"
  label_duplicates: "dublează"
  label_edit: "Editare"
  label_edit_x: "Editare: %{x}"
  label_enable_multi_select: "Comutare selecție multiplă"
  label_enabled_project_custom_fields: "Câmpuri personalizate activate"
  label_enabled_project_modules: "Module activate"
  label_enabled_project_activities: "Activități de urmărire timp activate"
  label_end_to_end: "sfârșit la sfărșit"
  label_end_to_start: "sfârșit la început"
  label_enumeration_new: "Valoare enumerare nouă"
  label_enumeration_value: "Valoare enumerare"
  label_enumerations: "Enumerări"
  label_enterprise: "Acţiunile particularizate sunt o caracteristică a Ediţiei Enterprise"
  label_enterprise_active_users: "%{current}/%{limit} numărul de utilizatori activi rezervați"
  label_enterprise_edition: "Ediția Enterprise"
  label_enterprise_support: "Enterprise support"
  label_enterprise_addon: "Enterprise add-on"
  label_environment: "Mediu"
  label_estimates_and_progress: "Estimates and progress"
  label_equals: "este"
  label_everywhere: "Peste tot"
  label_example: "Exemplu"
  label_experimental: "Experimental"
  label_i_am_member: "I am member"
  label_ifc_viewer: "Ifc Viewer"
  label_ifc_model_plural: "Ifc Models"
  label_import: "Importă"
  label_export_to: "Disponibil și în:"
  label_expand: "Extindere"
  label_expanded_click_to_collapse: "Extinse. Faceți clic pentru a restrânge"
  label_f_hour: "%{value} oră"
  label_f_hour_plural: "%{value} ore"
  label_favorite: "Favorit"
  label_feed_plural: "Fluxuri"
  label_feeds_access_key: "Cheie de acces RSS"
  label_feeds_access_key_created_on: "Cheia de acces RSS a fost creată acum %{value}"
  label_feeds_access_key_type: "RSS"
  label_file_plural: "Fişiere"
  label_filter_add: "Adăugare filtru"
  label_filter: "Filtre"
  label_filter_plural: "Filtre"
  label_filters_toggle: "Arată/ascunde filtre"
  label_float: "Număr real"
  label_folder: "Dosar"
  label_follows: "urmează după"
  label_force_user_language_to_default: "Setare limbă pentru utilizatorii care au o limbă implicită nepermisă"
  label_form_configuration: "Configurarea formularului"
  label_gantt_chart: "Grafic Gantt"
  label_gantt_chart_plural: "Gantt charts"
  label_general: "General"
  label_generate_key: "Generare cheie"
  label_git_path: "Calea catre directorul .git"
  label_greater_or_equal: ">="
  label_group_by: "Grupare după"
  label_group_new: "Grupare nouă"
  label_group: "Grup"
  label_group_named: "Grup %{name}"
  label_group_plural: "Grupuri"
  label_help: "Asistenţă"
  label_here: aici
  label_hide: "Ascundere"
  label_history: "Istoric"
  label_hierarchy_leaf: "Frunză de ierarhie"
  label_home: "Pagina de start"
  label_subject_or_id: "Subiect sau ID"
  label_calendar_subscriptions: "Calendar subscriptions"
  label_identifier: "Identificator"
  label_in: "în"
  label_in_less_than: "în mai puțin de"
  label_in_more_than: "în mai mult de"
  label_inactive: "Inactiv"
  label_incoming_emails: "E-mailuri primite"
  label_includes: "Include"
  label_include_sub_projects: Include sub-projects
  label_index_by_date: "Indexare după dată"
  label_index_by_title: "Indexare după titlu"
  label_information: "Informații"
  label_information_plural: "Informații"
  label_installation_guides: "Ghiduri de instalare"
  label_integer: "Număr întreg"
  label_internal: "Intern"
  label_introduction_video: "Video de introducere"
  label_invite_user: "Invitare utilizator"
  label_share: "Distribuiți"
  label_share_project_list: "Share project list"
  label_share_work_package: "Share work package"
  label_show_hide: "Afișare/ascundere"
  label_show_hide_n_items: "Show/hide %{count} items"
  label_show_all_registered_users: "Afișați toți utilizatorii înregistrați"
  label_journal: "Jurnal"
  label_journal_diff: "Comparare descriere"
  label_language: "Limbă"
  label_languages: "Languages"
  label_jump_to_a_project: "Salt la un proiect..."
  label_keyword_plural: "Cuvinte cheie"
  label_language_based: "Bazat pe limba utilizatorului"
  label_last_activity: "Ultima activitate"
  label_last_change_on: "Ultima modificare"
  label_last_changes: "ultimele %{count} modificări"
  label_last_login: "Ultima autentificare"
  label_last_month: "luna trecută"
  label_last_n_days: "ultimele %{count} zile"
  label_last_week: "săptămâna trecută"
  label_latest_revision: "Ultima revizie"
  label_latest_revision_plural: "Ultimele revizii"
  label_ldap_authentication: "Autentificare LDAP"
  label_learn_more: "Aflați mai multe"
  label_less_or_equal: "<="
  label_less_than_ago: "acum mai puțin de zile"
  label_link_url: "Link (URL)"
  label_list: "Listă"
  label_loading: "Se încarcă..."
  label_lock_user: "Blocați utilizatorul"
  label_logged_as: "Autentificat ca"
  label_login: "Autentificare"
  label_custom_logo: "Custom Logo"
  label_custom_export_logo: "Custom export logo"
  label_custom_export_cover: "Custom export cover background"
  label_custom_export_cover_overlay: "Custom export cover background overlay"
  label_custom_export_cover_text_color: "Text color"
  label_custom_pdf_export_settings: "Custom PDF export settings"
  label_custom_favicon: "Pictogramă personalizată"
  label_custom_touch_icon: "Pictogramă touch personalizată"
  label_logout: "Deconectare"
  label_main_menu: "Meniu lateral"
  label_manage: "Manage"
  label_manage_groups: "Gestionare grupuri"
  label_managed_repositories_vendor: "Gestionare arhive %{vendor}"
  label_max_size: "Dimensiunea maximă"
  label_me: "eu"
  label_member_new: "Membru nou"
  label_member_all_admin: "(Toate rolurile datorită statutului de administrator)"
  label_member_plural: "Membri"
  label_membership_plural: "Memberships"
  label_membership_added: "Member added"
  label_membership_updated: "Member updated"
  label_menu: "Menu"
  label_menu_badge:
    pre_alpha: "pre-alpha"
    alpha: "alfa"
    beta: "beta"
  label_menu_item_name: "Numele meniului"
  label_message: "Mesaj"
  label_message_last: "Ultimul mesaj"
  label_message_new: "Mesaj nou"
  label_message_plural: "Mesaje"
  label_message_posted: "Mesaj adăugat"
  label_min_max_length: "Lungime min - max"
  label_minute_plural: "minute"
  label_missing_api_access_key: "Cheie de acces API lipsă"
  label_missing_feeds_access_key: "Cheie de acces RSS lipsă"
  label_modification: "%{count} modificare"
  label_modified: "modificat"
  label_module_plural: "Module"
  label_modules: "Module"
  label_months_from: "luni de la"
  label_more: "Mai mult"
  label_more_than_ago: "acum mai mult de zile"
  label_move_work_package: "Mutare pachet de lucru"
  label_my_account: "Contul meu"
  label_my_activity: "My activity"
  label_my_account_data: "Datele din contul meu"
  label_my_avatar: "My avatar"
  label_my_queries: "Interogările mele"
  label_name: "Nume"
  label_never: "Niciodată"
  label_new: "Nou"
  label_new_features: "Caracteristici noi"
  label_new_statuses_allowed: "Stări noi permise"
  label_news_singular: "Noutăţi"
  label_news_added: "Noutăți adăugate"
  label_news_comment_added: "Comentariu adăugat la noutăți"
  label_news_latest: "Ultimele noutăți"
  label_news_new: "Adăugare noutăți"
  label_news_edit: "Editare noutăți"
  label_news_plural: "Noutăţi"
  label_news_view_all: "Afișează toate știrile"
  label_next: "Înainte"
  label_next_week: "Săptămâna viitoare"
  label_no_change_option: "(Fără modificări)"
  label_no_data: "Nu există date de afișat"
  label_no_parent_page: "Pagină părinte:"
  label_nothing_display: "Nimic de afișat"
  label_nobody: "nimeni"
  label_not_found: "%s nu a fost găsit"
  label_none: "niciunul"
  label_none_parentheses: "(nimic)"
  label_not_contains: "nu conține"
  label_not_equals: "nu este"
  label_on: "pe"
  label_operator_all: "nu este gol"
  label_operator_none: "este gol"
  label_operator_equals_or: "este (SAU)"
  label_operator_equals_all: "este (ȘI)"
  label_operator_shared_with_user_any: "Oricare"
  label_open_menu: "Deschidere meniu"
  label_open_work_packages: "deschise"
  label_open_work_packages_plural: "deschise"
  label_openproject_website: "Site-ul OpenProject"
  label_optional_description: "Descriere"
  label_options: "Opțiuni"
  label_other: "Altele"
  label_overall_activity: "Activitate globală"
  label_overview: "Vedere de ansamblu"
  label_page_title: "Titlu pagină"
  label_part_of: "parte a"
  label_password_lost: "V-aţi uitat parola?"
  label_password_rule_lowercase: "Litere mici"
  label_password_rule_numeric: "Cifre"
  label_password_rule_special: "Caractere speciale"
  label_password_rule_uppercase: "Majuscule"
  label_path_encoding: "Codificare cale"
  label_per_page: "Pe pagină"
  label_people: "Persoane"
  label_permissions: "Drepturi"
  label_permissions_report: "Raport drepturi"
  label_personalize_page: "Personalizare pagină"
  label_placeholder_user: "Utilizator Placeholder"
  label_placeholder_user_new: "Utilizator nou"
  label_placeholder_user_plural: "Utilizatori de tip Placeholder"
  label_planning: "Planificare"
  label_please_login: "Vă rugăm să vă autentificați"
  label_plugins: "Module"
  label_modules_and_plugins: "Module și Plugin-uri"
  label_precedes: "precede"
  label_preferences: "Preferinţe"
  label_preview: "Previzualizare"
  label_preview_not_available: "Preview not available"
  label_previous: "Înapoi"
  label_previous_week: "Săptămâna trecută"
  label_principal_invite_via_email: " sau invită utilizatori folosind email"
  label_principal_search: "Adăugare utilizatori sau grupuri existenți"
  label_privacy_policy: "Politica privind confidențialitatea și securitatea datelor"
  label_product_version: "Versiune produs"
  label_profile: "Profil"
  label_percent_complete: "% Complete"
  label_project: "Project"
  label_project_activity: "Activitate proiect"
  label_project_attribute_plural: "Atributele proiectului"
  label_project_attribute_manage_link: "Manage project attributes"
  label_project_count: "Număr total de proiecte"
  label_project_copy_notifications: "Trimitere notificări e-mail în timpul copierii proiectului"
  label_project_latest: "Ultimele proiecte"
  label_project_default_type: "Tip gol permis"
  label_project_hierarchy: "Ierarhie de proiecte"
  label_project_mappings: "Enabled in projects"
  label_project_new: "Proiect nou"
  label_project_plural: "Proiecte"
  label_project_list_plural: "Project lists"
  label_project_attributes_plural: "Atributele proiectului"
  label_project_custom_field_plural: "Atributele proiectului"
  label_project_settings: "Setările proiectului"
  label_project_attributes_settings: "Project attributes settings"
  label_project_storage_plural: "File Storages"
  label_project_storage_project_folder: "File Storages: Project folders"
  label_projects_disk_usage_information: "%{count} projects using %{used_disk_space} disk space"
  label_project_view_all: "Vizualizare toate proiectele"
  label_project_show_details: "Arată detaliile proietului"
  label_project_hide_details: "Ascunde detaliile proiectului"
  label_public_projects: "Proiecte publice"
  label_query_new: "Interogare nouă"
  label_query_plural: "Interogări personalizate"
  label_read: "Citeşte..."
  label_register: "Creare cont nou"
  label_register_with_developer: "Înregistrare ca programator"
  label_registered_on: "Înregistrat pe"
  label_registration_activation_by_email: "activare cont prin email"
  label_registration_automatic_activation: "activare automată a contului"
  label_registration_manual_activation: "activare manuală a contului"
  label_related_work_packages: "Pachete de lucru asociate"
  label_relates: "asociat cu"
  label_relates_to: "asociat cu"
  label_relation_delete: "Ștergere relație"
  label_relation_new: "Relație nouă"
  label_release_notes: "Note privind lansarea noii versiuni"
  label_remaining_work: "Remaining work"
  label_remove_columns: "Eliminare coloane selectate"
  label_renamed: "redenumit"
  label_reply_plural: "Răspunsuri"
  label_report: "Raportare"
  label_report_bug: "Raportare defect"
  label_report_plural: "Rapoarte"
  label_reported_work_packages: "Pachete de lucru raportate"
  label_reporting: "Raportare"
  label_reporting_plural: "Raportări"
  label_repository: "Repo"
  label_repository_root: "Rădăcina repo-ului"
  label_repository_plural: "Repo-uri"
  label_required: "obligatoriu"
  label_requires: "Această caracteristică necesită un cont la"
  label_result_plural: "Rezultate"
  label_reverse_chronological_order: "Întâi cele mai noi"
  label_revision: "Revizie"
  label_revision_id: "Revizia %{value}"
  label_revision_plural: "Revizii"
  label_roadmap: "Planificare"
  label_roadmap_edit: "Editare planificare %{name}"
  label_roadmap_due_in: "Scadent în %{value}"
  label_roadmap_no_work_packages: "Nu există pachete de lucru pentru această versiune"
  label_roadmap_overdue: "%{value} întârziere"
  label_role_and_permissions: "Roluri și permisiuni"
  label_role_new: "Rol nou"
  label_role_plural: "Roluri"
  label_role_search: "Atribuirea rolului noilor membri"
  label_scm: "SCM"
  label_search: "Căutare"
  label_send_information: "Send new credentials to the user"
  label_send_test_email: "Trimite e-mail de test"
  label_session: "Sesiune"
  label_setting_plural: "Setări"
  label_system_settings: "Setări de sistem"
  label_show_completed_versions: "Afișare versiuni complete"
  label_columns: "Coloane"
  label_sort: "Sortare"
  label_sort_by: "Sortare după %{value}"
  label_sorted_by: "sortate după %{value}"
  label_sort_higher: "Mută în sus"
  label_sort_highest: "Mută sus"
  label_sort_lower: "Mută în jos"
  label_sort_lowest: "Mută jos"
  label_spent_time: "Timp consumat"
  label_start_to_end: "început la sfârșit"
  label_start_to_start: "început la început"
  label_statistics: "Statistici"
  label_status: "Stare"
  label_storage_free_space: "Spațiu pe disc rămas"
  label_storage_used_space: "Spațiu pe disc folosit"
  label_storage_group: "Sistem de fișiere pentru stocare %{identifier}"
  label_storage_for: "Conține stocarea pentru"
  label_string: "Text"
  label_subproject: "Subproiect"
  label_subproject_new: "Subproiect nou"
  label_subproject_plural: "Subproiecte"
  label_subtask_plural: "Sub-activități"
  label_summary: "Descriere"
  label_system: "Sistem"
  label_system_storage: "Informații privind stocarea"
  label_table_of_contents: "Cuprins"
  label_tag: "Etichetă"
  label_team_planner: "Team Planner"
  label_text: "Text lung"
  label_this_month: "luna curentă"
  label_this_week: "săptămâna curentă"
  label_this_year: "anul curent"
  label_time_entry_plural: "Timp consumat"
  label_time_entry_activity_plural: "Spent time activities"
  label_title: "Titlu"
  label_projects_menu: "Proiecte"
  label_today: "astăzi"
  label_top_menu: "Meniul de sus"
  label_topic_plural: "Subiecte"
  label_total: "Total"
  label_type_new: "Tip nou"
  label_type_plural: "Tipuri"
  label_ui: "Interfaţa cu utilizatorul"
  label_updated_time: "Actualizat acum %{value}"
  label_updated_time_at: "%{author} %{age}"
  label_updated_time_by: "Actualizat de către %{author} acum %{age}"
  label_upgrade_guides: "Ghiduri de actualizare"
  label_used_by: "Folosit de"
  label_used_by_types: "Folosit/ă/e de tipurile"
  label_used_in_projects: "Folosit/ă/e în proiectele"
  label_user: "Utilizator"
  label_user_and_permission: "Utilizatori și permisiuni"
  label_user_named: "Utilizator %{name}"
  label_user_activity: "Activitatea lui %{value}"
  label_user_anonymous: "Anonim"
  label_user_mail_option_all: "Pentru orice eveniment în toate proiectele mele"
  label_user_mail_option_none: "Pentru niciun eveniment"
  label_user_mail_option_only_assigned: "Doar pentru tichete pe care trebuie să le execut"
  label_user_mail_option_only_my_events: "Doar pentru tichete pentru care sunt observator sau în care sunt implicat"
  label_user_mail_option_only_owner: "Doar pentru tichete pentru care sunt responsabil"
  label_user_mail_option_selected: "Pentru orice eveniment doar în proiectele selectate"
  label_user_new: "Utilizator nou"
  label_user_plural: "Utilizatori"
  label_user_search: "Căutare utilizator"
  label_user_settings: "Setări utilizator"
  label_users_settings: "Users settings"
  label_version_new: "Versiune nouă"
  label_version_plural: "Versiuni"
  label_version_sharing_descendants: "Cu subproiecte"
  label_version_sharing_hierarchy: "Cu ierarhia de proiect"
  label_version_sharing_none: "Nu este publică"
  label_version_sharing_system: "Cu toate proiectele"
  label_version_sharing_tree: "Cu arborele proiectelor"
  label_videos: "Videoclipuri"
  label_view_all_revisions: "Cu toate reviziile"
  label_view_diff: "Afișare diferențe"
  label_view_revisions: "Afișare revizii"
  label_watched_work_packages: "Pachete de lucru urmărite"
  label_what_is_this: "Discutați cu noi?"
  label_week: "Săptămână"
  label_wiki_content_added: "Pagină wiki adăugată"
  label_wiki_content_updated: "Pagină wiki actualizată"
  label_wiki_toc: "Cuprins"
  label_wiki_toc_empty: "Cuprinsul este gol, deoarece nu există rubrici."
  label_wiki_dont_show_menu_item: "Pagină wiki ascunsă în navigarea proiectului"
  label_wiki_edit: "Editare wiki"
  label_wiki_edit_plural: "Modificări wiki"
  label_wiki_page_attachments: "Atașamentele paginilor Wiki"
  label_wiki_page_id: "ID-ul paginii Wiki"
  label_wiki_navigation: "Navigare wiki"
  label_wiki_page: "Pagină wiki"
  label_wiki_page_plural: "Pagini wiki"
  label_wiki_show_index_page_link: "Afișare submeniu 'Cuprins'"
  label_wiki_show_menu_item: "Afișare ca meniu în navigarea proiectului"
  label_wiki_show_new_page_link: "Afișare submeniu 'Creare pagină copil'"
  label_wiki_show_submenu_item: "Afișare ca submeniu pentru "
  label_wiki_start: "Pagină de start"
  label_work: "Work"
  label_work_package: "Pachet de lucru"
  label_work_package_attachments: "Anexe la pachetul de lucru"
  label_work_package_category_new: "Categorie nouă"
  label_work_package_category_plural: "Categorii de pachete de lucru"
  label_work_package_hierarchy: "Ierarhia pachetelor de lucru"
  label_work_package_new: "Pachet de lucru nou"
  label_work_package_edit: "Editare pachet de lucru %{name}"
  label_work_package_plural: "Pachete de lucru"
  label_work_package_status: "Stare pachet de lucru"
  label_work_package_status_new: "Stare nouă"
  label_work_package_status_plural: "Stări pachete de lucru"
  label_work_package_types: "Tipuri de pachete de lucru"
  label_work_package_tracking: "Urmărire pachete de lucru"
  label_work_package_view_all: "Toate pachetele de lucru"
  label_workflow: "Flux de lucru"
  label_workflow_plural: "Fluxuri de lucru"
  label_workflow_summary: "Descriere"
  label_working_days_and_hours: "Working days and hours"
  label_x_closed_work_packages_abbr:
    one: "unul închis"
    other: "%{count} închise"
    zero: "0 închis"
  label_x_comments:
    one: "un comentariu"
    other: "%{count} comentarii"
    zero: "fara comentarii"
  label_x_open_work_packages_abbr:
    one: "unul deschis"
    other: "%{count} deschise"
    zero: "0 deschis"
  label_x_work_packages:
    one: "1 work package"
    other: "%{count} work packages"
    zero: "No work packages"
  label_x_projects:
    one: "un proiect"
    other: "%{count} proiecte"
    zero: "Proiecte"
  label_x_files:
    one: "1 file"
    other: "%{count} files"
    zero: "no files"
  label_yesterday: "ieri"
  label_zen_mode: "Zen mode"
  label_role_type: "Tip"
  label_member_role: "Project role"
  label_global_role: "Global role"
  label_not_changeable: "(nu se poate modifica)"
  label_global: "Global"
  label_seeded_from_env_warning: This record has been created through a setting / environment variable. It is not editable through UI.
  macro_execution_error: "Eroare la execuția macro-ului %{macro_name}"
  macro_unavailable: "Macro-ul %{macro_name} nu poate fi afișat."
  macros:
    placeholder: "[Placeholder] Macro %{macro_name}"
    errors:
      missing_or_invalid_parameter: "Parametru macro lipsă sau invalid."
    legacy_warning:
      timeline: "Această macro de cronologie veche a fost eliminată și nu mai este disponibilă. Puteți înlocui funcționalitatea cu o macro de tabel încorporată."
    include_wiki_page:
      removed: "Macroul nu mai există."
    wiki_child_pages:
      errors:
        page_not_found: "Nu se poate găsi pagina wiki '%{name}'."
    create_work_package_link:
      errors:
        no_project_context: "Apelarea macro-ului create_work_package_link din afara contextului proiectului."
        invalid_type: "Nu s-a găsit nicio variabilă cu numele '%{type}' în proiectul '%{project}'."
      link_name: "Pachet de lucru nou"
      link_name_type: "%{type_name} nou"
  mail:
    actions: "Acțiuni"
    digests:
      including_mention_singular: "inclusiv o mențiune"
      including_mention_plural: "inclusiv %{number_mentioned} menționări"
      unread_notification_singular: "1 notificare necitită"
      unread_notification_plural: "%{number_unread} notificări necitite"
      you_have: "Aveți"
    logo_alt_text: "Logo-ul"
    mention:
      subject: "%{user_name} te-a menționat în #%{id} - %{subject}"
    notification:
      center: "Centrul de notificare"
      see_in_center: "Vezi comentariul în centrul de notificări"
      settings: "Modificare setări e-mail"
    salutation: "Salut %{user}"
    salutation_full_name: "Full name"
    work_packages:
      created_at: "Creat la %{timestamp} de %{user} "
      login_to_see_all: "Autentifică-te pentru a vedea toate notificările."
      mentioned: "Ai fost <b>menționat într-un comentariu</b>"
      mentioned_by: "%{user} v-a menţionat într-un comentariu"
      more_to_see:
        one: "Mai există un pachet de lucru cu notificări."
        few: "Există %{count} mai multe pachete de lucru cu notificări."
        other: "Există %{count} mai multe pachete de lucru cu notificări."
      open_in_browser: "Open in browser"
      reason:
        watched: "Văzut"
        assigned: "Alocat"
        responsible: "Responsabil"
        mentioned: "Menţionat"
        shared: "Shared"
        subscribed: "toate"
        prefix: "Primită din cauza setării de notificare: %{reason}"
        date_alert_start_date: "Alertă de dată"
        date_alert_due_date: "Alertă de dată"
      see_all: "Vezi tot"
      updated_at: "Actualizat la %{timestamp} de %{user}"
    sharing:
      work_packages:
        allowed_actions: "You may %{allowed_actions} this work package. This can change depending on your project role and permissions."
        create_account: "To access this work package, you will need to create and activate an account on %{instance}."
        open_work_package: "Open work package"
        subject: "Work package #%{id} was shared with you"
        enterprise_text: "Share work packages with users who are not members of the project."
        summary:
          user: "%{user} shared a work package with you with %{role_rights} rights"
          group: "%{user} shared a work package with the group %{group} you are a member of"
    storages:
      health:
        plaintext:
          storage: "Depozitare"
          healthy:
            summary: 'Good news! The status of your storage, %{storage_name}, is currently displaying as "Healthy".'
            error-solved-on: "Solved On"
            recommendation: "We will continue monitoring the system to ensure it remains in good health. In case of any discrepancies, we will notify you."
            details: "For more details or to make any necessary amendments, you can visit your storage configuration"
          unhealthy:
            summary: 'The status of your storage, %{storage_name}, is currently displaying as "Error". We''ve detected an issue that might require your attention.'
            error-details: "Error Details"
            error-message: "Error Message"
            error-occurred-on: "Occurred On"
            recommendation: "We recommend heading over to the storage configuration page to address this issue"
            unsubscribe: "If you would no longer like to receive these notifications, you can unsubscribe at any time. To unsubscribe, please follow the instructions on this page"
        email_notification_settings: "Storage email notification settings"
        see_storage_settings: "See storage settings"
        healthy:
          subject: 'Storage "%{name}" is now healthy!'
          solved_at: "solved at"
          summary: "The problem with your %{storage_name} storage integration is now solved"
        unhealthy:
          subject: 'Storage "%{name}" is unhealthy!'
          since: "since"
          summary: "There is a problem with your %{storage_name} storage integration"
          troubleshooting:
            text: "For more information, check file storages"
            link_text: "troubleshooting documentation"
  mail_body_account_activation_request: "A fost înregistrat un nou user (%{value}). Activarea este în așteptarea aprobării:"
  mail_body_account_information: "Informații despre contul dumneavoastră"
  mail_body_account_information_external: "Puteți utiliza contul %{value} pentru autentificare."
  mail_body_backup_ready: "Backup-ul solicitat este gata. Îl puteți descărca aici:"
  mail_body_backup_token_reset_admin_info: Token-ul de backup pentru utilizatorul '%{user}' a fost resetat.
  mail_body_backup_token_reset_user_info: Token-ul backup a fost resetat.
  mail_body_backup_token_info: Token-ul anterior nu mai este valid.
  mail_body_backup_waiting_period: Noul token va fi activat în %{hours} ore.
  mail_body_backup_token_warning: Dacă nu ați fost dvs., conectați-vă la OpenProject imediat și resetați-l din nou.
  mail_body_incoming_email_error: E-mailul trimis la OpenProject nu a putut fi procesat.
  mail_body_incoming_email_error_in_reply_to: "La %{received_at} %{from_email} a scris"
  mail_body_incoming_email_error_logs: "Jurnale"
  mail_body_lost_password: "Pentru a vă modifica parola, dați click pe următorul link:"
  mail_password_change_not_possible:
    title: "Password change not possible"
    body: "Your account at %{app_title} is connected to an external authentication provider (%{name})."
    subtext: "Passwords for external account cannot be changed in the application. Please use the lost password functionality of your authentication provider."
  mail_body_register: "Bine ați venit la %{app_title}. Vă rugăm să vă activați contul făcând clic pe acest link:"
  mail_body_register_header_title: "E-mail de invitație pentru membrii proiectului"
  mail_body_register_user: "Dragă %{name},"
  mail_body_register_links_html: |
    Vă rugăm să nu ezitați să navigați pe canalul nostru de youtube (%{youtube_link}) unde oferim un webinar (%{webinar_link})
    și videoclipuri cu “Începe” (%{get_started_link}) pentru a face primii pași în OpenProject cât mai ușor posibil.
    <br />
    Dacă aveți orice întrebări suplimentare, consultați documentația noastră (%{documentation_link}) sau contactați administratorul.
  mail_body_register_closing: "Echipa dumneavoastră OpenProject"
  mail_body_register_ending: "Rămâneți conectați! Vă salutăm cu drag,"
  mail_body_reminder: "%{count} pachete de lucru care vă sunt atribuite au scadență în următoarele %{days} zile:"
  mail_body_group_reminder: '%{count} pachetul (pachetele) de lucru care sunt atribuite grupului "%{group}" trebuie depuse în următoarele %{days} zile:'
  mail_body_wiki_page_added: "Pagina de wiki '%{id}' a fost adăugată de %{author}."
  mail_body_wiki_page_updated: "Pagina wiki '%{id}' a fost actualizată de %{author}."
  mail_subject_account_activation_request: "cererea de activare a contului %{value}"
  mail_subject_backup_ready: "Backup-ul tău este gata"
  mail_subject_backup_token_reset: "Resetarea token-ului de backup"
  mail_subject_incoming_email_error: "Un e-mail pe care l-ați trimis la OpenProject nu a putut fi procesat"
  mail_subject_lost_password: "Parola dumneavoastră pentru %{value}"
  mail_subject_register: "Activarea contului dumneavoastră %{value}"
  mail_subject_wiki_content_added: "Pagina de wiki '%{id}' a fost adăugată"
  mail_subject_wiki_content_updated: "Pagina wiki '%{id}' a fost actualizată"
  mail_member_added_project:
    subject: "%{project} - Ați fost adăugat ca membru"
    body:
      added_by:
        without_message: "%{user} te-a adăugat ca membru în proiectul \"%{project}\"."
        with_message: "%{user} te-a adăugat ca membru în proiectul '%{project}':"
      roles: "Aveți următoarele roluri:"
  mail_member_updated_project:
    subject: "%{project} - Rolurile dvs. au fost actualizate"
    body:
      updated_by:
        without_message: "%{user} a actualizat rolurile pe care le aveți în proiectul \"%{project}\"."
        with_message: "%{user} a actualizat rolurile pe care le aveți în scrierea proiectului '%{project}':"
      roles: "Acum aveți următoarele roluri:"
  mail_member_updated_global:
    subject: "Permisiunile dvs. globale au fost actualizate"
    body:
      updated_by:
        without_message: "%{user} a actualizat rolurile pe care le aveți la nivel global."
        with_message: "%{user} a actualizat rolurile pe care le-ați scris la nivel global:"
      roles: "Acum aveți următoarele roluri:"
  mail_user_activation_limit_reached:
    subject: Limita numărului de utilizatori activi a fost atinsă
    message: |
      Un nou utilizator (%{email}) a încercat să creeze un cont pe un server pe care îl gestionați (%{host}). Utilizatorul nu-și poate activa contul deoarece s-a atins limita superioară de utilizatori activi.
    steps:
      label: "Pentru a permite utilizatorului să se conecteze, puteți: "
      a: "Actualizați planul de plată ([here](upgrade_url))" #here turned into a link
      b: "Blocați sau ștergeți un utilizator existent ([aici](users_url))" #here turned into a link
  more_actions: "Mai multe acțiuni"
  noscript_description: "Trebuie să activaţi JavaScript pentru a utiliza OpenProject!"
  noscript_heading: "JavaScript dezactivat"
  noscript_learn_more: "Aflați mai multe"
  notice_accessibility_mode: Modul accesibilitate poate fi activat în contul tău [settings](url).
  notice_account_activated: "Contul a fost activat. Vă puteți autentifica acum."
  notice_account_already_activated: Contul a fost activat deja.
  notice_account_invalid_token: Tichet de activare invalid
  notice_account_invalid_credentials: "Utilizator sau parolă invalide"
  notice_account_invalid_credentials_or_blocked: "Utilizator sau parolă invalide, sau contul este blocat datorită multiplelor încercări eșuate de autentificare. În acest caz, contul va fi deblocat automat după puțin timp."
  notice_account_lost_email_sent: "A fost trimis un email cu instrucțiuni de schimbare a parolei."
  notice_account_new_password_forced: "Este necesară o parolă nouă."
  notice_account_password_expired: "Parola a expirat după %{days} zile. Vă rugăm să setaţi una nouă."
  notice_account_password_updated: "Parola a fost actualizată cu succes."
  notice_account_pending: "Contul dumneavoastră a fost creat și așteaptă aprobarea administratorului."
  notice_account_register_done: "Contul a fost creat cu succes. Pentru a-l activa dați clic pe link-ul primit prin e-mail."
  notice_account_unknown_email: "Utilizator necunoscut."
  notice_account_update_failed: "Setările contului nu au putut fi salvate. Vă rugăm să verificați datele din cont."
  notice_account_updated: "Contul a fost actualizat cu succes."
  notice_account_other_session_expired: "Toate celelalte sesiuni legate de contul dvs. au fost invalidate."
  notice_account_wrong_password: "Parolă greşită"
  notice_account_registered_and_logged_in: "Bun venit, contul a fost activat. Sunteți autentificat."
  notice_activation_failed: Contul nu a putut fi activat.
  notice_auth_stage_verification_error: "Nu s-a putut verifica etapa '%{stage}'."
  notice_auth_stage_wrong_stage: "S-a așteptat să se finalizeze etapa de autentificare \"%{expected}\", dar a fost returnată \"%{actual}\"."
  notice_auth_stage_error: "Etapa de autentificare '%{stage}' a eșuat."
  notice_can_t_change_password: "Acest cont folosește o sursă externă de autentificare. Nu se poate modifica parola."
  notice_custom_options_deleted: "Opțiunea \"%{option_value}\" și aparițiile sale %{num_deleted} au fost șterse."
  notice_email_error: "A apărut o eroare la trimiterea mail-ului (%{value})"
  notice_email_sent: "A fost trimis un e-mail la %{value}"
  notice_failed_to_save_work_packages: "Nu au putut fi salvate %{count} pachete de lucru din %{total} selectate: %{ids}."
  notice_failed_to_save_members: "Nu au putut fi salvați membrii: %{errors}."
  notice_deletion_scheduled: "Ștergerea a fost programată și se efectuează în mod asincron."
  notice_file_not_found: "Pagina pe care doriți să o accesați nu există sau a fost ștearsă."
  notice_forced_logout: "Ați fost deconectat automat după %{ttl_time} minute fără activitate."
  notice_internal_server_error: "A apărut o eroare pe pagina pe care aţi încercat să o accesaţi. Dacă veţi continua să experimentați probleme vă rugăm să contactaţi administratorul %{app_title} pentru asistenţă."
  notice_locking_conflict: "Informaţia a fost actualizată de cel puţin un alt utilizator între timp."
  notice_locking_conflict_additional_information: "Modificările au fost făcute de %{users}."
  notice_locking_conflict_reload_page: "Vă rugăm să reîncărcaţi pagina, examinaţi modificările şi reaplicați actualizările."
  notice_member_added: '%{name} a fost adăugat în proiect.'
  notice_members_added: A adăugat %{number} utilizatori la proiect.
  notice_member_removed: "%{user} a fost eliminat din proiect."
  notice_member_deleted: "%{user} a fost eliminat din proiect și șters."
  notice_no_principals_found: "Nu a fost găsit niciun rezultat."
  notice_bad_request: "Cerere invalidă."
  notice_not_authorized: "Nu sunteți autorizat să accesați această pagină."
  notice_not_authorized_archived_project: "Proiectul pe care încercați să îl accesați a fost arhivat."
  notice_password_confirmation_failed: "Parola dvs. nu este corectă. Nu se poate continua."
  notice_principals_found_multiple: "S-au găsit %{number} rezultate\n Tab pentru a se concentra pe primul rezultat."
  notice_principals_found_single: "Există un singur rezultat\n Tab pentru a-l concentra."
  notice_project_not_deleted: "Proiectul nu a fost şters."
  notice_project_not_found: "Project not found."
  notice_successful_connection: "Conectare reușită."
  notice_successful_create: "Creare reuşită."
  notice_successful_delete: "Ştergere reuşită."
  notice_successful_update: "Actualizare reușită."
  notice_successful_update_custom_fields_added_to_project: |
    Actualizare reușită. Câmpurile personalizate ale tipurilor activate sunt activate automat
    pe formularul pachetului de lucru. <a href="%{url}" target="_blank">Vezi mai multe</a>.
  notice_successful_update_custom_fields_added_to_type: |
    Actualizare reușită. Câmpurile personalizate active sunt activate automat pentru
    proiectele asociate de acest tip.
  notice_to_many_principals_to_display: "Există prea multe rezultate. Restrângeți căutarea prin tastarea numelui noului membru (sau grup)."
  notice_user_missing_authentication_method: Utilizatorul nu a ales încă o parolă sau un alt mod de autentificare.
  notice_user_invitation_resent: A fost trimisă o invitație către %{email}.
  present_access_key_value: "%{key_name} tău/ta este: %{value}"
  notice_automatic_set_of_standard_type: "Setare automată a tipului standard."
  notice_logged_out: "Ați fost deconectat."
  notice_wont_delete_auth_source: The LDAP connection cannot be deleted as long as there are still users using it.
  notice_project_cannot_update_custom_fields: "Nu puteți actualiza câmpurile particularizate disponibile ale proiectului. Proiectul este invalid: %{errors}"
  notice_attachment_migration_wiki_page: >
    Această pagină a fost generată automat în timpul actualizării OpenProject. Aceasta conține toate atașamentele asociate anterior cu %{container_type} "%{container_name}".
  #Default format for numbers
  number:
    format:
      delimiter: ""
      precision: 3
      separator: ","
    human:
      format:
        delimiter: ""
        precision: 1
      storage_units:
        format: "%n %u"
        units:
          byte:
            one: "Byte"
            few: "Bytes"
            other: "Bytes"
          gb: "GB"
          kb: "kB"
          mb: "MB"
          tb: "TB"
  onboarding:
    heading_getting_started: "Obțineți o prezentare generală"
    text_getting_started_description: "Obțineți o imagine de ansamblu rapidă a gestionării proiectelor și a colaborării în echipă cu OpenProject. Puteți reporni acest videoclip din meniul de ajutor."
    welcome: "Bun venit la %{app_title}"
    select_language: "Vă rugăm să selectați limba dvs"
  permission_add_work_package_notes: "Adăugare note"
  permission_add_work_packages: "Adăugare pachete de lucru"
  permission_add_messages: "Publicare mesaje"
  permission_add_project: "Create projects"
  permission_add_work_package_attachments: "Adaugă fișiere"
  permission_add_work_package_attachments_explanation: "Allows adding attachments without Edit work packages permission"
  permission_archive_project: "Proiect de arhivă"
  permission_create_user: "Create users"
  permission_manage_user: "Edit users"
  permission_manage_placeholder_user: "Creați, editați și ștergeți utilizatori de tip placeholder"
  permission_add_subprojects: "Creare subproiecte"
  permission_add_work_package_watchers: "Adăugare observatori"
  permission_assign_versions: "Atribuiți versiuni"
  permission_browse_repository: "Acces doar citire la repo (vizualizare și descărcare)"
  permission_change_wiki_parent_page: "Schimbare pagina wiki părinte"
  permission_change_work_package_status: "Change work package status"
  permission_change_work_package_status_explanation: "Allows changing status without Edit work packages permission"
  permission_comment_news: "Comentare noutăți"
  permission_commit_access: "Acces de citire/scriere la repo (încărcare)"
  permission_copy_projects: "Copiere proiecte"
  permission_copy_work_packages: "Copierea pachetelor de lucru"
  permission_create_backup: "Create backups"
  permission_delete_work_package_watchers: "Eliminare observatori"
  permission_delete_work_packages: "Ștergere pachete de lucru"
  permission_delete_messages: "Ștergere mesaje"
  permission_delete_own_messages: "Ștergere mesaje proprii"
  permission_delete_reportings: "Ștergere raportări"
  permission_delete_timelines: "Ștergere linii de timp"
  permission_delete_wiki_pages: "Ștergere pagini wiki"
  permission_delete_wiki_pages_attachments: "Ștergere atașamente"
  permission_edit_work_package_notes: "Editare note"
  permission_edit_work_packages: "Editare pachete de lucru"
  permission_edit_messages: "Editare mesaje"
  permission_edit_own_work_package_notes: "Editare note proprii"
  permission_edit_own_messages: "Editare mesaje proprii"
  permission_edit_own_time_entries: "Editare jurnale de timp proprii"
  permission_edit_project: "Editare proiect"
  permission_edit_reportings: "Editare raportări"
  permission_edit_time_entries: "Editați jurnalele de timp pentru alți utilizatori"
  permission_edit_timelines: "Editare linii de timp"
  permission_edit_wiki_pages: "Editare pagini wiki"
  permission_export_work_packages: "Export pachete de lucru"
  permission_export_wiki_pages: "Export pagini wiki"
  permission_list_attachments: "Listare atașamente"
  permission_log_own_time: "Înregistrarea timpului propriu"
  permission_log_time: "Timp de înregistrare pentru alți utilizatori"
  permission_manage_forums: "Gestionare forumuri"
  permission_manage_categories: "Gestionare categorii de pachete de lucru"
  permission_manage_dashboards: "Manage dashboards"
  permission_manage_work_package_relations: "Gestionare relații pachete de lucru"
  permission_manage_members: "Gestionare participanți"
  permission_manage_news: "Gestionare știri"
  permission_manage_project_activities: "Gestionare activități proiect"
  permission_manage_public_queries: "Gestionarea opiniilor publice"
  permission_manage_repository: "Gestionare arhivă"
  permission_manage_subtasks: "Gestionați ierarhiile pachetelor de lucru"
  permission_manage_versions: "Gestionare versiuni"
  permission_manage_wiki: "Gestionare wiki"
  permission_manage_wiki_menu: "Gestionare meniu wiki"
  permission_move_work_packages: "Mutare pachete de lucru"
  permission_protect_wiki_pages: "Protejare pagini wiki"
  permission_rename_wiki_pages: "Redenumire pagini wiki"
  permission_save_queries: "Salvați vizualizările"
  permission_search_project: "Search project"
  permission_select_custom_fields: "Selectați câmpurile personalizate"
  permission_select_project_custom_fields: "Select project attributes"
  permission_select_project_modules: "Selectare module proiect"
  permission_share_work_packages: "Share work packages"
  permission_manage_types: "Selectare tipuri"
  permission_view_project: "View projects"
  permission_view_changesets: "Vizualizare revizii repo în OpenProject"
  permission_view_commit_author_statistics: "Vizualizare statistici autor înregistrări"
  permission_view_dashboards: "View dashboards"
  permission_view_work_package_watchers: "Vizualizare listă observatori"
  permission_view_work_packages: "Vizualizare pachete de lucru"
  permission_view_messages: "Vizualizare mesaje"
  permission_view_news: "View news"
  permission_view_members: "Vezi membrii"
  permission_view_reportings: "Vizualizare raportări"
  permission_view_shared_work_packages: "View work package shares"
  permission_view_time_entries: "Vizualizare timp consumat"
  permission_view_timelines: "Vizualizare linii de timp"
  permission_view_wiki_edits: "Vizualizare istoric wiki"
  permission_view_wiki_pages: "Vizualizare wiki"
  permission_work_package_assigned: "Deveniți cesionar/responsabil"
  permission_work_package_assigned_explanation: "Pachetele de lucru pot fi atribuite utilizatorilor și grupurilor care dețin acest rol în proiectul respectiv"
  permission_view_project_activity: "View project activity"
  permission_save_bcf_queries: "Save BCF queries"
  permission_manage_public_bcf_queries: "Manage public BCF queries"
  permission_edit_attribute_help_texts: "Edit attribute help texts"
  permission_manage_public_project_queries: "Manage public project lists"
  permission_view_project_query: "View project query"
  permission_edit_project_query: "Edit project query"
  placeholders:
    default: "-"
  project:
    destroy:
      confirmation: "If you continue, the project %{identifier} will be permanently destroyed. To confirm this action please introduce the project name in the field below, this will:"
      project_delete_result_1: "Delete all related data."
      project_delete_result_2: "Delete all managed project folders in the attached storages."
      info: "Ștergerea proiectului este o acțiune ireversibilă."
      project_verification: "Completează numele proiectului %{name} spre a confirma ștergerea."
      subprojects_confirmation: "Se vor șterge și sub-proiectul/sub-proiectele: %{value}."
      title: "Ștergere proiect %{name}"
    identifier:
      warning_one: Participanții la proiect vor trebui să mute arhivele proiectului.
      warning_two: Legăturile existente la acest proiect nu vor mai funcționa.
      title: Modificare identificator proiect
    template:
      copying: >
        Proiectul dumneavoastră este creat din proiectul șablon selectat. Veți fi notificat prin e-mail imediat ce proiectul va fi disponibil.
      use_template: "Utilizează șablon"
      make_template: "Setați ca șablon"
      remove_from_templates: "Eliminați din șabloane"
    archive:
      are_you_sure: "Sunteţi sigur că doriţi să arhivaţi proiectul '%{name}'?"
      archived: "Arhivat"
    count:
      zero: "0 Projects"
      one: "1 Project"
      other: "%{count} Projects"
  project_module_activity: "Activitate"
  project_module_forums: "Forumuri"
  project_module_work_package_tracking: "Pachete de lucru"
  project_module_news: "Noutăţi"
  project_module_repository: "Repo"
  project_module_wiki: "Wiki"
  permission_header_for_project_module_work_package_tracking: "Work packages and Gantt charts"
  query:
    attribute_and_direction: "%{attribute} (%{direction})"
  #possible query parameters (e.g. issue queries),
  #which are not attributes of an AR-Model.
  query_fields:
    active_or_archived: "Activ sau arhivat"
    assigned_to_role: "Rolul executantului"
    assignee_or_group: "Destinatarul sau grupul de apartenență"
    member_of_group: "Grupul executantului"
    name_or_identifier: "Nume sau identificator"
    only_subproject_id: "Numai subproiect"
    shared_with_user: "Shared with users"
    shared_with_me: "Shared with me"
    subproject_id: "Inclusiv subproiectul"
  repositories:
    at_identifier: "la %{identifier}"
    atom_revision_feed: "Lista de revizii Atom"
    autofetch_information: "Bifați dacă doriţi ca repo-urile să fie actualizate automat la accesarea paginii din modulul \"Repo\". Această operațiune cuprinde obținerea commit-urilor din repo si recalcularea spațiului de disc necesar."
    checkout:
      access:
        readwrite: "Citire + Scriere"
        read: "Doar citire"
        none: "Nu aveți acces de extragere (checkout), puteţi doar vizualiza repo-ul în această aplicație."
      access_permission: "Permisiunile pe acest repo"
      url: "URL extragere (checkout)"
      base_url_text: "Baza URL utilizată pentru generarea URL-urilor de descărcare (checkout) - de exemplu https://serverulmeu.example.org/repos/. \nNotă: Baza URL este folosită doar pentru rescrierea URL-urilor de extragere în repo-urile gestionate. Alte repo-uri nu sunt afectate."
      default_instructions:
        git: |-
          Datele conţinute în acest repo pot fi descărcate în computerul dumneavoastră cu Git.
          Vă rugăm să consultaţi documentaţia Git dacă aveţi nevoie de informaţii suplimentare despre procedura de descărcare (checkout) şi aplicațiile client disponibile.
        subversion: |-
          Datele conţinute în acest repo pot fi descărcate în computerul dumneavoastră cu Subversion.
          Vă rugăm să consultaţi documentaţia Subversion dacă aveţi nevoie de informaţii suplimentare despre procedura de descărcare (checkout) şi aplicațiile client disponibile.
      enable_instructions_text: "Afișează instrucțiunile de descărcare definite mai jos pe toate paginile care au legătură cu repo-ul."
      instructions: "Instrucțiuni de checkout"
      show_instructions: "Afișare instrucțiuni de extragere (checkout)"
      text_instructions: "Acest text este afişat alături de URL-ul de descărcare (checkout) pentru asistență în procesul de extragere din repo."
      not_available: "Instrucțiunile de descărcare (checkout) nu sunt definite pentru acest repo. Solicitați administratorului să le activeze pentru acest repo în cadrul setărilor de sistem."
    create_managed_delay: "Atenție: Repo-ul este gestionat, este creat în mod asincron pe disc și va fi disponibil în scurt timp."
    create_successful: "Repo-ul a fost înregistrat."
    delete_sucessful: "Repo-ul a fost șters."
    destroy:
      confirmation: "Prin continuarea operațiunii veți șterge permanent repo-ul gestionat."
      info: "Ștergerea repo-ului este o acțiune ireversibilă."
      info_not_managed: "Atenție: Această acțiune NU va șterge conținutul repo-ului, deoarece acesta nu este gestionat de OpenProject."
      managed_path_note: "Urmatorul director va fi şters: %{path}"
      repository_verification: "Introduceţi identificatorul proiectului %{identifier} pentru a verifica ștergerea sa din repo."
      subtitle: "Sunteți sigur că doriţi să ştergeţi %{repository_type} din proiectul %{project_name}?"
      subtitle_not_managed: "Sunteți sigur că doriţi să ştergeţi %{repository_type} %{url} din proiectul %{project_name}?"
      title: "Ștergere %{repository_type}"
      title_not_managed: "Doriți eliminarea %{repository_type} corespunzător?"
    errors:
      build_failed: "Imposibil de creat repo-ul cu configuraţia selectată. %{reason}"
      managed_delete: "Nu se poate șterge repo-ul gestionat."
      managed_delete_local: "Nu se poate șterge repo-ul local de la adresa '%{path}': %{error_message}"
      empty_repository: "Repo-ul există, dar este gol. Nu conține nicio revizie deocamdată."
      exists_on_filesystem: "Directorul repo-ului există deja în sistemul de fișiere."
      filesystem_access_failed: "A apărut o eroare la accesarea repo-ului în sistemul de fişiere: %{message}"
      not_manageable: "Acest furnizor de repo nu poate fi gestionat de OpenProject."
      path_permission_failed: "A apărut o eroare la încercarea de a crea calea următoare: %{path}. Asiguraţi-vă că OpenProject are drepturi de scriere în acel folder."
      unauthorized: "Nu sunteți autorizat să accesați repo-ul sau credențialele nu sunt valide."
      unavailable: "Repo-ul este indisponibil."
      exception_title: "Repo-ul nu este accesibil: %{message}"
      disabled_or_unknown_type: "Tipul selectat - %{type} - este dezactivat sau nu mai este disponibil pentru furnizorul SCM %{vendor}."
      disabled_or_unknown_vendor: "Furnizorul SCM %{vendor} este dezactivat sau nu mai este disponibil."
      remote_call_failed: "Apelarea serviciului la distanță a eșuat cu mesajul '%{message}' (Cod: %{code})"
      remote_invalid_response: "A fost primit un răspuns invalid de la serviciul la distanță."
      remote_save_failed: "Repo-ul nu a putut fi salvat cu parametrii primiți de la serviciul la distanță."
    git:
      instructions:
        managed_url: "Aceasta este adresa URL a repo-ului Git gestionat (local)."
        path: >-
          Specificați calea către depozitul Git local ( de exemplu, %{example_path} ). De asemenea, puteți utiliza depozite la distanță care sunt clonate într-o copie locală utilizând o valoare care începe cu http(s):// sau file://.
        path_encoding: "Suprascriere codificare text Git (implicit: UTF-8)"
      local_title: "Legare la repo Git local existent"
      local_url: "URL local"
      local_introduction: "Dacă aveţi deja un repo de Git local, puteți să-l conectați cu OpenProject pentru a-l accesa din aplicație."
      managed_introduction: "Permiteți aplicației OpenProject să creeze şi să integreze un repo Git local automat."
      managed_title: "Repo Git integrat cu OpenProject"
      managed_url: "URL gestionat"
      path: "Calea către repo-ul Git"
      path_encoding: "Codificare cale"
    go_to_revision: "Deplasare la revizia"
    managed_remote: "Repo-urile gestionate pentru acest furnizor sunt controlate de la distanță."
    managed_remote_note: "Informații privind URL-ul și calea acestui repo nu sunt disponibile înainte de crearea sa."
    managed_url: "URL gestionat"
    settings:
      automatic_managed_repos_disabled: "Dezactivare creare automată"
      automatic_managed_repos: "Crearea automată a repo-urilor gestionate"
      automatic_managed_repos_text: "Prin setarea unui furnizor aici, proiectele nou create vor primi automat un repo gestionat al acestui vendor."
    scm_vendor: "Sistem de management al controlului codului sursă"
    scm_type: "Tip repo"
    scm_types:
      local: "Link la repo local"
      existing: "Link la repo existent"
      managed: "Creare repo nou în OpenProject"
    storage:
      not_available: "Consumul de spațiu de stocare nu este disponibil pentru acest repo."
      update_timeout: "Păstraţi informaţia referitoare la spaţiul de stocare necesar pentru un repo timp de N minute. \nDeoarece măsurarea spațiului necesar pentru un repo poate fi costisitoare, creșteți această valoare pentru a reduce impactul în performanță."
      oauth_application_details: "Valoarea secretă a clientului nu va mai fi accesibilă după ce închideți această fereastră. Vă rugăm să copiați aceste valori în setările Nextcloud OpenProject Integration:"
      oauth_application_details_link_text: "Mergeți la pagina de setări"
      setup_documentation_details: "Dacă aveți nevoie de ajutor pentru configurarea unui nou depozit de fișiere, consultați documentația: "
      setup_documentation_details_link_text: "Configurarea fișierelor de stocare"
      show_warning_details: "Pentru a utiliza acest spațiu de stocare a fișierelor, nu uitați să activați modulul și spațiul de stocare specific în setările de proiect ale fiecărui proiect dorit."
    subversion:
      existing_title: "Repo Subversion existent"
      existing_introduction: "Dacă aveţi deja un repo de Subversion, puteți să-l conectați cu OpenProject pentru a-l accesa din aplicație."
      existing_url: "URL existent"
      instructions:
        managed_url: "Aceasta este adresa URL a repo-ului Subversion gestionat (local)."
        url: "Introduceţi adresa URL a repo-ului. Aceasta poate să adreseze fie un repo local (începe cu %{local_proto}), fie un repo la distanță.\nUrmătoarele modele de adrese URL sunt acceptate:"
      managed_title: "Repo Subversion integrat cu OpenProject"
      managed_introduction: "Permiteți aplicației OpenProject să creeze şi să integreze un repo Subversion local automat."
      managed_url: "URL gestionat"
      password: "Parola repo"
      username: "Utilizatorul repo"
    truncated: "Ne pare rău, am fost nevoiți să fragmentăm acest director în %{limit} fișiere. Intrările %{truncated} au fost omise din listă."
    named_repository: "Repo %{vendor_name}"
    update_settings_successful: "Setările tale au fost salvate cu succes."
    url: "Adresa URL a repo-ului"
    warnings:
      cannot_annotate: "Acest fișier nu poate fi adnotat."
  scheduling:
    activated: "Activat"
    deactivated: "Dezactivat"
  search_input_placeholder: "Caută ..."
  setting_apiv3_cors_enabled: "Activați CORS"
  setting_apiv3_cors_origins: "API V3 Cross-Origin Resource Sharing (CORS) origini permise"
  setting_apiv3_cors_origins_text_html: >
    Dacă CORS este activat, acestea sunt originile cărora li se permite accesul la OpenProject API. <br/> Vă rugăm să consultați <a href="%{origin_link}" target="_blank">documentația privind antetul Origin</a> pentru a specifica valorile așteptate.
  setting_apiv3_write_readonly_attributes: "Write access to read-only attributes"
  setting_apiv3_write_readonly_attributes_instructions_html: >
    If enabled, the API will allow administrators to write static read-only attributes during creation, such as createdAt and author. <br/> <strong>Warning:</strong> This setting has a use-case for e.g., importing data, but allows administrators to impersonate the creation of items as other users. All creation requests are being logged however with the true author. </br> For more information on attributes and supported resources, please see the %{api_documentation_link}.
  setting_apiv3_max_page_size: "Dimensiunea maximă a paginii API"
  setting_apiv3_max_page_instructions_html: >
    Setaţi dimensiunea maximă a paginii cu care API-ul va răspunde. Nu va fi posibil să efectuați cereri API care returnează mai multe valori pe o singură pagină. <br/> <strong>Avertisment:</strong> Vă rugăm să schimbaţi această valoare numai dacă sunteţi sigur de ce aveţi nevoie. Stabilirea unei valori ridicate va avea ca rezultat un impact semnificativ asupra performanței; în timp ce o valoare mai mică decât opţiunile per pagină va cauza erori în vizualizările paginate.
  setting_apiv3_docs: "Documentație"
  setting_apiv3_docs_enabled: "Activați pagina de documente"
  setting_apiv3_docs_enabled_instructions_html: >
    Dacă pagina de documente este activată, puteți obține o vizualizare interactivă a documentației APIv3 la adresa <a href="%{link}" target="_blank">%{link}</a>.
  setting_attachment_whitelist: "Lista albă de încărcare a atașamentelor"
  setting_email_delivery_method: "Metoda de livrare e-mail"
  setting_emails_salutation: "Address user in emails with"
  setting_sendmail_location: "Locația executabilului \"sendmail\""
  setting_smtp_enable_starttls_auto: "Utilizează automat STARTTLS dacă este disponibil"
  setting_smtp_ssl: "Utilizați conexiunea SSL"
  setting_smtp_address: "Server SMTP"
  setting_smtp_port: "Port SMTP"
  setting_smtp_authentication: "Autentificare SMTP"
  setting_smtp_user_name: "Utilizatorul SMTP"
  setting_smtp_password: "Parola SMTP"
  setting_smtp_domain: "Domeniul SMTP HELO"
  setting_activity_days_default: "Zile afișate în lista de activități a proiectului"
  setting_app_subtitle: "Subtitlu aplicație"
  setting_app_title: "Titlu aplicație"
  setting_attachment_max_size: "Dimensiune maximă atașament"
  setting_show_work_package_attachments: "Show attachments in the files tab by default"
  setting_antivirus_scan_mode: "Scan mode"
  setting_antivirus_scan_action: "Infected file action"
  setting_autofetch_changesets: "Preluare automată a schimbărilor din repo"
  setting_autologin: "Autentificare automată"
  setting_available_languages: "Limbi disponibile"
  setting_bcc_recipients: "Adaugă destinatarii ca invizibili (BCC)"
  setting_brute_force_block_after_failed_logins: "Blocare utilizator după acest număr de încercări de autentificare nereușite"
  setting_brute_force_block_minutes: "Durata pentru care utilizatorul este blocat"
  setting_cache_formatted_text: "Păstrare text formatat în memorie"
  setting_use_wysiwyg_description: "Selectați pentru a activa în mod implicit editorul CKEditor5 WYSIWYG pentru toți utilizatorii. CKEditor are o funcționalitate limitată pentru GFM Markdown."
  setting_column_options: "Default work package lists columns"
  setting_commit_fix_keywords: "Cuvinte cheie pentru rezolvări"
  setting_commit_logs_encoding: "Encodare pentru mesajele la încărcare"
  setting_commit_logtime_activity_id: "Activitate la înregistrarea duratei de lucru"
  setting_commit_logtime_enabled: "Activare timp de lucru"
  setting_commit_ref_keywords: "Cuvinte cheie pentru legături"
  setting_consent_time: "Timp de consimțământ"
  setting_consent_info: "Textul de informare privind consimțământul"
  setting_consent_required: "Consimțământ necesar"
  setting_consent_decline_mail: "Consimțământ adresa de e-mail de contact"
  setting_cross_project_work_package_relations: "Permiteți legături între pachetele de lucru din proiecte diferite"
  setting_first_week_of_year: "Prima săptămână din an conține"
  setting_date_format: "Dată"
  setting_default_language: "Limbă implicită"
  setting_default_projects_modules: "Module activate implicit la creare proiect"
  setting_default_projects_public: "Proiectele noi sunt implicit publice"
  setting_diff_max_lines_displayed: "Numărul maxim de linii afișate în comparație"
  setting_display_subprojects_work_packages: "Afișare pachete de lucru din subproiecte pe pagina proiectului principal"
  setting_duration_format: "Duration format"
  setting_duration_format_hours_only: "Hours only"
  setting_duration_format_days_and_hours: "Days and hours"
  setting_duration_format_instructions: "This defines how Work, Remaining work, and Time spent durations are displayed."
  setting_emails_footer: "Subsol e-mail"
  setting_emails_header: "Antet e-mail"
  setting_email_login: "Folosiți e-mailul ca autentificare"
  setting_enabled_scm: "SCM activat"
  setting_enabled_projects_columns: "Columns in a projects list displayed by default"
  setting_feeds_enabled: "Activare fluxuri"
  setting_ical_enabled: "Enable iCalendar subscriptions"
  setting_feeds_limit: "Limită conținut flux"
  setting_file_max_size_displayed: "Numărul maxim de linii afișat în text"
  setting_host_name: "Numele serverului"
  setting_hours_per_day: "Hours per day"
  setting_hours_per_day_explanation: >-
    This defines what is considered a "day" when displaying duration in days and hours (for example, if a day is 8 hours, 32 hours would be 4 days).
  setting_invitation_expiration_days: "E-mailul de activare expiră după"
  setting_work_package_done_ratio: "Progress calculation"
  setting_work_package_done_ratio_field: "Work-based"
  setting_work_package_done_ratio_status: "Status-based"
  setting_work_package_done_ratio_explanation_html: >
    In <b>work-based</b> mode, % Complete is calculated from how much work is done in relation to total work. In <b>status-based</b> mode, each status has a % Complete value associated with it. Changing status will change % Complete.
  setting_work_package_properties: "Proprietăți pachet de lucru"
  setting_work_package_startdate_is_adddate: "Folosire data curentă ca dată de început pentru pachetele de lucru noi"
  setting_work_packages_projects_export_limit: "Limita de export a pachetelor de lucru / proiectelor"
  setting_journal_aggregation_time_minutes: "Acțiunile utilizatorilor agregate în cadrul"
  setting_log_requesting_user: "Auditare utilizator, nume și adresă de email pentru toate cererile"
  setting_login_required: "Autentificare obligatorie"
  setting_mail_from: "Adresa de e-mail a expeditorului"
  setting_mail_handler_api_key: "Cheie API"
  setting_mail_handler_body_delimiters: "Trunchiere e-mail-uri după una dintre aceste linii"
  setting_mail_handler_body_delimiter_regex: "Trunchiaţi email-uri care se potrivesc cu acest regex"
  setting_mail_handler_ignore_filenames: "Atașamente de e-mail ignorate"
  setting_new_project_user_role_id: "Rol atribuit unui utilizator non-administrator care crează un proiect"
  setting_password_active_rules: "Clase de caractere active"
  setting_password_count_former_banned: "Numărul celor mai recente parole folosite interzise spre a fi reutilizate"
  setting_password_days_valid: "Numărul de zile după care este obligatorie schimbarea parolei"
  setting_password_min_length: "Lungime minimă"
  setting_password_min_adhered_rules: "Numărul minim de clase necesare"
  setting_per_page_options: "Opțiuni pentru obiecte pe pagină"
  setting_plain_text_mail: "Text e-mail simplu (fără HTML)"
  setting_protocol: "Protocol"
  setting_project_gantt_query: "Portofoliu de proiecte vedere Gantt"
  setting_project_gantt_query_text: "Puteți modifica interogarea care este utilizată pentru a afișa diagrama Gantt din pagina de prezentare generală a proiectului."
  setting_security_badge_displayed: "Afișarea legitimației de securitate"
  setting_registration_footer: "Footer de înregistrare"
  setting_repositories_automatic_managed_vendor: "Tipul de furnizor pentru repo-urile automate"
  setting_repositories_encodings: "Codificări repo-uri"
  setting_repository_authentication_caching_enabled: "Permite memorarea în cache pentru cererea de autentificare a programului de control a versiunilor"
  setting_repository_storage_cache_minutes: "Spațiul de disc rezervat pentru tampon (cache)"
  setting_repository_checkout_display: "Afișare instrucțiuni de descărcare (checkout)"
  setting_repository_checkout_base_url: "URL de bază pentru descărcare (checkout)"
  setting_repository_checkout_text: "Text instrucțiuni de descărcare"
  setting_repository_log_display_limit: "Numărul maxim de revizii afisate în istoricul de fișiere"
  setting_repository_truncate_at: "Număr maxim de fișiere este afișat în exploratorul de repozitoriu"
  setting_rest_api_enabled: "Activare serviciu web REST"
  setting_self_registration: "Înregistrare individuală"
  setting_session_ttl: "Durata de inactivitate pentru expirarea sesiunii"
  setting_session_ttl_hint: "O valoare sub 5 dezactivează expirarea sesiunii"
  setting_session_ttl_enabled: "Sesiunea expiră"
  setting_start_of_week: "Săptămâna începe pe"
  setting_sys_api_enabled: "Activare serviciul web de administrare repo"
  setting_sys_api_description: "Serviciul web de administrare repo oferă integrare şi autorizare utilizatori pentru accesul la repo-uri."
  setting_time_format: "Ora"
  setting_accessibility_mode_for_anonymous: "Activează modul de accesibilitate pentru utilizatorii anonimi"
  setting_user_format: "Users name format"
  setting_user_default_timezone: "Fusul orar implicit al utilizatorilor"
  setting_users_deletable_by_admins: "Utilizatorii pot fi șterși de administratori"
  setting_users_deletable_by_self: "Utilizatorii își pot șterge contul propriu"
  setting_welcome_text: "Text bloc \"bun venit\""
  setting_welcome_title: "Titlu bloc \"bun venit\""
  setting_welcome_on_homescreen: "Afişare bloc \"bun venit\" pe ecranul de start"
  setting_work_package_list_default_highlighting_mode: "Mod de evidențiere implicit"
  setting_work_package_list_default_highlighted_attributes: "Atributele evidențiate implicit în linie"
  setting_working_days: "Zile lucrătoare"
  settings:
    attachments:
      whitelist_text_html: >
        Definește o listă validă de extensii de fișiere și/sau tipuri mime pentru fișierele încărcate. <br/> Introduceți extensii de fișiere (de ex. <code>%{ext_example}</code>) sau tipuri mime (e. ., <code>%{mime_example}</code>). <br/> Lăsați gol pentru a permite oricărui tip de fișier să fie încărcat. Valori multiple permise (o linie pentru fiecare valoare).
      show_work_package_attachments: >
        Deactivating this option will hide the attachments list on the work packages files tab for new projects. The files attached in the description of a work package will still be uploaded in the internal attachments storage.
    antivirus:
      title: "Virus scanning"
      clamav_ping_failed: "Failed to connect the the ClamAV daemon. Double-check the configuration and try again."
      remaining_quarantined_files_html: >
        Virus scanning has been disbled. %{file_count} remain in quarantine. To review quarantined files, please visit this link: %{link}
      remaining_scan_complete_html: >
        Remaining files have been scanned. There are %{file_count} in quarantine. You are being redirected to the quarantine page. Use this page to delete or override quarantined files.
      remaining_rescanned_files: >
        Virus scanning has been enabled successfully. There are %{file_count} that were uploaded previously and still need to be scanned. This process has been scheduled in the background. The files will remain accessible during the scan.
      upsale:
        description: "Ensure uploaded files in OpenProject are scanned for viruses before being accessible by other users."
      actions:
        delete: "Delete the file"
        quarantine: "Quarantine the file"
        instructions_html: >
          Select the action to perform for files on which a virus has been detected: <br/> <ul> <li><strong>%{quarantine_option}</strong>: Quarantine the file, preventing users from accessing it. Administrators can review and delete quarantined files in the administration.</li> <li><strong>%{delete_option}</strong>: Delete the file immediately.</li> </ul>
      modes:
        clamav_socket_html: Enter the socket to the clamd daemon, e.g., %{example}
        clamav_host_html: Enter the hostname and port to the clamd daemon separated by colon. e.g., %{example}
        description_html: >
          Select the mode in which the antivirus scanner integration should operate. <br/> <ul> <li><strong>%{disabled_option}</strong>: Uploaded files are not scanned for viruses.</li> <li><strong>%{socket_option}</strong>: You have set up ClamAV on the same server as OpenProject and the scan daemon clamd is running in the background</li> <li><strong>%{host_option}</strong>: You are streaming files to an external virus scanning host.</li> </ul>
    brute_force_prevention: "Blocare automată a utilizatorilor"
    date_format:
      first_date_of_week_and_year_set: >
        If either options "%{day_of_week_setting_name}" or "%{first_week_setting_name}" are set, the other has to be set as well to avoid inconsistencies in the frontend.
      first_week_of_year_text_html: >
        Select the date of January that is contained in the first week of the year. This value together with first day of the week determines the total number of weeks in a year. For more information, please see our <a href="%{link}" target="_blank">documentation</a> on this topic.
    experimental:
      save_confirmation: Caution! Risk of data loss! Only activate experimental features if you do not mind breaking your OpenProject installation and losing all of its data.
      warning_toast: Feature flags are settings that activate features that are still under development. They shall only be used for testing purposes. They shall never be activated on OpenProject installations holding important data. These features will very likely corrupt your data. Use them at your own risk.
      feature_flags: Feature flags
    general: "General"
    highlighting:
      mode_long:
        inline: "Evidențiați atributul (atributele) inline"
        none: "Fără evidențiere"
        status: "Rândul întreg după statut"
        type: "Întregul rând pe tipuri"
        priority: "Întregul rând în funcție de Prioritate"
    icalendar:
      enable_subscriptions_text_html: Allows users with the necessary permissions to subscribe to OpenProject calendars and access work package information via an external calendar client. <strong>Note:</strong> Please read about <a href="%{link}" target="_blank">iCalendar subscriptions</a> to understand potential security risks before enabling this.
    language_name_being_default: "%{language_name} (default)"
    notifications:
      events_explanation: "Stabilește pentru ce eveniment se trimite un e-mail. Pachetele de lucru sunt excluse din această listă, deoarece notificările pentru acestea pot fi configurate în mod specific pentru fiecare utilizator."
      delay_minutes_explanation: "Trimiterea e-mailurilor poate fi întârziată pentru a permite utilizatorilor cu notificare configurată în aplicație să confirme notificarea în cadrul aplicației înainte de a trimite un e-mail. Utilizatorii care citesc o notificare în cadrul aplicației nu vor primi un e-mail pentru notificarea deja citită."
    other: "Altele"
    passwords: "Parole"
    project_attributes:
      heading: "Atributele proiectului"
      label_new_attribute: "Project attribute"
      label_new_section: "Section"
      label_edit_section: "Edit title"
      label_section_actions: "Section actions"
      heading_description: "These project attributes appear in the overview page of each project. You can add new attributes, group them into sections and re-order them as you please. These attributes can be enabled or disabled but not re-ordered at a project level."
      label_project_custom_field_actions: "Project attribute actions"
      label_no_project_custom_fields: "No project attributes defined in this section"
      edit:
        description: "Changes to this project attribute will be reflected in all projects where it is enabled. Required attributes cannot be disabled on a per-project basis."
      new:
        heading: "New attribute"
        description: "Changes to this project attribute will be reflected in all projects where it is enabled. Required attributes cannot be disabled on a per-project basis."
    projects:
      missing_dependencies: "Project module %{module} was checked which depends on %{dependencies}. You need to check these dependencies as well."
      section_new_projects: "Setări pentru proiecte noi"
      section_project_overview: "Settings for project lists"
    session: "Sesiune"
    user:
      default_preferences: "Preferințe implicite"
      display_format: "Display format"
      deletion: "Ștergerea a eșuat: %s"
    working_days:
      section_work_week: "Săptămână de lucru"
      section_holidays_and_closures: "Holidays and closures"
  text_formatting:
    markdown: "Markdown"
    plain: "Text simplu"
  status_active: "activ"
  status_archived: "Arhivat"
  status_blocked: "blocked"
  status_invited: invitat
  status_locked: blocat
  status_registered: înregistrat
  #Used in array.to_sentence.
  support:
    array:
      sentence_connector: "și"
      skip_last_comma: "fals"
  text_accessibility_hint: "Modul de accesibilitate este conceput pentru utilizatorii nevăzători, cu handicap motor sau cu vedere slabă. Pentru aceștia din urmă, elementele focalizate sunt evidențiate în mod special. Vă rugăm să rețineți că modulul Backlogs nu este disponibil în acest mod."
  text_access_token_hint: "Tichetele de acces permit aplicaţiilor externe accesul la resurse din OpenProject."
  text_analyze: "Continuare analiză: %{subject}"
  text_are_you_sure: "Sunteți sigur?"
  text_are_you_sure_continue: "Sigur doriţi să continuați?"
  text_are_you_sure_with_children: "Doriți ștergerea pachetului de lucru și a tuturor pachetelor fii?"
  text_are_you_sure_with_project_custom_fields: "Deleting this attribute will also delete its values in all projects. Are you sure you want to do this?"
  text_assign_to_project: "Alocare la proiect"
  text_form_configuration: >
    Puteți personaliza ce câmpuri vor fi afișate în formularele pachetelor de lucru. Puteți grupa în mod liber câmpurile pentru a reflecta nevoile domeniului dumneavoastră.
  text_form_configuration_required_attribute: "Atributul este marcat drept necesar, acesta va fi vizibil permanent"
  text_caracters_maximum: "maximum %{count} caractere."
  text_caracters_minimum: "Trebuie să aibă cel putin %{count} caractere."
  text_comma_separated: "Sunt permise valori multiple (separate prin virgulă)."
  text_comment_wiki_page: "Comentează la pagina wiki: %{page}"
  text_custom_field_possible_values_info: "O linie pentru fiecare valoare"
  text_custom_field_hint_activate_per_project: >
    Când utilizați câmpuri personalizate: Rețineți că fiecare câmp personalizat trebuie activat individual în cadrul fiecărui proiect.
  text_custom_field_hint_activate_per_project_and_type: >
    Câmpurile personalizate trebuie să fie activate pentru fiecare pachet de lucru și pentru fiecare proiect.
  text_wp_status_read_only_html: >
    Ediția Enterprise va adăuga aceste add-on-uri suplimentare pentru câmpurile de statusuri ale pachetelor de lucru: <br> <ul> <li><b>Permiteți să marcați pachetele de lucru ca fiind numai pentru citire pentru anumite stări</b></li> </ul>
  text_project_custom_field_html: >
    Ediția Enterprise va adăuga aceste add-on-uri suplimentare pentru câmpurile personalizate ale proiectelor: <br> <ul> <li><b>Adăugați câmpuri personalizate pentru proiecte la lista de proiecte pentru a crea o vizualizare a portofoliului de proiecte</b></li> </ul>
  text_custom_logo_instructions: >
    Este recomandată utilizarea unui logo cu fundal transparent. Pentru a obține rezultate satisfăcătoare pe afișajele convenționale dar și pe cele de tipe retina, asigurați-vă că dimensiunea imaginii este de 460px pe 110px.
  text_custom_export_logo_instructions: >
    This is the logo that appears in your PDF exports. It needs to be a PNG or JPEG image file. A black or colored logo on transparent or white background is recommended.
  text_custom_export_cover_instructions: >
    This is the image that appears in the background of a cover page in your PDF exports. It needs to be an about 800px width by 500px height sized PNG or JPEG image file.
  text_custom_favicon_instructions: >
    This is the tiny icon that appears in your browser window/tab next to the page's title. It needs to be a squared 32 by 32 pixels sized PNG image file with a transparent background.
  text_custom_touch_icon_instructions: >
    This is the icon that appears in your mobile or tablet when you place a bookmark on your homescreen. It needs to be a squared 180 by 180 pixels sized PNG image file. Please make sure the image's background is not transparent otherwise it will look bad on iOS.
  text_database_allows_tsv: "Baza de date permite TSVector (opțional)"
  text_default_administrator_account_changed: "Contul de administrator implicit a fost schimbat"
  text_default_encoding: "Implicit: UTF-8"
  text_destroy: "Ștergere"
  text_destroy_with_associated: "Există obiecte suplimentare asociate cu pachetul(ele) de lucru care urmează să fie șters(e). Aceste obiecte sunt de următoarele tipuri:"
  text_destroy_what_to_do: "Ce vrei să faci?"
  text_diff_truncated: "... Acest diff a fost trunchiat deoarece depășește dimensiunea maximă care poate fi afișată."
  text_email_delivery_not_configured: "Livrarea e-mailurilor nu este configurată, iar notificările sunt dezactivate.\nConfigurați serverul SMTP pentru a le activa."
  text_enumeration_category_reassign_to: "Reasociere la valoarea:"
  text_enumeration_destroy_question: "%{count} obiecte sunt asociate la această valoare."
  text_file_repository_writable: "Directorul pentru atașamente inscriptibil"
  text_git_repo_example: "un repo gol local (ex /gitrepo, c:\\gitrepo)"
  text_hint_date_format: "Introduceţi o dată sub forma AAAA-LL-ZZ. Alte formate pot fi modificate în valori nedorite."
  text_hint_disable_with_0: "Atenție: Dezactivare cu valoarea 0"
  text_hours_between: "Între %{min} şi %{max} ore."
  text_work_package_added: "Pachetul de lucru %{id} a fost adăugat de către %{author}."
  text_work_package_category_destroy_assignments: "Eliminare alocare categorii"
  text_work_package_category_destroy_question: "Există pachete de lucru (%{count}) atribuite acestei categorii. Cum doriți să procedați?"
  text_work_package_category_reassign_to: "Reditribuire pachete de lucru la această categorie"
  text_work_package_updated: "Pachetul de lucru %{id} a fost actualizat de către %{author}."
  text_work_package_watcher_added: "Ați fost adăugat ca observator la pachetul de lucru %{id} de către %{watcher_changer}."
  text_work_package_watcher_removed: "Ați fost eliminat de către %{watcher_changer} de la observatorii pachetului de lucru %{id}."
  text_work_packages_destroy_confirmation: "Sunteți sigur că doriți ștergerea pachetelor de lucru selectate?"
  text_work_packages_ref_in_commit_messages: "Referențiere și rezolvare a pachetelor de lucru în mesajele de încărcare"
  text_journal_added: "%{label} %{value} adăugat"
  text_journal_attachment_added: "%{label} %{value} added as attachment"
  text_journal_attachment_deleted: "%{label} %{old} removed as attachment"
  text_journal_changed_plain: "%{label} schimbat din %{old} %{linebreak}la %{new}"
  text_journal_changed_no_detail: "%{label} actualizat"
  text_journal_changed_with_diff: "%{label} modificat (%{link})"
  text_journal_deleted: "%{label} șters (%{old})"
  text_journal_deleted_subproject: "%{label} %{old}"
  text_journal_deleted_with_diff: "%{label} șters (%{link})"
  text_journal_file_link_added: "%{label} link to %{value} (%{storage}) added"
  text_journal_file_link_deleted: "%{label} link to %{old} (%{storage}) removed"
  text_journal_of: "%{label} %{value}"
  text_journal_set_to: "%{label} setat la %{value}"
  text_journal_set_with_diff: "%{label} setat (%{link})"
  text_journal_label_value: "%{label} %{value} adăugat"
  text_latest_note: "Ultimul comentariu este: %{note}"
  text_length_between: "Lungime între %{min} şi %{max} de caractere."
  text_line_separated: "Sunt permise valori multiple (un rând pentru fiecare valoare)."
  text_load_default_configuration: "Încărcare configurația implicită"
  text_min_max_length_info: "0 înseamnă eliminarea restricției"
  text_no_roles_defined: Nu există roluri definite.
  text_no_access_tokens_configurable: "Nu există tichete de acces care pot fi configurate."
  text_no_configuration_data: "Rolurile, tipurile, stările pachetelor de lucru și fluxul de lucru nu au fost configurate încă.\nEste recomandat să încărcați configurația implicită. Veți putea să o modificați după ce e încărcată."
  text_no_notes: "Nu sunt comentarii disponibile pentru acest pachet de lucru."
  text_notice_too_many_values_are_inperformant: "Atenție: Afişarea unui număr mai mare de 100 de articole pe pagină poate creşte durata de încărcare."
  text_notice_security_badge_displayed_html: >
    Notă: dacă este activată, aceasta va afișa o insignă cu starea instalării în fereastra <a href="%{information_panel_path}">%{information_panel_label}</a> panoul de administrare și pe pagina principală. Aceasta este afișată numai pentru administratori. <br/> Insigna va verifica versiunea curentă a OpenProject în raport cu baza de date oficială a versiunilor OpenProject pentru a vă alerta cu privire la orice actualizări sau vulnerabilități cunoscute. Pentru mai multe informații despre ce oferă verificarea, ce date sunt necesare pentru a furniza actualizările disponibile și cum să dezactivați această verificare, vă rugăm să vizitați <a href="%{more_info_url}">documentația de configurare</a>.
  text_own_membership_delete_confirmation: "Sunteţi cale de a elimina unele sau toate permisiunile şi e posibil să nu mai puteți edita acest proiect după aceea. \nSunteţi sigur că doriţi să continuaţi?"
  text_plugin_assets_writable: "Se poate scrie în directorul de resurse pentru module"
  text_powered_by: "Propulsat de %{link}"
  text_project_identifier_info: "Doar litere mici (a-z), numere, cratime şi linii de subliniere sunt permise, trebuie să înceapă cu o literă mică."
  text_reassign: "Reatribuire la pachetul de lucru:"
  text_regexp_info: "ex. ^[A-Z0-9]+$"
  text_regexp_multiline: 'Formula regex este aplicată într-un mod multilinie - de exemplu: ^---\s+'
  text_repository_usernames_mapping: "Selectați sau modificați contul OpenProject mapat la fiecare cont din istoricul repo-ului.\nUtilizatorii cu cont sau e-mail identic în OpenProject și repo sunt echivalați automat."
  text_status_changed_by_changeset: "Aplicat prin editarea %{value}."
  text_table_difference_description: "În acest tabel este prezentat un singur %{entries}. Puteți vizualiza diferența dintre oricare două intrări selectând mai întâi casetele de selectare corespunzătoare din tabel. Când faceți clic pe butonul de sub tabel, se afișează diferențele."
  text_time_logged_by_changeset: "Aplicat prin editarea %{value}."
  text_tip_work_package_begin_day: "pachet de lucru care începe în această zi"
  text_tip_work_package_begin_end_day: "pachet de lucru care începe sau se termină în această zi"
  text_tip_work_package_end_day: "pachet de lucru care se termină în această zi"
  text_type_no_workflow: "Nu există flux de lucru definit pentru acest tip"
  text_unallowed_characters: "Caractere nepermise"
  text_user_invited: Utilizatorul a fost invitat şi este în curs de înregistrare.
  text_user_wrote: "%{value} a scris:"
  text_warn_on_leaving_unsaved: "Pachetul de lucru conține text nesemnat care va fi pierdut dacă părăsiți această pagină."
  text_what_did_you_change_click_to_add_comment: "Ce ați schimbat? Faceți clic pentru a adăuga un comentariu"
  text_wiki_destroy_confirmation: "Sunteți sigur că doriți să ștergeți acest wiki şi a întregului conținut?"
  text_wiki_page_destroy_children: "Ștergere pagini fii și a tuturor descendenților"
  text_wiki_page_destroy_question: "Această pagină are %{descendants} pagini fii și descendenți. Ce doriți să faceți?"
  text_wiki_page_nullify_children: "Păstrare pagini fii ca pagini rădăcină"
  text_wiki_page_reassign_children: "Reatribuire pagini fii la această pagină părinte"
  text_workflow_edit: "Selectați un rol și un tip pentru a modifica fluxul de lucru"
  text_zoom_in: "Mărire"
  text_zoom_out: "Micșorare"
  text_setup_mail_configuration: "Configuraţi furnizorul dvs. de e-mail"
  help_texts:
    views:
      project: >
        %{plural} are always attached to a project. You can only select projects here where the %{plural} module is active. After creating a %{singular} you can add work packages from other projects to it.
      public: "Publicați această vizualizare, permițând altor utilizatori să vă acceseze vizualizarea. Utilizatorii cu permisiunea \"Manage public views\" pot modifica sau elimina interogarea publică. Acest lucru nu afectează vizibilitatea rezultatelor pachetului de lucru în vizualizarea respectivă și, în funcție de permisiunile lor, utilizatorii pot vedea rezultate diferite."
      favoured: "Mark this view as favourite and add to the saved views sidebar on the left."
  time:
    am: "AM"
    formats:
      default: "%d-%m-%Y %I:%M %p"
      long: "%d %B %Y, %H:%M"
      short: "%d %b %H:%M"
      time: "%I:%M %p"
    pm: "PM"
  timeframe:
    show: "Afișare interval"
    end: "până la"
    start: "de la"
  title_remove_and_delete_user: Eliminaţi utilizatorul invitat din proiect şi ştergeţi-l.
  title_enterprise_upgrade: "Actualizați pentru a debloca mai mulți utilizatori."
  tooltip_user_default_timezone: >
    Fusul orar implicit pentru noii utilizatori. Poate fi modificat în setările unui utilizator.
  tooltip_resend_invitation: >
    Trimite un alt e-mail de invitație cu un token nou în cazul în care cel vechi a expirat sau utilizatorul nu a primit e-mailul original. Poate fi utilizat și pentru ca utilizatorii activi să aleagă o nouă metodă de autentificare. Atunci când este utilizat cu utilizatori activi, statutul acestora va fi schimbat în "invitat".
  tooltip:
    setting_email_login: >
      Dacă această opțiune este activată, utilizatorul nu va putea alege un nume de utilizator în timpul înregistrării. În schimb, adresa de e-mail furnizată va fi folosită ca nume de utilizator. Un administrator poate schimba în continuare datele de conectare separat.
  queries:
    apply_filter: Aplicare filtru preconfigurat
    configure_view:
      heading: Configurați vizualizarea
      columns:
        input_label: "Adaugați coloane"
        input_placeholder: "Select a column"
        drag_area_label: "Manage and reorder columns"
      sort_by:
        automatic:
          heading: "Automatic"
          description: "Order the %{plural} by one or more sorting criteria. You will lose the previous sorting."
  top_menu:
    additional_resources: "Resurse suplimentare"
    getting_started: "Noţiuni de bază"
    help_and_support: "Asistenţă şi suport"
  total_progress: "Progres total"
  user:
    all: "toate"
    active: "activ"
    activate: "Activare"
    activate_and_reset_failed_logins: "Activare și resetare autentificări eșuate"
    authentication_provider: "Furnizor de autentificare"
    identity_url_text: "The internal unique identifier provided by the authentication provider."
    authentication_settings_disabled_due_to_external_authentication: >
      Acest utilizator se autentifică prin intermediul unui furnizor de autentificare extern, prin urmare nu există o parolă în OpenProject care să poată fi schimbată.
    authorization_rejected: "Nu aveți drepturi de autentificare."
    assign_random_password: "Atribuiţi o parolă aleatoare (trimisă utilizatorului prin e-mail)"
    blocked: "blocat temporar"
    blocked_num_failed_logins:
      one: "blocat temporar (o tentativă de autentificare eșuată)"
      few: "blocat temporar (%{count} tentative de autentificare eșuate)"
      other: "blocat temporar (%{count} tentative de autentificare eșuate)"
    confirm_status_change: "Sunteți pe cale să modificați statutul lui \"%{name}\". Sunteți sigur că doriți să continuați?"
    deleted: "Utilizator șters"
    error_status_change_failed: "Modificarea stării utilizatorului a eșuat din cauza următoarelor erori: %{errors}"
    invite: Invitare utilizator prin e-mail
    invited: invitat
    lock: "Blocare permanentă"
    locked: "blocat permanent"
    no_login: "Acest utilizator se autentifică cu utilizator și parolă. Deoarece acestea sunt dezactivate, utilizatorul nu se poate autentifica."
    password_change_unsupported: Schimbarea parolei nu este suportată.
    registered: "înregistrat"
    reset_failed_logins: "Resetare autentificări eşuate"
    status_user_and_brute_force: "%{user} şi %{brute_force}"
    status_change: "Schimbare de stare"
    text_change_disabled_for_provider_login: "Numele este setat de furnizorul de logare și, prin urmare, nu poate fi modificat."
    text_change_disabled_for_ldap_login: "The name and email is set by LDAP and can thus not be changed."
    unlock: "Deblocare"
    unlock_and_reset_failed_logins: "Deblocare şi resetare autentificări eşuate"
  version_status_closed: "închis"
  version_status_locked: "blocat"
  version_status_open: "deschise"
  note: Notă
  note_password_login_disabled: "Autentificarea cu parolă a fost dezactivată prin %{configuration}."
  warning: Avertizare
  warning_attachments_not_saved: "Nu au putut fi salvate %{count} fișiere."
  warning_imminent_user_limit: >
    Ați invitat mai mulți utilizatori decât suportă planul dvs. actual. Este posibil ca utilizatorii invitați să nu se poată alătura mediului dumneavoastră OpenProject. Vă rugăm să <a href="%{upgrade_url}">vă actualizați planul</a> sau să blocați utilizatorii existenți pentru a permite utilizatorilor invitați și înregistrați să se alăture.
  warning_registration_token_expired: |
    E-mailul de activare a expirat. Ți-am trimis unul nou la %{email}.
    Vă rugăm să faceți clic pe linkul din interiorul acestuia pentru a vă activa contul.
  warning_user_limit_reached: >
    Adding additional users will exceed the current limit. Please contact an administrator to increase the user limit to ensure external users are able to access this instance.
  warning_user_limit_reached_admin: >
    Adding additional users will exceed the current limit. Please <a href="%{upgrade_url}">upgrade your plan</a> to be able to ensure external users are able to access this instance.
  warning_user_limit_reached_instructions: >
    Ați atins limita de utilizatori (%{current}/%{max} utilizatori activi). Vă rugăm să contactați sales@openproject.com pentru a vă actualiza planul ediției Enterprise și a adăuga utilizatori suplimentari.
  warning_protocol_mismatch_html: >

  warning_bar:
    https_mismatch:
      title: "Nepotrivire de configurare a modului HTTPS"
      text_html: >
        Aplicația dumneavoastră rulează cu modul HTTPS setat la <code>%{set_protocol}</code>, dar solicitarea este o cerere <code>%{actual_protocol}</code> . Acest lucru va duce la erori! Va trebui să setați următoarea valoare de configurare: <code>%{setting_value}</code>. Vedeți <a href="%{more_info_path}">documentația de instalare</a> despre cum să setați această configurație.
    hostname_mismatch:
      title: "Nepotrivire de setare a numelui de gazdă"
      text_html: >
        Aplicația dvs. rulează cu setările pentru numele de gazdă setate la <code>%{set_hostname}</code>, dar cererea este un <code>%{actual_hostname}</code> nume de gazdă. Acest lucru va duce la erori! Accesați <a href="%{setting_path}">System settings (Setări de sistem</a> ) și modificați setarea "Host name" (Nume gazdă) pentru a corecta acest lucru.
  menu_item: "Element de meniu"
  menu_item_setting: "Vizibilitate"
  wiki_menu_item_for: 'Meniu pentru pagina wiki "%{title}"'
  wiki_menu_item_setting: "Vizibilitate"
  wiki_menu_item_new_main_item_explanation: >
    Ștergeți doar meniul principal wiki. Va trebui să alegeți o altă pagină wiki pentru care se va genera meniul principal. Dacă doriți să ștergeți wiki-ul, modulul corespunzător poate fi dezactivat de către administratorii de proiect.
  wiki_menu_item_delete_not_permitted: Meniul wiki pentru ultima pagină wiki nu poate fi șters.
  #TODO: merge with work_packages top level key
  work_package:
    updated_automatically_by_child_changes: |
      _Modificat automat prin schimbarea valorilor în pachetul de lucru fiu %{child}_
    destroy:
      info: "Ştergerea pachetul de lucru este o acţiune ireversibilă."
      title: "Ştergere a pachetului de lucru"
    progress:
      label_note: "Note:"
      modal:
        work_based_help_text: "% Complete is automatically derived from Work and Remaining work."
        status_based_help_text: "% Complete is set by work package status."
        migration_warning_text: "In work-based progress calculation mode, % Complete cannot be manually set and is tied to Work. The existing value has been kept but cannot be edited. Please input Work first."
    permissions:
      comment: "Comment"
      comment_description: "Can view and comment this work package."
      edit: "Edit"
      edit_description: "Can view, comment and edit this work package."
      view: "View"
      view_description: "Can view this work package."
  sharing:
    count:
      zero: "0 users"
      one: "1 user"
      other: "%{count} users"
    filter:
      project_member: "Project member"
      not_project_member: "Not project member"
      project_group: "Project group"
      not_project_group: "Not project group"
      user: "User"
      group: "Group"
      role: "Role"
      type: "Type"
    denied: "You don't have permissions to share %{entities}."
    label_search: "Search for users to invite"
    label_search_placeholder: "Search by user or email address"
    label_toggle_all: "Toggle all shares"
    remove: "Remove"
    share: "Share"
    text_empty_search_description: "There are no users with the current filter criteria."
    text_empty_search_header: "We couldn't find any matching results."
    text_empty_state_description: "The %{entity} has not been shared with anyone yet."
    text_empty_state_header: "Not shared"
    text_user_limit_reached: "Adding additional users will exceed the current limit. Please contact an administrator to increase the user limit to ensure external users are able to access this %{entity}."
    text_user_limit_reached_admins: 'Adding additional users will exceed the current limit. Please <a href="%{upgrade_url}">upgrade your plan</a> to be able to add more users.'
    warning_user_limit_reached: >
      Adding additional users will exceed the current limit. Please contact an administrator to increase the user limit to ensure external users are able to access this %{entity}.
    warning_user_limit_reached_admin: >
      Adding additional users will exceed the current limit. Please <a href="%{upgrade_url}">upgrade your plan</a> to be able to ensure external users are able to access this %{entity}.
    warning_no_selected_user: "Please select users to share this %{entity} with"
    warning_locked_user: "The user %{user} is locked and cannot be shared with"
    user_details:
      locked: "Locked user"
      invited: "Invite sent. "
      resend_invite: "Resend."
      invite_resent: "Invite has been resent"
      not_project_member: "Not a project member"
      project_group: "Group members might have additional privileges (as project members)"
      not_project_group: "Group (shared with all members)"
      additional_privileges_project: "Might have additional privileges (as project member)"
      additional_privileges_group: "Might have additional privileges (as group member)"
      additional_privileges_project_or_group: "Might have additional privileges (as project or group member)"
    project_queries:
      publishing_denied: "You do not have permission to make project lists public."
      access_warning: "Users will only see the projects they have access to. Sharing project lists does not impact individual project permissions."
      user_details:
        owner: "List owner"
        can_view_because_public: "Can already view because list is shared with everyone"
        can_manage_public_lists: "Can edit due to global permissions"
      public_flag:
        label: "Share with everyone at %{instance_name}"
        caption: "Everyone can view this project list. Those with global edit permissions can modify it."
      blank_state:
        public:
          header: "Shared with everyone"
          description: "Everyone can view this project list. You can also add individual users with extra permissions."
        private:
          header: "Not shared: Private"
          description: "This project list has not been shared with anyone yet. Only you can access this list."
      permissions:
        view: "View"
        view_description: "Can view this project list."
        edit: "Edit"
        edit_description: "Can view, share and edit this project list."
      upsale:
        message: "Sharing project lists with individual users is an enterprise add-on."
  working_days:
    info: >
      Days that are not selected are skipped when scheduling work packages (and not included in the day count). These can be overridden at a work-package level.
    instance_wide_info: >
      Dates added to the list below are considered non-working and skipped when scheduling work packages.
    change_button: "Modificarea zilelor lucrătoare"
    warning: >
      Changing which days of the week are considered working days or non-working days can affect the start and finish days of all work packages in all projects in this instance.
    journal_note:
      changed: _**Zile lucrătoare** schimbate (%{changes})._
      days:
        working: "%{day} funcționează acum"
        non_working: "%{day} este acum nefuncțională"
      dates:
        working: "%{date} este acum în funcțiune"
        non_working: "%{date} este acum nefuncțională"
  nothing_to_preview: "Nimic de previzualizat"
  api_v3:
    attributes:
      lock_version: "Blocare versiune"
      property: "Proprietate"
    errors:
      code_400: "Cerere greșită: %{message}"
      code_401: "Trebuie să fiți autentificat pentru a accesa această resursă."
      code_401_wrong_credentials: "Nu ați furnizat credențialele corecte."
      code_403: "Nu sunteți autorizat să accesați această resursă."
      code_404: "Resursa solicitată nu a fost găsită."
      code_409: "Nu s-a putut actualiza resursa din cauza unor modificări conflictuale."
      code_429: "Prea multe solicitări. Vă rugăm încercați mai târziu."
      code_500: "A apărut o eroare internă."
      code_500_outbound_request_failure: "An outbound request to another resource has failed with status code %{status_code}."
      code_500_missing_enterprise_token: "The request can not be handled due to invalid or missing Enterprise token."
      not_found:
        work_package: "Pachetul de lucru pe care îl căutați nu poate fi găsit sau a fost șters."
      expected:
        date: "AAAA-MM-ZZ (doar formate ISO 8601)"
        datetime: "AAAA-LL-ZZZZH:mm:ss[.lll][+h:mm] (orice date compatibile ISO 8601 datetime)"
        duration: "Durată ISO 8601"
      invalid_content_type: "CONTENT-TYPE așteptat '%{content_type}', dar am primit '%{actual}'."
      invalid_format: "Format invalid pentru proprietatea '%{property}': format așteptat '%{expected_format}', dar am primit '%{actual}'."
      invalid_json: "Cererea nu poate fi procesată ca JSON."
      invalid_relation: "Relația este invalidă."
      invalid_resource: "Pentru proprietatea '%{property}' este așteptat un link gen '%{expected}', dar am primit '%{actual}'."
      invalid_signal:
        embed: "Încorporarea solicitată pentru %{invalid} nu este acceptată. Încorporările acceptate sunt %{supported}."
        select: "Selecția solicitată de %{invalid} nu este acceptată. Selecțiile acceptate sunt %{supported}."
      invalid_user_status_transition: "Starea contului pentru utilizatorul curent nu permite această operațiune."
      missing_content_type: "nespecificat"
      missing_property: "Proprietate lipsă '%{property}'."
      missing_request_body: "Cererea nu are conținut."
      missing_or_malformed_parameter: "Parametrul de interogare \"%{parameter}\" lipsește sau este deformat."
      multipart_body_error: "Conținutul nu cuprinde componentele multipart așteptate."
      multiple_errors: "Au fost încălcate multiple constrângeri pentru câmpuri."
      unable_to_create_attachment: "Atașamentul nu a putut fi creat"
      unable_to_create_attachment_permissions: "Atașamentul nu a putut fi salvat din cauza lipsei permisiunilor sistemului de fișiere"
      render:
        context_not_parsable: "Contextul primit nu reprezintă un link la o resursă."
        unsupported_context: "Resursa furnizată nu este suportată ca și context."
        context_object_not_found: "Resursa furnizată ca și contet nu poate fi identificată."
      validation:
        due_date: "Data de finalizare nu poate fi stabilită pentru pachetele de lucru părinte."
        invalid_user_assigned_to_work_package: "Utilizatorul selectat nu poate fi '%{property}' pentru acest pachet de lucru."
        start_date: "Nu se poate seta data start pe pachetele de lucru părinte."
      eprops:
        invalid_gzip: "nu este valid gzip: %{message}"
        invalid_json: "este invalid json: %{message}"
    resources:
      schema: "Schemă"
    undisclosed:
      parent: Nevăzut - Părintele selectat este invizibil din cauza lipsei de permisiuni.
      ancestor: Undisclosed - Strămoșul este invizibil din cauza lipsei de permisiuni.
  doorkeeper:
    pre_authorization:
      status: "Autorizare prealabilă"
    auth_url: "URL de autentificare"
    access_token_url: "Token de acces URL"
    errors:
      messages:
        #Common error messages
        invalid_request:
          unknown: "În cerere lipsește un parametru obligatoriu, include o valoare de parametru neacceptată sau este deformată în alt mod."
          missing_param: "Lipseste parametrul necesar: %{value}."
          request_not_authorized: "Solicitarea trebuie să fie autorizată. Parametrul necesar pentru solicitarea de autorizare lipsește sau este invalid."
        invalid_redirect_uri: "URL-ul de redirecționare solicitat este deformat sau nu se potrivește cu URL-ul de redirecționare al clientului."
        unauthorized_client: "Clientul nu este autorizat să efectueze această cerere folosind această metodă."
        access_denied: "Proprietarul resursei sau serverul de autorizare a refuzat cererea."
        invalid_scope: "Domeniul de aplicare solicitat este invalid, necunoscut sau deformat."
        invalid_code_challenge_method: "Metoda de contestare a codului trebuie să fie simplă sau S256."
        server_error: "Serverul de autorizare a întâlnit o condiție neprevăzută care l-a împiedicat să îndeplinească cererea."
        temporarily_unavailable: "În prezent, serverul de autorizare nu poate gestiona cererea din cauza unei supraîncărcări temporare sau a unei întrețineri a serverului."
        #Configuration error messages
        credential_flow_not_configured: "Fluxul de credențiale cu parola proprietarului resursei a eșuat din cauza faptului că Doorkeeper.configure.resource_owner_from_credentials este neconfigurat."
        resource_owner_authenticator_not_configured: "Găsirea proprietarului de resurse a eșuat din cauza faptului că Doorkeeper.configure.resource_owner_authenticator nu este configurat."
        admin_authenticator_not_configured: "Accesul la panoul de administrare este interzis din cauza faptului că Doorkeeper.configure.admin_authenticator este neconfigurat."
        #Access grant errors
        unsupported_response_type: "Serverul de autorizare nu acceptă acest tip de răspuns."
        unsupported_response_mode: "Serverul de autorizare nu acceptă acest mod de răspuns."
        #Access token errors
        invalid_client: "Autentificarea clientului nu a reușit din cauza nerecunoașterii clientului, nu a fost inclusă nicio autentificare client sau metoda de autentificare nu este acceptată."
        invalid_grant: "Autorizația de autorizare furnizată nu este valabilă, a expirat, a fost revocată, nu se potrivește cu URI-ul de redirecționare utilizat în cererea de autorizare sau a fost emisă pentru un alt client."
        unsupported_grant_type: "Tipul de grant de autorizare nu este acceptat de serverul de autorizare."
        invalid_token:
          revoked: "Token-ul de acces a fost revocat"
          expired: "Token-ul de acces a expirat"
          unknown: "Token-ul de acces nu este valid"
        revoke:
          unauthorized: "Nu sunteți autorizat să revocați acest token."
        forbidden_token:
          missing_scope: 'Accesul la această resursă necesită domeniul de aplicare "%{oauth_scopes}".'
  unsupported_browser:
    title: "Browserul dvs. este învechit și nu este acceptat."
    message: "Este posibil să întâmpinați erori și o experiență degradată pe această pagină."
    update_message: "Vă rugăm să actualizaţi browser-ul."
    close_warning: "Ignoră acest avertisment."
  oauth:
    application:
      singular: "Aplicație OAuth"
      plural: "Aplicație OAuth"
      named: "OAuth aplicație '%{name}'"
      new: "Aplicație OAuth"
      default_scopes: "Scopuri"
      instructions:
        name: "Numele aplicației dumneavoastră. Acesta va fi afișat celorlalți utilizatori în momentul autorizării."
        redirect_uri_html: >
          URL-urile permise către care pot fi redirecționați utilizatorii autorizați. O intrare pe linie. <br/> Dacă înregistrați o aplicație desktop, utilizați următoarea adresă URL.
        confidential: "Verificați dacă aplicația va fi utilizată în cazul în care secretul clientului poate fi păstrat confidențial. Aplicațiile mobile native și aplicațiile cu o singură pagină sunt considerate neconfidențiale."
        scopes: "Bifați domeniile la care doriți ca aplicația să acorde acces. Dacă nu se bifează niciun domeniu de aplicare, se presupune api_v3."
        client_credential_user_id: "ID-ul de utilizator opțional pe care trebuie să se substituie atunci când clienții utilizează această aplicație. Lăsați gol pentru a permite doar accesul public"
        register_intro: "Dacă dezvoltați o aplicație client OAuth API pentru OpenProject, o puteți înregistra folosind acest formular pentru toți utilizatorii."
        default_scopes: ""
    client_id: "ID Client"
    client_secret_notice: >
      Acesta este singurul moment în care putem imprima secretul clientului, vă rugăm să îl notați și să îl păstrați în siguranță. Acesta trebuie tratat ca o parolă și nu poate fi recuperat ulterior de OpenProject.
    authorization_dialog:
      authorize: "Autorizează"
      cancel: "Anulează și refuză autorizarea."
      prompt_html: "Autorizarea <strong>%{application_name}</strong> pentru a utiliza contul dvs <em>%{login}</em>?"
      title: "Autorizează %{application_name}"
      wants_to_access_html: >
        Această aplicație solicită acces la contul dumneavoastră OpenProject. <br/> <strong>A solicitat următoarele permisiuni</strong>:
    scopes:
      api_v3: "Acces complet la API v3"
      api_v3_text: "Aplicația va primi acces complet de citire și scriere la OpenProject API v3 pentru a efectua acțiuni în numele dumneavoastră."
    grants:
      created_date: "Aprobat"
      scopes: "Drepturi"
      successful_application_revocation: "Revocarea cererii %{application_name} a avut succes."
      none_given: "Nu a fost acordat acces la contul dvs. de utilizator niciunei aplicații OAuth."
    x_active_tokens:
      one: "un jeton activ"
      few: "activ"
      other: "%{count} jeton activ"
    flows:
      authorization_code: "Fluxul codului de autorizare"
      client_credentials: "Credențiale client ID utilizator"
    client_credentials: "Credențiale client ID utilizator"
    client_credentials_impersonation_set_to: "Credențiale client ID utilizator"
    client_credentials_impersonation_warning: "Notă: Clienții care utilizează fluxul \"Client credentials\" în această aplicație vor avea drepturile acestui utilizator"
    client_credentials_impersonation_html: >
      În mod implicit, OpenProject oferă autorizare OAuth 2.0 prin %{authorization_code_flow_link}. Puteți activa opțional %{client_credentials_flow_link}, dar trebuie să furnizați un utilizator în numele căruia vor fi efectuate cererile.
    authorization_error: "A apărut o eroare internă."
    revoke_my_application_confirmation: "Chiar doriți să eliminați această aplicație? Acest lucru va anula %{token_count} active pentru aceasta."
    my_registered_applications: "Aplicații OAuth înregistrate"
  oauth_client:
    urn_connection_status:
      connected: "Conectat"
      error: "Eroare"
      failed_authorization: "Autorizarea nu a reuşit"
    labels:
      label_oauth_integration: "Integrare OAuth2"
      label_redirect_uri: "Redirecționați URI"
      label_request_token: "Token de cerere"
      label_refresh_token: "Reîmprospătare token"
    errors:
      oauth_authorization_code_grant_had_errors: "OAuth2 Authorization grant unsuccessful"
      oauth_reported: "Furnizor OAuth2 raportat"
      oauth_returned_error: "OAuth2 a returnat o eroare"
      oauth_returned_json_error: "OAuth2 a returnat o eroare JSON"
      oauth_returned_http_error: "OAuth2 a returnat o eroare de rețea"
      oauth_returned_standard_error: "OAuth2 a returnat o eroare internă"
      wrong_token_type_returned: "OAuth2 a returnat un tip greșit de token, așteptând AccessToken::Purtător"
      oauth_issue_contact_admin: "OAuth2 a raportat o eroare. Vă rugăm să contactați administratorul de sistem."
      oauth_client_not_found: "Clientul OAuth2 nu a fost găsit în endpoint-ul  'callback' (redirect_uri)."
      refresh_token_called_without_existing_token: >
        Eroare internă: A apelat refresh_token fără un token existent anterior.
      refresh_token_updated_failed: "Eroare în timpul actualizării OAuthClientToken"
      oauth_client_not_found_explanation: >
        Această eroare apare după ce ați actualizat client_id și client_secret în OpenProject, dar nu ați actualizat câmpul "Return URI" în furnizorul OAuth2.
      oauth_code_not_present: "OAuth2 'code' nu a fost găsit în parametrul 'callback' (redirect_uri)."
      oauth_code_not_present_explanation: >
        Această eroare apare dacă ați selectat un tip de răspuns greșit în furnizorul OAuth2. Response_type ar trebui să fie 'code' sau similar.
      oauth_state_not_present: "OAuth2 'state' nu a fost găsit în parametrul 'callback' (redirect_uri)."
      oauth_state_not_present_explanation: >
        'State' este utilizat pentru a indica OpenProject unde să continue după o autorizare OAuth2 reușită. Un 'state' lipsă este o eroare internă care poate apărea în timpul configurării. Vă rugăm să vă contactați administratorul de sistem.
      rack_oauth2:
        client_secret_invalid: "Secretul clientului nu este valabil (client_secret_invalid)"
        invalid_request: >
          OAuth2 Serverul de autorizare a răspuns cu 'invalid_request'. Această eroare apare dacă încercați să autorizați de mai multe ori sau în cazul unor probleme tehnice.
        invalid_response: "OAuth2 Serverul de autorizare a furnizat un răspuns invalid (invalid_response)"
        invalid_grant: "Serverul de Autorizare OAuth2 vă cere să reautorizați (invalid_grant)."
        invalid_client: "Serverul de autorizare OAuth2 nu recunoaște OpenProject (invalid_client)."
        unauthorized_client: "Serverul de Autorizare OAuth2 respinge tipul de grant (unauthorized_client)"
        unsupported_grant_type: "Serverul de Autorizare OAuth2 vă cere să reautorizați (unsupported_grant_type)."
        invalid_scope: "Nu ai permisiunea de a accesa resursa solicitată (invalid_scope)."
  http:
    request:
      failed_authorization: "Solicitarea din partea serverului nu a reușit să se autorizeze."
      missing_authorization: "Solicitarea din partea serverului a eșuat din cauza lipsei informațiilor de autorizare."
    response:
      unexpected: "S-a primit un răspuns neașteptat."
  you: tu
  link: link
  plugin_openproject_auth_plugins:
    name: "OpenProject Auth Plugins"
    description: "Integration of OmniAuth strategy providers for authentication in OpenProject."
  plugin_openproject_auth_saml:
    name: "OmniAuth SAML / Single-Sign On"
    description: "Adds the OmniAuth SAML provider to OpenProject"<|MERGE_RESOLUTION|>--- conflicted
+++ resolved
@@ -256,7 +256,7 @@
       failed: "Ștergerea proiectului %{name} a eșuat"
       failed_text: "Solicitarea de ștergere a proiectului %{name} a eșuat. Proiectul a rămas arhivat."
       completed: "Ștergerea proiectului %{name} finalizată"
-      completed_text: "Cererea de ștergere a proiectului \"%{name}\" a fost finalizată."
+      completed_text: 'Cererea de ștergere a proiectului "%{name}" a fost finalizată.'
       completed_text_children: "Additionally, the following subprojects have been deleted:"
     index:
       open_as_gantt: "Deschideți ca vizualizare Gantt"
@@ -268,11 +268,7 @@
       favored: "Favorite projects"
       archived: "Archived projects"
       shared: "Shared project lists"
-<<<<<<< HEAD
-      my_private: "My private project lists"
-=======
       my_lists: "My project lists"
->>>>>>> e0f67812
       new:
         placeholder: "New project list"
       delete_modal:
@@ -308,7 +304,7 @@
       types:
         no_results_title_text: În acest moment nu există tipuri disponibile.
         form:
-          enable_type_in_project: 'Activare tip %{type}'
+          enable_type_in_project: "Activare tip %{type}"
       versions:
         no_results_title_text: În acest moment nu există versiuni pentru acest proiect.
         no_results_content_text: Creare versiune nouă
@@ -873,7 +869,7 @@
             global: "Global"
           query:
             filters:
-              minimum: "trebuie să includeți cel puțin un filtru pentru principal, context sau id cu operatorul \"=\"."
+              minimum: 'trebuie să includeți cel puțin un filtru pentru principal, context sau id cu operatorul "=".'
         custom_field:
           at_least_one_custom_option: "Cel puțin o opțiune trebuie să fie disponibilă."
         custom_actions:
@@ -927,7 +923,7 @@
             base:
               unsupported_operator: "Operatorul nu este acceptat."
               invalid_values: "O valoare nu este valabilă."
-              id_filter_required: "Este necesar un filtru \"id\"."
+              id_filter_required: 'Este necesar un filtru "id".'
         project:
           archived_ancestor: "Proiectul are un strămoș arhivat."
           foreign_wps_reference_version: "Pachetele de lucru din proiectele care nu sunt descendente fac trimitere la versiuni ale proiectului sau la descendenți ai acestuia."
@@ -937,7 +933,7 @@
             types:
               in_use_by_work_packages: "încă în uz în pachetele de lucru: %{types}"
             enabled_modules:
-              dependency_missing: "Modulul \"%{dependency}\" trebuie, de asemenea, să fie activat, deoarece modulul \"%{module}\" depinde de el."
+              dependency_missing: 'Modulul "%{dependency}" trebuie, de asemenea, să fie activat, deoarece modulul "%{module}" depinde de el.'
               format: "%{message}"
         project_custom_field_project_mapping:
           attributes:
@@ -966,7 +962,7 @@
               name_not_included: "The 'Name' column needs to be included"
               nonexistent: "The column '%{column}' does not exist."
               format: "%{message}"
-          group_by_hierarchies_exclusive: "se exclude reciproc cu grupul de \"%{group_by}\". Nu le puteți activa pe amândouă."
+          group_by_hierarchies_exclusive: 'se exclude reciproc cu grupul de "%{group_by}". Nu le puteți activa pe amândouă.'
           can_only_be_modified_by_owner: "The query can only be modified by its owner."
           need_permission_to_modify_public_query: "You cannot modify a public query."
           filters:
@@ -996,7 +992,7 @@
         role:
           attributes:
             permissions:
-              dependency_missing: "trebuie să includă și \"%{dependency}\", deoarece este selectat \"%{permission}\"."
+              dependency_missing: 'trebuie să includă și "%{dependency}", deoarece este selectat "%{permission}".'
         setting:
           attributes:
             base:
@@ -1029,7 +1025,7 @@
           error_conflict: "The wiki page has been updated by someone else while you were editing it."
           attributes:
             slug:
-              undeducible: "nu poate fi dedusă din titlul \"%{title}\"."
+              undeducible: 'nu poate fi dedusă din titlul "%{title}".'
         work_package:
           is_not_a_valid_target_for_time_entries: "Pachetul de lucru #%{id} nu este o ţintă validă pentru reasocierea timpilor de lucru."
           attributes:
@@ -1078,8 +1074,8 @@
             attribute_groups:
               attribute_unknown: "A fost utilizat un atribut de pachet de lucru nevalabil."
               attribute_unknown_name: "A fost utilizat un atribut de pachet de lucru nevalabil: %{attribute}"
-              duplicate_group: "Numele grupului \"%{group}\" este utilizat de mai multe ori. Numele grupurilor trebuie să fie unice."
-              query_invalid: "Interogarea încorporată \"%{group}\" nu este valabilă: %{details}"
+              duplicate_group: 'Numele grupului "%{group}" este utilizat de mai multe ori. Numele grupurilor trebuie să fie unice.'
+              query_invalid: 'Interogarea încorporată "%{group}" nu este valabilă: %{details}'
               group_without_name: "Grupurile fără nume nu sunt permise."
         user:
           attributes:
@@ -1455,7 +1451,7 @@
       long: "%d %B %Y"
       short: "%d %b"
     #Don't forget the nil at the beginning; there's no such thing as a 0th month
-    month_names:  #Used in date_select and datetime_select.
+    month_names: #Used in date_select and datetime_select.
       - null
       - "Ianuarie"
       - "Februarie"
@@ -2602,14 +2598,14 @@
     subject: "%{project} - Ați fost adăugat ca membru"
     body:
       added_by:
-        without_message: "%{user} te-a adăugat ca membru în proiectul \"%{project}\"."
+        without_message: '%{user} te-a adăugat ca membru în proiectul "%{project}".'
         with_message: "%{user} te-a adăugat ca membru în proiectul '%{project}':"
       roles: "Aveți următoarele roluri:"
   mail_member_updated_project:
     subject: "%{project} - Rolurile dvs. au fost actualizate"
     body:
       updated_by:
-        without_message: "%{user} a actualizat rolurile pe care le aveți în proiectul \"%{project}\"."
+        without_message: '%{user} a actualizat rolurile pe care le aveți în proiectul "%{project}".'
         with_message: "%{user} a actualizat rolurile pe care le aveți în scrierea proiectului '%{project}':"
       roles: "Acum aveți următoarele roluri:"
   mail_member_updated_global:
@@ -2651,10 +2647,10 @@
   notice_account_registered_and_logged_in: "Bun venit, contul a fost activat. Sunteți autentificat."
   notice_activation_failed: Contul nu a putut fi activat.
   notice_auth_stage_verification_error: "Nu s-a putut verifica etapa '%{stage}'."
-  notice_auth_stage_wrong_stage: "S-a așteptat să se finalizeze etapa de autentificare \"%{expected}\", dar a fost returnată \"%{actual}\"."
+  notice_auth_stage_wrong_stage: 'S-a așteptat să se finalizeze etapa de autentificare "%{expected}", dar a fost returnată "%{actual}".'
   notice_auth_stage_error: "Etapa de autentificare '%{stage}' a eșuat."
   notice_can_t_change_password: "Acest cont folosește o sursă externă de autentificare. Nu se poate modifica parola."
-  notice_custom_options_deleted: "Opțiunea \"%{option_value}\" și aparițiile sale %{num_deleted} au fost șterse."
+  notice_custom_options_deleted: 'Opțiunea "%{option_value}" și aparițiile sale %{num_deleted} au fost șterse.'
   notice_email_error: "A apărut o eroare la trimiterea mail-ului (%{value})"
   notice_email_sent: "A fost trimis un e-mail la %{value}"
   notice_failed_to_save_work_packages: "Nu au putut fi salvate %{count} pachete de lucru din %{total} selectate: %{ids}."
@@ -2666,7 +2662,7 @@
   notice_locking_conflict: "Informaţia a fost actualizată de cel puţin un alt utilizator între timp."
   notice_locking_conflict_additional_information: "Modificările au fost făcute de %{users}."
   notice_locking_conflict_reload_page: "Vă rugăm să reîncărcaţi pagina, examinaţi modificările şi reaplicați actualizările."
-  notice_member_added: '%{name} a fost adăugat în proiect.'
+  notice_member_added: "%{name} a fost adăugat în proiect."
   notice_members_added: A adăugat %{number} utilizatori la proiect.
   notice_member_removed: "%{user} a fost eliminat din proiect."
   notice_member_deleted: "%{user} a fost eliminat din proiect și șters."
@@ -2870,7 +2866,7 @@
   repositories:
     at_identifier: "la %{identifier}"
     atom_revision_feed: "Lista de revizii Atom"
-    autofetch_information: "Bifați dacă doriţi ca repo-urile să fie actualizate automat la accesarea paginii din modulul \"Repo\". Această operațiune cuprinde obținerea commit-urilor din repo si recalcularea spațiului de disc necesar."
+    autofetch_information: 'Bifați dacă doriţi ca repo-urile să fie actualizate automat la accesarea paginii din modulul "Repo". Această operațiune cuprinde obținerea commit-urilor din repo si recalcularea spațiului de disc necesar.'
     checkout:
       access:
         readwrite: "Citire + Scriere"
@@ -2996,7 +2992,7 @@
   setting_attachment_whitelist: "Lista albă de încărcare a atașamentelor"
   setting_email_delivery_method: "Metoda de livrare e-mail"
   setting_emails_salutation: "Address user in emails with"
-  setting_sendmail_location: "Locația executabilului \"sendmail\""
+  setting_sendmail_location: 'Locația executabilului "sendmail"'
   setting_smtp_enable_starttls_auto: "Utilizează automat STARTTLS dacă este disponibil"
   setting_smtp_ssl: "Utilizați conexiunea SSL"
   setting_smtp_address: "Server SMTP"
@@ -3108,9 +3104,9 @@
   setting_user_default_timezone: "Fusul orar implicit al utilizatorilor"
   setting_users_deletable_by_admins: "Utilizatorii pot fi șterși de administratori"
   setting_users_deletable_by_self: "Utilizatorii își pot șterge contul propriu"
-  setting_welcome_text: "Text bloc \"bun venit\""
-  setting_welcome_title: "Titlu bloc \"bun venit\""
-  setting_welcome_on_homescreen: "Afişare bloc \"bun venit\" pe ecranul de start"
+  setting_welcome_text: 'Text bloc "bun venit"'
+  setting_welcome_title: 'Titlu bloc "bun venit"'
+  setting_welcome_on_homescreen: 'Afişare bloc "bun venit" pe ecranul de start'
   setting_work_package_list_default_highlighting_mode: "Mod de evidențiere implicit"
   setting_work_package_list_default_highlighted_attributes: "Atributele evidențiate implicit în linie"
   setting_working_days: "Zile lucrătoare"
@@ -3325,7 +3321,7 @@
     views:
       project: >
         %{plural} are always attached to a project. You can only select projects here where the %{plural} module is active. After creating a %{singular} you can add work packages from other projects to it.
-      public: "Publicați această vizualizare, permițând altor utilizatori să vă acceseze vizualizarea. Utilizatorii cu permisiunea \"Manage public views\" pot modifica sau elimina interogarea publică. Acest lucru nu afectează vizibilitatea rezultatelor pachetului de lucru în vizualizarea respectivă și, în funcție de permisiunile lor, utilizatorii pot vedea rezultate diferite."
+      public: 'Publicați această vizualizare, permițând altor utilizatori să vă acceseze vizualizarea. Utilizatorii cu permisiunea "Manage public views" pot modifica sau elimina interogarea publică. Acest lucru nu afectează vizibilitatea rezultatelor pachetului de lucru în vizualizarea respectivă și, în funcție de permisiunile lor, utilizatorii pot vedea rezultate diferite.'
       favoured: "Mark this view as favourite and add to the saved views sidebar on the left."
   time:
     am: "AM"
@@ -3381,7 +3377,7 @@
       one: "blocat temporar (o tentativă de autentificare eșuată)"
       few: "blocat temporar (%{count} tentative de autentificare eșuate)"
       other: "blocat temporar (%{count} tentative de autentificare eșuate)"
-    confirm_status_change: "Sunteți pe cale să modificați statutul lui \"%{name}\". Sunteți sigur că doriți să continuați?"
+    confirm_status_change: 'Sunteți pe cale să modificați statutul lui "%{name}". Sunteți sigur că doriți să continuați?'
     deleted: "Utilizator șters"
     error_status_change_failed: "Modificarea stării utilizatorului a eșuat din cauza următoarelor erori: %{errors}"
     invite: Invitare utilizator prin e-mail
@@ -3571,7 +3567,7 @@
       missing_content_type: "nespecificat"
       missing_property: "Proprietate lipsă '%{property}'."
       missing_request_body: "Cererea nu are conținut."
-      missing_or_malformed_parameter: "Parametrul de interogare \"%{parameter}\" lipsește sau este deformat."
+      missing_or_malformed_parameter: 'Parametrul de interogare "%{parameter}" lipsește sau este deformat.'
       multipart_body_error: "Conținutul nu cuprinde componentele multipart așteptate."
       multiple_errors: "Au fost încălcate multiple constrângeri pentru câmpuri."
       unable_to_create_attachment: "Atașamentul nu a putut fi creat"
@@ -3678,7 +3674,7 @@
       client_credentials: "Credențiale client ID utilizator"
     client_credentials: "Credențiale client ID utilizator"
     client_credentials_impersonation_set_to: "Credențiale client ID utilizator"
-    client_credentials_impersonation_warning: "Notă: Clienții care utilizează fluxul \"Client credentials\" în această aplicație vor avea drepturile acestui utilizator"
+    client_credentials_impersonation_warning: 'Notă: Clienții care utilizează fluxul "Client credentials" în această aplicație vor avea drepturile acestui utilizator'
     client_credentials_impersonation_html: >
       În mod implicit, OpenProject oferă autorizare OAuth 2.0 prin %{authorization_code_flow_link}. Puteți activa opțional %{client_credentials_flow_link}, dar trebuie să furnizați un utilizator în numele căruia vor fi efectuate cererile.
     authorization_error: "A apărut o eroare internă."
