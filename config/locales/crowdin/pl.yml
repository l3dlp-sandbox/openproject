--- conflicted
+++ resolved
@@ -3436,11 +3436,7 @@
         non_working: "%{day} jest teraz dniem nieroboczym"
       dates:
         working: "%{date} jest teraz roboczym"
-<<<<<<< HEAD
         non_working: "%{date} jest teraz wolnym od pracy"
-=======
-        non_working: "%{day} jest teraz wolnym od pracy"
->>>>>>> 87ec4590
   nothing_to_preview: "Nie ma nic do podglądu"
   api_v3:
     attributes:
