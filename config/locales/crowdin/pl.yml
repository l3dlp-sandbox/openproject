--- conflicted
+++ resolved
@@ -2799,11 +2799,8 @@
   permission_manage_public_bcf_queries: "Zarządzanie publicznymi zapytaniami BCF"
   permission_edit_attribute_help_texts: "Edytuj teksty pomocy dotyczące atrybutów"
   permission_manage_public_project_queries: "Zarządzaj listami projektów publicznych"
-<<<<<<< HEAD
-=======
   permission_view_project_query: "View project query"
   permission_edit_project_query: "Edit project query"
->>>>>>> 955005bb
   placeholders:
     default: "-"
   project:
