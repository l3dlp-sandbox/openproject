--- conflicted
+++ resolved
@@ -265,11 +265,7 @@
       favored: "Ulubione projekty"
       archived: "Zarchiwizowane projekty"
       shared: "Udostępnione listy projektów"
-<<<<<<< HEAD
-      my_private: "Moje prywatne listy projektów"
-=======
       my_lists: "Moje listy projektów"
->>>>>>> e0f67812
       new:
         placeholder: "Nowa lista projektów"
       delete_modal:
@@ -305,7 +301,7 @@
       types:
         no_results_title_text: Nie ma dostępnych typów.
         form:
-          enable_type_in_project: 'Włącz typ „%{type}”'
+          enable_type_in_project: "Włącz typ „%{type}”"
       versions:
         no_results_title_text: Nie ma innych wersji tego projektu.
         no_results_content_text: Utwórz nową wersję projektu
@@ -417,7 +413,7 @@
       no_results_title_text: Aktualnie nie ma dostępnych tokenów.
       notice_api_token_revoked: "Token API został usunięty. Aby utworzyć nowy token, użyj przycisku w sekcji API."
       notice_rss_token_revoked: "Token RSS został usunięty. Aby utworzyć nowy token użyj linku w sekcji RSS."
-      notice_ical_token_revoked: 'Token iCalendar „%{token_name}” kalendarza „%{calendar_name}” projektu „%{project_name}” został unieważniony. Adres URL iCalendar z tym tokenem jest teraz nieprawidłowy.'
+      notice_ical_token_revoked: "Token iCalendar „%{token_name}” kalendarza „%{calendar_name}” projektu „%{project_name}” został unieważniony. Adres URL iCalendar z tym tokenem jest teraz nieprawidłowy."
   news:
     index:
       no_results_title_text: Nie ma jeszcze żadnych wiadomości do wyświetlenia.
@@ -914,9 +910,9 @@
           at_least_one_channel: "Należy określić co najmniej jeden kanał dla wysyłania powiadomień."
           attributes:
             read_ian:
-              read_on_creation: "nie można ustawić na „prawda\" przy tworzeniu powiadomień."
+              read_on_creation: 'nie można ustawić na „prawda" przy tworzeniu powiadomień.'
             mail_reminder_sent:
-              set_on_creation: "nie można ustawić na „prawda\" przy tworzeniu powiadomień."
+              set_on_creation: 'nie można ustawić na „prawda" przy tworzeniu powiadomień.'
             reason:
               no_notification_reason: "nie może być puste, ponieważ IAN jest wybrany jako kanał."
             reason_mail_digest:
@@ -970,7 +966,7 @@
               name_not_included: "Należy uwzględnić kolumnę „Nazwa”"
               nonexistent: "Kolumna „%{column}” nie istnieje."
               format: "%{message}"
-          group_by_hierarchies_exclusive: "wzajemnie się wykluczają w ramach grupowania wg \"%{group_by}\". Nie można aktywować równocześnie."
+          group_by_hierarchies_exclusive: 'wzajemnie się wykluczają w ramach grupowania wg "%{group_by}". Nie można aktywować równocześnie.'
           can_only_be_modified_by_owner: "Zapytanie może zmodyfikować tylko jego właściciel."
           need_permission_to_modify_public_query: "Nie możesz zmodyfikować zapytania publicznego."
           filters:
@@ -986,11 +982,11 @@
             circular_dependency: "Relacja tworzy krąg relacji."
           attributes:
             to:
-              error_not_found: "nie można znaleźć lub wizualizować zadania w pozycji \"do\""
-              error_readonly: "nie można zmienić odnośnika bieżącego powiązania \"do\""
+              error_not_found: 'nie można znaleźć lub wizualizować zadania w pozycji "do"'
+              error_readonly: 'nie można zmienić odnośnika bieżącego powiązania "do"'
             from:
-              error_not_found: "nie można znaleźć lub wizualizować zadania w pozycji \"od\""
-              error_readonly: "nie można zmienić odnośnika bieżącego powiązania \"of\""
+              error_not_found: 'nie można znaleźć lub wizualizować zadania w pozycji "od"'
+              error_readonly: 'nie można zmienić odnośnika bieżącego powiązania "of"'
         repository:
           not_available: "Producent SCM nie jest dostępny"
           not_whitelisted: "nie jest dozwolone w tej konfiguracji."
@@ -1045,7 +1041,7 @@
             duration:
               larger_than_dates: "jest większy niż interwał między datą rozpoczęcia i zakończenia."
               smaller_than_dates: "jest krótszy niż interwał między datą rozpoczęcia i zakończenia."
-              not_available_for_milestones: "nie jest dostępny dla pakietów prac wpisywanych jako \"kamienie milowe\"."
+              not_available_for_milestones: 'nie jest dostępny dla pakietów prac wpisywanych jako "kamienie milowe".'
               cannot_be_null: "nie można ustawić na wartość zero, ponieważ data rozpoczęcia, zakończenia i czas trwania są znane."
             parent:
               cannot_be_milestone: "nie może być kamieniem milowym."
@@ -1106,7 +1102,7 @@
                 other: "było użyte wcześniej. Proszę wybrać inne niż %{count} poprzednie."
               match:
                 confirm: "Potwierdź nowe hasło."
-                description: "\"Potwierdzenie hasła\" powinno być zgodne z wartością w polu 'Nowe hasło'."
+                description: '"Potwierdzenie hasła" powinno być zgodne z wartością w polu ''Nowe hasło''.'
             status:
               invalid_on_create: "nie jest prawidłowym statusem dla nowych użytkowników."
             ldap_auth_source:
@@ -1413,7 +1409,7 @@
     text_update_consent_time: Zaznacz to pole, aby zmusić użytkowników do ponownego wyrażenia zgody. Włącz, gdy zmieniłeś aspekt prawny powyższych informacji o udzieleniu zgody.
     update_consent_last_time: "Ostatnia aktualizacja: zgody: %{update_time}"
   copy_project:
-    title: 'Skopiuj projekt „%{source_project_name}”'
+    title: "Skopiuj projekt „%{source_project_name}”"
     started: 'Rozpoczęto kopiowanie projektu "%{source_project_name}" do "%{target_project_name}". Poinformujemy Cię przez e-mail tak szybko jak "%{target_project_name}" będzie dostępny.'
     failed: "Nie można skopiować projektu %{source_project_name}"
     failed_internal: "Kopiowanie nie powiodło się z powodu błędu wewnętrznego."
@@ -1468,7 +1464,7 @@
       long: "%B %d, %Y"
       short: "%b %d"
     #Don't forget the nil at the beginning; there's no such thing as a 0th month
-    month_names:  #Used in date_select and datetime_select.
+    month_names: #Used in date_select and datetime_select.
       - null
       - "Styczeń"
       - "Luty"
@@ -1484,8 +1480,8 @@
       - "Grudzień"
     order:
       - :rok
-      - ':miesiąc'
-      - ':dzień'
+      - ":miesiąc"
+      - ":dzień"
   datetime:
     distance_in_words:
       about_x_hours:
@@ -1655,7 +1651,7 @@
   error_must_be_project_member: "musi być członkiem projektu"
   error_migrations_are_pending: "Ta instalacja OpenProject oczekuje na migracje baz danych. Prawdopodobnie pominięto uruchomienie migracji przy ostatnim uaktualnieniu. Sprawdź instrukcję uaktualniania, aby prawidłowo uaktualnić tę instalację."
   error_migrations_visit_upgrade_guides: "Przejdź do naszej dokumentacji instrukcji uaktualniania"
-  error_no_default_work_package_status: 'Nie zdefiniowano domyślnego statusu pakietu roboczego. Proszę sprawdzić konfigurację (przejdź do „Administracja -> Statusy pakietów roboczych”).'
+  error_no_default_work_package_status: "Nie zdefiniowano domyślnego statusu pakietu roboczego. Proszę sprawdzić konfigurację (przejdź do „Administracja -> Statusy pakietów roboczych”)."
   error_no_type_in_project: "Żaden typ nie jest związany z tym projektem. Proszę sprawdzić ustawienia projektu."
   error_omniauth_registration_timed_out: "Upłynął limit czasu na zewnętrzną autoryzację. Spróbuj ponownie."
   error_omniauth_invalid_auth: "Dane uwierzytelniające zwrócone od dostawcy tożsamości były nieprawidłowe. Aby uzyskać dodatkową pomoc, skontaktuj się z administratorem."
@@ -1902,7 +1898,7 @@
   label_api_access_key_created_on: "Klucz API utworzony %{value} temu"
   label_api_access_key_type: "API"
   label_ical_access_key_type: "iCalendar"
-  label_ical_access_key_description: 'Token iCalendar „%{token_name}” kalendarza „%{calendar_name}” w projekcie „%{project_name}”'
+  label_ical_access_key_description: "Token iCalendar „%{token_name}” kalendarza „%{calendar_name}” w projekcie „%{project_name}”"
   label_ical_access_key_not_present: "Brak tokenów iCalendar."
   label_ical_access_key_generation_hint: "Automatycznie wygenerowano podczas subskrypcji kalendarza."
   label_ical_access_key_latest: "najnowszy"
@@ -2437,9 +2433,9 @@
   label_wiki_navigation: "Nawigacja Wiki"
   label_wiki_page: "Strona wiki"
   label_wiki_page_plural: "Strony wiki"
-  label_wiki_show_index_page_link: "Pokaż element podmenu \"Spis treści\""
+  label_wiki_show_index_page_link: 'Pokaż element podmenu "Spis treści"'
   label_wiki_show_menu_item: "Pokaż jako element menu w nawigacji projektu"
-  label_wiki_show_new_page_link: "Pokaż element podmenu \"Utwórz nową stronę podrzędną\""
+  label_wiki_show_new_page_link: 'Pokaż element podmenu "Utwórz nową stronę podrzędną"'
   label_wiki_show_submenu_item: "Pokaż jako pozycję podmenu "
   label_wiki_start: "Strona startowa"
   label_work: "Praca"
@@ -2567,12 +2563,12 @@
         plaintext:
           storage: "Magazyn"
           healthy:
-            summary: 'Dobre wieści! Status magazynu %{storage_name} jest obecnie wyświetlany jako „Zdrowe”.'
+            summary: "Dobre wieści! Status magazynu %{storage_name} jest obecnie wyświetlany jako „Zdrowe”."
             error-solved-on: "Rozwiązano w dniu"
             recommendation: "Będziemy nadal monitorować system, aby zapewnić jego dobrą kondycję. W przypadku jakichkolwiek rozbieżności powiadomimy Cię."
             details: "Aby uzyskać więcej informacji lub wprowadzić wszelkie niezbędne zmiany, możesz odwiedzić konfigurację magazynu"
           unhealthy:
-            summary: 'Status magazynu %{storage_name} jest obecnie wyświetlany jako „Błąd”. Wykryliśmy problem, który może wymagać Twojej uwagi.'
+            summary: "Status magazynu %{storage_name} jest obecnie wyświetlany jako „Błąd”. Wykryliśmy problem, który może wymagać Twojej uwagi."
             error-details: "Szczegóły błędu"
             error-message: "Komunikat o błędzie"
             error-occurred-on: "Wystąpił w dniu"
@@ -2581,11 +2577,11 @@
         email_notification_settings: "Ustawienia powiadomień e-mail dotyczących magazynu"
         see_storage_settings: "Sprawdź ustawienia magazynu"
         healthy:
-          subject: 'Magazyn „%{name}” jest już w dobrej kondycji!'
+          subject: "Magazyn „%{name}” jest już w dobrej kondycji!"
           solved_at: "rozwiązano o"
           summary: "Problem z integracją magazynu %{storage_name} został już rozwiązany"
         unhealthy:
-          subject: 'Magazyn „%{name}” jest w złej kondycji!'
+          subject: "Magazyn „%{name}” jest w złej kondycji!"
           since: "od"
           summary: "Wystąpił problem z integracją magazynu %{storage_name}"
           troubleshooting:
@@ -3661,7 +3657,7 @@
         revoke:
           unauthorized: "Nie masz uprawnień, aby unieważnić ten token."
         forbidden_token:
-          missing_scope: 'Dostęp do tego zasobu wymaga zakresu „%{oauth_scopes}”.'
+          missing_scope: "Dostęp do tego zasobu wymaga zakresu „%{oauth_scopes}”."
   unsupported_browser:
     title: "Ta przeglądarka jest przestarzała i nieobsługiwana."
     message: "Na tej stronie mogą wystąpić błędy i pogorszenie działania."
@@ -3742,7 +3738,7 @@
       refresh_token_updated_failed: "Błąd podczas aktualizacji OAuthClientToken"
       oauth_client_not_found_explanation: >
         Ten błąd pojawia się po zaktualizowaniu client_id i client_secret w OpenProject, ale przy braku aktualizacji pola "Return URI" u dostawcy OAuth2.
-      oauth_code_not_present: "OAuth2 'code' nie został znaleziony w punkcie końcowym \"callback\" (redirect_uri)."
+      oauth_code_not_present: 'OAuth2 ''code'' nie został znaleziony w punkcie końcowym "callback" (redirect_uri).'
       oauth_code_not_present_explanation: >
         Ten błąd pojawia się, jeśli wybrano niewłaściwy response_type u dostawcy OAuth2. Response_type powinien być 'code' lub podobny.
       oauth_state_not_present: "OAuth2 'state' nie został znaleziony w punkcie końcowym 'callback' (redirect_uri)."
