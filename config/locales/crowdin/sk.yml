--- conflicted
+++ resolved
@@ -268,11 +268,7 @@
       favored: "Favorite projects"
       archived: "Archived projects"
       shared: "Shared project lists"
-<<<<<<< HEAD
-      my_private: "My private project lists"
-=======
       my_lists: "My project lists"
->>>>>>> e0f67812
       new:
         placeholder: "New project list"
       delete_modal:
@@ -575,7 +571,7 @@
     deletion_info:
       data_consequences:
         other: 'Dáta, ktoré daný používateľ vytvoril (čiže e-mail, nastavenia, pracovné balíčky, wiki stránky a pod.), budú odstránené do takej miery, do akej to bude možné. Pamätajte však, že pracovné balíčky a wiki stránky nemôžu byť odstránené bez skomplikovania prác ostatných používateľov. Takéto dáta budú preto preradené na účet nazvaný "Odstránený používateľ". Keďže dáta všetkých odstránených účtov sú automaticky priraďované na uvedený účet, nebude možné rozlíšiť dáta tohto používateľa od dát ostatných už odstránených používateľov.'
-        self: 'Z dát, ktoré ste vytvorili, (správy, nastavenia, pracovné balíčky, príspevky vo wiki) bude odstránené možné maximum. Upozorňujeme však, že dáta ako pracovné balíčky a príspevky do wiki nemôžu byť odstránené bez toho, aby znehodnotili prácu iných užívateľov. Z toho dôvodu budú takéto dáta priradené účtu nazvanému „Odstránený používateľ“. Keďže k tomuto účtu sú priradené neodstrániteľné dáta všetkých zrušených účtov, nie je možné odlíšiť dáta vytvorené vami od dát vytvorených iným zrušeným používateľom.'
+        self: "Z dát, ktoré ste vytvorili, (správy, nastavenia, pracovné balíčky, príspevky vo wiki) bude odstránené možné maximum. Upozorňujeme však, že dáta ako pracovné balíčky a príspevky do wiki nemôžu byť odstránené bez toho, aby znehodnotili prácu iných užívateľov. Z toho dôvodu budú takéto dáta priradené účtu nazvanému „Odstránený používateľ“. Keďže k tomuto účtu sú priradené neodstrániteľné dáta všetkých zrušených účtov, nie je možné odlíšiť dáta vytvorené vami od dát vytvorených iným zrušeným používateľom."
       heading: "Odstrániť účet %{name}"
       info:
         other: "Odstránenie používateľského konta je nevratná akcia."
@@ -1043,7 +1039,7 @@
             assigned_to:
               format: "%{message}"
             due_date:
-              not_start_date: "nemá rovnakú hodnotu ako dátum začiatku, aj keď je to požadované pre pracovné balíčky typu \"míľnik\"."
+              not_start_date: 'nemá rovnakú hodnotu ako dátum začiatku, aj keď je to požadované pre pracovné balíčky typu "míľnik".'
               cannot_be_null: "can not be set to null as start date and duration are known."
             duration:
               larger_than_dates: "is larger than the interval between the start and the finish date."
@@ -1051,7 +1047,7 @@
               not_available_for_milestones: "is not available for milestone typed work packages."
               cannot_be_null: "can not be set to null as start date and finish date are known."
             parent:
-              cannot_be_milestone: "nemôže byť previazaný na pracovný balíček typu \"míľnik\"."
+              cannot_be_milestone: 'nemôže byť previazaný na pracovný balíček typu "míľnik".'
               cannot_be_self_assigned: "cannot be assigned to itself."
               cannot_be_in_another_project: "nemôže byť previazaný na pracovný balíček nachádzajúci sa v inom projekte (musí byť povolené správcom systému)."
               not_a_valid_parent: "je neplatný."
@@ -1098,10 +1094,10 @@
               format: "%{message}"
             password:
               weak: "Musí obsahovať znaky z nasledujúcich tried (najmenej%{min_count} z %{all_count}): %{rules}."
-              lowercase: "malé písmená (napríklad \"a\")"
-              uppercase: "veľké písmená (napríklad \"A\")"
+              lowercase: 'malé písmená (napríklad "a")'
+              uppercase: 'veľké písmená (napríklad "A")'
               numeric: "Čísla (napríklad 1)"
-              special: "Špeciálne znaky (napríklad \"%\")"
+              special: 'Špeciálne znaky (napríklad "%")'
               reused:
                 one: "už bol použitý predtým. Prosím, vyberte odlišnú voľbu ako tú, ktorá bola zvolená naposledy."
                 few: "už bolo použité. Vyberte heslo, ktoré sa líši od posledných %{count}."
@@ -1109,7 +1105,7 @@
                 other: "už bolo použité. Vyberte heslo, ktoré sa líši od posledných %{count}."
               match:
                 confirm: "Potvrdiť nové heslo."
-                description: "\"Potvrdenie hesla\" musí byť rovnaké ako v poli \"Nové heslo\"."
+                description: '"Potvrdenie hesla" musí byť rovnaké ako v poli "Nové heslo".'
             status:
               invalid_on_create: "nie je platný stav pre nových používateľov."
             ldap_auth_source:
@@ -1471,7 +1467,7 @@
       long: "%B %d, %Y"
       short: "%b %d"
     #Don't forget the nil at the beginning; there's no such thing as a 0th month
-    month_names:  #Used in date_select and datetime_select.
+    month_names: #Used in date_select and datetime_select.
       - null
       - "Január"
       - "Február"
@@ -1488,7 +1484,7 @@
     order:
       - :rok
       - :mesiac
-      - ':deň'
+      - ":deň"
   datetime:
     distance_in_words:
       about_x_hours:
@@ -2440,9 +2436,9 @@
   label_wiki_navigation: "Wiki navigácia"
   label_wiki_page: "Wiki stránka"
   label_wiki_page_plural: "Wikistránky"
-  label_wiki_show_index_page_link: "Zobraziť položku podmenu \"Obsah\""
+  label_wiki_show_index_page_link: 'Zobraziť položku podmenu "Obsah"'
   label_wiki_show_menu_item: "Zobraziť ako položku menu v navigácii projektu"
-  label_wiki_show_new_page_link: "Zobraziť položku submenu \"Vytvoriť novú podradenú stránku\""
+  label_wiki_show_new_page_link: 'Zobraziť položku submenu "Vytvoriť novú podradenú stránku"'
   label_wiki_show_submenu_item: "Zobraziť ako položku submenu "
   label_wiki_start: "Úvodná stránka"
   label_work: "Work"
@@ -2512,7 +2508,7 @@
     create_work_package_link:
       errors:
         no_project_context: "Volanie create_work_package_link makra z kontextu mimo projektu."
-        invalid_type: "Nenašiel sa žiadny typ s názvom '%{type}' v projekte '%{project}\"."
+        invalid_type: 'Nenašiel sa žiadny typ s názvom ''%{type}'' v projekte ''%{project}".'
       link_name: "Nový pracovný balíček"
       link_name_type: "Nový %{type_name}"
   mail:
@@ -2701,7 +2697,7 @@
   notice_locking_conflict: "Informácia bola medzičasom aktualizovaná aspoň jedným iným používateľom."
   notice_locking_conflict_additional_information: "Aktualizácia (-e) pochádza z %{users}."
   notice_locking_conflict_reload_page: "Znova načítajte stránku, prekontrolujte si zmeny a aplikujte svoje aktualizácie."
-  notice_member_added: '%{name} pridaný do projektu.'
+  notice_member_added: "%{name} pridaný do projektu."
   notice_members_added: Pridaných %{number} užívateľov do projektu.
   notice_member_removed: "Zmazaný %{user} z projektu."
   notice_member_deleted: "%{user} bol odobraný z projektu a odstránený."
@@ -2876,7 +2872,7 @@
       make_template: "Použiť ako šablónu"
       remove_from_templates: "Remove from templates"
     archive:
-      are_you_sure: "Naozaj chcete archivovať projekt \"%{name}\"?"
+      are_you_sure: 'Naozaj chcete archivovať projekt "%{name}"?'
       archived: "Archivované"
     count:
       zero: "0 Projects"
@@ -3418,7 +3414,7 @@
       few: "dočasne zamknuté (%{count} neúspešných pokusov o prihlásenie)"
       many: "dočasne zamknuté (%{count} neúspešných pokusov o prihlásenie)"
       other: "dočasne zamknuté (%{count} neúspešných pokusov o prihlásenie)"
-    confirm_status_change: "Chystáte sa zmeniť stav \"%{name}\". Naozaj chcete pokračovať?"
+    confirm_status_change: 'Chystáte sa zmeniť stav "%{name}". Naozaj chcete pokračovať?'
     deleted: "Odstránený používateľ"
     error_status_change_failed: "Uloženie dokumentu zlyhalo s nasledujúcou chybou: %{errors}"
     invite: Pozvať používateľa prostredníctvom e-mailu
@@ -3596,11 +3592,11 @@
         date: "RRRR-MM-DD (len dátumu ISO 8601)"
         datetime: "YYYY-MM-DDThh:mm:ss[.lll][+hh:mm] (any compatible ISO 8601 datetime)"
         duration: "ISO 8601 trvanie"
-      invalid_content_type: "Očakávaný typ obsahu je \"%{content_type}\", dodaný bol však \"%{actual}\"."
-      invalid_format: "Neplatný formát parametra \"%{property}\": systémom očakávaný formát je \"%{expected_format}\", používateľ dodal \"%{actual}\"."
+      invalid_content_type: 'Očakávaný typ obsahu je "%{content_type}", dodaný bol však "%{actual}".'
+      invalid_format: 'Neplatný formát parametra "%{property}": systémom očakávaný formát je "%{expected_format}", používateľ dodal "%{actual}".'
       invalid_json: "Požiadavku nie je možné analyzovať ako JSON."
       invalid_relation: "Vzťah je neplatný."
-      invalid_resource: "Pre vlastnosť \"%{property}\" je odkaz očakávaný v tvare \"%{expected}\",  dodaný tvar však bol \"%{actual}\"."
+      invalid_resource: 'Pre vlastnosť "%{property}" je odkaz očakávaný v tvare "%{expected}",  dodaný tvar však bol "%{actual}".'
       invalid_signal:
         embed: "The requested embedding of %{invalid} is not supported. Supported embeddings are %{supported}."
         select: "The requested select of %{invalid} is not supported. Supported selects are %{supported}."
@@ -3619,8 +3615,8 @@
         context_object_not_found: "Pre vložené vstupné podmienky neboli nájdené žiadne prostriedky."
       validation:
         due_date: "Dátum ukončenia nie je možné nastaviť na rodičovské pracovné balíčky."
-        invalid_user_assigned_to_work_package: "Zvolený používateľ nemôže byť \"%{property}\" v prípade tohto pracovného balíčka."
-        start_date: "Dátum \"Od\" nie je možné nastaviť na pracovnom balíčku obsahujúcom podriadené pracovné balíčky."
+        invalid_user_assigned_to_work_package: 'Zvolený používateľ nemôže byť "%{property}" v prípade tohto pracovného balíčka.'
+        start_date: 'Dátum "Od" nie je možné nastaviť na pracovnom balíčku obsahujúcom podriadené pracovné balíčky.'
       eprops:
         invalid_gzip: "is invalid gzip: %{message}"
         invalid_json: "is invalid json: %{message}"
