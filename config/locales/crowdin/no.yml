--- conflicted
+++ resolved
@@ -268,11 +268,7 @@
       favored: "Favorittprosjekter"
       archived: "Arkiverte prosjekter"
       shared: "Offentlige prosjektlister"
-<<<<<<< HEAD
-      my_private: "Mine private prosjektlister"
-=======
       my_lists: "My project lists"
->>>>>>> e0f67812
       new:
         placeholder: "Ny prosjektliste"
       delete_modal:
@@ -418,7 +414,7 @@
       prompt: "Forbli innlogget for %{num_days}"
     sessions:
       remembered_devices: "Lagrede enheter"
-      remembered_devices_caption: "En liste over alle enheter som er logget på denne kontoen ved hjelp av \"Hold deg innlogget\" alternativet."
+      remembered_devices_caption: 'En liste over alle enheter som er logget på denne kontoen ved hjelp av "Hold deg innlogget" alternativet.'
       session_name: "%{browser_name} %{browser_version} på %{os_name}"
       browser: "Nettleser"
       device: "Enhet / Operativsystem"
@@ -534,7 +530,7 @@
     sharing:
       missing_workflow_warning:
         title: "Arbeidsflyt mangler for deling av arbeidspakker"
-        message: "Ingen arbeidsflyt er konfigurert for rollen 'Arbeidspakke redaktør'. Uten en arbeidsflyt kan ikke brukeren endre status på arbeidspakken. Arbeidsflyt kan kopieres. Velg en kildetype (f.eks. 'oppgave') og en kilderolle (f.eks. 'medlem'). Velg så måltyper. Til å begynne med, kan du velge alle typene som mål. Til slutt velger du \"Redigeringsprogrammet for arbeidspakke\" som mål og klikk \"Kopier\". Etter å ha opprettet standardinnstillingene, kan du finjustere arbeidsflytene som du gjør for enhver annen rolle."
+        message: 'Ingen arbeidsflyt er konfigurert for rollen ''Arbeidspakke redaktør''. Uten en arbeidsflyt kan ikke brukeren endre status på arbeidspakken. Arbeidsflyt kan kopieres. Velg en kildetype (f.eks. ''oppgave'') og en kilderolle (f.eks. ''medlem''). Velg så måltyper. Til å begynne med, kan du velge alle typene som mål. Til slutt velger du "Redigeringsprogrammet for arbeidspakke" som mål og klikk "Kopier". Etter å ha opprettet standardinnstillingene, kan du finjustere arbeidsflytene som du gjør for enhver annen rolle.'
         link_message: "Konfigurer arbeidsmetodene i administrasjonen."
     summary:
       reports:
@@ -974,10 +970,10 @@
             circular_dependency: "Forholdet skaper en sirkel av forhold."
           attributes:
             to:
-              error_not_found: "Arbeidspakke i \"til\"-posisjonen er ikke funnet eller ikke synlig"
+              error_not_found: 'Arbeidspakke i "til"-posisjonen er ikke funnet eller ikke synlig'
               error_readonly: "en eksisterende relasjons 'til'-lenke er uforanderlig"
             from:
-              error_not_found: "arbeidspakke i \"fra\"-posisjonen er ikke funnet eller ikke synlig"
+              error_not_found: 'arbeidspakke i "fra"-posisjonen er ikke funnet eller ikke synlig'
               error_readonly: "en eksisterende relasjon `fra`-lenke er uforanderlig"
         repository:
           not_available: "SCM leverandør er ikke tilgjengelig"
@@ -1083,10 +1079,10 @@
               format: "%{message}"
             password:
               weak: "Må inneholde tegn fra de følgende klassene (minst %{min_count} av %{all_count}): %{rules}."
-              lowercase: "små bokstaver (f.eks. \"a\")"
-              uppercase: "store bokstaver (f.eks. \"A\")"
-              numeric: "numerisk (f.eks. \"1\")"
-              special: "spesialtegn (f.eks. \"%\")"
+              lowercase: 'små bokstaver (f.eks. "a")'
+              uppercase: 'store bokstaver (f.eks. "A")'
+              numeric: 'numerisk (f.eks. "1")'
+              special: 'spesialtegn (f.eks. "%")'
               reused:
                 one: "har blitt brukt tidligere. Vennligst velg en som er forskjellig fra den forrige."
                 other: "har blitt brukt tidligere. Vennligst velg et som er forskjellig fra dine siste %{count}."
@@ -1438,7 +1434,7 @@
       long: "%d. %B %Y"
       short: "%d. %b"
     #Don't forget the nil at the beginning; there's no such thing as a 0th month
-    month_names:  #Used in date_select and datetime_select.
+    month_names: #Used in date_select and datetime_select.
       - null
       - "Januar"
       - "Februar"
@@ -1453,8 +1449,8 @@
       - "November"
       - "Desember"
     order:
-      - ':år'
-      - ':måned'
+      - ":år"
+      - ":måned"
       - :dag
   datetime:
     distance_in_words:
@@ -3523,7 +3519,7 @@
         datetime: "YYYY-MM-DDThh:mm:ss[.lll][+hh:mm] (enhver kompatibel ISO 8601 datetime)"
         duration: "ISO 8601 duration"
       invalid_content_type: "Forventet at INNHOLDSTYPE skulle være '%{content_type}', men mottok i stedet '%{actual}'."
-      invalid_format: "Ugyldig format for '%{property}': forventet format som \"%{expected_format}\", men fikk '%{actual}'."
+      invalid_format: 'Ugyldig format for ''%{property}'': forventet format som "%{expected_format}", men fikk ''%{actual}''.'
       invalid_json: "Forespørselen kan ikke analyseres som JSON."
       invalid_relation: "Relasjonen er ugyldig."
       invalid_resource: "For '%{property}' er en link som '%{expected}' forventet, men fikk '%{actual}'."
@@ -3640,7 +3636,7 @@
       client_credentials: "Kundens innloggingsflyt"
     client_credentials: "Brukeren brukes til klientpåloggingsinformasjon"
     client_credentials_impersonation_set_to: "Klientens påloggingsinformasjon satt til"
-    client_credentials_impersonation_warning: "Merk: Klienter som bruker \"Klient-legitimasjonsflyten\" i denne applikasjonen vil ha rettighetene til denne brukeren"
+    client_credentials_impersonation_warning: 'Merk: Klienter som bruker "Klient-legitimasjonsflyten" i denne applikasjonen vil ha rettighetene til denne brukeren'
     client_credentials_impersonation_html: >
       Som standard gir OpenProject OAuth 2.0 autorisasjon via %{authorization_code_flow_link}. Du kan eventuelt aktivere %{client_credentials_flow_link}, men du må oppgi en bruker som forespørselen blir utført på vegne av.
     authorization_error: "Det oppstod en godkjenningsfeil."
