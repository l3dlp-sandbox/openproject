--- conflicted
+++ resolved
@@ -263,11 +263,8 @@
       favored: "Обрані проєкти"
       archived: "Заархівовані проєкти"
       shared: "Спільні проєкти"
-<<<<<<< HEAD
-      my_private: "Особисті списки проєктів"
-=======
-      my_lists: "Мої списки проєктів"
->>>>>>> e0f67812
+      public: "Списки загальнодоступних проєктів"
+      my_lists: "Особисті списки проєктів"
       new:
         placeholder: "Новий список проєктів"
       delete_modal:
@@ -303,7 +300,7 @@
       types:
         no_results_title_text: Наразі немає доступних типів.
         form:
-          enable_type_in_project: 'Дозволити тип «%{type}»?'
+          enable_type_in_project: "Дозволити тип «%{type}»?"
       versions:
         no_results_title_text: Наразі не існує версій для проекту.
         no_results_content_text: Створіть нову версію
@@ -415,7 +412,7 @@
       no_results_title_text: Наразі немає доступних маркерів доступу.
       notice_api_token_revoked: "Маркер API видалено. Щоб створити новий, скористайтеся кнопкою в розділі API."
       notice_rss_token_revoked: "Маркер RSS видалено. Щоб створити новий, скористайтеся посиланням у розділі RSS."
-      notice_ical_token_revoked: 'Маркер iCalendar «%{token_name}» для календаря «%{calendar_name}» проєкту «%{project_name}» відкликано. URL-адреса iCalendar із цим маркером зараз недійсна.'
+      notice_ical_token_revoked: "Маркер iCalendar «%{token_name}» для календаря «%{calendar_name}» проєкту «%{project_name}» відкликано. URL-адреса iCalendar із цим маркером зараз недійсна."
   news:
     index:
       no_results_title_text: Наразі немає жодної новини.
@@ -892,7 +889,7 @@
               fragment_present: "26/5000\nне може містити фрагмент."
               invalid_uri: "має бути дійсним URI."
               relative_uri: "має бути абсолютним URI."
-              secured_uri: 'не надає контекст безпеки. Використовуйте HTTPS або адресу loopback, наприклад localhost.'
+              secured_uri: "не надає контекст безпеки. Використовуйте HTTPS або адресу loopback, наприклад localhost."
               forbidden_uri: "заборонено сервером."
             scopes:
               not_match_configured: "не відповідає доступним областям."
@@ -928,7 +925,7 @@
             base:
               unsupported_operator: "Оператор не підтримується."
               invalid_values: "Значення недійсне."
-              id_filter_required: "Необхідний фільтр \"id\"."
+              id_filter_required: 'Необхідний фільтр "id".'
         project:
           archived_ancestor: "У проєкту є архівований предок."
           foreign_wps_reference_version: "Пакети робіт у ненащадкових проєктах посилаються на версії цього проєкту або його нащадків."
@@ -1103,7 +1100,7 @@
                 other: "раніше використовувався. Виберіть той, який відрізняється від вашого останнього %{count}."
               match:
                 confirm: "Підтвердіть новий пароль."
-                description: "\"Підтвердження пароля\" має відповідати введеному в полі \"Новий пароль\"."
+                description: '"Підтвердження пароля" має відповідати введеному в полі "Новий пароль".'
             status:
               invalid_on_create: "не є дійсним статусом для нових користувачів."
             ldap_auth_source:
@@ -1313,7 +1310,7 @@
       invalid_token: Недійсний або відсутній маркер резервного копіювання
       token_cooldown: Маркер резервного копіювання буде дійсний протягом %{hours} год.
       backup_pending: Очікується початок резервного копіювання.
-      limit_reached: 'Ви можете створити лише стільки резервних копій на день: %{limit}.'
+      limit_reached: "Ви можете створити лише стільки резервних копій на день: %{limit}."
   button_actions: "Дії"
   button_add: "Додати"
   button_add_comment: "Додати коментар"
@@ -1410,7 +1407,7 @@
     text_update_consent_time: Установіть цей прапорець, щоб примусити користувачів знову погодитися. Увімкнути, коли ви змінили юридичний аспект інформації про згоду вище.
     update_consent_last_time: "Останнє оновлення згоди: %{update_time}"
   copy_project:
-    title: 'Скопіювати проєкт «%{source_project_name}»'
+    title: "Скопіювати проєкт «%{source_project_name}»"
     started: 'Почалось копіювання проекту "%{source_project_name}" у "%{target_project_name}". Вас буде проінформовано за допомогою електронної пошти як тільки "%{target_project_name}" буде доступний.'
     failed: "Неможливо скопіювати проект %{source_project_name}"
     failed_internal: "Копіювання не вдалося через внутрішню помилку."
@@ -1465,7 +1462,7 @@
       long: "%d %B %Y"
       short: "%d %b"
     #Don't forget the nil at the beginning; there's no such thing as a 0th month
-    month_names:  #Used in date_select and datetime_select.
+    month_names: #Used in date_select and datetime_select.
       - null
       - "Січень"
       - "Лютий"
@@ -1899,7 +1896,7 @@
   label_api_access_key_created_on: "Ключ доступу до API створено %{value} тому"
   label_api_access_key_type: "API"
   label_ical_access_key_type: "iCalendar"
-  label_ical_access_key_description: 'Маркер iCalendar «%{token_name}» для календаря «%{calendar_name}» у проєкті «%{project_name}»'
+  label_ical_access_key_description: "Маркер iCalendar «%{token_name}» для календаря «%{calendar_name}» у проєкті «%{project_name}»"
   label_ical_access_key_not_present: "Немає маркерів iCalendar."
   label_ical_access_key_generation_hint: "Автоматично створено під час оформлення підписки на календар."
   label_ical_access_key_latest: "останні"
@@ -2434,9 +2431,9 @@
   label_wiki_navigation: "Навігація Wiki"
   label_wiki_page: "Сторінка Wiki"
   label_wiki_page_plural: "Сторінки Wiki"
-  label_wiki_show_index_page_link: "Показати пункт підменю \"Зміст\""
+  label_wiki_show_index_page_link: 'Показати пункт підменю "Зміст"'
   label_wiki_show_menu_item: "Показати як пункт меню в навігації по проекту"
-  label_wiki_show_new_page_link: "Показати елемент підменю \"Створити нову початкову сторінку\""
+  label_wiki_show_new_page_link: 'Показати елемент підменю "Створити нову початкову сторінку"'
   label_wiki_show_submenu_item: "Показати як пункт підменю "
   label_wiki_start: "Початкова сторінка"
   label_work: "Робота"
@@ -2564,12 +2561,12 @@
         plaintext:
           storage: "Сховище"
           healthy:
-            summary: 'Чудові новини! Зараз статус вашого сховища «%{storage_name}» – «Справне».'
+            summary: "Чудові новини! Зараз статус вашого сховища «%{storage_name}» – «Справне»."
             error-solved-on: "Вирішено"
             recommendation: "Ми продовжуватимемо відстежувати систему, щоб переконатися, що вона залишається справною. Ми сповістимо вас, якщо виявимо будь-які невідповідності."
             details: "Щоб дізнатися більше або внести необхідні зміни, перейдіть на сторінку конфігурації свого сховища"
           unhealthy:
-            summary: 'Зараз статус вашого сховища, %{storage_name}, – «Помилка». Ми виявили проблему, яка може потребувати вашої уваги.'
+            summary: "Зараз статус вашого сховища, %{storage_name}, – «Помилка». Ми виявили проблему, яка може потребувати вашої уваги."
             error-details: "Деталі помилки"
             error-message: "Повідомлення про помилку"
             error-occurred-on: "Сталася в"
@@ -2578,11 +2575,11 @@
         email_notification_settings: "Налаштування сповіщень електронною поштою для сховища"
         see_storage_settings: "Переглянути налаштування сховища"
         healthy:
-          subject: 'Сховище «%{name}» зараз справне!'
+          subject: "Сховище «%{name}» зараз справне!"
           solved_at: "вирішено о"
           summary: "Проблему з інтеграцією вашого сховища «%{storage_name}» вирішено"
         unhealthy:
-          subject: 'Сховище «%{name}» несправне!'
+          subject: "Сховище «%{name}» несправне!"
           since: "з"
           summary: "Існує проблема з інтеграцією вашого сховища «%{storage_name}»"
           troubleshooting:
@@ -2615,7 +2612,7 @@
   mail_body_register_closing: "Ваша команда OpenProject"
   mail_body_register_ending: "Будьте на зв’язку! З повагою,"
   mail_body_reminder: "%{count} призначених на Вас робочих пакетів на наступні %{days} днів:"
-  mail_body_group_reminder: 'Пакети робіт (%{count}), призначені групі «%{group}», потрібно завершити протягом наступних %{days} дн.:'
+  mail_body_group_reminder: "Пакети робіт (%{count}), призначені групі «%{group}», потрібно завершити протягом наступних %{days} дн.:"
   mail_body_wiki_page_added: "%{author} додав(ла) wiki-сторінку %{id}."
   mail_body_wiki_page_updated: "%{author} оновив(ла) wiki-сторінку %{id}."
   mail_subject_account_activation_request: "Запит на активацію облікового запису %{value}"
@@ -3326,7 +3323,7 @@
   text_project_identifier_info: "Допускаються тільки рядкові малі букви (a-z), цифри, тире та нижнє підкреслення. Початок має бути з малої літери."
   text_reassign: "Перепризначити робочому пакету:"
   text_regexp_info: "наприклад ^[A-Z0-9]+$"
-  text_regexp_multiline: 'Реестр застосовується в багаторядковому режимі. наприклад, --- ---'
+  text_regexp_multiline: "Реестр застосовується в багаторядковому режимі. наприклад, --- ---"
   text_repository_usernames_mapping: "Виберіть або оновіть користувача OpenProject, зіставленого з кожним ім'ям користувача в журналі репозиторію.\nКористувачі з таким самим ім'ям користувача або електронною поштою OpenProject автоматично відображаються."
   text_status_changed_by_changeset: " Застосовується в наборі змін %{value}"
   text_table_difference_description: "У цій таблиці наведений єдиний %{entries}. Ви можете переглянути різницю між будь-якими двома записами, спочатку поставивши відповідні прапорці в таблиці. При натисканні на кнопку внизу таблиці будуть показані відмінності."
@@ -3457,7 +3454,7 @@
         Ваш додаток запущено з іменем хосту <code>%{set_hostname}</code>, але в запиті використовується <code>%{actual_hostname}</code>. Це призведе до помилок! Виберіть <a href="%{setting_path}">Системні налаштування</a> та змініть параметр «Ім’я хосту» на правильний.
   menu_item: "Пункт меню"
   menu_item_setting: "Видимість"
-  wiki_menu_item_for: 'Пункт меню для вікі-сторінки %{title}'
+  wiki_menu_item_for: "Пункт меню для вікі-сторінки %{title}"
   wiki_menu_item_setting: "Видимість"
   wiki_menu_item_new_main_item_explanation: >
     Ви видаляєте лише головний пункт меню вікі. Тепер ви повинні вибрати вікі-сторінку, для якої буде створено новий головний елемент. Щоб видалити вікі, модуль wiki може бути відключений адміністраторами проекту.
@@ -3657,7 +3654,7 @@
         revoke:
           unauthorized: "Ви не вповноважені відкликати цей маркер."
         forbidden_token:
-          missing_scope: 'Для доступу до цього ресурсу потрібна область «%{oauth_scopes}».'
+          missing_scope: "Для доступу до цього ресурсу потрібна область «%{oauth_scopes}»."
   unsupported_browser:
     title: "Ваш веб-переглядач застарілий і не підтримується."
     message: "Ви можете зіткнутися з помилками та погіршити досвід роботи на цій сторінці."
@@ -3707,7 +3704,7 @@
       client_credentials: "Потік облікових даних клієнта"
     client_credentials: "Користувач, який використовується для облікових даних клієнта"
     client_credentials_impersonation_set_to: "Ідентифікатор користувача для облікових даних клієнта"
-    client_credentials_impersonation_warning: "Примітка: Клієнти, які використовують потік \"Клієнтські дані\" в цій програмі, матимуть права цього користувача"
+    client_credentials_impersonation_warning: 'Примітка: Клієнти, які використовують потік "Клієнтські дані" в цій програмі, матимуть права цього користувача'
     client_credentials_impersonation_html: >
       За замовчуванням OpenProject надає авторизацію OAuth 2.0 через %{authorization_code_flow_link}. За бажанням можна включити %{client_credentials_flow_link} але ви повинні надати користувачеві, від імені будуть  кого виконуватися запити.
     authorization_error: "Сталася помилка авторизації."
