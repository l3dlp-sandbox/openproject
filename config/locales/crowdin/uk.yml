--- conflicted
+++ resolved
@@ -671,12 +671,9 @@
         member:
           principal_blank: Виберіть принаймні одного користувача або групу.
           role_blank: Виберіть принаймні одну роль.
-<<<<<<< HEAD
-=======
         version:
           undeletable_work_packages_attached: The version cannot be deleted as it
             has work packages attached to it.
->>>>>>> d5d2d7d6
       template:
         body: 'Перевірте наступні поля:'
         header:
@@ -1109,11 +1106,8 @@
   error_enterprise_activation_user_limit: Your account could not be activated (user
     limit reached). Please contact your administrator to gain access.
   error_failed_to_delete_entry: Failed to delete this entry.
-<<<<<<< HEAD
-=======
   error_in_dependent: 'Error attempting to alter dependent object: %{dependent_class}
     #%{related_id} - %{related_subject}: %{error}'
->>>>>>> d5d2d7d6
   error_invalid_selected_value: Недійсне вибране значення.
   error_invalid_group_by: 'Can''t group by: %{value}'
   error_invalid_query_column: 'Invalid query column: %{value}'
@@ -1497,10 +1491,7 @@
   label_max_size: Максимальний розмір
   label_me: мені
   label_member_new: Новий учасник
-<<<<<<< HEAD
-=======
   label_member_all_admin: "(All roles due to admin status)"
->>>>>>> d5d2d7d6
   label_member_plural: Учасники
   label_view_all_members: View all members
   label_menu_item_name: Назва пункту меню
@@ -1976,10 +1967,6 @@
     Є занадто багато результатів.
     Звузити пошук ввівши назву нового елемента (або групи).
   notice_unable_delete_time_entry: Неможливо видалити запис журналу.
-<<<<<<< HEAD
-  notice_unable_delete_version: Неможливо видалити версію.
-=======
->>>>>>> d5d2d7d6
   notice_user_missing_authentication_method: User has yet to choose a password or
     another way to sign in.
   notice_user_invitation_resent: An invitation has been sent to %{email}.
@@ -3022,11 +3009,7 @@
     authorization_error: Сталася помилка авторизації.
     revoke_my_application_confirmation: Ви дійсно бажаєте видалити цю програму? Це
       скасує %{token_count} активація для цього.
-<<<<<<< HEAD
-    my_registered_applications: Зареєстровані програми OAuth
-=======
     my_registered_applications: Зареєстровані програми OAuth
   error_dependent_work_package: 'Error in dependent work package #%{related_id} %{related_subject}:
     %{error}'
-  notice_unable_delete_version: Неможливо видалити версію.
->>>>>>> d5d2d7d6
+  notice_unable_delete_version: Неможливо видалити версію.