--- conflicted
+++ resolved
@@ -2794,11 +2794,8 @@
   permission_manage_public_bcf_queries: "Керування загальнодоступними запитами BCF"
   permission_edit_attribute_help_texts: "Редагування текстів довідки для атрибутів"
   permission_manage_public_project_queries: "Керування списками загальнодоступних проєктів"
-<<<<<<< HEAD
-=======
   permission_view_project_query: "View project query"
   permission_edit_project_query: "Edit project query"
->>>>>>> 955005bb
   placeholders:
     default: "-"
   project:
