--- conflicted
+++ resolved
@@ -48,7 +48,7 @@
         main-menu-border-color: "Граніца галоўнага меню"
       custom_colors: "Карыстальніцкія колеры"
       customize: "Наладзьце ваш OpenProject з вашым уласным лагатыпам і колерамі."
-      enterprise_notice: "Як \"Вялікі дзякуй\" за фінансавую дапамогу ў распрацоўцы OpenProject, гэты маленькі дадатак даступны для падпісчыкаў Entrerprise edition support."
+      enterprise_notice: 'Як "Вялікі дзякуй" за фінансавую дапамогу ў распрацоўцы OpenProject, гэты маленькі дадатак даступны для падпісчыкаў Entrerprise edition support.'
       enterprise_more_info: "Заўвага: выкарыстаны лагатып будзе агульнадаступным."
       manage_colors: "Рэдагаваць параметры выбару колеру"
       instructions:
@@ -268,11 +268,7 @@
       favored: "Favorite projects"
       archived: "Archived projects"
       shared: "Shared project lists"
-<<<<<<< HEAD
-      my_private: "My private project lists"
-=======
       my_lists: "My project lists"
->>>>>>> e0f67812
       new:
         placeholder: "New project list"
       delete_modal:
@@ -1471,7 +1467,7 @@
       long: "%B %d, %Y"
       short: "%b %d"
     #Don't forget the nil at the beginning; there's no such thing as a 0th month
-    month_names:  #Used in date_select and datetime_select.
+    month_names: #Used in date_select and datetime_select.
       - null
       - "January"
       - "February"
