#-- copyright
#OpenProject is an open source project management software.
#Copyright (C) 2012-2024 the OpenProject GmbH
#This program is free software; you can redistribute it and/or
#modify it under the terms of the GNU General Public License version 3.
#OpenProject is a fork of ChiliProject, which is a fork of Redmine. The copyright follows:
#Copyright (C) 2006-2013 Jean-Philippe Lang
#Copyright (C) 2010-2013 the ChiliProject Team
#This program is free software; you can redistribute it and/or
#modify it under the terms of the GNU General Public License
#as published by the Free Software Foundation; either version 2
#of the License, or (at your option) any later version.
#This program is distributed in the hope that it will be useful,
#but WITHOUT ANY WARRANTY; without even the implied warranty of
#MERCHANTABILITY or FITNESS FOR A PARTICULAR PURPOSE.  See the
#GNU General Public License for more details.
#You should have received a copy of the GNU General Public License
#along with this program; if not, write to the Free Software
#Foundation, Inc., 51 Franklin Street, Fifth Floor, Boston, MA  02110-1301, USA.
#See COPYRIGHT and LICENSE files for more details.
#++
sv:
  no_results_title_text: För närvarande finns det inget att visa.
  activities:
    index:
      no_results_title_text: Det har inte förekommit någon aktivitet för projektet inom denna tidsram.
  admin:
    plugins:
      no_results_title_text: There are currently no plugins installed.
      no_results_content_text: See our integrations and plugins page for more information.
    custom_styles:
      color_theme: "Färgtema"
      color_theme_custom: "(Anpassad)"
      colors:
        primary-button-color: "Primary button"
        accent-color: "Accent"
        header-bg-color: "Rubrikbakgrund"
        header-item-bg-hover-color: "Rubrikbakgrund vid hovring"
        header-item-font-color: "Rubriktypsnitt"
        header-item-font-hover-color: "Rubriktypsnitt vid hovring"
        header-border-bottom-color: "Rubrikram"
        main-menu-bg-color: "Huvudmeny bakgrund"
        main-menu-bg-selected-background: "Huvudmeny när vald"
        main-menu-bg-hover-background: "Huvudmeny vid hovring"
        main-menu-font-color: "Typsnitt för huvudmenyn"
        main-menu-selected-font-color: "Typsnitt för huvudmeny när vald"
        main-menu-hover-font-color: "Huvudmeny typsnitt vid hovring"
        main-menu-border-color: "Huvudmeny ram"
      custom_colors: "Anpassade färger"
      customize: "Anpassa din OpenProject installation med din egen logotyp och färger."
      enterprise_notice: "As a special 'Thank you!' for their financial contribution to develop OpenProject, this tiny add-on is only available for Enterprise edition support subscribers."
      enterprise_more_info: "Obs: logotypen som används kommer att vara allmänt tillgänglig."
      manage_colors: "Redigera alternativ för valbara färger"
      instructions:
        primary-button-color: "Strong accent color, used for the most important button on a screen."
        accent-color: "Color for links and other decently highlighted elements."
        header-item-bg-hover-color: "Bakgrundsfärg på klickbara objekt i sidhuvudet när man hovrar med muspekaren."
        header-item-font-color: "Teckenfärg på klickbara objekt i sidhuvudet."
        header-item-font-hover-color: "Teckenfärg på klickbara objekt i sidhuvudet när man hovrar med muspekaren."
        header-border-bottom-color: "Tunn linje under sidhuvudet. Lämna fältet tomt om du inte vill ha någon linje."
        main-menu-bg-color: "Bakgrundsfärg på den vänstra sidomenyn."
      theme_warning: Ändra temat kommer att skriva över din egen stil. Designen kommer då att gå förlorad. Är du säker på att du vill fortsätta?
    enterprise:
      upgrade_to_ee: "Upgrade to the Enterprise edition"
      add_token: "Upload an Enterprise edition support token"
      delete_token_modal:
        text: "Are you sure you want to remove the current Enterprise edition token used?"
        title: "Ta bort token"
      replace_token: "Ersätta din nuvarande support-nyckel"
      order: "Order Enterprise on-premises edition"
      paste: "Paste your Enterprise edition support token"
      required_for_feature: "This add-on is only available with an active Enterprise edition support token."
      enterprise_link: "För mer information, klicka här."
      start_trial: "Starta fri provperiod"
      book_now: "Boka nu"
      get_quote: "Få en offert"
      buttons:
        upgrade: "Uppgradera nu"
        contact: "Kontakta oss för en demo"
      enterprise_info_html: "is an Enterprise <span class='spot-icon spot-icon_inline spot-icon_enterprise-addons'></span> add-on."
      upgrade_info: "Vänligen uppgradera till en betalplan för att aktivera och börja använda den i ditt team."
    journal_aggregation:
      explanation:
        text: "Individual actions of a user (e.g. updating a work package twice) are aggregated into a single action if their age difference is less than the specified timespan. They will be displayed as a single action within the application. This will also delay notifications by the same amount of time reducing the number of emails being sent and will also affect %{webhook_link} delay."
        link: "webhook"
  announcements:
    show_until: Visa fram till
    is_active: visas för tillfället
    is_inactive: visas ej för tillfället
  antivirus_scan:
    not_processed_yet_message: "Downloading is blocked, as file was not scanned for viruses yet. Please try again later."
    quarantined_message: "A virus was detected in file '%{filename}'. It has been quarantined and is not available for download."
    deleted_message: "A virus was detected in file '%{filename}'. The file has been deleted."
    deleted_by_admin: "The quarantined file '%{filename}' has been deleted by an administrator."
    overridden_by_admin: "The quarantine for file '%{filename}' has been removed by %{user}. The file can now be acccessed."
    quarantined_attachments:
      container: "Container"
      delete: "Delete the quarantined file"
      title: "Quarantined attachments"
      error_cannot_act_self: "Cannot perform actions on your own uploaded files."
  attribute_help_texts:
    note_public: "Alla texter och bilder som du lägger till i detta fält är offentligt synliga för alla inloggade användare!"
    text_overview: "I den här vyn kan du skapa anpassade hjälptexter för attributvyn. När den är definierad kan dessa texter visas genom att klicka på hjälpikonen bredvid dess tillhörande attribut."
    label_plural: "Hjälptexter för attribut"
    show_preview: "Förhandsgranska text"
    add_new: "Lägg till hjälptext"
    edit: "Redigera hjälptext för %{attribute_caption}"
  background_jobs:
    status:
      error_requeue: "Job experienced an error but is retrying. The error was: %{message}"
      cancelled_due_to: "Jobbet avbröts på grund av fel: %{message}"
  ldap_auth_sources:
    ldap_error: "LDAP-fel: %{error_message}"
    ldap_auth_failed: "Kunde inte autentisera vid LDAP-servern."
    sync_failed: "Failed to synchronize from LDAP: %{message}."
    back_to_index: "Click here to go back to the list of connection."
    technical_warning_html: |
      Detta LDAP-formulär kräver teknisk kunskap om din LDAP / Active Directory-inställning.
      <br/>
      <a href="https://www.openproject.org/help/administration/manage-ldap-authentication/">Besök vår dokumentation för detaljerade instruktioner</a>.
    attribute_texts:
      name: Ett godtyckligt namn på LDAP-anslutningen
      host: LDAP-värdnamn eller IP-adress
      login_map: Attributnyckeln i LDAP som används för att identifiera den unika användarinloggningen. Vanligtvis kommer detta att vara `uid` eller `samAccountName`.
      generic_map: Attributnyckeln i LDAP som är mappad till attributet OpenProject `%{attribute}`
      admin_map_html: "Valfritt: Attributnyckeln i LDAP som <strong>om den finns</strong> markerar OpenProject-användaren en administratör. Lämna tomt när du är osäker."
      system_user_dn_html: |
        Ange DN för systemanvändaren som används för skrivskyddad åtkomst.
        <br/>
        Exempel: uid=openproject,ou=system,dc=exempel,dc=com
      system_user_password: Ange bindlösenord för systemanvändaren
      base_dn: |
        Ange bas-DN för underträdet i LDAP som du vill att OpenProject ska leta efter användare och grupper.
        OpenProject filtrerar endast angivna användarnamn i detta underträd.
        Exempel: ou=users,dc=exempel,dc=com
      filter_string: |
        Add an optional RFC4515 filter to apply to the results returned for users filtered in the LDAP.
        This can be used to restrict the set of users that are found by OpenProject for authentication and group synchronization.
      filter_string_concat: |
        OpenProject will always filter for the login attribute provided by the user to identify the record. If you provide a filter here,
        it will be concatenated with an AND. By default, a catch-all (objectClass=*) will be used as a filter.
      onthefly_register: |
        Om du kryssar i den här rutan kommer OpenProject automatiskt att skapa nya användare från sina LDAP-poster
        när de först autentiserar med OpenProject.
        Lämna detta avmarkerat för att endast tillåta befintliga konton i OpenProject att autentisera via LDAP!
    connection_encryption: "Kryptering av anslutning"
    encryption_details: "LDAPS / STARTTLS options"
    system_account: "Systemkonto"
    system_account_legend: |
      OpenProject kräver skrivskyddad åtkomst via ett systemkonto för att söka upp användare och grupper i ditt LDAP-träd.
      Vänligen ange bindningsuppgifter för den systemanvändaren i följande avsnitt.
    ldap_details: "LDAP-detaljer"
    user_settings: "Attributmappning"
    user_settings_legend: |
      Följande fält är relaterade till hur användare skapas i OpenProject från LDAP-poster och
      vilka LDAP-attribut som används för att definiera attributen för en OpenProject-användare (attributmappning).
    tls_mode:
      plain: "inga"
      simple_tls: "LDAPS"
      start_tls: "STARTTLS"
      plain_description: "Opens an unencrypted connection to the LDAP server. Not recommended for production."
      simple_tls_description: "Use LDAPS. Requires a separate port on the LDAP server. This mode is often deprecated, we recommend using STARTTLS whenever possible."
      start_tls_description: "Sends a STARTTLS command after connecting to the standard LDAP port. Recommended for encrypted connections."
      section_more_info_link_html: >
        Det här avsnittet gäller anslutningssäkerheten för denna LDAP-autentiseringskälla. För mer information, besök <a href="%{link}">Net:LDAP-dokumentation</a>.
    tls_options:
      verify_peer: "Verify SSL certificate"
      verify_peer_description_html: >
        Enables strict SSL verification of the certificate trusted chain. <br/> <strong>Warning:</strong> Unchecking this option disables SSL verification of the LDAP server certificate. This exposes your connection to Man in the Middle attacks.
      tls_certificate_description: "If the LDAP server certificate is not in the trust sources of this system, you can add it manually here. Enter a PEM X509 certifiate string."
  forums:
    show:
      no_results_title_text: Det finns för närvarande inga inlägg i forumet.
  colors:
    index:
      no_results_title_text: För närvarande finns det inga färger.
      no_results_content_text: Skapa en ny färg
      label_new_color: "Ny färg"
    new:
      label_new_color: "Ny färg"
    edit:
      label_edit_color: "Redigera färg"
    form:
      label_new_color: "Ny färg"
      label_edit_color: "Redigera färg"
    label_no_color: "Ingen färg"
    label_properties: "Egenskaper"
    label_really_delete_color: >
      Är du säker på att du vill ta bort följande färg? Typer med den här färgen kommer inte att raderas.
  custom_actions:
    actions:
      name: "Åtgärder"
      add: "Lägg till åtgärd"
      assigned_to:
        executing_user_value: "(Tilldela till utförande användare)"
    conditions: "Villkor"
    plural: "Anpassade åtgärder"
    new: "Lägg till ny anpassad åtgärd"
    edit: "Redigera anpassad åtgärd %{name}"
    execute: "Verkställ %{name}"
    upsale:
      title: "Anpassade åtgärder"
      description: "Custom actions are one-click shortcuts to a set of pre-defined actions that you can make available on certain work packages based on status, role, type or project."
  custom_fields:
    text_add_new_custom_field: >
      Innan du kan lägga till nya anpassade fält till ett projekt måste du skapa dessa.
    is_enabled_globally: "Är aktiverad globalt"
    enabled_in_project: "Aktiverad i projekt"
    contained_in_type: "Ingår i typ"
    confirm_destroy_option: "Radering av ett alternativ kommer radera alla förekomster (i arbetspaket). Är du säker på att du vill radera?"
    reorder_alphabetical: "Reorder values alphabetically"
    reorder_confirmation: "Warning: The current order of available values will be lost. Continue?"
    instructions:
      is_required: "Mark the custom field as required. This will make it mandatory to fill in the field when creating new or updating existing resources."
      is_for_all: "Mark the custom field as available in all existing and new projects."
      searchable: "Include the field values when using the global search functionality."
      editable: "Allow the field to be editable by users themselves."
      visible: "Make field visible for all users (non-admins) in the project overview and displayed in the project details widget on the Project Overview."
      is_filter: >
        Allow the custom field to be used in a filter in work package views. Note that only with 'For all projects' selected, the custom field will show up in global views.
    tab:
      no_results_title_text: Det finns för närvarande inga anpassade fält.
      no_results_content_text: Skapa ett nytt anpassat fält
  concatenation:
    single: "eller"
  global_search:
    placeholder: "Search in %{app_title}"
    overwritten_tabs:
      wiki_pages: "Wiki"
      messages: "Forum"
  groups:
    index:
      no_results_title_text: Det finns för närvarande inga grupper.
      no_results_content_text: Skapa en ny grupp
    users:
      no_results_title_text: Det finns för närvarande inga användare i denna grupp.
    memberships:
      no_results_title_text: Det finns för närvarande inga projekt i denna grupp.
  incoming_mails:
    ignore_filenames: >
      Specificera en lista med namn att ignorera när bilagor för inkommande e-post bearbetas (t. ex. signaturer och ikoner). Ange ett filnamn per rad.
  projects:
    copy:
      #Contains custom strings for options when copying a project that cannot be found elsewhere.
      members: "Project members"
      overviews: "Project overview"
      queries: "Work packages: saved views"
      wiki_page_attachments: "Wiki pages: attachments"
      work_package_attachments: "Work packages: attachments"
      work_package_categories: "Work packages: categories"
      work_package_file_links: "Work packages: file links"
      work_package_shares: "Work packages: shares"
    delete:
      scheduled: "Deletion has been scheduled and is performed in the background. You will be notified of the result."
      schedule_failed: "Projektet kan inte tas bort: %{errors}"
      failed: "Borttagning av projekt %{name} misslyckades"
      failed_text: "Begäran om att ta bort projekt %{name} misslyckades. Projektet lämnades arkiverat."
      completed: "Borttagning av projekt %{name} slutfört"
      completed_text: "Begäran om att ta bort projekt '%{name}' har slutförts."
      completed_text_children: "Additionally, the following subprojects have been deleted:"
    index:
      open_as_gantt: "Open as Gantt view"
      no_results_title_text: Det finns för närvarande inga projekt
      no_results_content_text: Skapa ett nytt projekt
    lists:
      active: "Aktiva projekt"
      my: "Mina projekt"
      favored: "Favorite projects"
      archived: "Arkiverade projekt"
      shared: "Shared project lists"
<<<<<<< HEAD
      my_private: "My private project lists"
=======
      my_lists: "My project lists"
>>>>>>> e0f67812
      new:
        placeholder: "Ny projektlista"
      delete_modal:
        title: "Radera projektlista"
        text: "This action will not delete any project the list contains. Are you sure you want to delete this project list?"
    settings:
      change_identifier: Change identifier
      activities:
        no_results_title_text: Det finns för närvarande inga tillgängliga aktiviteter.
      forums:
        no_results_title_text: Det finns för närvarande inga forum för projektet.
        no_results_content_text: Skapa ett nytt forum
      categories:
        no_results_title_text: Det finns för närvarande inga kategorier för arbetspaket.
        no_results_content_text: Skapa en ny kategori för arbetspaket
      custom_fields:
        no_results_title_text: Det finns för närvarande inga anpassade fält tillgängliga.
      project_custom_fields:
        header:
          title: "Project attributes"
          description: 'These project attributes will be displayed in your <a href=%{overview_url} target="_blank">project overview page</a> under their respective sections. You can enable or disable individual attributes. Project attributes and sections are defined in the <a href=%{admin_settings_url} target="_blank">administration settings</a> by the administrator of the instance. '
        filter:
          label: "Search project attribute"
        actions:
          label_enable_single: "Active in this project, click to disable"
          label_disable_single: "Inactive in this project, click to enable"
          deactivate_for_project: "Deactivate for this project"
          label_enable_all: "Enable all"
          label_disable_all: "Disable all"
        is_required_blank_slate:
          heading: Required in all projects
          description: This project attribute is activated in all projects since the "Required in all projects" option is checked. It cannot be deactivated for individual projects.
      types:
        no_results_title_text: Det finns för närvarande inga typer tillgängliga.
        form:
          enable_type_in_project: 'Aktivera typ "%{type}"'
      versions:
        no_results_title_text: Det finns för närvarande inga versioner av projektet.
        no_results_content_text: Skapa en ny version
      storage:
        no_results_title_text: There is no additional recorded disk space consumed by this project.
  lists:
    create:
      success: "The modified list has been saved as a new list"
      failure: "The modified list cannot be saved: %{errors}"
    update:
      success: "The modified list has been saved"
      failure: "The modified list cannot be saved: %{errors}"
    publish:
      success: "The list has been made public"
      failure: "The list cannot be made public: %{errors}"
    unpublish:
      success: "The list has been made private"
      failure: "The list cannot be made private: %{errors}"
    can_be_saved: "List modified:"
    can_be_saved_as: "The modifications can only be saved in a new list:"
  members:
    index:
      no_results_title_text: Det finns för närvarande inga medlemmar i detta projekt.
      no_results_content_text: Lägg till en medlem i projektet
    invite_by_mail: "Send invite to %{mail}"
    send_invite_to: "Send invite to"
    columns:
      shared: "Shared"
    filters:
      all_shares: "All shares"
    menu:
      all: "Alla"
      invited: "Invited"
      locked: "Låst"
      project_roles: "Projektroller"
      wp_shares: "Work package shares"
      groups: "Grupper"
    delete_member_dialog:
      title: "Remove member"
      will_remove_the_users_role: "This will remove the user’s role from this project."
      will_remove_the_groups_role: "This will remove the group role from this project."
      however_work_packages_shared_with_user_html:
        one: "However, %{shared_work_packages_link} has also been shared with this user."
        other: "However, %{shared_work_packages_link} have also been shared with this user."
      however_work_packages_shared_with_group_html:
        one: "However, %{shared_work_packages_link} has also been shared with this group."
        other: "However, %{shared_work_packages_link} have also been shared with this group."
      remove_work_packages_shared_with_user_too: "A user that has been removed as member can still access shared work packages. Would you like to remove the shares too?"
      remove_work_packages_shared_with_group_too: "A group that has been removed as member can still access shared work packages. Would you like to remove the shares too?"
      will_not_affect_inherited_shares: "(This will not affect work packages shared with their group)."
      can_remove_direct_but_not_shared_roles: "You can remove this user as a direct project member but a group they are in is also a member of this project, so they will continue being a member via the group."
      also_work_packages_shared_with_user_html:
        one: "Also, %{shared_work_packages_link} has been shared with this user."
        other: "Also, %{shared_work_packages_link} have been shared with this user."
      remove_project_membership_or_work_package_shares_too: "Do you want to remove just the user as a direct member (and keep the shares) or remove the work package shares too?"
      will_remove_all_user_access_priveleges: "Deleting this member will remove all access privileges of the user to the project. The user will still exist as part of the instance."
      will_remove_all_group_access_priveleges: "Deleting this member will remove all access privileges of the group to the project. The group will still exist as part of the instance."
      cannot_delete_inherited_membership: "You cannot delete this member because they belong to a group that is itself a member of this project."
      cannot_delete_inherited_membership_note_admin_html: "You can either remove the group as a member of the project or this specific member from the group in the %{administration_settings_link}."
      cannot_delete_inherited_membership_note_non_admin: "You can either remove the group as a member of the project or contact your administrator to remove this specific member from the group."
    delete_work_package_shares_dialog:
      title: "Revoke work package shares"
      shared_with_this_user_html:
        one: "%{all_shared_work_packages_link} has been shared with this user."
        other: "%{all_shared_work_packages_link} have been shared with this user."
      shared_with_this_group_html:
        one: "%{all_shared_work_packages_link} has been shared with this group."
        other: "%{all_shared_work_packages_link} have been shared with this group."
      shared_with_permission_html:
        one: "Only %{shared_work_packages_link} has been shared with %{shared_role_name} permissions."
        other: "Only %{shared_work_packages_link} have been shared with %{shared_role_name} permissions."
      revoke_all_or_with_role: "Would you like to revoke access to all shared work packages, or only those with %{shared_role_name} permissions?"
      will_not_affect_inherited_shares: "(This will not affect work packages shared with their group)."
      cannot_remove_inherited: "The work packages shares shared via groups cannot be removed."
      cannot_remove_inherited_with_role: "The work packages shares with role %{shared_role_name} are shared via groups and cannot be removed."
      cannot_remove_inherited_note_admin_html: "You can either revoke the share to the group or remove this specific member from the group in the %{administration_settings_link}."
      cannot_remove_inherited_note_non_admin: "You can either revoke the share to the group or contact your administrator to remove this specific member from the group."
      will_revoke_directly_granted_access: "This action will revoke their access to all of them, but the work packages shared with a group."
      will_revoke_access_to_all: "This action will revoke their access to all of them."
  my:
    access_token:
      errors:
        token_name_blank: "Please provide an API token name"
        token_name_in_use: "This API token name is already in use, please select a different one"
      new_access_token_dialog_title: "Skapa ny API-token"
      new_access_token_dialog_show_button_text: "API-token"
      new_access_token_dialog_text_field_placeholder_text: "Min API-token"
      new_access_token_dialog_text_field_label: "Namn"
      new_access_token_dialog_submit_button_text: "Skapa"
      new_access_token_dialog_text: "This token will allow third-party applications to communicate with your instance. To differentiate the new API token, please give it a name."
      new_access_token_dialog_attention_text: "Treat API tokens like passwords. Anyone with this link will have access to information from this instance, share it only with trusted users."
      failed_to_reset_token: "Misslyckades med att återställa åtkomst-token: %{error}"
      failed_to_create_token: "Failed to create access token: %{error}"
      failed_to_revoke_token: "Failed to revoke access token: %{error}"
      notice_reset_token: "En ny %{type}-token har skapats. Din åtkomst-token är:"
      token_value_warning: "Notera: Detta är den enda gång du kommer se denna token, var säker på att kopiera den nu."
      no_results_title_text: Det finns för närvarande inga tillgängliga åtkomstnycklar.
      notice_api_token_revoked: "The API token has been deleted. To create a new token please use the button in the API section."
      notice_rss_token_revoked: "The RSS token has been deleted. To create a new token please use the link in the RSS section."
      notice_ical_token_revoked: 'iCalendar token "%{token_name}" for calendar "%{calendar_name}" of project "%{project_name}" has been revoked. The iCalendar URL with this token is now invalid.'
  news:
    index:
      no_results_title_text: Det finns för närvarande inget att rapportera.
      no_results_content_text: Lägg till nyhet
  users:
    autologins:
      prompt: "Stay logged in for %{num_days}"
    sessions:
      remembered_devices: "Remembered devices"
      remembered_devices_caption: "A list of all devices that logged into this account using the 'Stay logged in' option."
      session_name: "%{browser_name} %{browser_version} on %{os_name}"
      browser: "Webbläsare"
      device: "Enhet / OS"
      unknown_browser: "okänd webbläsare"
      unknown_os: "okänt operativsystem"
      current: "Nuvarande session"
      title: "Sessionskontrollering"
      instructions: "Det här är en list av enheter som är inloggade på ditt konto. Ta bort alla sessioner som du inte känner igen eller som du inte längre har tillgång till."
      may_not_delete_current: "Du kan inte ta bort din nuvarande session."
    groups:
      member_in_these_groups: "This user is currently a member of the following groups:"
      no_results_title_text: This user is currently not a member in any group.
    memberships:
      no_results_title_text: Denna användare är för närvarande inte medlem i något projekt.
  page:
    text: "Text"
  placeholder_users:
    right_to_manage_members_missing: >
      You are not allowed to delete the placeholder user. You do not have the right to manage members for all projects that the placeholder user is a member of.
    delete_tooltip: "Delete placeholder user"
    deletion_info:
      heading: "Delete placeholder user %{name}"
      data_consequences: >
        All occurrences of the placeholder user (e.g., as assignee, responsible or other user values) will be reassigned to an account called "Deleted user". As the data of every deleted account is reassigned to this account it will not be possible to distinguish the data the user created from the data of another deleted account.
      irreversible: "This action is irreversible"
      confirmation: "Enter the placeholder user name %{name} to confirm the deletion."
    upsale:
      title: Placeholder users
      description: >
        Placeholder users are a way to assign work packages to users who are not part of your project. They can be useful in a range of scenarios; for example, if you need to track tasks for a resource that is not yet named or available, or if you don’t want to give that person access to OpenProject but still want to track tasks assigned to them.
  prioritiies:
    edit:
      priority_color_text: |
        Klicka för att tilldela eller ändra färgen för denna prioritet.
        Den kan användas för att markera arbetspaket i tabellen.
  reportings:
    index:
      no_results_title_text: Det finns för närvarande inga statusrapporter.
      no_results_content_text: Lägg till en statusrapport
  statuses:
    edit:
      status_readonly_html: |
        Välj detta val för att markera arbetspaket med denna status som skrivskyddade.
        Inga attribut kan ändras förutom status.
        <br/><strong>Notera</strong>Ärvda värden (t. ex. från barn eller relationer) kommer fortfarande gälla.
      status_excluded_from_totals_text: |-
        Check this option to exclude work packages with this status from totals of Work,
        Remaining work, and % Complete in a hierarchy.
      status_color_text: |
        Välj för att tilldela eller ändra färgen för denna status.
        Den visas i statusknappen och och kan användas för markering av arbetspaket i tabellen.
    index:
      no_results_title_text: Det finns för närvarande inga statusar för arbetspaket.
      no_results_content_text: Lägg till ny status
      headers:
        is_default: "Standard"
        is_closed: "Closed"
        is_readonly: "Read-only"
        excluded_from_totals: "Excluded from totals"
  themes:
    dark: "Dark (experimental)"
    light: "Ljust"
    light_high_contrast: "Light high contrast"
  types:
    index:
      no_results_title_text: Det finns för närvarande inga typer.
      no_results_content_text: Skapa ny typ
    edit:
      settings: "Inställningar"
      form_configuration: "Ställ in formulär"
      more_info_text_html: >
        Enterprise edition allows you to customize form configuration with these additional add-ons: <br> <ul class="%{list_styling_class}"> <li><b>Add new attribute groups</b></li> <li><b>Rename attribute groups</b></li> <li><b>Add a table of related work packages</b></li> </ul>
      projects: "Projekt"
      enabled_projects: "Aktiverade projekt"
      edit_query: "Redigera tabell"
      query_group_placeholder: "Ge tabellen ett namn"
      reset: "Återställ standardinställningar"
      type_color_text: |
        The selected color distinguishes different types
        in Gantt charts or work packages tables. It is therefore recommended to use a strong color.
  versions:
    overview:
      work_packages_in_archived_projects: "The version is shared with archived projects which still have work packages assigned to this version. These are counted, but will not appear in the linked views."
      no_results_title_text: Det finns för närvarande inga arbetspaket tilldelade till denna version.
  wiki:
    page_not_editable_index: The requested page does not (yet) exist. You have been redirected to the index of all wiki pages.
    no_results_title_text: Det finns för närvarande inga wiki-sidor.
    print_hint: This will print the content of this wiki page without any navigation bars.
    index:
      no_results_content_text: Lägg till en ny wiki-sida
  work_flows:
    index:
      no_results_title_text: Det finns för närvarande inga arbetsflöden.
  work_packages:
    x_descendants:
      one: "Ett underliggande arbetspaket"
      other: "%{count} underliggande arbetspaket"
    bulk:
      copy_failed: "The work packages could not be copied."
      move_failed: "The work packages could not be moved."
      could_not_be_saved: "Följande arbetspaket kunde inte sparas:"
      none_could_be_saved: "None of the %{total} work packages could be updated."
      x_out_of_y_could_be_saved: "%{failing} out of the %{total} work packages could not be updated while %{success} could."
      selected_because_descendants: "While %{selected} work packages where selected, in total %{total} work packages are affected which includes descendants."
      descendant: "descendant of selected"
    move:
      no_common_statuses_exists: "Det finns ingen status för alla valda arbetspaket. Deras status kan inte ändras."
      unsupported_for_multiple_projects: "Att flytta/kopiera i bulk stöds inte för arbetspaket från flera projekt"
      current_type_not_available_in_target_project: >
        The current type of the work package is not enabled in the target project. Please enable the type in the target project if you'd like them to remain unchanged. Otherwise, the work package's type will be automatically re-assigned leading to potential data loss.
      bulk_current_type_not_available_in_target_project: >
        The current types of the work packages aren't enabled in the target project. Please enable the types in the target project if you'd like them to remain unchanged. Otherwise, the work packages' types will be automatically re-assigned leading to potential data loss.
    sharing:
      missing_workflow_warning:
        title: "Workflow missing for work package sharing"
        message: "No workflow is configured for the 'Work package editor' role. Without a workflow, the shared with user cannot alter the status of the work package. Workflows can be copied. Select a source type (e.g. 'Task') and source role (e.g. 'Member'). Then select the target types. To start with, you could select all the types as targets. Finally, select the 'Work package editor' role as the target and press 'Copy'. After having thus created the defaults, fine tune the workflows as you do for every other role."
        link_message: "Configure the workflows in the administration."
    summary:
      reports:
        category:
          no_results_title_text: Det finns för närvarande inga tillgängliga kategorier.
        assigned_to:
          no_results_title_text: Det finns för närvarande inga medlemmar i detta projekt.
        responsible:
          no_results_title_text: Det finns för närvarande inga medlemmar i detta projekt.
        author:
          no_results_title_text: Det finns för närvarande inga medlemmar i detta projekt.
        priority:
          no_results_title_text: Det finns för närvarande inga tillgängliga prioriteringar.
        type:
          no_results_title_text: Det finns för närvarande inga typer tillgängliga.
        version:
          no_results_title_text: Det finns för närvarande inga tillgängliga versioner.
  label_invitation: Inbjudan
  account:
    delete: "Ta bort konto"
    delete_confirmation: "Är du säker du vill ta bort kontot?"
    deletion_pending: "Account has been locked and was scheduled for deletion. Note that this process takes place in the background. It might take a few moments until the user is fully deleted."
    deletion_info:
      data_consequences:
        other: 'Det mesta av informationen som användaren skapat (t.ex. e-post och inställningar) kommer att raderas. Information som exempelvis arbetspaket och wiki-poster kan dock inte raderas eftersom detta skulle påverka andra användares arbete, så detta kommer istället att tilldelas ett konto som heter "Raderad användare". Eftersom information från alla raderade konton överförs till detta konto kommer det inte längre vara möjligt att se vem som skapat vad.'
        self: 'Det mesta av informationen som du skapat (t.ex. e-post och inställningar) kommer att raderas. Information som exempelvis arbetspaket och wiki-poster kan dock inte raderas eftersom detta skulle påverka andra användares arbete, så detta kommer istället att tilldelas ett konto som heter "Raderad användare". Eftersom information från alla raderade konton överförs till detta konto kommer det inte längre vara möjligt att se vilken information du skapat.'
      heading: "Ta bort konto %{name}"
      info:
        other: "Att ta bort användarkontot är en oåterkallelig åtgärd."
        self: "Att ta bort ditt användarkonto är en oåterkallelig åtgärd."
      login_consequences:
        other: "Kontot tas bort från systemet. Användaren kommer därför inte längre att kunna logga in med sina autentiseringsuppgifter. Han/hon kan välja att bli användare igen genom det sätt som detta system medger."
        self: "Kontot tas bort från systemet. Därför kommer du inte längre att kunna logga in med dina aktuella autentiseringsuppgifter. Du kan välja att bli användare igen genom det sätt som detta system medger."
      login_verification:
        other: "Ange inloggning %{name} för att bekräfta borttagningen, du kommer bli ombedd att bekräfta med ditt lösenord."
        self: "Ange din inloggning %{name} för att bekräfta borttagningen, du kommer bli ombedd att bekräfta med ditt lösenord."
    error_inactive_activation_by_mail: >
      Ditt konto har ännu inte aktiverats. För att aktivera ditt konto, klicka på länken som har skickas till dig via E-post.
    error_inactive_manual_activation: >
      Ditt konto har ännu inte aktiverats. Du måste vänta på att en administratör aktiverar ditt konto.
    error_self_registration_disabled: >
      Användarregistrering är inaktiverat på det här systemet. Be en administratör att skapa ett konto för dig.
    error_self_registration_limited_provider: >
      User registration is limited for the Single sign-on provider '%{name}'. Please ask an administrator to activate the account for you or change the self registration limit for this provider.
    login_with_auth_provider: "eller logga in med ditt befintliga konto"
    signup_with_auth_provider: "eller registrera dig via"
    auth_source_login: Vänligen logga in som <em>%{login}</em> för att aktivera ditt konto.
    omniauth_login: Vänligen logga in för att aktivera ditt konto.
  actionview_instancetag_blank_option: "Välj"
  activerecord:
    attributes:
      announcements:
        show_until: "Visa fram till"
      attachment:
        attachment_content: "Bifogat innehåll"
        attachment_file_name: "Bilagans filnamn"
        downloads: "Nedladdningar"
        file: "Fil"
        filename: "Fil"
        filesize: "Filstorlek"
      attribute_help_text:
        attribute_name: "Attributet"
        help_text: "Hjälptext"
      ldap_auth_source:
        account: "Konto"
        attr_firstname: "Förnamnsattribut"
        attr_lastname: "Efternamnsattribut"
        attr_login: "Attribut för användarnamn"
        attr_mail: "E-postattribut"
        base_dn: "Base DN"
        host: "Host"
        onthefly: "Automatic user creation"
        port: "Port"
        tls_certificate_string: "LDAP server SSL certificate"
      changeset:
        repository: "Versionsarkiv"
      color:
        hexcode: "Hex-kod"
      comment:
        commented: "Kommenterade" #an object that this comment belongs to
      custom_action:
        actions: "Åtgärder"
      custom_field:
        allow_non_open_versions: "Allow non-open versions"
        default_value: "Standardvärde"
        editable: "Redigerbar"
        field_format: "Format"
        is_filter: "Används som ett filter"
        is_required: "Krävs"
        max_length: "Maximal längd"
        min_length: "Minsta längd"
        multi_value: "Tillåt flerval"
        possible_values: "Möjliga värden"
        regexp: "Reguljära uttryck"
        searchable: "Sökbara"
        visible: "Synlig"
      custom_value:
        value: "Värde"
      enterprise_token:
        starts_at: "Giltig sedan"
        subscriber: "Prenumerant"
        encoded_token: "Enterprise support-nyckel"
        active_user_count_restriction: "Max antal aktiva användare"
      grids/grid:
        page: "Sida"
        row_count: "Antal rader"
        column_count: "Antal kolumner"
        widgets: "Widgets"
      oauth_client:
        client: "Client ID"
      relation:
        lag: "Lag"
        from: "Arbetspaket"
        to: "Relaterat arbetspaketet"
      status:
        is_closed: "Arbetspaket stängt"
        is_readonly: "Skrivskyddat arbetspaket"
        excluded_from_totals: "Exclude from calculation of totals in hierarchy"
      journal:
        notes: "Anteckningar"
      member:
        roles: "Roll"
      project:
        active_value:
          true: "unarchived"
          false: "arkiverad"
        identifier: "Identifierare"
        latest_activity_at: "Senaste aktivitet vid"
        parent: "Delprojekt under"
        public_value:
          title: "Synlighet"
          true: "public"
          false: "private"
        queries: "Frågor"
        status_code: "Projektstatus"
        description: "Beskrivning"
        status_explanation: "Project status description"
        status_codes:
          not_started: "Inte påbörjad"
          on_track: "På rätt spår"
          at_risk: "I riskzonen"
          off_track: "Urspårat"
          finished: "Slutförd"
          discontinued: "Discontinued"
        templated: "Template project"
        templated_value:
          true: "marked as template"
          false: "unmarked as template"
        types: "Typer"
        versions: "Versioner"
        work_packages: "Arbetspaket"
      query:
        column_names: "Kolumner"
        relations_to_type_column: "Relationer till %{type}"
        relations_of_type_column: "relationer av typ %{type}"
        group_by: "Gruppera resultat efter"
        filters: "Filter"
        timeline_labels: "Etiketter för tidslinje"
      repository:
        url: "URL"
      role:
        permissions: "Behörigheter"
      time_entry:
        activity: "Aktivitet"
        hours: "Timmar"
        spent_on: "Datum"
        type: "Typ"
        ongoing: "Ongoing"
      type:
        description: "Standardtext för beskrivning"
        attribute_groups: ""
        is_in_roadmap: "Visas som standard i roadmap"
        is_default: "Aktiverad som standard för nya projekt"
        is_milestone: "Är milstolpe"
        color: "Färg"
      user:
        admin: "Administratör"
        auth_source: "Authentication source"
        ldap_auth_source: "LDAP-anslutning"
        identity_url: "Identity URL"
        current_password: "Nuvarande lösenord"
        force_password_change: "Tvinga lösenordsändring vid nästa inloggning"
        language: "Språk"
        last_login_on: "Senaste inloggning"
        new_password: "Nytt lösenord"
        password_confirmation: "Bekräftelse"
        consented_at: "Samtyckte den"
      user_preference:
        comments_sorting: "Visa kommentarer"
        hide_mail: "Dölj min E-postadress"
        impaired: "Tillgänglighetsläge"
        time_zone: "Tidszon"
        auto_hide_popups: "Dölj automatiskt meddelanden om åtgärder som lyckats"
        warn_on_leaving_unsaved: "Varna mig när jag lämnar ett arbetspaket med osparade ändringar"
        theme: "Mode"
        mode_guideline: "Some modes will overwrite custom theme colours for accessibility and legibility. For the full custom theme, please select Light mode."
      version:
        effective_date: "Slutdatum"
        sharing: "Delas"
      wiki_content:
        text: "Text"
      wiki_page:
        parent_title: "Överordnad sida"
        redirect_existing_links: "Omdirigera befintliga länkar"
      planning_element_type_color:
        hexcode: Hex-kod
      project_custom_field:
        custom_field_section: Section
      work_package:
        begin_insertion: "Början av införandet"
        begin_deletion: "Början av raderingen"
        children: "Underelement"
        derived_done_ratio: "Total % complete"
        derived_remaining_hours: "Total remaining work"
        derived_remaining_time: "Total remaining work"
        done_ratio: "% Complete"
        duration: "Varaktighet"
        end_insertion: "Slutet av införandet"
        end_deletion: "Slutet av raderingen"
        ignore_non_working_days: "Ignore non working days"
        include_non_working_days:
          title: "Working days"
          false: "working days only"
          true: "include non-working days"
        notify: "Notify" #used in custom actions
        parent: "Överordnad"
        parent_issue: "Överordnad"
        parent_work_package: "Överordnad"
        priority: "Prioritet"
        progress: "% Complete"
        readonly: "Read only"
        remaining_hours: "Remaining work"
        remaining_time: "Remaining work"
        shared_with_users: "Shared with"
        schedule_manually: "Manual scheduling"
        spent_hours: "Förbrukad tid"
        spent_time: "Förbrukad tid"
        subproject: "Delprojekt"
        time_entries: "Logga tid"
        type: "Typ"
        version: "Version"
        watcher: "Bevakare"
      "doorkeeper/application":
        uid: "Client ID"
        secret: "Client secret"
        owner: "Ägare"
        redirect_uri: "Omdirigerings-URI"
        client_credentials_user_id: "Användar-ID klientreferenser"
        scopes: "Omfattning"
        confidential: "Konfidentiellt"
    errors:
      messages:
        accepted: "måste accepteras."
        after: "måste vara efter %{date}."
        after_or_equal_to: "måste vara efter eller lika med %{date}."
        before: "måste vara innan %{date}."
        before_or_equal_to: "måste vara före eller lika med %{date}."
        blank: "kan inte vara tomt."
        blank_nested: "needs to have the property '%{property}' set."
        cannot_delete_mapping: "is required. Cannot be deleted."
        cant_link_a_work_package_with_a_descendant: "Ett arbetspaket kan inte kopplas till någon av dess underaktiviteter."
        circular_dependency: "Detta förhållande skulle skapa ett cirkelberoende."
        confirmation: "matchar inte %{attribute}."
        could_not_be_copied: "%{dependency} could not be (fully) copied."
        does_not_exist: "finns inte."
        error_enterprise_only: "%{action} is only available in the OpenProject Enterprise edition"
        error_unauthorized: "åtkomst nekas."
        error_readonly: "försökte skrivas men är inte skrivbart."
        error_conflict: "Informationen har uppdaterats av minst en annan användare under tiden."
        email: "är inte en giltig e-postadress."
        empty: "kan inte vara tomt."
        even: "måste vara jämn."
        exclusion: "är reserverat."
        file_too_large: "är för stor (största storleken är %{count} Bytes)."
        filter_does_not_exist: "filter does not exist."
        format: "does not match the expected format '%{expected}'."
        format_nested: "does not match the expected format '%{expected}' at path '%{path}'."
        greater_than: "måste vara större än %{count}."
        greater_than_or_equal_to: "måste vara större än eller lika med %{count}."
        greater_than_or_equal_to_start_date: "måste vara senare eller lika som startdatumet."
        greater_than_start_date: "måste vara senare än startdatumet."
        inclusion: "inte är inställd på ett av de tillåtna värdena."
        inclusion_nested: "is not set to one of the allowed values at path '%{path}'."
        invalid: "är ogiltig."
        invalid_url: "är inte ett giltigt URL."
        invalid_url_scheme: "är inte ett tillåtet protokoll (tillåtna: %{allowed_schemes})."
        less_than_or_equal_to: "måste vara mindre än eller lika med %{count}."
        not_available: "is not available due to a system configuration."
        not_deletable: "cannot be deleted."
        not_current_user: "is not the current user."
        not_a_date: "är inte är ett giltigt datum."
        not_a_datetime: "är inte en giltig datumtid."
        not_a_number: "är inte ett nummer."
        not_allowed: "är inte tillåtet på grund av saknade behörigheter."
        not_an_integer: "är inte ett heltal."
        not_an_iso_date: "är inte ett giltigt datum. Använd formatet ÅÅÅÅ-MM-DD."
        not_same_project: "tillhör inte samma projekt."
        odd: "måste vara udda."
        regex_match_failed: "does not match the regular expression %{expression}."
        regex_invalid: "kunde inte valideras med det associerade reguljära uttrycket."
        smaller_than_or_equal_to_max_length: "måste vara mindre än eller lika med maximal längd."
        taken: "har redan använts."
        too_long: "är för långt (maximalt är %{count} tecken)."
        too_short: "är för kort (minimum är %{count} tecken)."
        type_mismatch: "is not of type '%{type}'"
        type_mismatch_nested: "is not of type '%{type}' at path '%{path}'"
        unchangeable: "kan inte ändras."
        unknown_property: "is not a known property."
        unknown_property_nested: "has the unknown path '%{path}'."
        unremovable: "kan inte tas bort."
        url_not_secure_context: >
          is not providing a "Secure Context". Either use HTTPS or a loopback address, such as localhost.
        wrong_length: "har fel längd (måste vara %{count} tecken)."
      models:
        ldap_auth_source:
          attributes:
            tls_certificate_string:
              invalid_certificate: "The provided SSL certificate is invalid: %{additional_message}"
              format: "%{message}"
        attachment:
          attributes:
            content_type:
              blank: "The content type of the file cannot be blank."
              not_whitelisted: "The file was rejected by an automatic filter. '%{value}' is not whitelisted for upload."
              format: "%{message}"
        capability:
          context:
            global: "Global"
          query:
            filters:
              minimum: "need to include at least one filter for principal, context or id with the '=' operator."
        custom_field:
          at_least_one_custom_option: "Minst ett alternativ måste vara tillgängligt."
        custom_actions:
          only_one_allowed: "(%{name}) endast ett värde är tillåtet."
          empty: "(%{name}) värdet kan inte vara tomt."
          inclusion: "(%{name}) värdet är inte inställt på ett av de tillåtna värdena."
          not_logged_in: "(%{name}) värde kan inte anges eftersom du inte är inloggad."
          not_an_integer: "(%{name}) är inte ett heltal."
          smaller_than_or_equal_to: "(%{name}) måste vara mindre än eller lika med %{count}."
          greater_than_or_equal_to: "(%{name}) måste vara större än eller lika med %{count}."
          format: "%{message}"
        doorkeeper/application:
          attributes:
            redirect_uri:
              fragment_present: "kan inte innehålla ett fragment."
              invalid_uri: "måste vara en giltig URI."
              relative_uri: "måste vara en absolut URI."
              secured_uri: 'is not providing a "Secure Context". Either use HTTPS or a loopback address, such as localhost.'
              forbidden_uri: "är förbjudet av servern."
            scopes:
              not_match_configured: "matchar inte tillgängliga omfattningar."
        enterprise_token:
          unreadable: "kan inte läsas. Är du säker på att det är en support-nyckel?"
        grids/grid:
          overlaps: "överlappar."
          outside: "är utanför nätet."
          end_before_start: "slutvärdet måste vara större än startvärdet."
        ical_token_query_assignment:
          attributes:
            name:
              blank: "is mandatory. Please select a name."
              not_unique: "is already in use. Please select another name."
        notifications:
          at_least_one_channel: "At least one channel for sending notifications needs to be specified."
          attributes:
            read_ian:
              read_on_creation: "cannot be set to true on notification creation."
            mail_reminder_sent:
              set_on_creation: "cannot be set to true on notification creation."
            reason:
              no_notification_reason: "cannot be blank as IAN is chosen as a channel."
            reason_mail_digest:
              no_notification_reason: "cannot be blank as mail digest is chosen as a channel."
        non_working_day:
          attributes:
            date:
              taken: "A non-working day already exists for %{value}."
              format: "%{message}"
        parse_schema_filter_params_service:
          attributes:
            base:
              unsupported_operator: "Operatorn stöds inte."
              invalid_values: "Ett värde är ogiltigt."
              id_filter_required: "Ett ID-filter krävs."
        project:
          archived_ancestor: "Projektet har en arkiverad förfader."
          foreign_wps_reference_version: "Arbetspaket i icke efterkommande projekt referensversioner av projektet eller dess efterkommande."
          attributes:
            base:
              archive_permission_missing_on_subprojects: "You do not have the permissions required to archive all sub-projects. Please contact an administrator."
            types:
              in_use_by_work_packages: "används fortfarande av arbetspaket: %{types}"
            enabled_modules:
              dependency_missing: "The module '%{dependency}' needs to be enabled as well since the module '%{module}' depends on it."
              format: "%{message}"
        project_custom_field_project_mapping:
          attributes:
            project_ids:
              blank: "Please select a project."
        query:
          attributes:
            project:
              error_not_found: "hittades inte"
            public:
              error_unauthorized: "- Användaren har ingen behörighet att skapa offentliga vyer."
            group_by:
              invalid: "Kan inte gruppera efter: %{value}"
              format: "%{message}"
            column_names:
              invalid: "Ogiltig frågekolumn: %{value}"
              format: "%{message}"
            sort_criteria:
              invalid: "Kan inte sortera på kolumn: %{value}"
              format: "%{message}"
            timestamps:
              invalid: "Timestamps contain invalid values: %{values}"
              forbidden: "Timestamps contain forbidden values: %{values}"
              format: "%{message}"
            selects:
              name_not_included: "The 'Name' column needs to be included"
              nonexistent: "The column '%{column}' does not exist."
              format: "%{message}"
          group_by_hierarchies_exclusive: "är ömsesidigt uteslutande med grupperingen '%{group_by}'. Du kan inte aktivera båda."
          can_only_be_modified_by_owner: "The query can only be modified by its owner."
          need_permission_to_modify_public_query: "You cannot modify a public query."
          filters:
            custom_fields:
              inexistent: "Det finns inget anpassat fält för filtret."
        queries/filters/base:
          attributes:
            values:
              inclusion: "filter has invalid values."
              format: "%{message}"
        relation:
          typed_dag:
            circular_dependency: "Förhållandet skapar en cirkel av relationer."
          attributes:
            to:
              error_not_found: "arbetspaketet i 'till' hittades inte eller är inte synligt"
              error_readonly: "en befintlig relations 'till'-länk går ej att ändra"
            from:
              error_not_found: "arbetspaketet i 'från' hittades inte eller är inte synligt"
              error_readonly: "en befintlig relations 'från'-länk går ej att ändra"
        repository:
          not_available: "SCM leverantör är inte tillgänglig"
          not_whitelisted: "tillåts inte av konfigurationen."
          invalid_url: "är inte en giltig utvecklingskatalogs-URL eller sökväg."
          must_not_be_ssh: "får inte vara en SSH-url."
          no_directory: "är inte en katalog."
        role:
          attributes:
            permissions:
              dependency_missing: "måste också inkludera '%{dependency}' som '%{permission}' är vald."
        setting:
          attributes:
            base:
              working_days_are_missing: "At least one day of the week must be defined as a working day."
              previous_working_day_changes_unprocessed: "The previous changes to the working days configuration have not been applied yet."
              hours_per_day_are_missing: "The number of hours per day must be defined."
              durations_are_not_positive_numbers: "The durations must be positive numbers."
              hours_per_day_is_out_of_bounds: "Hours per day can't be more than 24"
        time_entry:
          attributes:
            hours:
              day_limit: "is too high as a maximum of 24 hours can be logged per date."
        user_preference:
          attributes:
            pause_reminders:
              invalid_range: "can only be a valid date range."
            daily_reminders:
              full_hour: "can only be configured to be delivered at a full hour."
            notification_settings:
              only_one_global_setting: "There must only be one global notification setting."
              email_alerts_global: "The email notification settings can only be set globally."
              format: "%{message}"
              wrong_date: "Wrong value for Start date, Due date, or Overdue."
        watcher:
          attributes:
            user_id:
              not_allowed_to_view: "har inte tillåtelse att visa denna resurs."
              locked: "är låst."
        wiki_page:
          error_conflict: "Wiki-sidan har blivit uppdaterad av någon annan medans du redigerade den."
          attributes:
            slug:
              undeducible: "cannot be deduced from the title '%{title}'."
        work_package:
          is_not_a_valid_target_for_time_entries: "Arbetspaket #%{id} är inte ett giltigt mål för omfördelning av tidrapporterna."
          attributes:
            assigned_to:
              format: "%{message}"
            due_date:
              not_start_date: "är inte på startdatum, även om detta behövs för milstolpar."
              cannot_be_null: "can not be set to null as start date and duration are known."
            duration:
              larger_than_dates: "is larger than the interval between the start and the finish date."
              smaller_than_dates: "is smaller than the interval between the start and the finish date."
              not_available_for_milestones: "is not available for milestone typed work packages."
              cannot_be_null: "can not be set to null as start date and finish date are known."
            parent:
              cannot_be_milestone: "kan inte vara en milstolpe."
              cannot_be_self_assigned: "cannot be assigned to itself."
              cannot_be_in_another_project: "kan inte vara i ett annat projekt."
              not_a_valid_parent: "är ogiltig."
            start_date:
              violates_relationships: "kan endast anges till %{soonest_start} eller senare för att inte skada arbetspaketets relationer."
              cannot_be_null: "can not be set to null as finish date and duration are known."
            status_id:
              status_transition_invalid: "är ogiltig eftersom det finns någon giltig övergång ifrån den gamla till nya statusen för den aktuella användarens roller."
              status_invalid_in_type: "är ogiltig eftersom aktuell status inte existerar i den här typen."
            type:
              cannot_be_milestone_due_to_children: "kan inte vara en milstolpe eftersom detta arbetspaket har barn."
            priority_id:
              only_active_priorities_allowed: "måste vara aktiv."
            category:
              only_same_project_categories_allowed: "Kategorin för ett arbetspaket måste tillhöra samma projekt som arbetspaketet."
              does_not_exist: "Den angivna kategorin finns inte."
            estimated_hours:
              not_a_number: "is not a valid duration."
              cant_be_inferior_to_remaining_work: "Cannot be lower than Remaining work."
              must_be_set_when_remaining_work_is_set: "Required when Remaining work is set."
              only_values_greater_or_equal_zeroes_allowed: "Must be >= 0."
              format: "%{message}"
            remaining_hours:
              not_a_number: "is not a valid duration."
              cant_exceed_work: "Cannot be higher than Work."
              must_be_set_when_work_is_set: "Required when Work is set."
              format: "%{message}"
          readonly_status: "The work package is in a readonly status so its attributes cannot be changed."
        type:
          attributes:
            attribute_groups:
              attribute_unknown: "Ogiltig attribut för arbetspaket används."
              attribute_unknown_name: "Ogiltigt attributet för arbetspaket används: %{attribute}"
              duplicate_group: "Namnet %{group} används redan. Gruppnamn måste vara unika."
              query_invalid: "Den inbäddade frågan '%{group}' är ogiltigt: %{details}"
              group_without_name: "Namnlösa grupper tillåts inte."
        user:
          attributes:
            base:
              user_limit_reached: "User limit reached. No more accounts can be created on the current plan."
              one_must_be_active: "Admin User cannot be locked/removed. At least one admin must be active."
            password_confirmation:
              confirmation: "Password confirmation does not match password."
              format: "%{message}"
            password:
              weak: "Måste innehålla följande teckentyper (minst %{min_count} av %{all_count}): %{rules}."
              lowercase: "gemener (t.ex. \"a\")"
              uppercase: "versal (t.ex. \"A\")"
              numeric: "numeriska (t.ex. ' 1')"
              special: "specialtecken (t.ex. ' %')"
              reused:
                one: "har använts förut. Var god välj en som är annorlunda jämfört med din senaste."
                other: "har använts förut. Var god välj en som är annorlunda jämfört med dina senaste %{count} stycken."
              match:
                confirm: "Bekräfta nytt lösenord."
                description: "Lösenorden som anges i de två fälten måste matcha varandra."
            status:
              invalid_on_create: "är inte en giltig status för nya användare."
            ldap_auth_source:
              error_not_found: "hittades inte"
            auth_source:
              error_not_found: "hittades inte"
        member:
          principal_blank: "Välj minst en användare eller grupp."
          role_blank: "måste tilldelas."
          attributes:
            roles:
              ungrantable: "har en ej tilldelbar roll."
              more_than_one: "has more than one role."
            principal:
              unassignable: "kan inte tilldelas till ett projekt."
        version:
          undeletable_archived_projects: "Versionen kan inte tas bort eftersom den har arbetspaket bifogade till den."
          undeletable_work_packages_attached: "Versionen kan inte tas bort eftersom den har arbetspaket bifogade till den."
        status:
          readonly_default_exlusive: "can not be activated for statuses that are marked default."
        token/api:
          attributes:
            token_name:
              format: "%{message}"
      template:
        body: "Kontrollera följande fält:"
        header:
          one: "1 fel förhindrade denna %{model} från att sparas"
          other: "%{count} fel förhindrade denna %{model} från att sparas"
    models:
      attachment: "Fil"
      attribute_help_text: "Hjälptexter för attribut"
      category: "Kategori"
      comment: "Kommentar"
      custom_action: "Anpassad åtgärd"
      custom_field: "Anpassat fält"
      "doorkeeper/application": "OAuth-autentisering"
      forum: "Forum"
      global_role: "Global role"
      group: "Grupp"
      member: "Medlem"
      news: "Nyheter"
      notification:
        one: "Notification"
        other: "Notifications"
      placeholder_user: "Placeholder user"
      project: "Projekt"
      project_query:
        one: "Projektlista"
        other: "Projektlistor"
      query: "Anpassad fråga"
      role:
        one: "Roll"
        other: "Roller"
      status: "Arbetspaketstatus"
      type: "Typ"
      user: "Användare"
      version: "Version"
      workflow: "Arbetsflöde"
      work_package: "Arbetspaket"
      wiki: "Wiki"
      wiki_page: "Wiki-sida"
  errors:
    header_invalid_fields:
      one: "There was a problem with the following field:"
      other: "Det fanns problem med följande fält:"
    header_additional_invalid_fields:
      one: "Additionally, there was a problem with the following field:"
      other: "Additionally, there were problems with the following fields:"
    field_erroneous_label: "Det här fältet är ogiltigt: %{full_errors}\nVänligen ange ett giltigt värde."
  activity:
    item:
      created_by_on: "created by %{user} on %{datetime}"
      created_by_on_time_entry: "time logged by %{user} on %{datetime}"
      created_on: "created on %{datetime}"
      created_on_time_entry: "time logged on %{datetime}"
      updated_by_on: "updated by %{user} on %{datetime}"
      updated_by_on_time_entry: "logged time updated by %{user} on %{datetime}"
      updated_on: "updated on %{datetime}"
      updated_on_time_entry: "logged time updated on %{datetime}"
      deleted_on: "deleted on %{datetime}"
      deleted_by_on: "deleted by %{user} on %{datetime}"
      added_on: "added on %{datetime}"
      added_by_on: "added by %{user} on %{datetime}"
      removed_on: "removed on %{datetime}"
      removed_by_on: "removed by %{user} on %{datetime}"
      parent_without_of: "Delprojekt"
      parent_no_longer: "No longer subproject of"
      time_entry:
        hour:
          one: "%{count} timme"
          other: "%{count} timmar"
        hour_html:
          one: "<i>%{count} timme</i>"
          other: "<i>%{count} timmar</i>"
        updated: "changed from %{old_value} to %{value}"
        logged_for: "Logged for"
    filter:
      changeset: "Uppdateringar"
      message: "Forum"
      news: "Nyheter"
      project_attribute: "Project attributes"
      subproject: "Include subprojects"
      time_entry: "Förbrukad tid"
      wiki_edit: "Wiki"
      work_package: "Arbetspaket"
  #common attributes of all models
  attributes:
    active: "Aktiv"
    assigned_to: "Tilldelad till"
    assignee: "Tilldelad till"
    attachments: "Bilagor"
    author: "Upphovsman"
    base: "Allmänt fel:"
    blocks_ids: "ID:n för blockerade arbetspaket"
    category: "Kategori"
    comment: "Kommentar"
    comments: "Kommentar"
    content: "Innehåll"
    color: "Färg"
    created_at: "Skapat den"
    custom_options: "Möjliga värden"
    custom_values: "Anpassade fält"
    date: "Datum"
    default_columns: "Standardkolumnerna"
    description: "Beskrivning"
    derived_due_date: "Derived finish date"
    derived_estimated_hours: "Total work"
    derived_start_date: "Derived start date"
    display_sums: "Visa summor"
    due_date: "Slutdatum"
    estimated_hours: "Work"
    estimated_time: "Work"
    expires_at: "Förfaller den"
    firstname: "Förnamn"
    group: "Grupp"
    groups: "Grupper"
    id: "ID"
    is_default: "Standardvärde"
    is_for_all: "För alla projekt"
    public: "Offentlig"
    #kept for backwards compatibility
    issue: "Arbetspaket"
    lastname: "Efternamn"
    login: "Användarnamn"
    mail: "E-post"
    name: "Namn"
    password: "Lösenord"
    priority: "Prioritet"
    project: "Projekt"
    responsible: "Huvudansvarig"
    role: "Roll"
    roles: "Roll"
    start_date: "Startdatum"
    status: "Status"
    subject: "Ämne"
    summary: "Sammanfattning"
    title: "Titel"
    type: "Typ"
    updated_at: "Uppdaterat den"
    updated_on: "Uppdaterat den"
    uploader: "Uploader"
    user: "Användare"
    value: "Värde"
    version: "Version"
    work_package: "Arbetspaket"
  backup:
    failed: "Backup failed"
    label_backup_token: "Backup token"
    label_create_token: "Create backup token"
    label_delete_token: "Delete backup token"
    label_reset_token: "Reset backup token"
    label_token_users: "The following users have active backup tokens"
    reset_token:
      action_create: Skapa
      action_reset: Återställ
      heading_reset: "Reset backup token"
      heading_create: "Create backup token"
      implications: >
        Enabling backups will allow any user with the required permissions and this backup token to download a backup containing all data of this OpenProject installation. This includes the data of all other users.
      info: >
        Du behöver generera en backup-kod för att kunna göra en backup. Varje gång du vill be om en backup så behöver du skriva in den här koden. Du kan ta bort backup-koden för att stänga av backups för den här användaren.
      verification: >
        Enter %{word} to confirm you want to %{action} the backup token.
      verification_word_reset: återställ
      verification_word_create: skapa
      warning: >
        När du skapar en ny kod så kommer du bara kunna be om en backup efter 24 timmar. Det här är på grund av säkerhet. Efter det så kan du be om en backup när som helt genom att använda den koden.
    text_token_deleted: Backup token deleted. Backups are now disabled.
    error:
      invalid_token: Invalid or missing backup token
      token_cooldown: The backup token will be valid in %{hours} hours.
      backup_pending: There is already a backup pending.
      limit_reached: You can only do %{limit} backups per day.
  button_actions: "Åtgärder"
  button_add: "Lägg till"
  button_add_comment: "Lägg till kommentar"
  button_add_member: Lägg till medlem
  button_add_watcher: "Lägg till bevakare"
  button_annotate: "Kommentera"
  button_apply: "Tilldela"
  button_archive: "Arkivera"
  button_back: "Tillbaka"
  button_cancel: "Avbryt"
  button_change: "Ändra"
  button_change_parent_page: "Ändra överordnad sida"
  button_change_password: "Ändra lösenord"
  button_check_all: "Markera alla"
  button_clear: "Rensa"
  button_click_to_reveal: "Klicka för att visa"
  button_close: "Stäng"
  button_collapse_all: "Fäll ihop alla"
  button_configure: "Konfigurera"
  button_continue: "Fortsätt"
  button_copy: "Kopiera"
  button_copy_to_clipboard: "Kopiera till Urklipp"
  button_copy_link_to_clipboard: "Kopiera länk till urklipp"
  button_copy_and_follow: "Kopiera och följ"
  button_create: "Skapa"
  button_create_and_continue: "Skapa och fortsätt"
  button_delete: "Ta bort"
  button_decline: "Avslå"
  button_delete_watcher: "Ta bort bevakare %{name}"
  button_download: "Ladda ner"
  button_duplicate: "Duplicera"
  button_edit: "Redigera"
  button_edit_associated_wikipage: "Redigerade associerad wikisida: %{page_title}"
  button_expand_all: "Expandera alla"
  button_favorite: "Lägg till i favoriter"
  button_filter: "Filter"
  button_generate: "Generera"
  button_list: "Lista"
  button_lock: "Lås"
  button_login: "Logga in"
  button_move: "Flytta"
  button_move_and_follow: "Flytta och följ"
  button_print: "Skriv ut"
  button_quote: "Citat"
  button_remove: Ta bort
  button_rename: "Ändra namn"
  button_replace: "Ersätt"
  button_revoke: "Återkalla"
  button_reply: "Svara"
  button_reset: "Återställ"
  button_rollback: "Återgå till denna version"
  button_save: "Spara"
  button_save_as: "Spara som"
  button_apply_changes: "Apply changes"
  button_save_back: "Spara och återgå"
  button_show: "Visa"
  button_sort: "Sortera"
  button_submit: "Skicka"
  button_test: "Test"
  button_unarchive: "Hämta från Arkiv"
  button_uncheck_all: "Avmarkera alla"
  button_unlock: "Lås upp"
  button_unfavorite: "Remove from favorites"
  button_unwatch: "Sluta bevaka"
  button_update: "Uppdatera"
  button_upgrade: "Uppgradera"
  button_upload: "Ladda upp"
  button_view: "Vy"
  button_watch: "Bevaka"
  button_manage_menu_entry: "Konfigurera menyalternativ"
  button_add_menu_entry: "Lägga till menyalternativ"
  button_configure_menu_entry: "Konfigurera menyalternativ"
  button_delete_menu_entry: "Ta bort menyalternativ"
  button_view_shared_work_packages: "View shared work packages"
  button_manage_roles: "Hantera roller"
  button_remove_member: "Remove member"
  button_remove_member_and_shares: "Remove member and shares"
  button_revoke_work_package_shares: "Revoke work package shares"
  button_revoke_access: "Revoke access"
  button_revoke_all: "Revoke all"
  button_revoke_only: "Revoke only %{shared_role_name}"
  button_publish: "Make public"
  button_unpublish: "Make private"
  consent:
    checkbox_label: Jag har noterat och samtycker till ovanstående.
    failure_message: Samtycke misslyckades, kan inte fortsätta.
    title: Användarsamtycken
    decline_warning_message: Du har avböjt samtycke och loggats ut.
    user_has_consented: Användaren har samtyckt till din konfigurerade redogörelse vid den angivna tidpunkten.
    not_yet_consented: Användaren har ännu inte samtyckt till, kommer att begäras vid nästa inloggning.
    contact_mail_instructions: Definiera den e-postadress som användarna kan nå en personuppgiftsansvarig för att utföra uppgifter, ändra eller ta bort förfrågningar.
    contact_your_administrator: Kontakta administratören om du vill att kontot ska tas bort.
    contact_this_mail_address: Kontakta %{mail_address} om du vill få ditt konto borttaget.
    text_update_consent_time: Kryssa i den här rutan för att tvinga användare att ge sitt samtycke igen. Aktivera när du har ändrat den juridiska aspekten av samtyckesinformationen ovan.
    update_consent_last_time: "Senaste uppdatering av samtycke: %{update_time}"
  copy_project:
    title: 'Copy project "%{source_project_name}"'
    started: 'Började kopiera projekt "%{source_project_name}" till "%{target_project_name}". Du kommer att informeras via E-post när "%{target_project_name}" finns tillgängligt.'
    failed: "Kan inte kopiera projekt %{source_project_name}"
    failed_internal: "Kopiering misslyckades på grund av ett internt fel."
    succeeded: "Skapade projektet %{target_project_name}"
    errors: "Fel"
    project_custom_fields: "Anpassade fält på projektet"
    x_objects_of_this_type:
      zero: "No objects of this type"
      one: "One object of this type"
      other: "%{count} objects of this type"
    text:
      failed: 'Kunde inte kopiera projekt "%{source_project_name}" till projektet "%{target_project_name}".'
      succeeded: 'Kopierade projektet "%{source_project_name}" till "%{target_project_name}".'
  create_new_page: "Wiki-sida"
  date:
    abbr_day_names:
      - "Sön"
      - "Mån"
      - "Tis"
      - "Ons"
      - "Tors"
      - "Fre"
      - "Lör"
    abbr_month_names:
      - null
      - "Jan"
      - "Feb"
      - "Mar"
      - "Apr"
      - "Maj"
      - "Jun"
      - "Jul"
      - "Aug"
      - "Sep"
      - "Okt"
      - "Nov"
      - "Dec"
    abbr_week: "Wk"
    day_names:
      - "Söndag"
      - "Måndag"
      - "Tisdag"
      - "Onsdag"
      - "Torsdag"
      - "Fredag"
      - "Lördag"
    formats:
      #Use the strftime parameters for formats.
      #When no format has been given, it uses default.
      #You can provide other formats here if you like!
      default: "%Y-%m-%d"
      long: "%B %d, %Y"
      short: "%b %d"
    #Don't forget the nil at the beginning; there's no such thing as a 0th month
    month_names:  #Used in date_select and datetime_select.
      - null
      - "Januari"
      - "Februari"
      - "Mars"
      - "April"
      - "Maj"
      - "Juni"
      - "Juli"
      - "Augusti"
      - "September"
      - "Oktober"
      - "November"
      - "December"
    order:
      - ':år'
      - ':månad'
      - :dag
  datetime:
    distance_in_words:
      about_x_hours:
        one: "ca 1 timme"
        other: "ca %{count} timmar"
      about_x_months:
        one: "ca 1 månad"
        other: "ca %{count} månader"
      about_x_years:
        one: "ca 1 år"
        other: "ca %{count} år"
      almost_x_years:
        one: "nästan ett år"
        other: "nästan %{count} år"
      half_a_minute: "en halv minut"
      less_than_x_minutes:
        one: "mindre än 1 minut"
        other: "mindre än %{count} minuter"
      less_than_x_seconds:
        one: "mindre än en sekund"
        other: "mindre än %{count} sekunder"
      over_x_years:
        one: "över ett år"
        other: "över %{count} år"
      x_days:
        one: "En dag"
        other: "%{count} dagar"
      x_minutes:
        one: "1 minut"
        other: "%{count} minuter"
      x_minutes_abbreviated:
        one: "1 min"
        other: "%{count} min"
      x_hours:
        one: "1 timme"
        other: "%{count} timmar"
      x_hours_abbreviated:
        one: "1 hr"
        other: "%{count} hrs"
      x_weeks:
        one: "1 vecka"
        other: "%{count} veckor"
      x_months:
        one: "En månad"
        other: "%{count} månader"
      x_years:
        one: "1 år"
        other: "%{count} år"
      x_seconds:
        one: "En sekund"
        other: "%{count} sekunder"
      x_seconds_abbreviated:
        one: "1 s"
        other: "%{count} s"
    units:
      hour:
        one: "timme"
        other: "timmar"
  description_active: "Aktiv?"
  description_attachment_toggle: "Visa/Dölj bilagor"
  description_autocomplete: >
    Det här fältet använder komplettera automatiskt. Medan du skriver rubriken på ett arbetspaket får du en lista över möjliga alternative. Välj ett med hjälp av piltangenterna och markera den med TAB eller ENTER. Alternativt kan du ange arbetspaketets nummer direkt.
  description_available_columns: "Tillgängliga kolumner"
  description_choose_project: "Projekt"
  description_compare_from: "Jämför formulär"
  description_compare_to: "Jämför med"
  description_current_position: "Du är här: "
  description_date_from: "Ange startdatum"
  description_date_to: "Ange slutdatum"
  description_enter_number: "Ange nummer"
  description_enter_text: "Ange text"
  description_filter: "Filter"
  description_filter_toggle: "Visa/Dölj filter"
  description_category_reassign: "Välj kategori"
  description_message_content: "Meddelandets innehåll"
  description_my_project: "Du är medlem"
  description_notes: "Anteckningar"
  description_parent_work_package: "Överordnat arbetspaket av nuvarande"
  description_project_scope: "Sökningens omfattning"
  description_query_sort_criteria_attribute: "Sorteringsattribut"
  description_query_sort_criteria_direction: "Sorteringsriktning"
  description_search: "Sökfält"
  description_select_work_package: "Välj arbetspaket"
  description_selected_columns: "Markerade kolumner"
  description_sub_work_package: "Arbetspaket som är underarbetspaket av nuvarande"
  description_toc_toggle: "Visa/Dölj innehållsförteckning"
  description_wiki_subpages_reassign: "Välj ny överordnad sida"
  #Text direction: Left-to-Right (ltr) or Right-to-Left (rtl)
  direction: Från vänster till höger
  ee:
    upsale:
      form_configuration:
        description: "Customize the form configuration with these additional add-ons:"
        add_groups: "Lägg till nya attributgrupper"
        rename_groups: "Byt namn på attributgrupper"
      project_filters:
        description_html: "Filtering and sorting on custom fields is an Enterprise edition add-on."
  enumeration_activities: "Time tracking activities"
  enumeration_work_package_priorities: "Arbetspaketsprioritering"
  enumeration_reported_project_statuses: "Rapporterad projektstatus"
  error_auth_source_sso_failed: "Singelinloggning (SSO) för användaren '%{value}' misslyckades"
  error_can_not_archive_project: "Det här projektet kan inte arkiveras: %{errors}"
  error_can_not_delete_entry: "Kunde inte ta bort inlägg"
  error_can_not_delete_custom_field: "Det går inte att ta bort anpassat fält"
  error_can_not_delete_in_use_archived_undisclosed: "There are also work packages in archived projects. You need to ask an administrator to perform the deletion to see which projects are affected."
  error_can_not_delete_in_use_archived_work_packages: "There are also work packages in archived projects. You need to reactivate the following projects first, before you can change the attribute of the respective work packages: %{archived_projects_urls}"
  error_can_not_delete_type:
    explanation: 'This type contains work packages and cannot be deleted. You can see all affected work packages in <a target="_blank" href="%{url}">this view</a>.'
  error_can_not_delete_standard_type: "Standardtyper kan inte tas bort."
  error_can_not_invite_user: "Det gick inte att skicka inbjudan till användare."
  error_can_not_remove_role: "Denna roll används och kan inte tas bort."
  error_can_not_reopen_work_package_on_closed_version: "Ett arbetspaket som tilldelats en stängd version kan inte öppnas igen"
  error_can_not_find_all_resources: "Kunde inte hitta alla relaterade resurser till denna begäran."
  error_can_not_unarchive_project: "Det här projektet kan inte avarkiveras: %{errors}"
  error_check_user_and_role: "Välj en användare och en roll."
  error_code: "Fel %{code}"
  error_color_could_not_be_saved: "Färg kunde inte sparas"
  error_cookie_missing: "OpenProject cookie saknas. Vänligen kontrollera att cookies är aktiverade, eftersom detta program inte fungerar korrekt annars."
  error_custom_option_not_found: "Alternativet finns inte."
  error_enterprise_activation_user_limit: "Ditt konto kunde inte aktiveras (begränsning för antal användare har uppnåtts). Kontakta administratören för att få tillgång."
  error_enterprise_token_invalid_domain: "The Enterprise edition is not active. Your Enterprise token's domain (%{actual}) does not match the system's host name (%{expected})."
  error_failed_to_delete_entry: "Det gick inte ta bort denna post."
  error_in_dependent: "Fel vid försök att ändra beroende objekt: %{dependent_class} #%{related_id} - %{related_subject}: %{error}"
  error_in_new_dependent: "Error attempting to create dependent object: %{dependent_class} - %{related_subject}: %{error}"
  error_invalid_selected_value: "Ogiltigt valt värde."
  error_journal_attribute_not_present: "Loggbok innehåller inte attribut %{attribute}."
  error_pdf_export_too_many_columns: "För många kolumner har markerats för PDF-export. Vänlogen minska antalet kolumner."
  error_pdf_failed_to_export: "PDF-exporten kunde inte sparas: %{error}"
  error_token_authenticity: "Det gick inte att verifiera Forgery token. Försökte du skicka data på flera webbläsare eller flikar? Stäng alla flikar och försök igen."
  error_work_package_not_found_in_project: "Arbetspaketet hittades inte eller hör inte till detta projekt"
  error_must_be_project_member: "måste vara projektmedlem"
  error_migrations_are_pending: "Din OpenProject-installation har väntande databasmigreringar. Du har sannolikt missat att köra migreringarna på din senaste uppgradering. Kontrollera uppgraderingsguiden för att uppgradera din installation ordentligt."
  error_migrations_visit_upgrade_guides: "Besök dokumentationen för vår uppgraderingsguide"
  error_no_default_work_package_status: 'Inget standardvärde för status för arbetspaket har definieras. Vänligen kontrollera din konfiguration (gå till "Administration-> arbetspaket status").'
  error_no_type_in_project: "Ingen typ associerad till detta projekt. Kontrollera projektinställningarna."
  error_omniauth_registration_timed_out: "Registrering via en extern autentiseringstjänst svarade inte. Försök igen."
  error_omniauth_invalid_auth: "The authentication information returned from the identity provider was invalid. Please contact your administrator for further help."
  error_password_change_failed: "An error occurred when trying to change the password."
  error_scm_command_failed: "Ett fel uppstod när du försökte komma åt versionsarkivet: %{value}"
  error_scm_not_found: "Den posten eller revision finns inte i versionsarkivet."
  error_type_could_not_be_saved: "Typen kunde inte sparas"
  error_unable_delete_status: "Arbetspaketsstatusen kan inte raderas eftersom det används av minst ett arbetspaket."
  error_unable_delete_default_status: "Det går inte att radera standardvalet för arbetspaketsstatus. Var god väl en annan arbetspaketsstatus som standardval innan du raderar den befintliga."
  error_unable_to_connect: "Kan inte ansluta (%{value})"
  error_unable_delete_wiki: "Kunde inte radera wiki-sidan."
  error_unable_update_wiki: "Kunde inte uppdatera wiki-sidan."
  error_workflow_copy_source: "Välj en typ av datakälla eller roll"
  error_workflow_copy_target: "Välj måltyp(er) och roll(er)"
  error_menu_item_not_created: Menyobjektet kunde inte läggas till
  error_menu_item_not_saved: Menyobjektet kunde inte sparas
  error_wiki_root_menu_item_conflict: >
    Kan inte ändra från "%{old_name}" till "%{new_name}" på grund av en konflikt med det befintliga menyalternativet "%{existing_caption}" (%{existing_identifier}).
  error_external_authentication_failed: "An error occurred during external authentication. Please try again."
  error_attribute_not_highlightable: "Attribut(en) kan inte markeras: %{attributes}"
  events:
    changeset: "Uppdatering redigerades"
    message: Meddelande redigerades
    news: Nyheter
    project_attributes: "Project attributes edited"
    project: "Projektet redigerades"
    projects: "Projektet redigerades"
    reply: Svarade
    time_entry: "Tidrapport redigerades"
    wiki_page: "Wiki-sida redigerades"
    work_package_closed: "Arbetspaket stängdes"
    work_package_edit: "Arbetspaket redigerades"
    work_package_note: "Anteckning lades till arbetspaketet"
    title:
      project: "Projekt: %{name}"
      subproject: "Subproject: %{name}"
  export:
    your_work_packages_export: "Your work packages export"
    succeeded: "The export has completed successfully."
    failed: "The export has failed: %{message}"
    format:
      atom: "Atom"
      csv: "CSV"
      pdf: "PDF"
      pdf_overview_table: "PDF Table"
      pdf_report_with_images: "PDF Report with images"
      pdf_report: "PDF Report"
      pdf_gantt: "PDF Gantt"
    image:
      omitted: "Image not exported."
    macro:
      error: "Macro error, %{message}"
      attribute_not_found: "attribute not found: %{attribute}"
      model_not_found: "invalid attribute model: %{model}"
      resource_not_found: "resource not found: %{resource}"
      rich_text_unsupported: "Rich text embedding currently not supported in export"
    units:
      hours: h
      days: d
  extraction:
    available:
      pdftotext: "Pdftotext tillgängligt (tillval)"
      unrtf: "Unrtf tillgänglig (tillval)"
      catdoc: "Catdoc tillgängligt (tillval)"
      xls2csv: "Xls2csv tillgängligt (tillval)"
      catppt: "Catppt tillgängligt (tillval)"
      tesseract: "Tesseract tillgängligt (tillval)"
  general_csv_decimal_separator: ","
  general_csv_encoding: "UTF-8"
  general_csv_separator: ";"
  general_first_day_of_week: "1"
  general_pdf_encoding: "ISO-8859-1"
  general_text_no: "nej"
  general_text_yes: "ja"
  general_text_No: "Nej"
  general_text_Yes: "Ja"
  general_text_true: "sant"
  general_text_false: "falsk"
  gui_validation_error: "ett fel"
  gui_validation_error_plural: "%{count} fel"
  homescreen:
    additional:
      projects: "De senast synliga projekten just nu."
      no_visible_projects: "Det finns inga synliga projekt i denna instans."
      users: "De senast registrerade användarna just nu."
    blocks:
      community: "OpenProject community"
      upsale:
        title: "Upgrade to Enterprise edition"
        more_info: "Mer information"
    links:
      upgrade_enterprise_edition: "Upgrade to Enterprise edition"
      postgres_migration: "Migrera din installation till PostgreSQL"
      user_guides: "Användarguider"
      faq: "Vanliga frågor (FAQ)"
      impressum: "Villkor"
      glossary: "Ordlista"
      shortcuts: "Genvägar"
      blog: "OpenProject blogg"
      forums: "Community forum"
      newsletter: "Säkerhetsnotifieringar / Nyhetsbrev"
  image_conversion:
    imagemagick: "Imagemagick"
  journals:
    changes_retracted: "Förändringarna drogs tillbaka."
    caused_changes:
      dates_changed: "Dates changed"
      default_attribute_written: "Read-only attributes written"
      progress_mode_changed_to_status_based: "Progress calculation updated"
      status_changed: "Status '%{status_name}'"
      system_update: "OpenProject system update:"
    cause_descriptions:
      work_package_predecessor_changed_times: by changes to predecessor %{link}
      work_package_parent_changed_times: by changes to parent %{link}
      work_package_children_changed_times: by changes to child %{link}
      work_package_related_changed_times: by changes to related %{link}
      unaccessable_work_package_changed: by changes to a related work package
      working_days_changed:
        changed: "by changes to working days (%{changes})"
        days:
          working: "%{day} is now working"
          non_working: "%{day} is now non-working"
        dates:
          working: "%{date} is now working"
          non_working: "%{date} is now non-working"
      progress_mode_changed_to_status_based: Progress calculation mode set to status-based
      status_excluded_from_totals_set_to_false_message: now included in hierarchy totals
      status_excluded_from_totals_set_to_true_message: now excluded from hierarchy totals
      status_percent_complete_changed: "% complete changed from %{old_value}% to %{new_value}%"
      system_update:
        file_links_journal: >
          From now on, activity related to file links (files stored in external storages) will appear here in the Activity tab. The following represent activity concerning links that already existed:
        progress_calculation_adjusted_from_disabled_mode: >-
          Progress calculation automatically <a href="%{href}" target="_blank">set to work-based mode and adjusted with version update</a>.
        progress_calculation_adjusted: >-
          Progress calculation automatically <a href="%{href}" target="_blank">adjusted with version update</a>.
        totals_removed_from_childless_work_packages: >-
          Work and progress totals automatically removed for non-parent work packages with <a href="%{href}" target="_blank">version update</a>. This is a maintenance task and can be safely ignored.
  links:
    configuration_guide: "Konfigurationsguide"
    get_in_touch: "Har du frågor? Ta kontakt med oss."
  instructions_after_registration: "Du kan logga in så snart ditt konto har aktiverats genom att klicka på %{signin}."
  instructions_after_logout: "Du kan logga in igen genom att klicka på %{signin}."
  instructions_after_error: "Du kan försöka logga in igen genom att klicka på %{signin}. Om felet kvarstår, be din systemadministratör om hjälp."
  menus:
    admin:
      mail_notification: "E-postaviseringar"
      mails_and_notifications: "Emails and notifications"
      aggregation: "Aggregation"
      api_and_webhooks: "API and webhooks"
    quick_add:
      label: "Open quick add menu"
    breadcrumb:
      nested_element: "%{section_header}: <b>%{title}</b>"
  my_account:
    access_tokens:
      no_results:
        title: "Inga åtkomstnycklar att visa"
        description: "Alla nycklar har visats. Du kan återaktivera dom i administrationsmenyn."
      access_tokens: "Access tokens"
      headers:
        action: "Åtgärd"
        expiration: "Upphör"
      indefinite_expiration: "Aldrig"
      simple_revoke_confirmation: "Are you sure you want to revoke this token?"
      api:
        title: "API"
        text_hint: "API tokens allow third-party applications to communicate with this OpenProject instance via REST APIs."
        static_token_name: "API token"
        disabled_text: "API tokens are not enabled by the administrator. Please contact your administrator to use this feature."
      ical:
        title: "iCalendar"
        text_hint: 'iCalendar tokens allow users to <a href="%{path}" target="_blank">subscribe to OpenProject calendars</a> and view up-to-date work package information from external clients.'
        disabled_text: "iCalendar subscriptions are not enabled by the administrator. Please contact your administrator to use this feature."
        empty_text_hint: "To add an iCalendar token, subscribe to a new or existing calendar from within the Calendar module of a project. You must have the necessary permissions."
      oauth:
        title: "OAuth"
        text_hint: "OAuth tokens allow third-party applications to connect with this OpenProject instance."
        empty_text_hint: "There is no third-party application access configured and active for you. Please contact your administrator to activate this feature."
      rss:
        title: "RSS"
        text_hint: "RSS tokens allow users to keep up with the latest changes in this OpenProject instance via an external RSS reader."
        static_token_name: "RSS token"
        disabled_text: "RSS tokens are not enabled by the administrator. Please contact your administrator to use this feature."
      storages:
        title: "File Storages"
        text_hint: "File Storage tokens connect this OpenProject instance with an external File Storage."
        empty_text_hint: "There is no storage access linked to your account."
        revoke_token: "Do you really want to remove this token? You will need to login again on %{storage}"
        removed: "File Storage token successfully removed"
        failed: "An error occurred and the token couldn't be removed. Please try again later."
        unknown_storage: "Unknown storage"
  notifications:
    reasons:
      assigned: "Assignee"
      dateAlert: "Date alert"
      mentioned: "Mentioned"
      responsible: "Accountable"
      shared: "Shared"
      watched: "Watcher"
    menu:
      by_project: "Unread by project"
      by_reason: "Reason"
      inbox: "Inkorg"
    send_notifications: "Send notifications for this action"
    work_packages:
      subject:
        created: "The work package was created."
        assigned: "You have been assigned to %{work_package}"
        subscribed: "You subscribed to %{work_package}"
        mentioned: "You have been mentioned in %{work_package}"
        responsible: "You have become accountable for %{work_package}"
        watched: "You are watching %{work_package}"
  label_accessibility: "Tillgänglighet"
  label_account: "Konto"
  label_active: "Aktiv"
  label_activate_user: "Aktivera användare"
  label_active_in_new_projects: "Aktiv i nya projekt"
  label_activity: "Aktivitet"
  label_add_edit_translations: "Lägg till och editera översättningar"
  label_add_another_file: "Lägga till en annan fil"
  label_add_columns: "Lägga till markerade kolumner"
  label_add_note: "Lägga till en anteckning"
  label_add_projects: "Lägg till projekt"
  label_add_related_work_packages: "Lägg till relaterade arbetspaket"
  label_add_subtask: "Lägg till deluppgift"
  label_added: "lagt till"
  label_added_by: "Added by %{author}"
  label_added_time_by: "Lagts till av %{author} %{age} sen"
  label_additional_workflow_transitions_for_assignee: "Ytterligare övergångar tillåtna när användaren är tilldelad"
  label_additional_workflow_transitions_for_author: "Ytterligare övergångar tillåtna när användaren är författaren"
  label_administration: "Administration"
  label_advanced_settings: "Avancerade inställningar"
  label_age: "Ålder"
  label_ago: "dagar sedan"
  label_all: "alla"
  label_all_time: "all tid"
  label_all_words: "Alla ord"
  label_all_open_wps: "Alla öppna"
  label_always_visible: "Visas alltid"
  label_announcement: "Meddelande"
  label_angular: "AngularJS"
  label_api_access_key: "API åtkomstnyckel"
  label_api_access_key_created_on: "API åtkomstnyckel skapade %{value} sedan"
  label_api_access_key_type: "API"
  label_ical_access_key_type: "iCalendar"
  label_ical_access_key_description: 'iCalendar token "%{token_name}" for "%{calendar_name}" in "%{project_name}"'
  label_ical_access_key_not_present: "iCalendar token(s) not present."
  label_ical_access_key_generation_hint: "Automatically generated when subscribing to a calendar."
  label_ical_access_key_latest: "latest"
  label_ical_access_key_revoke: "Återkalla"
  label_applied_status: "Tillämpad status"
  label_archive_project: "Arkivera projekt"
  label_ascending: "Stigande"
  label_assigned_to_me_work_packages: "Arbetspaket som tilldelats till mig"
  label_associated_revisions: "Kopplade revideringar"
  label_attachment_plural: "Bilagor"
  label_attribute: "Attributet"
  label_attribute_plural: "Attribut"
  label_ldap_auth_source_new: "New LDAP connection"
  label_ldap_auth_source: "LDAP-anslutning"
  label_ldap_auth_source_plural: "LDAP connections"
  label_attribute_expand_text: "The complete text for '%{attribute}'"
  label_authentication: "Autentisering"
  label_available_global_roles: "Available global roles"
  label_available_project_attributes: "Available project attributes"
  label_available_project_forums: "Tillgängliga forum"
  label_available_project_repositories: "Tillgängliga databaser"
  label_available_project_versions: "Tillgängliga versioner"
  label_available_project_work_package_categories: "Tillgängliga arbetspaketkategorier"
  label_available_project_work_package_types: "Tillgängliga typer för arbetspaket"
  label_available_projects: "Available projects"
  label_api_doc: "API-dokumentation"
  label_backup: "Backup"
  label_backup_code: "Reservkod"
  label_between: "mellan"
  label_blocked_by: "blockeras av"
  label_blocks: "blockerar"
  label_blog: "Blogg"
  label_forums_locked: "Låst"
  label_forum_new: "Nytt forum"
  label_forum_plural: "Forum"
  label_forum_sticky: "Klistrad"
  label_boolean: "Booleskt värde"
  label_board_plural: "Tavlor"
  label_branch: "Gren"
  label_browse: "Bläddra"
  label_bulk_edit_selected_work_packages: "Redigera markerade arbetspaket i bulk"
  label_bundled: "(Bundlad)"
  label_calendar: "Kalender"
  label_calendars_and_dates: "Calendars and dates"
  label_calendar_show: "Visa kalendern"
  label_category: "Kategori"
  label_consent_settings: "Användarsamtycken"
  label_wiki_menu_item: Wiki menyalternativ
  label_select_main_menu_item: Välj ny huvudmenypost
  label_required_disk_storage: "Erfordrat lagringsutrymme"
  label_send_invitation: Skicka inbjudan
  label_change_plural: "Förändringar"
  label_change_properties: "Ändra egenskaper"
  label_change_status: "Ändra status"
  label_change_status_of_user: "Ändra status för #{username}"
  label_change_view_all: "Visa alla ändringar"
  label_changes_details: "Uppgifter om alla förändringar"
  label_changeset: "Uppdateringar"
  label_changeset_id: "Uppdaterings-ID"
  label_changeset_plural: "Uppdateringar"
  label_checked: "vald"
  label_check_uncheck_all_in_column: "Markera/avmarkera alla i kolumnen"
  label_check_uncheck_all_in_row: "Markera/avmarkera allt på raden"
  label_child_element: "Underordnade element"
  label_choices: "Choices"
  label_chronological_order: "Oldest first"
  label_close_versions: "Stäng slutförda versioner"
  label_closed_work_packages: "stängt"
  label_collapse: "Fäll ihop"
  label_collapsed_click_to_show: "Kollapsade. Klicka för att Visa"
  label_configuration: konfiguration
  label_comment_add: "Lägg till en kommentar"
  label_comment_added: "Kommentar tillagd"
  label_comment_delete: "Ta bort kommentarer"
  label_comment_plural: "Kommentarer"
  label_commits_per_author: "Incheckningar per författare"
  label_commits_per_month: "Incheckningar per månad"
  label_confirmation: "Bekräftelse"
  label_contains: "innehåller"
  label_content: "Innehåll"
  label_color_plural: "Färger"
  label_copied: "kopierad"
  label_copy_same_as_target: "Samma som mål"
  label_copy_source: "Källa"
  label_copy_target: "Mål"
  label_copy_workflow_from: "Kopiera arbetsflöde från"
  label_copy_project: "Kopiera projekt"
  label_core_version: "Kärnversion"
  label_core_build: "Core build"
  label_current_status: "Nuvarande status"
  label_current_version: "Aktuell version"
  label_custom_field_add_no_type: "Lägg till det här fältet till en arbetspaketstyp"
  label_custom_field_new: "Nytt anpassat fält"
  label_custom_field_plural: "Anpassade fält"
  label_custom_field_default_type: "Tom typ"
  label_custom_style: "Design"
  label_dashboard: "Översikt"
  label_database_version: "PostgreSQL version"
  label_date: "Datum"
  label_date_and_time: "Datum och tid"
  label_date_format: "Datumformat"
  label_date_from: "Från"
  label_date_from_to: "Från %{start} till %{end}"
  label_date_to: "Till"
  label_day_plural: "dagar"
  label_default: "Standard"
  label_delete_user: "Radera användare"
  label_delete_project: "Ta bort projekt"
  label_deleted: "raderad"
  label_deleted_custom_field: "(raderat anpassat fält)"
  label_deleted_custom_option: "(deleted option)"
  label_empty_element: "(tom)"
  label_missing_or_hidden_custom_option: "(missing value or lacking permissions to access)"
  label_descending: "Fallande"
  label_details: "Detaljer"
  label_development_roadmap: "Utvecklingsplan"
  label_diff: "diff"
  label_diff_inline: "inline"
  label_diff_side_by_side: "sida vid sida"
  label_digital_accessibility: "Digital accessibility (DE)"
  label_disabled: "inaktiverad"
  label_disabled_uppercase: "Disabled"
  label_display: "Visa"
  label_display_per_page: "Per sida: %{value}"
  label_display_used_statuses_only: "Visa endast statusalternativ som används av denna typ"
  label_download: "%{count} Nedladdning"
  label_download_plural: "%{count} Nedladdningar"
  label_downloads_abbr: "D/L"
  label_duplicated_by: "duplicerad genom"
  label_duplicate: "dublett"
  label_duplicates: "dubblett av"
  label_edit: "Redigera"
  label_edit_x: "Edit: %{x}"
  label_enable_multi_select: "Växla multival"
  label_enabled_project_custom_fields: "Aktiverade anpassade fält"
  label_enabled_project_modules: "Aktiverad Moduler"
  label_enabled_project_activities: "Aktiverade aktiviteter för tidsspårning"
  label_end_to_end: "slut till slut"
  label_end_to_start: "slut till start"
  label_enumeration_new: "Nytt textvärde"
  label_enumeration_value: "Uppräkningsvärde"
  label_enumerations: "Textvärden"
  label_enterprise: "Företag"
  label_enterprise_active_users: "%{current}/%{limit} tilldelade aktiva användare"
  label_enterprise_edition: "Enterprise edition"
  label_enterprise_support: "Enterprise support"
  label_enterprise_addon: "Enterprise add-on"
  label_environment: "Miljö"
  label_estimates_and_progress: "Estimates and progress"
  label_equals: "är"
  label_everywhere: "överallt"
  label_example: "Exempel"
  label_experimental: "Experimentell"
  label_i_am_member: "Jag är medlem"
  label_ifc_viewer: "Ifc Viewer"
  label_ifc_model_plural: "Ifc Models"
  label_import: "Importera"
  label_export_to: "Finns även som:"
  label_expand: "Expandera"
  label_expanded_click_to_collapse: "Expanderat. Klicka för att dölja"
  label_f_hour: "%{value} timme"
  label_f_hour_plural: "%{value} timmar"
  label_favorite: "Favorite"
  label_feed_plural: "Flöden"
  label_feeds_access_key: "RSS access key"
  label_feeds_access_key_created_on: "RSS access key skapad %{value} sen"
  label_feeds_access_key_type: "RSS"
  label_file_plural: "Filer"
  label_filter_add: "Lägg till filter"
  label_filter: "Filter"
  label_filter_plural: "Filter"
  label_filters_toggle: "Visa/dölj filter"
  label_float: "Flyttal"
  label_folder: "Mapp"
  label_follows: "följer"
  label_force_user_language_to_default: "Välj standardspråk för användare som har ett icke tillåtet språk"
  label_form_configuration: "Ställ in formulär"
  label_gantt_chart: "Gantt-schema"
  label_gantt_chart_plural: "Gantt charts"
  label_general: "Allmänt"
  label_generate_key: "Generera en nyckel"
  label_git_path: "Sökväg till .git katalog"
  label_greater_or_equal: ">="
  label_group_by: "Gruppera efter"
  label_group_new: "Ny grupp"
  label_group: "Grupp"
  label_group_named: "Grupp %{name}"
  label_group_plural: "Grupper"
  label_help: "Hjälp"
  label_here: här
  label_hide: "Dölj"
  label_history: "Historik"
  label_hierarchy_leaf: "Hierarki-blad"
  label_home: "Hem"
  label_subject_or_id: "Ämne eller ID"
  label_calendar_subscriptions: "Calendar subscriptions"
  label_identifier: "Identifierare"
  label_in: "i"
  label_in_less_than: "i mindre än"
  label_in_more_than: "i mer än"
  label_inactive: "Inaktiv"
  label_incoming_emails: "Inkommande E-post"
  label_includes: "inkluderar"
  label_include_sub_projects: Include sub-projects
  label_index_by_date: "Index efter datum"
  label_index_by_title: "Index efter titel"
  label_information: "Information"
  label_information_plural: "Information"
  label_installation_guides: "Installation guides"
  label_integer: "Heltal"
  label_internal: "Intern"
  label_introduction_video: "Introduktionsvideo"
  label_invite_user: "Bjud in användare"
  label_share: "Dela"
  label_share_project_list: "Dela projektlista"
  label_share_work_package: "Share work package"
  label_show_hide: "Visa/Dölj"
  label_show_hide_n_items: "Visa/dölj %{count} objekt"
  label_show_all_registered_users: "Visa alla registrerade användare"
  label_journal: "Journal"
  label_journal_diff: "Jämför beskrivning"
  label_language: "Språk"
  label_languages: "Språk"
  label_jump_to_a_project: "Hoppa till projekt..."
  label_keyword_plural: "Nyckelord"
  label_language_based: "Baserat på användarens språk"
  label_last_activity: "Senaste aktivitet"
  label_last_change_on: "Senast ändrad"
  label_last_changes: "sista %{count} förändringarna"
  label_last_login: "Senaste inloggning"
  label_last_month: "förra månaden"
  label_last_n_days: "sista %{count} dagarna"
  label_last_week: "förra veckan"
  label_latest_revision: "Senaste revisionen"
  label_latest_revision_plural: "Senaste revisionerna"
  label_ldap_authentication: "LDAP autentisering"
  label_learn_more: "Lär dig mer"
  label_less_or_equal: "<="
  label_less_than_ago: "mindre än dagar sedan"
  label_link_url: "Länk (URL)"
  label_list: "Lista"
  label_loading: "Laddar..."
  label_lock_user: "Lås användare"
  label_logged_as: "Inloggad som"
  label_login: "Logga in"
  label_custom_logo: "Anpassad logotyp"
  label_custom_export_logo: "Custom export logo"
  label_custom_export_cover: "Custom export cover background"
  label_custom_export_cover_overlay: "Custom export cover background overlay"
  label_custom_export_cover_text_color: "Textfärg"
  label_custom_pdf_export_settings: "Custom PDF export settings"
  label_custom_favicon: "Anpassad favicon"
  label_custom_touch_icon: "Anpassad touch-ikon"
  label_logout: "Logga ut"
  label_main_menu: "Sidomenyn"
  label_manage: "Manage"
  label_manage_groups: "Hantera grupper"
  label_managed_repositories_vendor: "Hanterade %{vendor} databaser"
  label_max_size: "Maximal storlek"
  label_me: "mig"
  label_member_new: "Ny medlem"
  label_member_all_admin: "(Alla roller på grund av admin status)"
  label_member_plural: "Medlemmar"
  label_membership_plural: "Memberships"
  label_membership_added: "Member added"
  label_membership_updated: "Member updated"
  label_menu: "Menu"
  label_menu_badge:
    pre_alpha: "pre-alpha"
    alpha: "alpha"
    beta: "beta"
  label_menu_item_name: "Namn på menyalternativ"
  label_message: "Meddelande"
  label_message_last: "Senaste meddelandet"
  label_message_new: "Nytt meddelande"
  label_message_plural: "Meddelanden"
  label_message_posted: "Meddelande tillaggt"
  label_min_max_length: "Min - Maxlängd"
  label_minute_plural: "minuter"
  label_missing_api_access_key: "Åtkomstnyckel för API saknas"
  label_missing_feeds_access_key: "Åtkomstnyckel för RSS saknas"
  label_modification: "%{count} förändring"
  label_modified: "modifierad"
  label_module_plural: "Moduler"
  label_modules: "Moduler"
  label_months_from: "månader från"
  label_more: "Mer"
  label_more_than_ago: "mer än dagar sedan"
  label_move_work_package: "Flytta arbetspaket"
  label_my_account: "Mitt konto"
  label_my_activity: "Min aktivitet"
  label_my_account_data: "Min kontoinformation"
  label_my_avatar: "My avatar"
  label_my_queries: "Min anpassade frågor"
  label_name: "Namn"
  label_never: "Aldrig"
  label_new: "Ny"
  label_new_features: "Nya funktioner"
  label_new_statuses_allowed: "Nya statusar tillåtna"
  label_news_singular: "Nyheter"
  label_news_added: "Nyheter tillagda"
  label_news_comment_added: "Kommentar tillagd till en nyhet"
  label_news_latest: "Senaste nyheterna"
  label_news_new: "Lägg till nyheter"
  label_news_edit: "Redigera nyheter"
  label_news_plural: "Nyheter"
  label_news_view_all: "Visa alla nyheter"
  label_next: "Nästa"
  label_next_week: "Nästa vecka"
  label_no_change_option: "(Ingen ändring)"
  label_no_data: "Ingen data att visa"
  label_no_parent_page: "Ingen överordnad sida"
  label_nothing_display: "Inget att visa"
  label_nobody: "ingen"
  label_not_found: "hittades inte"
  label_none: "inga"
  label_none_parentheses: "(ingen)"
  label_not_contains: "innehåller inte"
  label_not_equals: "är inte"
  label_on: "på"
  label_operator_all: "is not empty"
  label_operator_none: "is empty"
  label_operator_equals_or: "is (OR)"
  label_operator_equals_all: "is (AND)"
  label_operator_shared_with_user_any: "någon"
  label_open_menu: "Öppna meny"
  label_open_work_packages: "öppna"
  label_open_work_packages_plural: "öppna"
  label_openproject_website: "OpenProject hemsida"
  label_optional_description: "Beskrivning"
  label_options: "Alternativ"
  label_other: "Andra"
  label_overall_activity: "Total aktivitet"
  label_overview: "Översikt"
  label_page_title: "Sidtitel"
  label_part_of: "del av"
  label_password_lost: "Glömt ditt lösenord?"
  label_password_rule_lowercase: "Gemener"
  label_password_rule_numeric: "Numeriska tecken"
  label_password_rule_special: "Specialtecken"
  label_password_rule_uppercase: "Versaler"
  label_path_encoding: "Sökvägskodning"
  label_per_page: "Per sida"
  label_people: "Personer"
  label_permissions: "Behörigheter"
  label_permissions_report: "Rapport över behörigheter"
  label_personalize_page: "Anpassa den här sidan"
  label_placeholder_user: "Placeholder user"
  label_placeholder_user_new: "New placeholder user"
  label_placeholder_user_plural: "Placeholder users"
  label_planning: "Planering"
  label_please_login: "Vänligen logga in"
  label_plugins: "Insticksprogram"
  label_modules_and_plugins: "Moduler och plugins"
  label_precedes: "föregår"
  label_preferences: "Inställningar"
  label_preview: "Förhandsgranska"
  label_preview_not_available: "Preview not available"
  label_previous: "Föregående"
  label_previous_week: "Föregående vecka"
  label_principal_invite_via_email: " eller bjud in nya användare via e-post"
  label_principal_search: "Lägga till befintliga användare eller grupper"
  label_privacy_policy: "Integritets- och säkerhetspolicy"
  label_product_version: "Produktversion"
  label_profile: "Profil"
  label_percent_complete: "% Complete"
  label_project: "Project"
  label_project_activity: "Project activity"
  label_project_attribute_plural: "Project attributes"
  label_project_attribute_manage_link: "Manage project attributes"
  label_project_count: "Totalt antal projekt"
  label_project_copy_notifications: "Skicka e-postaviseringar under projekt kopian"
  label_project_latest: "Senaste projekt"
  label_project_default_type: "Tillåta tom typ"
  label_project_hierarchy: "Projekthierarki"
  label_project_mappings: "Enabled in projects"
  label_project_new: "Nytt projekt"
  label_project_plural: "Projekt"
  label_project_list_plural: "Projektlistor"
  label_project_attributes_plural: "Project attributes"
  label_project_custom_field_plural: "Project attributes"
  label_project_settings: "Projektinställningar"
  label_project_attributes_settings: "Project attributes settings"
  label_project_storage_plural: "File Storages"
  label_project_storage_project_folder: "File Storages: Project folders"
  label_projects_disk_usage_information: "%{count} projects using %{used_disk_space} disk space"
  label_project_view_all: "Visa alla projekt"
  label_project_show_details: "Visa projektdetaljer"
  label_project_hide_details: "Dölj projektdetaljer"
  label_public_projects: "Offentliga projekt"
  label_query_new: "Ny fråga"
  label_query_plural: "Anpassade frågor"
  label_read: "Läs..."
  label_register: "Skapa ett nytt konto"
  label_register_with_developer: "Registrera dig som utvecklare"
  label_registered_on: "Registrerad den"
  label_registration_activation_by_email: "aktivering av konto via E-post"
  label_registration_automatic_activation: "automatisk kontoaktivering"
  label_registration_manual_activation: "manuell kontoaktivering"
  label_related_work_packages: "Relaterat arbetspaket"
  label_relates: "Relaterad till"
  label_relates_to: "Relaterad till"
  label_relation_delete: "Ta bort relation"
  label_relation_new: "Ny relation"
  label_release_notes: "Versionsnoteringar"
  label_remaining_work: "Remaining work"
  label_remove_columns: "Ta bort markerade kolumner"
  label_renamed: "ändrat namn"
  label_reply_plural: "Svar"
  label_report: "Rapport"
  label_report_bug: "Rapportera ett fel"
  label_report_plural: "Rapporter"
  label_reported_work_packages: "Rapporterade arbetspaket"
  label_reporting: "Rapporterar"
  label_reporting_plural: "Rapporter"
  label_repository: "Versionsarkiv"
  label_repository_root: "Sökväg till databasen"
  label_repository_plural: "Versionsarkiv"
  label_required: "obligatorisk"
  label_requires: "kräver"
  label_result_plural: "Resultat"
  label_reverse_chronological_order: "Newest first"
  label_revision: "Revision"
  label_revision_id: "Revision %{value}"
  label_revision_plural: "Revisioner"
  label_roadmap: "Färdplan"
  label_roadmap_edit: "Redigera färdplan %{name}"
  label_roadmap_due_in: "Klar om %{value}"
  label_roadmap_no_work_packages: "Inga arbetspaket för den här versionen"
  label_roadmap_overdue: "%{value} sent"
  label_role_and_permissions: "Roller och behörigheter"
  label_role_new: "Ny roll"
  label_role_plural: "Roll"
  label_role_search: "Tilldela rollen till nya medlemmar"
  label_scm: "SCM"
  label_search: "Sök"
  label_send_information: "Send new credentials to the user"
  label_send_test_email: "Skicka test E-post"
  label_session: "Session"
  label_setting_plural: "Inställningar"
  label_system_settings: "Systeminställningar"
  label_show_completed_versions: "Visa slutförda versioner"
  label_columns: "Kolumner"
  label_sort: "Sortera"
  label_sort_by: "Sortera efter %{value}"
  label_sorted_by: "sorterade efter %{value}"
  label_sort_higher: "Flytta upp"
  label_sort_highest: "Flytta till toppen"
  label_sort_lower: "Flytta ned"
  label_sort_lowest: "Flytta längst ned"
  label_spent_time: "Förbrukad tid"
  label_start_to_end: "början till slut"
  label_start_to_start: "början till början"
  label_statistics: "Statistik"
  label_status: "Status"
  label_storage_free_space: "Återstående diskutrymme"
  label_storage_used_space: "Använt diskutrymme"
  label_storage_group: "Filsystem %{identifier} för lagring"
  label_storage_for: "Omfattar lagring för"
  label_string: "Text"
  label_subproject: "Delprojekt"
  label_subproject_new: "Nytt delprojekt"
  label_subproject_plural: "Delprojekt"
  label_subtask_plural: "Underaktiviteter"
  label_summary: "Sammanfattning"
  label_system: "System"
  label_system_storage: "Lagringsinformation"
  label_table_of_contents: "Innehållsförteckning"
  label_tag: "Etikett"
  label_team_planner: "Team Planner"
  label_text: "Lång text"
  label_this_month: "denna månad"
  label_this_week: "denna vecka"
  label_this_year: "i år"
  label_time_entry_plural: "Förbrukad tid"
  label_time_entry_activity_plural: "Spent time activities"
  label_title: "Titel"
  label_projects_menu: "Projekt"
  label_today: "idag"
  label_top_menu: "Huvudmeny"
  label_topic_plural: "Ämnen"
  label_total: "Total"
  label_type_new: "Ny typ"
  label_type_plural: "Typer"
  label_ui: "Användargränssnitt"
  label_updated_time: "Uppdaterad %{value} sen"
  label_updated_time_at: "%{author} %{age}"
  label_updated_time_by: "Uppdaterad av %{author} %{age} sen"
  label_upgrade_guides: "Uppgraderingsguider"
  label_used_by: "Används av"
  label_used_by_types: "Används av typer"
  label_used_in_projects: "Används i projekt"
  label_user: "Användare"
  label_user_and_permission: "Users and permissions"
  label_user_named: "Användare %{name}"
  label_user_activity: "%{value}s aktivitet"
  label_user_anonymous: "Anonym"
  label_user_mail_option_all: "För alla händelser i alla mina projekt"
  label_user_mail_option_none: "Inga händelser"
  label_user_mail_option_only_assigned: "Bara är saker jag tilldelade"
  label_user_mail_option_only_my_events: "Endast för saker jag bevakar eller deltar i"
  label_user_mail_option_only_owner: "Endast för saker är jag ägare till"
  label_user_mail_option_selected: "Endast för alla händelser i valda projekt"
  label_user_new: "Ny användare"
  label_user_plural: "Användare"
  label_user_search: "Sök efter användare"
  label_user_settings: "Användarinställningar"
  label_users_settings: "Användarinställningar"
  label_version_new: "Ny version"
  label_version_plural: "Versioner"
  label_version_sharing_descendants: "Med delprojekt"
  label_version_sharing_hierarchy: "Med projekthierarkin"
  label_version_sharing_none: "Inte delade"
  label_version_sharing_system: "Med alla projekt"
  label_version_sharing_tree: "Med projektträd"
  label_videos: "Videor"
  label_view_all_revisions: "Visa alla revisioner"
  label_view_diff: "Visa skillnader"
  label_view_revisions: "Visa revisioner"
  label_watched_work_packages: "Bevakade arbetspaket"
  label_what_is_this: "Vad är detta?"
  label_week: "Vecka"
  label_wiki_content_added: "Wiki-sidan tillagd"
  label_wiki_content_updated: "Wiki-sidan uppdaterad"
  label_wiki_toc: "Innehållsförteckning"
  label_wiki_toc_empty: "Innehållsförteckningen är tom eftersom det inte finns några rubriker."
  label_wiki_dont_show_menu_item: "Visa inte denna wiki-sida i projektets meny"
  label_wiki_edit: "Wiki redigering"
  label_wiki_edit_plural: "Wiki redigeringar"
  label_wiki_page_attachments: "Bilagor till Wiki-sida"
  label_wiki_page_id: "Wiki-sidans ID"
  label_wiki_navigation: "Wiki-navigering"
  label_wiki_page: "Wiki-sida"
  label_wiki_page_plural: "Wiki-sidor"
  label_wiki_show_index_page_link: "Visa undermenyn \"Innehållsförteckning\""
  label_wiki_show_menu_item: "Visa som menyobjekt i projektets meny"
  label_wiki_show_new_page_link: "Visa undermenyn \"Skapa ny underordnad sida\""
  label_wiki_show_submenu_item: "Visa som undermenyalternativ för "
  label_wiki_start: "Startsida"
  label_work: "Work"
  label_work_package: "Arbetspaket"
  label_work_package_attachments: "Bilagor till arbetspaket"
  label_work_package_category_new: "Ny kategori"
  label_work_package_category_plural: "Arbetspaketkategorier"
  label_work_package_hierarchy: "Arbetspaketshierarki"
  label_work_package_new: "Nytt arbetspaket"
  label_work_package_edit: "Redigera arbetspaket %{name}"
  label_work_package_plural: "Arbetspaket"
  label_work_package_status: "Arbetspaketstatus"
  label_work_package_status_new: "Ny status"
  label_work_package_status_plural: "Arbetspaketstatus"
  label_work_package_types: "Arbetspaketstyper"
  label_work_package_tracking: "Arbetspaketsspårning"
  label_work_package_view_all: "Visa alla arbetspaket"
  label_workflow: "Arbetsflöde"
  label_workflow_plural: "Arbetsflöden"
  label_workflow_summary: "Sammanfattning"
  label_working_days_and_hours: "Working days and hours"
  label_x_closed_work_packages_abbr:
    one: "en stängd"
    other: "%{count} stängda"
    zero: "0 closed"
  label_x_comments:
    one: "En kommentar"
    other: "%{count} kommentarer"
    zero: "no comments"
  label_x_open_work_packages_abbr:
    one: "en öppen"
    other: "%{count} öppnade"
    zero: "0 open"
  label_x_work_packages:
    one: "1 work package"
    other: "%{count} work packages"
    zero: "No work packages"
  label_x_projects:
    one: "Ett projekt"
    other: "%{count} projekt"
    zero: "no projects"
  label_x_files:
    one: "1 fil"
    other: "%{count} filer"
    zero: "no files"
  label_yesterday: "igår"
  label_zen_mode: "Zen mode"
  label_role_type: "Typ"
  label_member_role: "Projektroll"
  label_global_role: "Global role"
  label_not_changeable: "(kan inte ändras)"
  label_global: "Global"
  label_seeded_from_env_warning: This record has been created through a setting / environment variable. It is not editable through UI.
  macro_execution_error: "Fel under körning av makrot %{macro_name}"
  macro_unavailable: "Makrot %{macro_name} kan inte visas."
  macros:
    placeholder: "[Placeholder] Makro %{macro_name}"
    errors:
      missing_or_invalid_parameter: "Saknad eller ogiltig makro-parameter."
    legacy_warning:
      timeline: "Detta äldre tidslinje-makro har tagits bort och är inte längre tillgängligt. Du kan ersätta funktionen med ett inbäddat tabell-makro."
    include_wiki_page:
      removed: "Makro finns inte längre."
    wiki_child_pages:
      errors:
        page_not_found: "Kan inte hitta wiki-sidan '%{name}'."
    create_work_package_link:
      errors:
        no_project_context: "Ropar på create_work_package_link makro utanför projektsammanhang."
        invalid_type: "Hittar ingen typ med namn '%{type}' i projekt '%{project}'."
      link_name: "Nytt arbetspaket"
      link_name_type: "Ny %{type_name}"
  mail:
    actions: "Åtgärder"
    digests:
      including_mention_singular: "including a mention"
      including_mention_plural: "including %{number_mentioned} mentions"
      unread_notification_singular: "1 unread notification"
      unread_notification_plural: "%{number_unread} unread notifications"
      you_have: "You have"
    logo_alt_text: "Logo"
    mention:
      subject: "%{user_name} mentioned you in #%{id} - %{subject}"
    notification:
      center: "To notification center"
      see_in_center: "See comment in notification center"
      settings: "Change email settings"
    salutation: "Hej %{user}"
    salutation_full_name: "Full name"
    work_packages:
      created_at: "Created at %{timestamp} by %{user} "
      login_to_see_all: "Logga in för att se alla notifikationer. "
      mentioned: "Du har blivit <b>nämnd i en kommentar</b>"
      mentioned_by: "%{user} nämnde dig i en kommentar"
      more_to_see:
        one: "There is 1 more work package with notifications."
        other: "There are %{count} more work packages with notifications."
      open_in_browser: "Open in browser"
      reason:
        watched: "Watched"
        assigned: "Assigned"
        responsible: "Huvudansvarig"
        mentioned: "Mentioned"
        shared: "Shared"
        subscribed: "alla"
        prefix: "Received because of the notification setting: %{reason}"
        date_alert_start_date: "Date alert"
        date_alert_due_date: "Date alert"
      see_all: "See all"
      updated_at: "Updated at %{timestamp} by %{user}"
    sharing:
      work_packages:
        allowed_actions: "You may %{allowed_actions} this work package. This can change depending on your project role and permissions."
        create_account: "To access this work package, you will need to create and activate an account on %{instance}."
        open_work_package: "Open work package"
        subject: "Work package #%{id} was shared with you"
        enterprise_text: "Share work packages with users who are not members of the project."
        summary:
          user: "%{user} shared a work package with you with %{role_rights} rights"
          group: "%{user} shared a work package with the group %{group} you are a member of"
    storages:
      health:
        plaintext:
          storage: "Storage"
          healthy:
            summary: 'Good news! The status of your storage, %{storage_name}, is currently displaying as "Healthy".'
            error-solved-on: "Solved On"
            recommendation: "We will continue monitoring the system to ensure it remains in good health. In case of any discrepancies, we will notify you."
            details: "For more details or to make any necessary amendments, you can visit your storage configuration"
          unhealthy:
            summary: 'The status of your storage, %{storage_name}, is currently displaying as "Error". We''ve detected an issue that might require your attention.'
            error-details: "Error Details"
            error-message: "Error Message"
            error-occurred-on: "Occurred On"
            recommendation: "We recommend heading over to the storage configuration page to address this issue"
            unsubscribe: "If you would no longer like to receive these notifications, you can unsubscribe at any time. To unsubscribe, please follow the instructions on this page"
        email_notification_settings: "Storage email notification settings"
        see_storage_settings: "See storage settings"
        healthy:
          subject: 'Storage "%{name}" is now healthy!'
          solved_at: "solved at"
          summary: "The problem with your %{storage_name} storage integration is now solved"
        unhealthy:
          subject: 'Storage "%{name}" is unhealthy!'
          since: "since"
          summary: "There is a problem with your %{storage_name} storage integration"
          troubleshooting:
            text: "For more information, check file storages"
            link_text: "troubleshooting documentation"
  mail_body_account_activation_request: "En ny användare (%{value}) har registrerats. Kontot väntar på ditt godkännande:"
  mail_body_account_information: "Din kontoinformation"
  mail_body_account_information_external: "Du kan använda ditt %{value} konto för att logga in."
  mail_body_backup_ready: "Your requested backup is ready. You can download it here:"
  mail_body_backup_token_reset_admin_info: The backup token for user '%{user}' has been reset.
  mail_body_backup_token_reset_user_info: Your backup token has been reset.
  mail_body_backup_token_info: The previous token is no longer valid.
  mail_body_backup_waiting_period: The new token will be enabled in %{hours} hours.
  mail_body_backup_token_warning: If this wasn't you, login to OpenProject immediately and reset it again.
  mail_body_incoming_email_error: The email you sent to OpenProject could not be processed.
  mail_body_incoming_email_error_in_reply_to: "At %{received_at} %{from_email} wrote"
  mail_body_incoming_email_error_logs: "Loggar"
  mail_body_lost_password: "För att ändra ditt lösenord, klicka på följande länk:"
  mail_password_change_not_possible:
    title: "Password change not possible"
    body: "Your account at %{app_title} is connected to an external authentication provider (%{name})."
    subtext: "Passwords for external account cannot be changed in the application. Please use the lost password functionality of your authentication provider."
  mail_body_register: "Välkommen till %{app_title}. Aktivera ditt konto genom att klicka på den här länken:"
  mail_body_register_header_title: "Projektmedlem inbjudningsmejl"
  mail_body_register_user: "Hej %{name},"
  mail_body_register_links_html: |
    Please feel free to browse our youtube channel (%{youtube_link}) where we provide a webinar (%{webinar_link})
    and “Get started” videos (%{get_started_link}) to make your first steps in OpenProject as easy as possible.
    <br />
    If you have any further questions, consult our documentation (%{documentation_link}) or contact your administrator.
  mail_body_register_closing: "Your OpenProject team"
  mail_body_register_ending: "Stay connected! Kind regards,"
  mail_body_reminder: "%{count} arbetspaket som är tilldelade till dig förfaller de närmaste %{days} dagarna:"
  mail_body_group_reminder: '%{count} arbetspaket som är tilldelade till gruppen "%{group}" ska vara klara inom de närmaste %{days} dagarna:'
  mail_body_wiki_page_added: "Wiki-sidan '%{id}' har lagts till av %{author}."
  mail_body_wiki_page_updated: "'%{id}' wiki-sidan har uppdaterats av %{author}."
  mail_subject_account_activation_request: "%{value}} kontoaktiveringsbegäran"
  mail_subject_backup_ready: "Your backup is ready"
  mail_subject_backup_token_reset: "Backup token reset"
  mail_subject_incoming_email_error: "An email you sent to OpenProject could not be processed"
  mail_subject_lost_password: "Ditt %{value} lösenord"
  mail_subject_register: "Din %{value} kontoaktivering"
  mail_subject_wiki_content_added: "'%{id}' wiki-sida har lagts till"
  mail_subject_wiki_content_updated: "'%{id}' wiki-sidan har uppdaterats"
  mail_member_added_project:
    subject: "%{project} - You have been added as a member"
    body:
      added_by:
        without_message: "%{user} added you as a member to the project '%{project}'."
        with_message: "%{user} added you as a member to the project '%{project}' writing:"
      roles: "Du har följande roller:"
  mail_member_updated_project:
    subject: "%{project} - Dina roller har uppdaterats"
    body:
      updated_by:
        without_message: "%{user} updated the roles you have in the project '%{project}'."
        with_message: "%{user} updated the roles you have in the project '%{project}' writing:"
      roles: "You now have the following roles:"
  mail_member_updated_global:
    subject: "Your global permissions have been updated"
    body:
      updated_by:
        without_message: "%{user} updated the roles you have globally."
        with_message: "%{user} updated the roles you have globally writing:"
      roles: "You now have the following roles:"
  mail_user_activation_limit_reached:
    subject: Gräns för användaraktiveringar uppnådd
    message: |
      En ny användare (%{email}) försökte skapa ett konto på en OpenProjekt miljö som du administrerar (%{host}).
      Användaren kan inte aktivera sitt konto eftersom gränsen för antalet användare uppnåtts.
    steps:
      label: "För att tillåta användaren att logga in kan du antingen: "
      a: "Utöka din betalplan ([here](upgrade_url))" #here turned into a link
      b: "Låsa eller radera en existerande användare ([here](users_url))" #here turned into a link
  more_actions: "Fler funktioner"
  noscript_description: "Du måste aktivera JavaScript för att använda OpenProject!"
  noscript_heading: "JavaScript inaktiverat"
  noscript_learn_more: "Lär dig mer"
  notice_accessibility_mode: Hjälpmedelsläget kan aktiveras i dina [kontoinställningar](url).
  notice_account_activated: "Ditt konto har aktiverats. Nu kan du logga in."
  notice_account_already_activated: Kontot har redan aktiverats.
  notice_account_invalid_token: Ogiltig aktiveringsnyckel
  notice_account_invalid_credentials: "Ogiltig användare eller lösenord"
  notice_account_invalid_credentials_or_blocked: "Ogiltig användare eller lösenord eller konto är låst på grund av flera misslyckade inloggningsförsök. Om kontot är låst så kommer det bli upplåst inom kort."
  notice_account_lost_email_sent: "Ett E-postmeddelande med instruktioner att välja ett nytt lösenord har skickats till dig."
  notice_account_new_password_forced: "Ett nytt lösenord krävs."
  notice_account_password_expired: "Ditt lösenord har löpt ut efter %{days} dagar. Var vänlig och skapa ett nytt."
  notice_account_password_updated: "Lösenordet har uppdaterats."
  notice_account_pending: "Ditt konto har skapats och väntar nu på administratörsgodkännande."
  notice_account_register_done: "Kontot har skapats. För att aktivera ditt konto, klicka på länken som skickades till dig via E-post."
  notice_account_unknown_email: "Okänd användare."
  notice_account_update_failed: "Kontot kunde inte uppdateras. Gå till din profilsida och kontrollera inställningarna."
  notice_account_updated: "Kontot har uppdaterats."
  notice_account_other_session_expired: "Alla andra sessioner knutna till ditt konto har gjorts ogiltiga."
  notice_account_wrong_password: "Felaktigt lösenord"
  notice_account_registered_and_logged_in: "Välkommen, ditt konto har aktiverats. Du är nu inloggad."
  notice_activation_failed: Kontot kunde inte aktiveras.
  notice_auth_stage_verification_error: "Kunde inte verifiera steg '%{stage}'."
  notice_auth_stage_wrong_stage: "Väntade sig att avsluta autentiseringssteg '%{expected}', men '%{actual}' returnerade."
  notice_auth_stage_error: "Autentiseringssteg '%{stage}' misslyckades."
  notice_can_t_change_password: "Detta konto använder en extern autentiseringskälla. Omöjligt att ändra lösenordet."
  notice_custom_options_deleted: "Alternativet '%{option_value}' och dess %{num_deleted} instanser togs bort."
  notice_email_error: "Ett fel uppstod när E-post skulle skickas (%{value})"
  notice_email_sent: "Ett E-postmeddelande skickades till %{value}"
  notice_failed_to_save_work_packages: "Det gick inte att spara %{count} arbetspaket av %{total} valt: %{ids}."
  notice_failed_to_save_members: "Det gick inte att spara medlem(mar): %{errors}."
  notice_deletion_scheduled: "The deletion has been scheduled and is performed asynchronously."
  notice_file_not_found: "Sidan du försökte komma åt existerar inte eller har tagits bort."
  notice_forced_logout: "Du har blivit automatiskt utloggad efter %{ttl_time} minuter av inaktivitet."
  notice_internal_server_error: "Det uppstod ett fel på sidan du försökte komma åt. Om du fortsatt har problem kontakta administratören för %{app_title} för att få hjälp."
  notice_locking_conflict: "Informationen har uppdaterats av minst en annan användare under tiden."
  notice_locking_conflict_additional_information: "Uppdatering(ar) kom från %{users}."
  notice_locking_conflict_reload_page: "Vänligen ladda om sidan, granska ändringarna och tilldela dina uppdateringar igen."
  notice_member_added: Lade till %{name} i projektet.
  notice_members_added: Lade till %{number} användare till projektet.
  notice_member_removed: "Tog bort %{user} från projektet."
  notice_member_deleted: "%{user} har tagits bort från projektet och raderats."
  notice_no_principals_found: "Inga resultat hittades."
  notice_bad_request: "Felaktig förfrågan."
  notice_not_authorized: "Du har inte behörighet att komma åt denna sida."
  notice_not_authorized_archived_project: "Projektet som du försöker komma åt har arkiverats."
  notice_password_confirmation_failed: "Ditt lösenord är inte korrekt. Kan inte fortsätta."
  notice_principals_found_multiple: "%{number} resultat hittades. Använd TAB för att fokusera på det första."
  notice_principals_found_single: "Ett resultat. Använd TAB för att fokusera på det."
  notice_project_not_deleted: "Projektet raderades ej."
  notice_project_not_found: "Project not found."
  notice_successful_connection: "Lyckad anslutning."
  notice_successful_create: "Skapades utan problem."
  notice_successful_delete: "Raderades utan problem."
  notice_successful_update: "Uppdaterades utan problem."
  notice_successful_update_custom_fields_added_to_project: |
    Successful update. The custom fields of the activated types are automatically activated
    on the work package form. <a href="%{url}" target="_blank">See more</a>.
  notice_successful_update_custom_fields_added_to_type: |
    Successful update. The active custom fields are automatically activated for
    the associated projects of this type.
  notice_to_many_principals_to_display: "Det finns för många resultat. \nBegränsa sökningen genom att skriva namnet på den nya medlemmen (eller gruppen)."
  notice_user_missing_authentication_method: Användaren har ännu inte valt ett lösenord eller annat sätt logga in.
  notice_user_invitation_resent: En inbjudan har skickats till %{email}.
  present_access_key_value: "Din %{key_name} är: %{value}"
  notice_automatic_set_of_standard_type: "Ange standard typ automatiskt."
  notice_logged_out: "Du har loggats ut."
  notice_wont_delete_auth_source: The LDAP connection cannot be deleted as long as there are still users using it.
  notice_project_cannot_update_custom_fields: "Du kan inte uppdatera projektets anpassade fält. Projektet är ogiltig: %{errors}"
  notice_attachment_migration_wiki_page: >
    Denna sida genererades automatiskt under uppdateringen av OpenProject. Den innehåller alla bilagor som tidigare associerats med %{container_type} "%{container_name}".
  #Default format for numbers
  number:
    format:
      delimiter: ""
      precision: 3
      separator: ","
    human:
      format:
        delimiter: ""
        precision: 1
      storage_units:
        format: "%n %u"
        units:
          byte:
            one: "Byte"
            other: "Bytes"
          gb: "GB"
          kb: "kB"
          mb: "MB"
          tb: "TB"
  onboarding:
    heading_getting_started: "Få en översikt"
    text_getting_started_description: "Get a quick overview of project management and team collaboration with OpenProject. You can restart this video from the help menu."
    welcome: "Welcome to %{app_title}"
    select_language: "Välj ditt språk"
  permission_add_work_package_notes: "Lägg till anteckningar"
  permission_add_work_packages: "Lägg till arbetspaket"
  permission_add_messages: "Publicera meddelanden"
  permission_add_project: "Skapa projekt"
  permission_add_work_package_attachments: "Lägg till bilagor"
  permission_add_work_package_attachments_explanation: "Allows adding attachments without Edit work packages permission"
  permission_archive_project: "Arkivera projekt"
  permission_create_user: "Skapa användare"
  permission_manage_user: "Redigera användare"
  permission_manage_placeholder_user: "Create, edit, and delete placeholder users"
  permission_add_subprojects: "Skapa delprojekt"
  permission_add_work_package_watchers: "Lägg till bevakare"
  permission_assign_versions: "Tilldela versioner"
  permission_browse_repository: "Skrivskyddad åtkomst till databasen (bläddra och och checka ut)"
  permission_change_wiki_parent_page: "Ändra överordnad wiki-sida"
  permission_change_work_package_status: "Change work package status"
  permission_change_work_package_status_explanation: "Allows changing status without Edit work packages permission"
  permission_comment_news: "Kommentera nyhet"
  permission_commit_access: "Läs- och skrivbehörighet till databasen (incheckning)"
  permission_copy_projects: "Kopiera projekt"
  permission_copy_work_packages: "Kopiera arbetspaket"
  permission_create_backup: "Create backups"
  permission_delete_work_package_watchers: "Ta bort bevakare"
  permission_delete_work_packages: "Ta bort arbetspaket"
  permission_delete_messages: "Ta bort meddelanden"
  permission_delete_own_messages: "Ta bort egna meddelanden"
  permission_delete_reportings: "Ta bort rapporter"
  permission_delete_timelines: "Ta bort tidslinjer"
  permission_delete_wiki_pages: "Ta bort wikisidor"
  permission_delete_wiki_pages_attachments: "Ta bort bifogade filer"
  permission_edit_work_package_notes: "Redigera anteckningar"
  permission_edit_work_packages: "Redigera arbetspaket"
  permission_edit_messages: "Redigera meddelanden"
  permission_edit_own_work_package_notes: "Redigera egna anteckningar"
  permission_edit_own_messages: "Redigera egna meddelanden"
  permission_edit_own_time_entries: "Redigera egna tidrapporter"
  permission_edit_project: "Redigera projekt"
  permission_edit_reportings: "Redigera rapporter"
  permission_edit_time_entries: "Edit time logs for other users"
  permission_edit_timelines: "Redigera tidslinjer"
  permission_edit_wiki_pages: "Redigera wiki-sidor"
  permission_export_work_packages: "Exportera arbetspaket"
  permission_export_wiki_pages: "Exportera wiki-sidor"
  permission_list_attachments: "Lista bifogade filer"
  permission_log_own_time: "Log own time"
  permission_log_time: "Log time for other users"
  permission_manage_forums: "Hantera forum"
  permission_manage_categories: "Hantera kategorier för arbetspaket"
  permission_manage_dashboards: "Manage dashboards"
  permission_manage_work_package_relations: "Hantera relationer för arbetspaket"
  permission_manage_members: "Hantera medlemmar"
  permission_manage_news: "Hantera nyheter"
  permission_manage_project_activities: "Hantera projektaktivitet"
  permission_manage_public_queries: "Hantera offentliga vyer"
  permission_manage_repository: "Hantera versionsarkiv"
  permission_manage_subtasks: "Manage work package hierarchies"
  permission_manage_versions: "Hantera versioner"
  permission_manage_wiki: "Hantera wiki"
  permission_manage_wiki_menu: "Hantera wiki-menyn"
  permission_move_work_packages: "Flytta arbetspaket"
  permission_protect_wiki_pages: "Skydda wiki-sidor"
  permission_rename_wiki_pages: "Byt namn på wiki-sidor"
  permission_save_queries: "Spara vyer"
  permission_search_project: "Search project"
  permission_select_custom_fields: "Välj anpassade fält"
  permission_select_project_custom_fields: "Select project attributes"
  permission_select_project_modules: "Välj projektmoduler"
  permission_share_work_packages: "Share work packages"
  permission_manage_types: "Välj typer"
  permission_view_project: "View projects"
  permission_view_changesets: "Visa databasrevisioner i OpenProject"
  permission_view_commit_author_statistics: "Visa statistik över incheckningar per författare"
  permission_view_dashboards: "View dashboards"
  permission_view_work_package_watchers: "Visa lista med bevakare"
  permission_view_work_packages: "Visa arbetspaket"
  permission_view_messages: "Visa meddelanden"
  permission_view_news: "View news"
  permission_view_members: "Visa medlemmar"
  permission_view_reportings: "Visa rapporter"
  permission_view_shared_work_packages: "View work package shares"
  permission_view_time_entries: "Visa förbrukad tid"
  permission_view_timelines: "Visa tidslinjer"
  permission_view_wiki_edits: "Visa historik över wiki"
  permission_view_wiki_pages: "Visa wiki"
  permission_work_package_assigned: "Become assignee/responsible"
  permission_work_package_assigned_explanation: "Arbetspaket kan tilldelas användare och grupper som har denna roll i respektive projektet"
  permission_view_project_activity: "View project activity"
  permission_save_bcf_queries: "Save BCF queries"
  permission_manage_public_bcf_queries: "Manage public BCF queries"
  permission_edit_attribute_help_texts: "Edit attribute help texts"
  permission_manage_public_project_queries: "Manage public project lists"
  permission_view_project_query: "View project query"
  permission_edit_project_query: "Edit project query"
  placeholders:
    default: "-"
  project:
    destroy:
      confirmation: "If you continue, the project %{identifier} will be permanently destroyed. To confirm this action please introduce the project name in the field below, this will:"
      project_delete_result_1: "Delete all related data."
      project_delete_result_2: "Delete all managed project folders in the attached storages."
      info: "Att radera ett projekt går inte att ångra."
      project_verification: "Ange projektnamn %{name} för att verifiera raderingen."
      subprojects_confirmation: "Följande delprojekt kommer också raderas: %{value}."
      title: "Radera projektet %{name}"
    identifier:
      warning_one: Projektets medlemmar kommer att vara tvungna att flytta projektetdatabaserna.
      warning_two: Befintliga länkar till projektet kommer inte att fungera längre.
      title: Ändra projektets identifierare
    template:
      copying: >
        Your project is being created from the selected template project. You will be notified by mail as soon as the project is available.
      use_template: "Use template"
      make_template: "Set as template"
      remove_from_templates: "Remove from templates"
    archive:
      are_you_sure: "Är du säker på att du vill arkivera projektet '%{name}'?"
      archived: "Arkiverad"
    count:
      zero: "0 projekt"
      one: "1 projekt"
      other: "%{count} projekt"
  project_module_activity: "Aktivitet"
  project_module_forums: "Forum"
  project_module_work_package_tracking: "Arbetspaket"
  project_module_news: "Nyheter"
  project_module_repository: "Versionsarkiv"
  project_module_wiki: "Wiki"
  permission_header_for_project_module_work_package_tracking: "Work packages and Gantt charts"
  query:
    attribute_and_direction: "%{attribute} (%{direction})"
  #possible query parameters (e.g. issue queries),
  #which are not attributes of an AR-Model.
  query_fields:
    active_or_archived: "Aktiv eller arkiverad"
    assigned_to_role: "Tilldelades roll"
    assignee_or_group: "Tilldelad eller tillhörandegrupp"
    member_of_group: "Den tilldelades grupp"
    name_or_identifier: "Namn eller identifierare"
    only_subproject_id: "Only subproject"
    shared_with_user: "Shared with users"
    shared_with_me: "Shared with me"
    subproject_id: "Including subproject"
  repositories:
    at_identifier: "på %{identifier}"
    atom_revision_feed: "Atom revisionsflöde"
    autofetch_information: "Markera denna om du vill att databaser ska uppdateras per automatik när sidan för databasmoduler öppnas. Detta omfattar hämtning av incheckningar och uppdatering av nödvändigt lagringsutrymme."
    checkout:
      access:
        readwrite: "Läsa + Skriva"
        read: "Skrivskyddad"
        none: "Du saknar behörighet att checka ut så du kan endast visa databasen i denna applikation."
      access_permission: "Dina behörigheter för denna databas"
      url: "URL för att checka ut"
      base_url_text: "Bas-URL för att generera URL:er för utcheckning (ex. https://myserver.example.org/repos/). Observera: Bas-URL:en används bara i hanterade databaser. Andra databaser ändras inte."
      default_instructions:
        git: |-
          Informationen i denna databas kan laddas ner till din dator med Git. Mer information om hur du checkar ut hittar du i dokumentationen för Git.
        subversion: |-
          Informationen i denna databas kan laddas ner till din dator med Subversion. Mer information om hur du checkar ut hittar du i dokumentationen för Subversion.
      enable_instructions_text: "Visar följande instruktioner för utcheckning på alla relevanta sidor."
      instructions: "Instruktioner för utcheckning"
      show_instructions: "Visa instruktioner för utcheckning"
      text_instructions: "Denna hjälptext visas tillsammans med URL:en för utcheckning."
      not_available: "Det har inte angetts några instruktioner för utcheckning av denna databas. Be din administratör om hjälp med att aktivera dessa i systeminställningarna."
    create_managed_delay: "Observera: Versionsarkivet hanteras, det skapas asynkront på disken och kommer vara tillgänglig inom kort."
    create_successful: "Versionsarkivet har registrerats."
    delete_sucessful: "Versionsarkivet har tagits bort."
    destroy:
      confirmation: "Om du fortsätter kommer den hanterade databasen att raderas permanent."
      info: "Att radera databasen går inte att ångra."
      info_not_managed: "Observera: Detta kommer INTE att radera innehållet i den här databasen eftersom den inte hanteras av OpenProject."
      managed_path_note: "Följande katalog kommer raderas: %{path}"
      repository_verification: "Ange projektets identifierare %{identifier} för att verifiera raderingen av dess databas."
      subtitle: "Vill du verkligen radera %{repository_type} för projektet %{project_name}?"
      subtitle_not_managed: "Vill du verkligen ta bort det länkade %{repository_type} %{url} från projektet %{project_name}?"
      title: "Radera %{repository_type}"
      title_not_managed: "Radera det länkade %{repository_type}?"
    errors:
      build_failed: "Det gick inte att skapa versionsarkivet med den valda konfigurationen. %{reason}"
      managed_delete: "Kunde inte radera den hanterade databasen."
      managed_delete_local: "Kunde inte radera den lokala databasen på filsystemet vid '%{path}': %{error_message}"
      empty_repository: "Verionsarkivet finns, men är tomt. Det innehåller inte några revisioner ännu."
      exists_on_filesystem: "Databaskatalogen finns redan på filsystemet."
      filesystem_access_failed: "Ett fel inträffade vid åtkomst till databasen på filsystemet: %{message}"
      not_manageable: "Denna leverantör av versionsarkiv kan inte hanteras av OpenProject."
      path_permission_failed: "Ett fel uppstod vid försök att skapa följande sökväg: %{path}. Se till att OpenProject kan skriva till mappen."
      unauthorized: "Du är inte behörig att komma åt versionsarkivet eller autentiseringsuppgifterna är ogiltiga."
      unavailable: "Versionsarkivet är inte tillgängligt."
      exception_title: "Kan inte komma åt versionsarkivet: %{message}"
      disabled_or_unknown_type: "Den valda typen %{type} är inaktiverad eller inte längre tillgänglig för versionsarkivsleverantören %{vendor}."
      disabled_or_unknown_vendor: "Versionsarkivsleverantören %{vendor} är inaktiverad eller inte längre tillgänglig."
      remote_call_failed: "Anrop till fjärrhanteraren misslyckades med meddelandet '%{message}' (kod: %{code})"
      remote_invalid_response: "Mottog ett ogiltigt svar från fjärrhanteraren."
      remote_save_failed: "Kunde inte spara databasen med parametrarna som mottogs från fjärrhanteraren."
    git:
      instructions:
        managed_url: "Detta är sökvägen till det (lokala) Git -versionsarkivet."
        path: >-
          Ange sökvägen till ditt lokala Git-arkiv (t.ex. %{example_path} ). Du kan också använda fjärrförråd som klonas till en lokal kopia genom att använda ett värde som börjar med http(s):// eller file://.
        path_encoding: "Åsidosätt Git sökvägskodning (standard: UTF-8)"
      local_title: "Länka befintligt lokalt Git-versionsarkiv"
      local_url: "Lokal URL"
      local_introduction: "Om du har ett existerande lokalt Git-versionsarkiv, så kan du länka till det ifrån OpenProject för att nå det inifrån applikationen."
      managed_introduction: "Låt OpenProject automatiskt skapa och integrera ett lokalt Git-versionsarkiv."
      managed_title: "Git-versionsarkivet integreras i OpenProject"
      managed_url: "URL för hantering"
      path: "Sökväg till Git-versionsarkiv"
      path_encoding: "Sökvägskodning"
    go_to_revision: "Gå till revision"
    managed_remote: "Hanterade databaser för denna leverantör hanteras på distans."
    managed_remote_note: "Information om URL och sökväg till den här databasen finns inte innan den skapats."
    managed_url: "URL för hantering"
    settings:
      automatic_managed_repos_disabled: "Inaktivera automatiskt skapande"
      automatic_managed_repos: "Automatiskt skapande av hanterade databaser"
      automatic_managed_repos_text: "Genom att ange en leverantör här så kommer nya projekt automatiskt motta en hanterad databas från denna leverantör."
    scm_vendor: "Källkodshanteringssystem"
    scm_type: "Arkivtyp"
    scm_types:
      local: "Länka befintligt lokalt arkiv"
      existing: "Länka befintligt arkiv"
      managed: "Skapa nytt arkiv i OpenProject"
    storage:
      not_available: "Hårddiskanvändning är inte tillgängligt för den här databasen."
      update_timeout: "Behåll den senaste informationen om hårddiskanvändning för den här databasen i N minuter.\nEftersom beräkningen av detta är resurskrävande kan prestandan förbättras genom att öka det här värdet."
      oauth_application_details: "The client secret value will not be accessible again after you close this window. Please copy these values into the Nextcloud OpenProject Integration settings:"
      oauth_application_details_link_text: "Go to settings page"
      setup_documentation_details: "If you need help configuring a new file storage please check the documentation: "
      setup_documentation_details_link_text: "File Storages setup"
      show_warning_details: "To use this file storage remember to activate the module and the specific storage in the project settings of each desired project."
    subversion:
      existing_title: "Befintligt Subversion-arkiv"
      existing_introduction: "Om du har ett befintlig Subversion-arkiv, kan du länka det med OpenProject för att komma åt den inifrån programmet."
      existing_url: "Befintlig URL"
      instructions:
        managed_url: "Detta är URL:n till det hanterade (lokala) Subversion-arkivet."
        url: "Ange URL för arkivet. Detta kan antingen ange ett lokalt arkiv (utgående från %{local_proto}), eller ett fjärrarkiv. Följande URL-scheman stöds:"
      managed_title: "Subversion-arkiv integrerade i OpenProject"
      managed_introduction: "Låt OpenProject skapa och integrera ett lokalt Subversion-arkiv automatiskt."
      managed_url: "URL för hantering"
      password: "Lösenord för arkiv"
      username: "Användarnamn för arkiv"
    truncated: "Tyvärr behövde katalogen minskas till %{limit} filer. %{truncated} filer utelämnades från listan."
    named_repository: "%{vendor_name} databas"
    update_settings_successful: "The settings have been successfully saved."
    url: "URL till arkiv"
    warnings:
      cannot_annotate: "Den här filen kan inte kommenteras."
  scheduling:
    activated: "activated"
    deactivated: "deactivated"
  search_input_placeholder: "Sök ..."
  setting_apiv3_cors_enabled: "Enable CORS"
  setting_apiv3_cors_origins: "API V3 Cross-Origin Resource Sharing (CORS) allowed origins"
  setting_apiv3_cors_origins_text_html: >
    If CORS is enabled, these are the origins that are allowed to access OpenProject API. <br/> Please check the <a href="%{origin_link}" target="_blank">Documentation on the Origin header</a> on how to specify the expected values.
  setting_apiv3_write_readonly_attributes: "Write access to read-only attributes"
  setting_apiv3_write_readonly_attributes_instructions_html: >
    If enabled, the API will allow administrators to write static read-only attributes during creation, such as createdAt and author. <br/> <strong>Warning:</strong> This setting has a use-case for e.g., importing data, but allows administrators to impersonate the creation of items as other users. All creation requests are being logged however with the true author. </br> For more information on attributes and supported resources, please see the %{api_documentation_link}.
  setting_apiv3_max_page_size: "Maximum API page size"
  setting_apiv3_max_page_instructions_html: >
    Set the maximum page size the API will respond with. It will not be possible to perform API requests that return more values on a single page. <br/> <strong>Warning:</strong> Please only change this value if you are sure why you need it. Setting to a high value will result in significant performance impacts, while a value lower than the per page options will cause errors in paginated views.
  setting_apiv3_docs: "Dokumentation"
  setting_apiv3_docs_enabled: "Enable docs page"
  setting_apiv3_docs_enabled_instructions_html: >
    If the docs page is enabled you can get an interactive view of the APIv3 documentation under <a href="%{link}" target="_blank">%{link}</a>.
  setting_attachment_whitelist: "Attachment upload whitelist"
  setting_email_delivery_method: "Leveransmetod för e-post"
  setting_emails_salutation: "Address user in emails with"
  setting_sendmail_location: "Sökväg till sendmail"
  setting_smtp_enable_starttls_auto: "Använd STARTTLS om det går"
  setting_smtp_ssl: "Använd SSL-anslutning"
  setting_smtp_address: "SMTP-server"
  setting_smtp_port: "SMTP-port"
  setting_smtp_authentication: "SMTP-autentisering"
  setting_smtp_user_name: "SMTP-användarnamn"
  setting_smtp_password: "SMTP-lösenord"
  setting_smtp_domain: "SMTP HELO domain"
  setting_activity_days_default: "Dagar som visas i projektaktivitet"
  setting_app_subtitle: "Undertitel för applikation"
  setting_app_title: "Programnamn"
  setting_attachment_max_size: "Bilaga max. storlek"
  setting_show_work_package_attachments: "Show attachments in the files tab by default"
  setting_antivirus_scan_mode: "Scan mode"
  setting_antivirus_scan_action: "Infected file action"
  setting_autofetch_changesets: "Automatiskt hämtning av databasförändringar"
  setting_autologin: "Autoinloggning"
  setting_available_languages: "Tillgängliga språk"
  setting_bcc_recipients: "Mottagare för kopia (bcc)"
  setting_brute_force_block_after_failed_logins: "Blockera användare efter detta antal felaktiga inloggningsförsök"
  setting_brute_force_block_minutes: "Tiden som användaren är blockerad"
  setting_cache_formatted_text: "Cache-formaterad text"
  setting_use_wysiwyg_description: "Välj för att aktivera CKEditor5 WYSIWYG editor för alla användare som standard. CKEditor har begränsad funktionalitet för GFM Markdown."
  setting_column_options: "Default work package lists columns"
  setting_commit_fix_keywords: "Nyckelord för fixande"
  setting_commit_logs_encoding: "Kodning av incheckningsmeddelanden"
  setting_commit_logtime_activity_id: "Aktivitet för tidrapport"
  setting_commit_logtime_enabled: "Aktivera tidrapportering"
  setting_commit_ref_keywords: "Nyckelord för referens"
  setting_consent_time: "Tidpunkt för samtycke"
  setting_consent_info: "Samtycke informationstext"
  setting_consent_required: "Samtycke krävs"
  setting_consent_decline_mail: "Samtycke kontaktadress"
  setting_cross_project_work_package_relations: "Tillåt relationer mellan arbetspaket i olika projekt"
  setting_first_week_of_year: "First week in year contains"
  setting_date_format: "Datum"
  setting_default_language: "Standardspråk"
  setting_default_projects_modules: "Standardmoduler för nya projekt"
  setting_default_projects_public: "Nya projekt är offentliga som standard"
  setting_diff_max_lines_displayed: "Max antal diff rader som visas"
  setting_display_subprojects_work_packages: "Visa arbetspaket för delprojekt på huvudprojekt som standard"
  setting_duration_format: "Duration format"
  setting_duration_format_hours_only: "Hours only"
  setting_duration_format_days_and_hours: "Days and hours"
  setting_duration_format_instructions: "This defines how Work, Remaining work, and Time spent durations are displayed."
  setting_emails_footer: "E-post sidfot"
  setting_emails_header: "E-post sidhuvud"
  setting_email_login: "Använd e-post som inloggning"
  setting_enabled_scm: "Aktiverade SCM"
  setting_enabled_projects_columns: "Columns in a projects list displayed by default"
  setting_feeds_enabled: "Aktivera Flöden"
  setting_ical_enabled: "Enable iCalendar subscriptions"
  setting_feeds_limit: "Innehållsbegränsning på Flöden"
  setting_file_max_size_displayed: "Maxstorlek på textfiler som visas inline"
  setting_host_name: "Värdnamn"
  setting_hours_per_day: "Timmar per dag"
  setting_hours_per_day_explanation: >-
    This defines what is considered a "day" when displaying duration in days and hours (for example, if a day is 8 hours, 32 hours would be 4 days).
  setting_invitation_expiration_days: "Aktiveringsmail upphör efter"
  setting_work_package_done_ratio: "Progress calculation"
  setting_work_package_done_ratio_field: "Work-based"
  setting_work_package_done_ratio_status: "Status-based"
  setting_work_package_done_ratio_explanation_html: >
    In <b>work-based</b> mode, % Complete is calculated from how much work is done in relation to total work. In <b>status-based</b> mode, each status has a % Complete value associated with it. Changing status will change % Complete.
  setting_work_package_properties: "Egenskaper för arbetspaket"
  setting_work_package_startdate_is_adddate: "Använda aktuellt datum som startdatum för nya arbetspaket"
  setting_work_packages_projects_export_limit: "Work packages / Projects export limit"
  setting_journal_aggregation_time_minutes: "User actions aggregated within"
  setting_log_requesting_user: "Logga användarnamn, namn och E-postadress för alla anrop"
  setting_login_required: "Autentisering krävs"
  setting_mail_from: "E-post avsändaradress"
  setting_mail_handler_api_key: "API-nyckel"
  setting_mail_handler_body_delimiters: "Trunkera E-post efter en av dessa rader"
  setting_mail_handler_body_delimiter_regex: "Trunkera e-postmeddelanden enligt följande regex"
  setting_mail_handler_ignore_filenames: "Ignorerade e-postbilagor"
  setting_new_project_user_role_id: "Roll som ges till en icke-administratör som skapar ett projekt"
  setting_password_active_rules: "Aktiva teckenklasser"
  setting_password_count_former_banned: "Antal senaste använda lösenord som är förbjudna att återanvända"
  setting_password_days_valid: "Antal dagar varefter lösenordsändring kommer krävas"
  setting_password_min_length: "Minsta längd"
  setting_password_min_adhered_rules: "Minsta antal teckenklasser som krävs"
  setting_per_page_options: "Objekt per sida alternativ"
  setting_plain_text_mail: "Oformaterad text i e-post (ingen HTML)"
  setting_protocol: "Protokoll"
  setting_project_gantt_query: "Project portfolio Gantt view"
  setting_project_gantt_query_text: "You can modify the query that is used to display Gantt chart from the project overview page."
  setting_security_badge_displayed: "Visa säkerhetsmärke"
  setting_registration_footer: "Sidfot för registrering"
  setting_repositories_automatic_managed_vendor: "Automatisk leverantörstyp för databas"
  setting_repositories_encodings: "Teckenkodningar i versionsarkiv"
  setting_repository_authentication_caching_enabled: "Aktivera cachelagring för autentiseringsbegäran av versionsarkivsystemet"
  setting_repository_storage_cache_minutes: "Cachning av databasens hårddiskstorlek"
  setting_repository_checkout_display: "Visa instruktioner för utcheckning"
  setting_repository_checkout_base_url: "Bas-URL för utcheckning"
  setting_repository_checkout_text: "Instruktionstext för utcheckning"
  setting_repository_log_display_limit: "Maximalt antal revisioner som visas i loggfilen"
  setting_repository_truncate_at: "Maximalt antal filer som visas i databasläsaren"
  setting_rest_api_enabled: "Aktivera REST webb tjänst"
  setting_self_registration: "Självregistrering"
  setting_session_ttl: "Tid innan session förfaller"
  setting_session_ttl_hint: "Värde under 5 fungerar som inaktivering"
  setting_session_ttl_enabled: "Sessionen upphör"
  setting_start_of_week: "Veckan börjar med"
  setting_sys_api_enabled: "Aktivera webbtjänsten arkivhantering"
  setting_sys_api_description: "Webtjänsten arkivhantering ger integrering och användarautentisering för att åtkomst av arkiv."
  setting_time_format: "Tid"
  setting_accessibility_mode_for_anonymous: "Aktivera hjälpmedelsläget för anonyma användare"
  setting_user_format: "Users name format"
  setting_user_default_timezone: "Standardtidszon för användarna"
  setting_users_deletable_by_admins: "Användarkonton kan tas bort av administratörer"
  setting_users_deletable_by_self: "Användare kan ta bort sina konton"
  setting_welcome_text: "Textblock för välkomstmeddelande"
  setting_welcome_title: "Textblock för välkomsttitel"
  setting_welcome_on_homescreen: "Visa välkomstblocket på hemsidan"
  setting_work_package_list_default_highlighting_mode: "Standardläge för markering"
  setting_work_package_list_default_highlighted_attributes: "Standardattribut för inline-markering"
  setting_working_days: "Working days"
  settings:
    attachments:
      whitelist_text_html: >
        Define a list of valid file extensions and/or mime types for uploaded files. <br/> Enter file extensions (e.g., <code>%{ext_example}</code>) or mime types (e.g., <code>%{mime_example}</code>). <br/> Leave empty to allow any file type to be uploaded. Multiple values allowed (one line for each value).
      show_work_package_attachments: >
        Deactivating this option will hide the attachments list on the work packages files tab for new projects. The files attached in the description of a work package will still be uploaded in the internal attachments storage.
    antivirus:
      title: "Virus scanning"
      clamav_ping_failed: "Failed to connect the the ClamAV daemon. Double-check the configuration and try again."
      remaining_quarantined_files_html: >
        Virus scanning has been disbled. %{file_count} remain in quarantine. To review quarantined files, please visit this link: %{link}
      remaining_scan_complete_html: >
        Remaining files have been scanned. There are %{file_count} in quarantine. You are being redirected to the quarantine page. Use this page to delete or override quarantined files.
      remaining_rescanned_files: >
        Virus scanning has been enabled successfully. There are %{file_count} that were uploaded previously and still need to be scanned. This process has been scheduled in the background. The files will remain accessible during the scan.
      upsale:
        description: "Ensure uploaded files in OpenProject are scanned for viruses before being accessible by other users."
      actions:
        delete: "Delete the file"
        quarantine: "Quarantine the file"
        instructions_html: >
          Select the action to perform for files on which a virus has been detected: <br/> <ul> <li><strong>%{quarantine_option}</strong>: Quarantine the file, preventing users from accessing it. Administrators can review and delete quarantined files in the administration.</li> <li><strong>%{delete_option}</strong>: Delete the file immediately.</li> </ul>
      modes:
        clamav_socket_html: Enter the socket to the clamd daemon, e.g., %{example}
        clamav_host_html: Enter the hostname and port to the clamd daemon separated by colon. e.g., %{example}
        description_html: >
          Select the mode in which the antivirus scanner integration should operate. <br/> <ul> <li><strong>%{disabled_option}</strong>: Uploaded files are not scanned for viruses.</li> <li><strong>%{socket_option}</strong>: You have set up ClamAV on the same server as OpenProject and the scan daemon clamd is running in the background</li> <li><strong>%{host_option}</strong>: You are streaming files to an external virus scanning host.</li> </ul>
    brute_force_prevention: "Automatiserad användarblockering"
    date_format:
      first_date_of_week_and_year_set: >
        If either options "%{day_of_week_setting_name}" or "%{first_week_setting_name}" are set, the other has to be set as well to avoid inconsistencies in the frontend.
      first_week_of_year_text_html: >
        Select the date of January that is contained in the first week of the year. This value together with first day of the week determines the total number of weeks in a year. For more information, please see our <a href="%{link}" target="_blank">documentation</a> on this topic.
    experimental:
      save_confirmation: Varning! Risk för dataförlust! Aktivera endast experimentella funktioner om du är okej med att korruptera din OpenProject-installation och att förlora all din data.
      warning_toast: Feature flags are settings that activate features that are still under development. They shall only be used for testing purposes. They shall never be activated on OpenProject installations holding important data. These features will very likely corrupt your data. Use them at your own risk.
      feature_flags: Feature flags
    general: "Allmänt"
    highlighting:
      mode_long:
        inline: "Markera attribut(en) inline"
        none: "Ingen markering"
        status: "Hel rad per status"
        type: "Hel rad efter typ"
        priority: "Hel rad per prioritet"
    icalendar:
      enable_subscriptions_text_html: Allows users with the necessary permissions to subscribe to OpenProject calendars and access work package information via an external calendar client. <strong>Note:</strong> Please read about <a href="%{link}" target="_blank">iCalendar subscriptions</a> to understand potential security risks before enabling this.
    language_name_being_default: "%{language_name} (default)"
    notifications:
      events_explanation: "Governs for which event an email is sent out. Work packages are excluded from this list as the notifications for them can be configured specifically for every user."
      delay_minutes_explanation: "Email sending can be delayed to allow users with configured in app notification to confirm the notification within the application before a mail is sent out. Users who read a notification within the application will not receive an email for the already read notification."
    other: "Andra"
    passwords: "Lösenord"
    project_attributes:
      heading: "Project attributes"
      label_new_attribute: "Project attribute"
      label_new_section: "Section"
      label_edit_section: "Edit title"
      label_section_actions: "Section actions"
      heading_description: "These project attributes appear in the overview page of each project. You can add new attributes, group them into sections and re-order them as you please. These attributes can be enabled or disabled but not re-ordered at a project level."
      label_project_custom_field_actions: "Project attribute actions"
      label_no_project_custom_fields: "No project attributes defined in this section"
      edit:
        description: "Changes to this project attribute will be reflected in all projects where it is enabled. Required attributes cannot be disabled on a per-project basis."
      new:
        heading: "New attribute"
        description: "Changes to this project attribute will be reflected in all projects where it is enabled. Required attributes cannot be disabled on a per-project basis."
    projects:
      missing_dependencies: "Project module %{module} was checked which depends on %{dependencies}. You need to check these dependencies as well."
      section_new_projects: "Settings for new projects"
      section_project_overview: "Settings for project lists"
    session: "Session"
    user:
      default_preferences: "Förvalda inställningar"
      display_format: "Display format"
      deletion: "Borttagning"
    working_days:
      section_work_week: "Work week"
      section_holidays_and_closures: "Holidays and closures"
  text_formatting:
    markdown: "Markdown"
    plain: "Oformaterad text"
  status_active: "aktiv"
  status_archived: "arkiverad"
  status_blocked: "blocked"
  status_invited: inbjuden
  status_locked: låst
  status_registered: Registrerad
  #Used in array.to_sentence.
  support:
    array:
      sentence_connector: "och"
      skip_last_comma: "falsk"
  text_accessibility_hint: "Hjälpmedelsläget är utformat för användare som är blinda, motoriskt handikappade eller har nedsatt syn. För den senare gruppen syns element i fokus extra tydligt. Vänligen notera att Backlogs-modulen inte är tillgänglig i det här läget."
  text_access_token_hint: "Åtkomstnycklar gör det möjligt för externa applikationer att komma åt OpenProject-resurser."
  text_analyze: "Vidare analys: %{subject}"
  text_are_you_sure: "Är du säker?"
  text_are_you_sure_continue: "Are you sure you want to continue?"
  text_are_you_sure_with_children: "Ta bort arbetspaket och alla underarbetspaket?"
  text_are_you_sure_with_project_custom_fields: "Deleting this attribute will also delete its values in all projects. Are you sure you want to do this?"
  text_assign_to_project: "Tilldela till projektet"
  text_form_configuration: >
    Du kan anpassa vilka fält som ska visas i formulär för arbetspaket. Du kan fritt gruppera fälten för att återspegla behoven för din domän.
  text_form_configuration_required_attribute: "Attributet är markerat som nödvändigt och visas därför alltid"
  text_caracters_maximum: "maximalt %{count} tecken."
  text_caracters_minimum: "Måste vara minst %{count} tecken lång."
  text_comma_separated: "Flera värden tillåtna (kommaseparerade)."
  text_comment_wiki_page: "Kommentar på wiki-sida: %{page}"
  text_custom_field_possible_values_info: "En rad för varje värde"
  text_custom_field_hint_activate_per_project: >
    När du använder anpassade fält: Kom ihåg att dessa även måste aktiveras för varje projekt.
  text_custom_field_hint_activate_per_project_and_type: >
    Anpassade fält behöver aktiveras per arbetspaketstyp och per projekt.
  text_wp_status_read_only_html: >
    The Enterprise edition will add these additional add-ons for work packages' statuses fields: <br> <ul> <li><b>Allow to mark work packages to read-only for specific statuses</b></li> </ul>
  text_project_custom_field_html: >
    The Enterprise edition will add these additional add-ons for projects' custom fields: <br> <ul> <li><b>Add custom fields for projects to your Project list to create a project portfolio view</b></li> </ul>
  text_custom_logo_instructions: >
    En vit logotyp på transparent bakgrund rekommenderas. För bästa resultat på både vanliga och Retina-skärmar bör bilden vara minst 460x60 px.
  text_custom_export_logo_instructions: >
    Det här är loggan som syns i dina PDF-exporter. Det behöver vara en PNG eller JPEG bildfil. En svart eller färglagd logga på en transparent eller vit bakgrund rekommenderas.
  text_custom_export_cover_instructions: >
    This is the image that appears in the background of a cover page in your PDF exports. It needs to be an about 800px width by 500px height sized PNG or JPEG image file.
  text_custom_favicon_instructions: >
    This is the tiny icon that appears in your browser window/tab next to the page's title. It needs to be a squared 32 by 32 pixels sized PNG image file with a transparent background.
  text_custom_touch_icon_instructions: >
    This is the icon that appears in your mobile or tablet when you place a bookmark on your homescreen. It needs to be a squared 180 by 180 pixels sized PNG image file. Please make sure the image's background is not transparent otherwise it will look bad on iOS.
  text_database_allows_tsv: "Databasen tillåter TSVector (tillval)"
  text_default_administrator_account_changed: "Standardadministratörskontot har ändrats"
  text_default_encoding: "Standard: UTF-8"
  text_destroy: "Radera"
  text_destroy_with_associated: "Det finns ytterligare objekt kopplade med det/de arbetspaket som ska tas bort. Dessa objekt är av följande typer:"
  text_destroy_what_to_do: "Vad vill du göra?"
  text_diff_truncated: "... Denna diff trunkerades eftersom den överskrider den maximala storleken som kan visas."
  text_email_delivery_not_configured: "Email delivery is not configured, and notifications are disabled.\nConfigure your SMTP server to enable them."
  text_enumeration_category_reassign_to: "Tilldela dem till detta värde:"
  text_enumeration_destroy_question: "%{count} objekt har tilldelats detta värde."
  text_file_repository_writable: "Katalog skrivbar för bifogade filer"
  text_git_repo_example: "ett tomt och lokalt versionsarkiv (t.ex. /gitrepo, c:\\gitrepo)"
  text_hint_date_format: "Ange ett datum i formatet åååå-mm-dd. Andra format kan resultera i oönskade datum."
  text_hint_disable_with_0: "Notera: Inaktivera med 0"
  text_hours_between: "Mellan %{min} och %{max} timmar."
  text_work_package_added: "Arbetspaketet %{id} har rapporterats av %{author}."
  text_work_package_category_destroy_assignments: "Ta bort kategoritilldelningar"
  text_work_package_category_destroy_question: "Vissa arbetspaket (%{count}) har tilldelas till denna kategori. Vad vill du göra?"
  text_work_package_category_reassign_to: "Tilldela arbetspaket till denna kategori"
  text_work_package_updated: "Arbetspaketet %{id} har uppdaterats av %{author}."
  text_work_package_watcher_added: "Du har lagts till som bevakare i arbetspaket %{id} av %{watcher_changer}."
  text_work_package_watcher_removed: "Du har tagits bort från bevakare av arbetspaket %{id} av %{watcher_changer}."
  text_work_packages_destroy_confirmation: "Är du säker du vill ta bort det valda arbetspaket(paketen)?"
  text_work_packages_ref_in_commit_messages: "Referenser och fixande av arbetspaket i incheckningsmeddelanden"
  text_journal_added: "%{label} %{value} lades till"
  text_journal_attachment_added: "%{label} %{value} added as attachment"
  text_journal_attachment_deleted: "%{label} %{old} removed as attachment"
  text_journal_changed_plain: "%{label} changed from %{old} %{linebreak}to %{new}"
  text_journal_changed_no_detail: "%{label} uppdaterades"
  text_journal_changed_with_diff: "%{label} ändrades (%{link})"
  text_journal_deleted: "%{label} raderad (%{old})"
  text_journal_deleted_subproject: "%{label} %{old}"
  text_journal_deleted_with_diff: "%{label} raderad (%{link})"
  text_journal_file_link_added: "%{label} link to %{value} (%{storage}) added"
  text_journal_file_link_deleted: "%{label} link to %{old} (%{storage}) removed"
  text_journal_of: "%{label} %{value}"
  text_journal_set_to: "%{label} ange till %{value}"
  text_journal_set_with_diff: "%{label} anger (%{link})"
  text_journal_label_value: "%{label} %{value}"
  text_latest_note: "Den senaste kommentaren är: %{note}"
  text_length_between: "Längd mellan %{min} och %{max} tecken."
  text_line_separated: "Flera värden tillåtna (en rad för varje värde)."
  text_load_default_configuration: "Ladda standardkonfigurationen"
  text_min_max_length_info: "0 innebär ingen begränsning"
  text_no_roles_defined: Det har inte definierats några roller.
  text_no_access_tokens_configurable: "Det finns inga åtkomstnycklar som kan konfigureras."
  text_no_configuration_data: "Roller, typer, status för arbetspaket och arbetsflöden har inte konfigurerats ännu. Det rekommenderas starkt att läsa in standardkonfigurationen. Du kommer att kunna ändra dem när de är initialiserade."
  text_no_notes: "Det finns inga kommentarer för detta arbetspaket."
  text_notice_too_many_values_are_inperformant: "Observera: Att visa mer än 100 poster per sida kan öka sidans laddningstid."
  text_notice_security_badge_displayed_html: >
    Obs: om aktiverad, kommer detta att visa ett märke med din installationsstatus i administrationspanelen <a href="%{information_panel_path}">%{information_panel_label}</a> och på startsidan. Det visas endast för administratörer. <br/> Emblemet kommer att kontrollera din nuvarande OpenProject-version mot den officiella OpenProject-utgåvans databas för att varna dig om eventuella uppdateringar eller kända sårbarheter. För mer information om vad kontrollen ger, vilka uppgifter som behövs för att tillhandahålla tillgängliga uppdateringar, och hur du inaktiverar denna kontroll, besök <a href="%{more_info_url}">konfigurationsdokumentationen</a>.
  text_own_membership_delete_confirmation: "Du håller på att ta bort några eller alla av dina behörigheter och kommer därefter inte längre att kunna redigera detta projekt. Är du säker på att du vill fortsätta?"
  text_plugin_assets_writable: "Katalogen \"Plugin assets\" skrivbar"
  text_powered_by: "Drivs av %{link}"
  text_project_identifier_info: "Bara gemena bokstäver (a-z), siffror, bindestreck och understreck tillåts och måste dessutom börja med en gemen bokstav."
  text_reassign: "Tilldela till arbetspaket:"
  text_regexp_info: "t.ex. ^[A-Z0-9]+$"
  text_regexp_multiline: 'Regex appliceras i flerradsläge. t.ex. ^---\s+'
  text_repository_usernames_mapping: "Välj eller uppdatera OpenProject användaren koppling till varje användarnamn i versionsarkivloggen. Användare med samma användarnamn eller E-post i OpenProject och versionsarkivet kopplas automatiskt."
  text_status_changed_by_changeset: "Tillämpad i uppdatering %{value}."
  text_table_difference_description: "I den här tabellen visas %{entries}. Genom att markera två poster och sedan klicka på knappen nedanför tabellen kan du jämföra dessa och titta på eventuella skillnader."
  text_time_logged_by_changeset: "Tillämpad i uppdatering %{value}."
  text_tip_work_package_begin_day: "arbetspaket som börjar denna dag"
  text_tip_work_package_begin_end_day: "arbetspaket som börjar och slutar denna dag"
  text_tip_work_package_end_day: "arbetspaket som slutar denna dag"
  text_type_no_workflow: "Inget arbetsflöde har definierats för denna typ"
  text_unallowed_characters: "Otillåtet tecken"
  text_user_invited: Användaren har bjudits in och inväntar nu dennes registrering.
  text_user_wrote: "%{value} skrev:"
  text_warn_on_leaving_unsaved: "Arbetspaketet innehåller osparad text som försvinner om du lämnar sidan."
  text_what_did_you_change_click_to_add_comment: "Vad ändrade du? Klicka för att lägga till kommentar"
  text_wiki_destroy_confirmation: "Är du säker du vill ta bort denna wiki och allt dess innehåll?"
  text_wiki_page_destroy_children: "Ta bort underordnade sidor och alla deras ättlingar"
  text_wiki_page_destroy_question: "Denna sida har %{descendants} underordnade sidor och ättlingar. Vad vill du göra?"
  text_wiki_page_nullify_children: "Behåll underordnade sidor som sidrötter"
  text_wiki_page_reassign_children: "Tilldela underordnade sidor till denna överordnade sida"
  text_workflow_edit: "Välj en roll och en typ för att redigera arbetsflödet"
  text_zoom_in: "Zooma in"
  text_zoom_out: "Zooma ut"
  text_setup_mail_configuration: "Konfigurera din e-postleverantör"
  help_texts:
    views:
      project: >
        %{plural} are always attached to a project. You can only select projects here where the %{plural} module is active. After creating a %{singular} you can add work packages from other projects to it.
      public: "Publicera den här vyn så att andra användare kan komma åt vyn. Användare med behörigheten \"Hantera offentliga vyer\" kan ändra eller ta bort offentlig fråga. Detta påverkar inte synligheten av arbetspaketet resultat i den vyn och beroende på deras behörigheter kan användare se olika resultat."
      favoured: "Mark this view as favourite and add to the saved views sidebar on the left."
  time:
    am: "fm"
    formats:
      default: "%Y-%m-%d %H-%M-%S"
      long: "%B %d, %Y %H:%M:%S"
      short: "%d %b %H:%M:%S"
      time: "%H:%M:%S"
    pm: "em"
  timeframe:
    show: "Visa tidsram"
    end: "till"
    start: "från"
  title_remove_and_delete_user: Ta bort den inbjudna medlemmen från projektet och radera honom/henne.
  title_enterprise_upgrade: "Uppgradera för att låsa upp fler användare."
  tooltip_user_default_timezone: >
    Standardtidszon för nya användare. Kan ändras i en användares inställningar.
  tooltip_resend_invitation: >
    Skickar en ny nyckel om den gamla löpt ut eller användaren inte fick det ursprungliga e-postmeddelandet. Kan också användas för aktiva användare för att välja en ny autentiseringsmetod. När den används för aktiva användare ändras deras status till 'inbjudna'.
  tooltip:
    setting_email_login: >
      Om inställningen aktiveras kan inte användare välja användarnamn och loggar istället in med sin e-postadress. En administratör kan däremot ändra användarnamnet separat.
  queries:
    apply_filter: Använd förkonfigurerade filter
    configure_view:
      heading: Configure view
      columns:
        input_label: "Lägg till kolumner"
        input_placeholder: "Select a column"
        drag_area_label: "Manage and reorder columns"
      sort_by:
        automatic:
          heading: "Automatic"
          description: "Order the %{plural} by one or more sorting criteria. You will lose the previous sorting."
  top_menu:
    additional_resources: "Ytterligare resurser"
    getting_started: "Komma igång"
    help_and_support: "Hjälp och support"
  total_progress: "Totalt klart"
  user:
    all: "alla"
    active: "aktiv"
    activate: "Aktivera"
    activate_and_reset_failed_logins: "Aktivera och nollställ misslyckade inloggningsförsök"
    authentication_provider: "Autentiseringstjänst"
    identity_url_text: "The internal unique identifier provided by the authentication provider."
    authentication_settings_disabled_due_to_external_authentication: >
      Användaren autentiseras via en extern autentiseringstjänst, så det finns inget lösenord i OpenProject som kan ändras.
    authorization_rejected: "Du är inte tillåten att logga in."
    assign_random_password: "Generera ett lösenord (skickas till användaren med e-post)"
    blocked: "tillfälligt låst"
    blocked_num_failed_logins:
      one: "tillfälligt låst (ett misslyckat inloggningsförsök)"
      other: "tillfälligt låst (%{count} misslyckade inloggningsförsök)"
    confirm_status_change: "Du håller på att ändra statusen för '%{name}'. Är du säker på att du vill fortsätta?"
    deleted: "Raderad användare"
    error_status_change_failed: "Misslyckades med att ändra användarstatus på grund av följande fel: %{errors}"
    invite: Bjud in användare via e-post
    invited: inbjuden
    lock: "Lås permanent"
    locked: "låst permanent"
    no_login: "Användaren autentiseras via inloggning med lösenord. Eftersom det är inaktiverat, kan inte de logga in."
    password_change_unsupported: Ändring av lösenord stöds inte.
    registered: "Registrerad"
    reset_failed_logins: "Nollställ misslyckade inloggningsförsök"
    status_user_and_brute_force: "%{user} och %{brute_force}"
    status_change: "Statusändring"
    text_change_disabled_for_provider_login: "Namnet är satt av din inloggningsleverantör och kan därför inte ändras."
    text_change_disabled_for_ldap_login: "The name and email is set by LDAP and can thus not be changed."
    unlock: "Lås upp"
    unlock_and_reset_failed_logins: "Lås upp och nollställ misslyckade inloggningsförsök"
  version_status_closed: "stängt"
  version_status_locked: "låst"
  version_status_open: "öppna"
  note: Observera
  note_password_login_disabled: "Inloggning med lösenord har inaktiverats av %{configuration}."
  warning: Varning
  warning_attachments_not_saved: "%{count} fil(er) kunde inte sparas."
  warning_imminent_user_limit: >
    Du bjöd in fler användare än vad som stöds av din nuvarande plan. Inbjudna användare kanske inte kan gå med i din OpenProject-miljö. Vänligen <a href="%{upgrade_url}">uppgradera ditt abonnemang</a> eller blockera befintliga användare för att tillåta inbjudna och registrerade användare att gå med.
  warning_registration_token_expired: |
    Aktiveringsmailet har löpt ut. Vi skickade ett nytt till %{email}. Klicka på länken inne i mailet för att aktivera ditt konto.
  warning_user_limit_reached: >
    Adding additional users will exceed the current limit. Please contact an administrator to increase the user limit to ensure external users are able to access this instance.
  warning_user_limit_reached_admin: >
    Adding additional users will exceed the current limit. Please <a href="%{upgrade_url}">upgrade your plan</a> to be able to ensure external users are able to access this instance.
  warning_user_limit_reached_instructions: >
    You reached your user limit (%{current}/%{max} active users). Please contact sales@openproject.com to upgrade your Enterprise edition plan and add additional users.
  warning_protocol_mismatch_html: >

  warning_bar:
    https_mismatch:
      title: "HTTPS mode setup mismatch"
      text_html: >
        Your application is running with HTTPS mode set to <code>%{set_protocol}</code>, but the request is an <code>%{actual_protocol}</code> request. This will result in errors! You will need to set the following configuration value: <code>%{setting_value}</code>. Please see <a href="%{more_info_path}">the installation documentation</a> on how to set this configuration.
    hostname_mismatch:
      title: "Hostname setting mismatch"
      text_html: >
        Your application is running with its host name setting set to <code>%{set_hostname}</code>, but the request is a <code>%{actual_hostname}</code> hostname. This will result in errors! Go to <a href="%{setting_path}">System settings</a> and change the "Host name" setting to correct this.
  menu_item: "Menyalternativ"
  menu_item_setting: "Synlighet"
  wiki_menu_item_for: 'Menyobjekt för wiki-sida "%{title}"'
  wiki_menu_item_setting: "Synlighet"
  wiki_menu_item_new_main_item_explanation: >
    Du tar bort det enda huvudobjektet i wiki menyn. Du måste nu välja en wikisida för vilket ett nytt huvudobjekt kommer att genereras. För att radera wikin inaktiverar projektadministratören wiki-modulen.
  wiki_menu_item_delete_not_permitted: Menyalternativet wiki på den enda wiki-sidan kan inte tas bort.
  #TODO: merge with work_packages top level key
  work_package:
    updated_automatically_by_child_changes: |
      _Uppdateras automatiskt genom att ändra värdena för underarbetspaket %{child} _
    destroy:
      info: "Att radera arbetspaketet går inte att ångra."
      title: "Radera arbetspaketet"
    progress:
      label_note: "Note:"
      modal:
        work_based_help_text: "% Complete is automatically derived from Work and Remaining work."
        status_based_help_text: "% Complete is set by work package status."
        migration_warning_text: "In work-based progress calculation mode, % Complete cannot be manually set and is tied to Work. The existing value has been kept but cannot be edited. Please input Work first."
    permissions:
      comment: "Comment"
      comment_description: "Can view and comment this work package."
      edit: "Edit"
      edit_description: "Can view, comment and edit this work package."
      view: "View"
      view_description: "Can view this work package."
  sharing:
    count:
      zero: "0 användare"
      one: "1 användare"
      other: "%{count} användare"
    filter:
      project_member: "Projektmedlem"
      not_project_member: "Not project member"
      project_group: "Projektgrupp"
      not_project_group: "Not project group"
      user: "Användare"
      group: "Grupp"
      role: "Roll"
      type: "Type"
    denied: "You don't have permissions to share %{entities}."
    label_search: "Search for users to invite"
    label_search_placeholder: "Search by user or email address"
    label_toggle_all: "Toggle all shares"
    remove: "Remove"
    share: "Share"
    text_empty_search_description: "There are no users with the current filter criteria."
    text_empty_search_header: "We couldn't find any matching results."
    text_empty_state_description: "The %{entity} has not been shared with anyone yet."
    text_empty_state_header: "Not shared"
    text_user_limit_reached: "Adding additional users will exceed the current limit. Please contact an administrator to increase the user limit to ensure external users are able to access this %{entity}."
    text_user_limit_reached_admins: 'Adding additional users will exceed the current limit. Please <a href="%{upgrade_url}">upgrade your plan</a> to be able to add more users.'
    warning_user_limit_reached: >
      Adding additional users will exceed the current limit. Please contact an administrator to increase the user limit to ensure external users are able to access this %{entity}.
    warning_user_limit_reached_admin: >
      Adding additional users will exceed the current limit. Please <a href="%{upgrade_url}">upgrade your plan</a> to be able to ensure external users are able to access this %{entity}.
    warning_no_selected_user: "Please select users to share this %{entity} with"
    warning_locked_user: "The user %{user} is locked and cannot be shared with"
    user_details:
      locked: "Locked user"
      invited: "Invite sent. "
      resend_invite: "Resend."
      invite_resent: "Invite has been resent"
      not_project_member: "Not a project member"
      project_group: "Group members might have additional privileges (as project members)"
      not_project_group: "Group (shared with all members)"
      additional_privileges_project: "Might have additional privileges (as project member)"
      additional_privileges_group: "Might have additional privileges (as group member)"
      additional_privileges_project_or_group: "Might have additional privileges (as project or group member)"
    project_queries:
      publishing_denied: "You do not have permission to make project lists public."
      access_warning: "Users will only see the projects they have access to. Sharing project lists does not impact individual project permissions."
      user_details:
        owner: "List owner"
        can_view_because_public: "Can already view because list is shared with everyone"
        can_manage_public_lists: "Can edit due to global permissions"
      public_flag:
        label: "Share with everyone at %{instance_name}"
        caption: "Everyone can view this project list. Those with global edit permissions can modify it."
      blank_state:
        public:
          header: "Shared with everyone"
          description: "Everyone can view this project list. You can also add individual users with extra permissions."
        private:
          header: "Not shared: Private"
          description: "This project list has not been shared with anyone yet. Only you can access this list."
      permissions:
        view: "View"
        view_description: "Can view this project list."
        edit: "Edit"
        edit_description: "Can view, share and edit this project list."
      upsale:
        message: "Sharing project lists with individual users is an enterprise add-on."
  working_days:
    info: >
      Days that are not selected are skipped when scheduling work packages (and not included in the day count). These can be overridden at a work-package level.
    instance_wide_info: >
      Dates added to the list below are considered non-working and skipped when scheduling work packages.
    change_button: "Change working days"
    warning: >
      Changing which days of the week are considered working days or non-working days can affect the start and finish days of all work packages in all projects in this instance.
    journal_note:
      changed: _**Working days** changed (%{changes})._
      days:
        working: "%{day} is now working"
        non_working: "%{day} is now non-working"
      dates:
        working: "%{date} is now working"
        non_working: "%{date} is now non-working"
  nothing_to_preview: "Ingenting att förhandsgranska"
  api_v3:
    attributes:
      lock_version: "Lås version"
      property: "Property"
    errors:
      code_400: "Felaktig begäran: %{message}"
      code_401: "Du måste autentiseras för att få tillgång till denna resurs."
      code_401_wrong_credentials: "Du har inte lämnat korrekta autentiseringsuppgifter."
      code_403: "Du har inte behörighet att få tillgång till denna resurs."
      code_404: "Den begärda resursen kunde inte hittas."
      code_409: "Kunde inte uppdatera resursen på grund av motstridiga ändringar."
      code_429: "Too many requests. Please try again later."
      code_500: "Ett internt fel har inträffat."
      code_500_outbound_request_failure: "An outbound request to another resource has failed with status code %{status_code}."
      code_500_missing_enterprise_token: "The request can not be handled due to invalid or missing Enterprise token."
      not_found:
        work_package: "The work package you are looking for cannot be found or has been deleted."
      expected:
        date: "ÅÅÅÅ-MM-DD (endast datum enligt ISO 8601)"
        datetime: "YYYY-MM-DDThh:mm:ss[.lll][+hh:mm] (any compatible ISO 8601 datetime)"
        duration: "ISO 8601 varaktighet"
      invalid_content_type: "Förväntade att CONTENT-TYPE var \"%{content_type}\" men erhöll istället \"%{actual}\"."
      invalid_format: "Ogiltigt format för egenskapen '%{property}': förväntat format är '%{expected_format}', men fick '%{actual}'."
      invalid_json: "Begäran kunde inte tolkas som JSON."
      invalid_relation: "Relationen är ogiltig."
      invalid_resource: "För egenskapen '%{property}' är en länk av typen '%{expected}' väntad, men fick \"%{actual}\"."
      invalid_signal:
        embed: "The requested embedding of %{invalid} is not supported. Supported embeddings are %{supported}."
        select: "The requested select of %{invalid} is not supported. Supported selects are %{supported}."
      invalid_user_status_transition: "Statusen på den aktuella användarens konto tillåter inte denna operation."
      missing_content_type: "inte angiven"
      missing_property: "Missing property '%{property}'."
      missing_request_body: "Det fanns inget innehåll i frågan."
      missing_or_malformed_parameter: "Frågeparametern '%{parameter}' är felaktig eller saknas."
      multipart_body_error: "Frågan innehöll inte de förväntade multipart sektionerna."
      multiple_errors: "Flera villkor för fält har överträtts."
      unable_to_create_attachment: "Bilagan kunde inte skapas"
      unable_to_create_attachment_permissions: "Bilagan kunde inte sparas på grund av brist på filsystemsrättigheter"
      render:
        context_not_parsable: "Kontexten som angavs är inte en länk till en resurs."
        unsupported_context: "Resursen som angavs stöds inte som kontext."
        context_object_not_found: "Kan inte hitta den angivna resursen som kontext."
      validation:
        due_date: "Slutdatum kan inte anges på överordnade arbetspaket."
        invalid_user_assigned_to_work_package: "Den valda användaren tillåts inte att vara \"%{property}\" för detta arbetspaket."
        start_date: "Startdatum kan inte anges för överordnade arbetspaket."
      eprops:
        invalid_gzip: "är ogiltig gzip: %{message}"
        invalid_json: "är ogiltig json: %{message}"
    resources:
      schema: "Schema"
    undisclosed:
      parent: Undisclosed - The selected parent is invisible because of lacking permissions.
      ancestor: Undisclosed - The ancestor is invisible because of lacking permissions.
  doorkeeper:
    pre_authorization:
      status: "Förauktorisering"
    auth_url: "Auth URL"
    access_token_url: "Access token URL"
    errors:
      messages:
        #Common error messages
        invalid_request:
          unknown: "Begäran saknar en obligatorisk parameter, innehåller ett parametervärde som inte stöds, eller är på annat sätt felformulerad."
          missing_param: "Missing required parameter: %{value}."
          request_not_authorized: "Request need to be authorized. Required parameter for authorizing request is missing or invalid."
        invalid_redirect_uri: "Den begärda omdirigerings-uri är felaktigt formaterad eller matchar inte klientens omdirigerings-URI."
        unauthorized_client: "Klienten har inte behörighet att utföra denna begäran med denna metod."
        access_denied: "Resursägaren eller auktoriseringsservern nekade begäran."
        invalid_scope: "Den begärda omfattningen är ogiltig, okänd eller felformulerad."
        invalid_code_challenge_method: "Kodutmaningsmetoden måste vara klartext eller S256."
        server_error: "Auktoriseringsservern stötte på ett oväntat villkor som hindrade den från att uppfylla begäran."
        temporarily_unavailable: "Behörighetsservern kan för närvarande inte hantera begäran på grund av en tillfällig överbelastning eller underhåll av servern."
        #Configuration error messages
        credential_flow_not_configured: "Lösenordsflödet för resursägare misslyckades på grund av att Doorkeeper.configure.resource_owner_from_credentials är okonfigurerad."
        resource_owner_authenticator_not_configured: "Det gick inte att hitta resursägaren på grund av att Doorkeeper.configure.resource_owner_authenticator är okonfigurerad."
        admin_authenticator_not_configured: "Åtkomst till administratörspanelen är förbjuden på grund av att Doorkeeper.configure.admin_authenticator är okonfigurerad."
        #Access grant errors
        unsupported_response_type: "Auktoriseringsservern stöder inte denna typ av svar."
        unsupported_response_mode: "The authorization server does not support this response mode."
        #Access token errors
        invalid_client: "Klientautentisering misslyckades på grund av okänd klient, ingen klientautentisering inkluderad eller autentiseringsmetod som ej stöds."
        invalid_grant: "Det angivna godkännandebidraget är ogiltigt, utgånget, återkallat, matchar inte den omdirigerings-URI som används i begäran om godkännande, eller utfärdades till en annan klient."
        unsupported_grant_type: "Behörighetsbekräftelsetypen stöds inte av auktoriseringsservern."
        invalid_token:
          revoked: "Åtkomsttoken har återkallats"
          expired: "Åtkomsttoken har gått ut"
          unknown: "Åtkomsttoken är ogiltig"
        revoke:
          unauthorized: "You are not authorized to revoke this token."
        forbidden_token:
          missing_scope: 'Access to this resource requires scope "%{oauth_scopes}".'
  unsupported_browser:
    title: "Din webbläsare är föråldrad och stöds inte."
    message: "Du kan stöta på fel och få försämrad upplevelse på denna sida."
    update_message: "Vänligen uppdatera din webbläsare."
    close_warning: "Bortse från denna varning."
  oauth:
    application:
      singular: "OAuth-autentisering"
      plural: "OAuth applikationer"
      named: "OAuth applikationen '%{name}'"
      new: "Ny OAuth applikation"
      default_scopes: "(Standardomfattning)"
      instructions:
        name: "Namnet på din applikation. Detta kommer att visas för andra användare vid auktorisering."
        redirect_uri_html: >
          De tillåtna URL: erna kan omdirigeras till. En post per rad. <br/> Om du registrerar ett skrivbordsprogram, använd följande URL.
        confidential: "Kontrollera om programmet kommer att användas där klienthemligheten kan hållas konfidentiell. Mobilappar och Single Page Apps antas vara icke-konfidentiella."
        scopes: "Markera de omfång som du vill att programmet ska ge åtkomst till. Om inget omfång är markerat, antas."
        client_credential_user_id: "Valfritt användar-ID att efterlikna när klienter använder det här programmet. Lämna tomt för att endast tillåta publik åtkomst"
        register_intro: "Om du utvecklar en OAuth API-klientapplikation för OpenProject, kan du registrera den med hjälp av detta formulär för alla användare att använda."
        default_scopes: ""
    client_id: "Client ID"
    client_secret_notice: >
      Detta är den enda gången vi kan skriva ut klienten hemligt, notera det och hålla det säkert. Det bör behandlas som ett lösenord och kan inte hämtas av OpenProject vid ett senare tillfälle.
    authorization_dialog:
      authorize: "Auktorisera"
      cancel: "Avbryt och neka auktorisering."
      prompt_html: "Auktorisera <strong>%{application_name}</strong> att använda ditt konto <em>%{login}</em>?"
      title: "Auktorisera %{application_name}"
      wants_to_access_html: >
        Den här applikationen begär åtkomst till ditt OpenProject-konto. <br/> <strong>Den har begärt följande behörigheter:</strong>
    scopes:
      api_v3: "Full API v3-åtkomst"
      api_v3_text: "Applikationen kommer att få fullständig läs- och skrivåtkomst till OpenProject API v3 för att utföra åtgärder åt dig."
    grants:
      created_date: "Godkänd den"
      scopes: "Behörigheter"
      successful_application_revocation: "Återkallande av applikation %{application_name} lyckades."
      none_given: "Inga OAuth-program har beviljats åtkomst till ditt användarkonto."
    x_active_tokens:
      one: "en aktiv token"
      other: "%{count} aktiv token"
    flows:
      authorization_code: "Flöde för auktoriseringskod"
      client_credentials: "Flöde för klientuppgifter"
    client_credentials: "Användare som används för klientuppgifter"
    client_credentials_impersonation_set_to: "Användare av klientuppgifter inställd på"
    client_credentials_impersonation_warning: "Obs: Klienter som använder flödet \"Klientuppgifter\" i denna applikation kommer att ha rättigheter för denna användare"
    client_credentials_impersonation_html: >
      Som standard ger OpenProject OAuth 2.0-auktorisering via %{authorization_code_flow_link}. Du kan valfritt aktivera %{client_credentials_flow_link}, men du måste tillhandahålla en användare för vars räkning förfrågningar kommer att utföras.
    authorization_error: "Ett auktoriseringsfel har inträffat."
    revoke_my_application_confirmation: "Vill du verkligen ta bort denna applikation? Detta kommer att återkalla %{token_count} aktiv för den."
    my_registered_applications: "Registrerade OAuth applikationer"
  oauth_client:
    urn_connection_status:
      connected: "Connected"
      error: "Fel"
      failed_authorization: "Authorization failed"
    labels:
      label_oauth_integration: "OAuth2 integration"
      label_redirect_uri: "Omdirigerings-URI"
      label_request_token: "Request token"
      label_refresh_token: "Refresh token"
    errors:
      oauth_authorization_code_grant_had_errors: "OAuth2 Authorization grant unsuccessful"
      oauth_reported: "OAuth2 provider reported"
      oauth_returned_error: "OAuth2 returned an error"
      oauth_returned_json_error: "OAuth2 returned a JSON error"
      oauth_returned_http_error: "OAuth2 returned a network error"
      oauth_returned_standard_error: "OAuth2 returned an internal error"
      wrong_token_type_returned: "OAuth2 returned a wrong type of token, expecting AccessToken::Bearer"
      oauth_issue_contact_admin: "OAuth2 reported an error. Please contact your system administrator."
      oauth_client_not_found: "OAuth2 client not found in 'callback' endpoint (redirect_uri)."
      refresh_token_called_without_existing_token: >
        Internal error: Called refresh_token without a previously existing token.
      refresh_token_updated_failed: "Error during update of OAuthClientToken"
      oauth_client_not_found_explanation: >
        This error appears after you have updated the client_id and client_secret in OpenProject, but haven't updated the 'Return URI' field in the OAuth2 provider.
      oauth_code_not_present: "OAuth2 'code' not found in 'callback' endpoint (redirect_uri)."
      oauth_code_not_present_explanation: >
        This error appears if you have selected the wrong response_type in the OAuth2 provider. Response_type should be 'code' or similar.
      oauth_state_not_present: "OAuth2 'state' not found in 'callback' endpoint (redirect_uri)."
      oauth_state_not_present_explanation: >
        The 'state' is used to indicate to OpenProject where to continue after a successful OAuth2 authorization. A missing 'state' is an internal error that may appear during setup. Please contact your system administrator.
      rack_oauth2:
        client_secret_invalid: "Client secret is invalid (client_secret_invalid)"
        invalid_request: >
          OAuth2 Authorization Server responded with 'invalid_request'. This error appears if you try to authorize multiple times or in case of technical issues.
        invalid_response: "OAuth2 Authorization Server provided an invalid response (invalid_response)"
        invalid_grant: "The OAuth2 Authorization Server asks you to reauthorize (invalid_grant)."
        invalid_client: "The OAuth2 Authorization Server doesn't recognize OpenProject (invalid_client)."
        unauthorized_client: "The OAuth2 Authorization Server rejects the grant type (unauthorized_client)"
        unsupported_grant_type: "The OAuth2 Authorization Server asks you to reauthorize (unsupported_grant_type)."
        invalid_scope: "You are not allowed to access the requested resource (invalid_scope)."
  http:
    request:
      failed_authorization: "The server side request failed authorizing itself."
      missing_authorization: "The server side request failed due to missing authorization information."
    response:
      unexpected: "Unexpected response received."
  you: you
  link: link
  plugin_openproject_auth_plugins:
    name: "OpenProject Auth Plugins"
    description: "Integration of OmniAuth strategy providers for authentication in OpenProject."
  plugin_openproject_auth_saml:
    name: "OmniAuth SAML / Single-Sign On"
    description: "Adds the OmniAuth SAML provider to OpenProject"<|MERGE_RESOLUTION|>--- conflicted
+++ resolved
@@ -268,11 +268,7 @@
       favored: "Favorite projects"
       archived: "Arkiverade projekt"
       shared: "Shared project lists"
-<<<<<<< HEAD
-      my_private: "My private project lists"
-=======
       my_lists: "My project lists"
->>>>>>> e0f67812
       new:
         placeholder: "Ny projektlista"
       delete_modal:
@@ -1083,8 +1079,8 @@
               format: "%{message}"
             password:
               weak: "Måste innehålla följande teckentyper (minst %{min_count} av %{all_count}): %{rules}."
-              lowercase: "gemener (t.ex. \"a\")"
-              uppercase: "versal (t.ex. \"A\")"
+              lowercase: 'gemener (t.ex. "a")'
+              uppercase: 'versal (t.ex. "A")'
               numeric: "numeriska (t.ex. ' 1')"
               special: "specialtecken (t.ex. ' %')"
               reused:
@@ -1438,7 +1434,7 @@
       long: "%B %d, %Y"
       short: "%b %d"
     #Don't forget the nil at the beginning; there's no such thing as a 0th month
-    month_names:  #Used in date_select and datetime_select.
+    month_names: #Used in date_select and datetime_select.
       - null
       - "Januari"
       - "Februari"
@@ -1453,8 +1449,8 @@
       - "November"
       - "December"
     order:
-      - ':år'
-      - ':månad'
+      - ":år"
+      - ":månad"
       - :dag
   datetime:
     distance_in_words:
@@ -2371,9 +2367,9 @@
   label_wiki_navigation: "Wiki-navigering"
   label_wiki_page: "Wiki-sida"
   label_wiki_page_plural: "Wiki-sidor"
-  label_wiki_show_index_page_link: "Visa undermenyn \"Innehållsförteckning\""
+  label_wiki_show_index_page_link: 'Visa undermenyn "Innehållsförteckning"'
   label_wiki_show_menu_item: "Visa som menyobjekt i projektets meny"
-  label_wiki_show_new_page_link: "Visa undermenyn \"Skapa ny underordnad sida\""
+  label_wiki_show_new_page_link: 'Visa undermenyn "Skapa ny underordnad sida"'
   label_wiki_show_submenu_item: "Visa som undermenyalternativ för "
   label_wiki_start: "Startsida"
   label_work: "Work"
@@ -3255,7 +3251,7 @@
   text_notice_security_badge_displayed_html: >
     Obs: om aktiverad, kommer detta att visa ett märke med din installationsstatus i administrationspanelen <a href="%{information_panel_path}">%{information_panel_label}</a> och på startsidan. Det visas endast för administratörer. <br/> Emblemet kommer att kontrollera din nuvarande OpenProject-version mot den officiella OpenProject-utgåvans databas för att varna dig om eventuella uppdateringar eller kända sårbarheter. För mer information om vad kontrollen ger, vilka uppgifter som behövs för att tillhandahålla tillgängliga uppdateringar, och hur du inaktiverar denna kontroll, besök <a href="%{more_info_url}">konfigurationsdokumentationen</a>.
   text_own_membership_delete_confirmation: "Du håller på att ta bort några eller alla av dina behörigheter och kommer därefter inte längre att kunna redigera detta projekt. Är du säker på att du vill fortsätta?"
-  text_plugin_assets_writable: "Katalogen \"Plugin assets\" skrivbar"
+  text_plugin_assets_writable: 'Katalogen "Plugin assets" skrivbar'
   text_powered_by: "Drivs av %{link}"
   text_project_identifier_info: "Bara gemena bokstäver (a-z), siffror, bindestreck och understreck tillåts och måste dessutom börja med en gemen bokstav."
   text_reassign: "Tilldela till arbetspaket:"
@@ -3287,7 +3283,7 @@
     views:
       project: >
         %{plural} are always attached to a project. You can only select projects here where the %{plural} module is active. After creating a %{singular} you can add work packages from other projects to it.
-      public: "Publicera den här vyn så att andra användare kan komma åt vyn. Användare med behörigheten \"Hantera offentliga vyer\" kan ändra eller ta bort offentlig fråga. Detta påverkar inte synligheten av arbetspaketet resultat i den vyn och beroende på deras behörigheter kan användare se olika resultat."
+      public: 'Publicera den här vyn så att andra användare kan komma åt vyn. Användare med behörigheten "Hantera offentliga vyer" kan ändra eller ta bort offentlig fråga. Detta påverkar inte synligheten av arbetspaketet resultat i den vyn och beroende på deras behörigheter kan användare se olika resultat.'
       favoured: "Mark this view as favourite and add to the saved views sidebar on the left."
   time:
     am: "fm"
@@ -3519,11 +3515,11 @@
         date: "ÅÅÅÅ-MM-DD (endast datum enligt ISO 8601)"
         datetime: "YYYY-MM-DDThh:mm:ss[.lll][+hh:mm] (any compatible ISO 8601 datetime)"
         duration: "ISO 8601 varaktighet"
-      invalid_content_type: "Förväntade att CONTENT-TYPE var \"%{content_type}\" men erhöll istället \"%{actual}\"."
+      invalid_content_type: 'Förväntade att CONTENT-TYPE var "%{content_type}" men erhöll istället "%{actual}".'
       invalid_format: "Ogiltigt format för egenskapen '%{property}': förväntat format är '%{expected_format}', men fick '%{actual}'."
       invalid_json: "Begäran kunde inte tolkas som JSON."
       invalid_relation: "Relationen är ogiltig."
-      invalid_resource: "För egenskapen '%{property}' är en länk av typen '%{expected}' väntad, men fick \"%{actual}\"."
+      invalid_resource: 'För egenskapen ''%{property}'' är en länk av typen ''%{expected}'' väntad, men fick "%{actual}".'
       invalid_signal:
         embed: "The requested embedding of %{invalid} is not supported. Supported embeddings are %{supported}."
         select: "The requested select of %{invalid} is not supported. Supported selects are %{supported}."
@@ -3542,7 +3538,7 @@
         context_object_not_found: "Kan inte hitta den angivna resursen som kontext."
       validation:
         due_date: "Slutdatum kan inte anges på överordnade arbetspaket."
-        invalid_user_assigned_to_work_package: "Den valda användaren tillåts inte att vara \"%{property}\" för detta arbetspaket."
+        invalid_user_assigned_to_work_package: 'Den valda användaren tillåts inte att vara "%{property}" för detta arbetspaket.'
         start_date: "Startdatum kan inte anges för överordnade arbetspaket."
       eprops:
         invalid_gzip: "är ogiltig gzip: %{message}"
@@ -3637,7 +3633,7 @@
       client_credentials: "Flöde för klientuppgifter"
     client_credentials: "Användare som används för klientuppgifter"
     client_credentials_impersonation_set_to: "Användare av klientuppgifter inställd på"
-    client_credentials_impersonation_warning: "Obs: Klienter som använder flödet \"Klientuppgifter\" i denna applikation kommer att ha rättigheter för denna användare"
+    client_credentials_impersonation_warning: 'Obs: Klienter som använder flödet "Klientuppgifter" i denna applikation kommer att ha rättigheter för denna användare'
     client_credentials_impersonation_html: >
       Som standard ger OpenProject OAuth 2.0-auktorisering via %{authorization_code_flow_link}. Du kan valfritt aktivera %{client_credentials_flow_link}, men du måste tillhandahålla en användare för vars räkning förfrågningar kommer att utföras.
     authorization_error: "Ett auktoriseringsfel har inträffat."
