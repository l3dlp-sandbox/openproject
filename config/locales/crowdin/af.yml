--- conflicted
+++ resolved
@@ -268,11 +268,7 @@
       favored: "Favorite projects"
       archived: "Archived projects"
       shared: "Shared project lists"
-<<<<<<< HEAD
-      my_private: "My private project lists"
-=======
       my_lists: "My project lists"
->>>>>>> e0f67812
       new:
         placeholder: "New project list"
       delete_modal:
@@ -1439,7 +1435,7 @@
       long: "%B %d, %Y"
       short: "%b %d"
     #Don't forget the nil at the beginning; there's no such thing as a 0th month
-    month_names:  #Used in date_select and datetime_select.
+    month_names: #Used in date_select and datetime_select.
       - null
       - "Januarie"
       - "Februarie"
@@ -3035,7 +3031,7 @@
   setting_mail_from: "Emission email address"
   setting_mail_handler_api_key: "API key"
   setting_mail_handler_body_delimiters: "Truncate emails after one of these lines"
-  setting_mail_handler_body_delimiter_regex: "Stomp eposse af wat ooreenstem met hierdie \"regular expression\""
+  setting_mail_handler_body_delimiter_regex: 'Stomp eposse af wat ooreenstem met hierdie "regular expression"'
   setting_mail_handler_ignore_filenames: "Ignored mail attachments"
   setting_new_project_user_role_id: "Role given to a non-admin user who creates a project"
   setting_password_active_rules: "Active character classes"
