#-- copyright
#OpenProject is an open source project management software.
#Copyright (C) 2012-2024 the OpenProject GmbH
#This program is free software; you can redistribute it and/or
#modify it under the terms of the GNU General Public License version 3.
#OpenProject is a fork of ChiliProject, which is a fork of Redmine. The copyright follows:
#Copyright (C) 2006-2013 Jean-Philippe Lang
#Copyright (C) 2010-2013 the ChiliProject Team
#This program is free software; you can redistribute it and/or
#modify it under the terms of the GNU General Public License
#as published by the Free Software Foundation; either version 2
#of the License, or (at your option) any later version.
#This program is distributed in the hope that it will be useful,
#but WITHOUT ANY WARRANTY; without even the implied warranty of
#MERCHANTABILITY or FITNESS FOR A PARTICULAR PURPOSE.  See the
#GNU General Public License for more details.
#You should have received a copy of the GNU General Public License
#along with this program; if not, write to the Free Software
#Foundation, Inc., 51 Franklin Street, Fifth Floor, Boston, MA  02110-1301, USA.
#See COPYRIGHT and LICENSE files for more details.
#++
ru:
  no_results_title_text: Показать нечего.
  activities:
    index:
      no_results_title_text: В течение этого периода времени не было никакой деятельности по проекту.
  admin:
    plugins:
      no_results_title_text: В настоящее время плагины не установлены.
      no_results_content_text: Более подробную информацию см. на странице "Наши интеграции и плагины".
    custom_styles:
      color_theme: "Цветовая тема"
      color_theme_custom: "(Пользовательская)"
      colors:
        primary-button-color: "Основная кнопка"
        accent-color: "Оттенок"
        header-bg-color: "Фон заголовка"
        header-item-bg-hover-color: "Фон заголовка при наведении курсора"
        header-item-font-color: "Шрифт заголовка"
        header-item-font-hover-color: "Шрифт заголовка при наведении курсора"
        header-border-bottom-color: "Граница заголовка"
        main-menu-bg-color: "Фон главного меню"
        main-menu-bg-selected-background: "Главное меню при выборе"
        main-menu-bg-hover-background: "Главное меню при наведении"
        main-menu-font-color: "Шрифт главного меню"
        main-menu-selected-font-color: "Шрифт главного меню при выборе"
        main-menu-hover-font-color: "Шрифт главного меню при наведении"
        main-menu-border-color: "Граница главного меню"
      custom_colors: "Настроить цвета"
      customize: "Установите в вашем OpenProject свой логотип и цвета."
      enterprise_notice: "В качестве особого \"Спасибо!\" за их финансовый вклад в разработку OpenProject, это крошечное дополнение доступно только для подписчиков службы поддержки Корпоративной версии."
      enterprise_more_info: "Примечание: используемый логотип будет общедоступным."
      manage_colors: "Изменить цвет выбранных опций"
      instructions:
        primary-button-color: "Яркий контрастный цвет, который обычно используют для важных кнопок на экране."
        accent-color: "Цвет ссылок и других удачно выделенных элементов."
        header-item-bg-hover-color: "Цвет фона в заголовках интерактивных элементов при наведении мыши."
        header-item-font-color: "Цвет шрифта в заголовках интерактивных элементов."
        header-item-font-hover-color: "Цвет шрифта в заголовках интерактивных элементов при наведении мыши."
        header-border-bottom-color: "Тонкая линия под заголовком. Оставьте это поле пустым, если вы не хотите какой-либо линии."
        main-menu-bg-color: "Цвет фона меню слева."
      theme_warning: Изменение темы перезапишет ваш пользовательский стиль. Дизайн будет утерян. Вы уверены, что хотите продолжить?
    enterprise:
      upgrade_to_ee: "Обновить до корпоративной версии"
      add_token: "Загрузить токен поддержки корпоративной версии"
      delete_token_modal:
        text: "Вы уверены, что хотите удалить текущий токен корпоративной версии?"
        title: "Удалить токен"
      replace_token: "Замените ваш текущий маркер поддержки"
      order: "Закажите корпоративную версию"
      paste: "Вставьте ваш маркер поддержки корпоративной версии"
      required_for_feature: "Это дополнение доступно только при наличии токена поддержки корпоративной версии."
      enterprise_link: "Для получения дополнительной информации нажмите здесь."
      start_trial: "Бесплатная пробная версия"
      book_now: "Заказать сейчас"
      get_quote: "Рассчитать стоимость"
      buttons:
        upgrade: "Обновить сейчас"
        contact: "Свяжитесь с нами для демо"
      enterprise_info_html: "является дополнением Корпоративной версии <span class='spot-icon spot-icon_inline spot-icon_enterprise-addons'></span>."
      upgrade_info: "Пожалуйста, перейдите на платный тарифный план, чтобы активировать его и начать использовать в вашей команде."
    journal_aggregation:
      explanation:
        text: "Личные действия пользователя (например, обновление пакета работ дважды) агрегируются в одно действие, если их разница во времени не больше указанной. Они будут отображаться как одно действие внутри приложения. Это также задерживает уведомление на такое же количество времени, уменьшая количество отправляемых писем и также повлияет на %{webhook_link} задержки."
        link: "вебхук"
  announcements:
    show_until: Показать до
    is_active: теперь отображается
    is_inactive: теперь не отображается
  antivirus_scan:
    not_processed_yet_message: "Загрузка заблокирована, так как файл еще не был проверен на вирусы. Пожалуйста, повторите попытку позже."
    quarantined_message: "В файле '%{filename}' был обнаружен вирус. Он был помещен в карантин и недоступен для загрузки."
    deleted_message: "Вирус обнаружен в файле '%{filename}'. Файл был удален."
    deleted_by_admin: "Находящийся в карантине файл '%{filename}' был удален администратором."
    overridden_by_admin: "Карантин для файла '%{filename}' был снят с помощью %{user}. Теперь к файлу можно получить доступ."
    quarantined_attachments:
      container: "Контейнер"
      delete: "Удалите файл, помещенный в карантин"
      title: "Вложения в карантине"
      error_cannot_act_self: "Невозможно выполнить действия с собственными загруженными файлами."
  attribute_help_texts:
    note_public: "Любой текст и изображения, которые вы добавляете в это поле, видны всем аутентифицированным пользователям!"
    text_overview: "В этом представлении можно создать пользовательскую текстовую справку для атрибутов представления. При ее наличии, она будет показана по клику по значку справки возле атрибута."
    label_plural: "Атрибут текстов справки"
    show_preview: "Предпросмотр текста"
    add_new: "Добавить текст справки"
    edit: "Редактировать текст справки для %{attribute_caption}"
  background_jobs:
    status:
      error_requeue: "Осуществляется повторный запуск задания, т.к. предыдущий завершился с ошибкой: %{message}"
      cancelled_due_to: "Задание было отменено из-за ошибки: %{message}"
  ldap_auth_sources:
    ldap_error: "LDAP-ошибка: %{error_message}"
    ldap_auth_failed: "Не удалось авторизоваться на LDAP-сервере."
    sync_failed: "Не удалось синхронизировать с LDAP: %{message}."
    back_to_index: "Нажмите здесь, чтобы вернуться к списку подключений."
    technical_warning_html: |
      Эта LDAP форма требует технических знаний по LDAP / Active Directory.
      <br/>
      <a href="https://www.openproject.org/help/administration/manage-ldap-authentication/">Пожалуйста, ознакомьтесь с документацией для подробных инструкций</a>.
    attribute_texts:
      name: Произвольное имя подключения LDAP
      host: Имя хоста или IP-адрес LDAP
      login_map: Ключ атрибута в LDAP, который используется для определения уникального логина пользователя. Обычно это `uid` или `samAccountName`.
      generic_map: Ключ атрибута в LDAP, сопоставленный с атрибутом OpenProject `%{attribute}`
      admin_map_html: "Необязательно: Ключ атрибута в LDAP, который <strong>при представлении</strong> помечает пользователя администратором. Оставьте пустым, если сомневаетесь."
      system_user_dn_html: |
        Введите DN пользователя системы, используемого для доступа только для чтения.
        <br/>
        Пример: uid=openproject,ou=system,dc=example,dc=com
      system_user_password: Введите привязочный пароль системного пользователя
      base_dn: |
        Введите базовый DN поддерева в LDAP, в котором бы OpenProject искал пользователей и групп.
        OpenProject будет фильтровать указанных пользователей только в этом поддереве.
        Пример: ou=users,dc=example,dc=com
      filter_string: |
        Добавьте опциональный фильтр RFC4515 для применения к результатам, полученным от пользователей, отфильтрованных в LDAP.
        Это можно использовать при ограничении набора пользователей, найденых OpenProject для аутентификации и групповой синхронизации.
      filter_string_concat: |
        OpenProject всегда фильтрует атрибут логина, предоставленный пользователем для определения записи. Если вы предоставите здесь фильтр,
        он будет объединён с AND. По умолчанию в качестве фильтра будет использоваться catch-all (objectClass=*).
      onthefly_register: |
        Отмеченный флажок разрешает OpenProject при первой аутентификации создавать новых пользователей из их LDAP записей.
        Для аутентификации существующих в OpenProject учетных записей через LDAP не отмечайте!
    connection_encryption: "Шифрование подключения"
    encryption_details: "LDAPS / STARTTLS параметры"
    system_account: "Системный аккаунт"
    system_account_legend: |
      OpenProject требует доступа только для чтения через системную учетную запись для поиска пользователей и групп в вашем LDAP дереве.
      Пожалуйста, укажите учётные данные для этого пользователя системы в следующем разделе.
    ldap_details: "Подробности LDAP"
    user_settings: "Сопоставление атрибутов"
    user_settings_legend: |
      Следующие поля связаны с тем, как пользователи создаются в OpenProject из LDAP записей, и
      какие атрибуты LDAP используются для определения атрибутов пользователя OpenProject (сопоставление атрибутов).
    tls_mode:
      plain: "Пусто"
      simple_tls: "LDAPS"
      start_tls: "STARTTLS"
      plain_description: "Открывает незашифрованное соединение с сервером LDAP. Не рекомендуется для производства."
      simple_tls_description: "Использовать LDAPS. Требуется отдельный порт на LDAP сервере. Этот режим часто является устаревшим, мы рекомендуем использовать STARTTLS, когда это возможно."
      start_tls_description: "Отправляет команду STARTTLS после подключения к стандартному LDAP порту. Рекомендуется для шифрованных соединений."
      section_more_info_link_html: >
        Этот раздел касается безопасности соединения этого источника аутентификации LDAP. Для получения дополнительной информации посетите <a href="%{link}">документацию Net::LDAP</a>.
    tls_options:
      verify_peer: "Проверка SSL сертификата"
      verify_peer_description_html: >
        Включает строгую проверку SSL цепочки доверенных сертификатов. <br/> <strong>Предупреждение:</strong> Отключение этой опции отключает проверку SSL сертификата сервера LDAP. Это раскрывает вашу связь с Человеком во время средних атак.
      tls_certificate_description: "Если сертификат сервера LDAP отсутствует в источниках доверия этой системы, вы можете добавить его вручную. Введите строку сертификации PEM X509."
  forums:
    show:
      no_results_title_text: На данный момент сообщений для форума нет.
  colors:
    index:
      no_results_title_text: На данный момент цветов нет.
      no_results_content_text: Создать новый цвет
      label_new_color: "Новый цвет"
    new:
      label_new_color: "Новый цвет"
    edit:
      label_edit_color: "Изменить цвет"
    form:
      label_new_color: "Новый цвет"
      label_edit_color: "Изменить цвет"
    label_no_color: "Нет цвета"
    label_properties: "Свойства"
    label_really_delete_color: >
      Вы уверены, что хотите удалить этот цвет? Типы, использующие этот цвет, не будут удалены.
  custom_actions:
    actions:
      name: "Действия"
      add: "Добавить действие"
      assigned_to:
        executing_user_value: "(назначить пользователю-исполнителю)"
    conditions: "Условия"
    plural: "Пользовательские действия"
    new: "Новое пользовательское действие"
    edit: "Редактировать пользовательское действие %{name}"
    execute: "Выполнить %{name}"
    upsale:
      title: "Настраиваемые действия"
      description: "Пользовательские действия сводятся к одному клику по кнопке для совершения заранее определенных действий, которые вы можете сделать доступными для пакетов работ на основании статуса, роли, типа или проекта."
  custom_fields:
    text_add_new_custom_field: >
      Прежде чем добавлять настраиваемые поля в проект, нужно создать их.
    is_enabled_globally: "Разрешено в глобальном масштабе"
    enabled_in_project: "Разрешено в проекте"
    contained_in_type: "Содержится в типе"
    confirm_destroy_option: "Удаление опции приведет к удалению всех ее вхождений (например, в пакеты работ). Вы уверены, что вы хотите удалить ее?"
    reorder_alphabetical: "Переупорядочить значения по алфавиту"
    reorder_confirmation: "Внимание: Текущий порядок доступных значений будет утерян. Продолжить?"
    instructions:
      is_required: ""
      is_for_all: ""
      searchable: "Включать значения полей при использовании функции глобального поиска."
      editable: "Разрешить редактирование поля самими пользователями."
      visible: "Сделать поле видимым для всех пользователей (не администраторов) в обзоре проекта и отображать его в деталях виджета проекта Обзора."
      is_filter: >
        Разрешить использование настраиваемого поля в фильтре в представлениях рабочих пакетов. Обратите внимание, что настраиваемое поле будет отображаться в глобальных представлениях только при выборе параметра "Для всех проектов".
    tab:
      no_results_title_text: Нет настраиваемых полей.
      no_results_content_text: Создать новое настраиваемое поле
  concatenation:
    single: "или"
  global_search:
    placeholder: "Поиск в %{app_title}"
    overwritten_tabs:
      wiki_pages: "Wiki"
      messages: "Форум"
  groups:
    index:
      no_results_title_text: Нет групп.
      no_results_content_text: Создать новую группу
    users:
      no_results_title_text: Нет пользователей в этой группе.
    memberships:
      no_results_title_text: На данный момент проектов этой группы нет.
  incoming_mails:
    ignore_filenames: >
      Укажите список имен для игнорирования при обработке вложений для входящих почтовых сообщений (например, подписей или значков). Введите одно имя файла в строке.
  projects:
    copy:
      #Contains custom strings for options when copying a project that cannot be found elsewhere.
      members: "Участники проекта"
      overviews: "Обзор проекта"
      queries: "Пакеты работ: сохраненные представления"
      wiki_page_attachments: "Wiki страницы: вложения"
      work_package_attachments: "Пакеты работ: вложения"
      work_package_categories: "Пакеты работ: категории"
      work_package_file_links: "Пакеты работ: ссылки на файлы"
      work_package_shares: "Пакеты работ: общие ресурсы"
    delete:
      scheduled: "Удаление было запланировано и исполнено в фоновом режиме. О результатах вы будете уведомлены."
      schedule_failed: "Проект удален быть не может: %{errors}"
      failed: "Удаление проекта %{name} не удалось"
      failed_text: "Запрос на удаление проекта %{name} не удался. Проект был оставлен в архиве."
      completed: "Удаление проекта %{name} завершено"
      completed_text: "Запрос на удаление проекта '%{name}' был завершен."
      completed_text_children: "Кроме того, были удалены следующие подпроекты:"
    index:
      open_as_gantt: "Открыть в виде диаграммы Ганта"
      no_results_title_text: На данный момент проектов нет
      no_results_content_text: Создать новый проект
    lists:
      active: "Активные проекты"
      my: "Мои проекты"
      favored: "Избранные проекты"
      archived: "Архивные проекты"
      shared: "Общедоступные проекты"
<<<<<<< HEAD
      my_private: "Списки моих личных проектов"
=======
      my_lists: "My project lists"
>>>>>>> e0f67812
      new:
        placeholder: "Список новых проектов"
      delete_modal:
        title: "Удалить список проектов"
        text: "Это действие не приведет к удалению ни одного проекта, содержащегося в списке. Вы уверены, что хотите удалить этот список проектов?"
    settings:
      change_identifier: Идентификатор изменений
      activities:
        no_results_title_text: В настоящее время никакой активности.
      forums:
        no_results_title_text: Для этого проекта ещё не создано ни одного форума.
        no_results_content_text: Создать новый форум
      categories:
        no_results_title_text: На данный момент категории пакетов работ отсутствуют.
        no_results_content_text: Создать новую категорию пакета работ
      custom_fields:
        no_results_title_text: Нет доступных настраиваемых полей.
      project_custom_fields:
        header:
          title: "Атрибуты проекта"
          description: 'Эти атрибуты проекта будут отображаться на Вашей <a href=%{overview_url} target="_blank">странице обзора проекта</a> в соответствующих разделах. Вы можете включить или отключить отдельные атрибуты. Атрибуты проекта и разделы определяются в <a href=%{admin_settings_url} target="_blank">настройках администрирования</a> администратором экземпляра.'
        filter:
          label: "Поиск атрибута проекта"
        actions:
          label_enable_single: "Активно в этом проекте, нажмите для отключения"
          label_disable_single: "Неактивно в этом проекте, нажмите для включения"
          deactivate_for_project: "Деактивировать для этого проекта"
          label_enable_all: "Включить всё"
          label_disable_all: "Выключить всё"
        is_required_blank_slate:
          heading: Требуется во всех проектах
          description: Этот атрибут проекта активирован во всех проектах, поскольку установлен флажок «Требуется во всех проектах». Его нельзя отключить для отдельных проектов.
      types:
        no_results_title_text: На данный момент доступных типов нет.
        form:
          enable_type_in_project: 'Разрешить тип «%{type}»'
      versions:
        no_results_title_text: На данный момент этапы в проекте отсутствуют.
        no_results_content_text: Создать новую версию
      storage:
        no_results_title_text: Для этого проекта дополнительного дискового пространства не требуется.
  lists:
    create:
      success: "Измененный список был сохранен как новый"
      failure: "Измененный список не может быть сохранен: %{errors}"
    update:
      success: "Измененный список был сохранен"
      failure: "Измененный список не может быть сохранен: %{errors}"
    publish:
      success: "Список был сделан общедоступным"
      failure: "Список не может быть сделан общедоступным: %{errors}"
    unpublish:
      success: "Список был сделан приватным"
      failure: "Список не может быть сделан приватным: %{errors}"
    can_be_saved: "Список изменён:"
    can_be_saved_as: "Изменения могут быть сохранены только в новом списке:"
  members:
    index:
      no_results_title_text: На данный момент у этого проекта нет участников.
      no_results_content_text: Добавить участника в проект
    invite_by_mail: "Отправить приглашение на %{mail}"
    send_invite_to: "Отправить приглашение"
    columns:
      shared: "Общий доступ"
    filters:
      all_shares: "Все используемое совместно"
    menu:
      all: "Все"
      invited: "Приглашённые"
      locked: "Заблокированные"
      project_roles: "Роли проекта"
      wp_shares: "Пакеты работ используемые совместно"
      groups: "Группы"
    delete_member_dialog:
      title: "Удалить участника"
      will_remove_the_users_role: "Это удалит роль пользователя из этого проекта."
      will_remove_the_groups_role: "Это удалит роль группы из этого проекта."
      however_work_packages_shared_with_user_html:
        one: "Однако, %{shared_work_packages_link} также был предоставлен этому пользователю.\n"
        few: "Однако, %{shared_work_packages_link} также был предоставлен этому пользователю."
        many: "However, %{shared_work_packages_link} have also been shared with this user."
        other: "Однако, %{shared_work_packages_link} также был предоставлен этому пользователю."
      however_work_packages_shared_with_group_html:
        one: "Однако, %{shared_work_packages_link} также был предоставлен этой группе."
        few: "However, %{shared_work_packages_link} have also been shared with this group."
        many: "However, %{shared_work_packages_link} have also been shared with this group."
        other: "Однако, %{shared_work_packages_link} также был предоставлен этой группе."
      remove_work_packages_shared_with_user_too: "Пользователь, который был удален как участник по-прежнему может получить доступ к общим пакетам работ. Вы хотели бы также удалить эти доступы?"
      remove_work_packages_shared_with_group_too: "Группа, которая была удалена как участник, все еще может получить доступ к общим пакетам работ. Вы хотели бы также удалить эти доступы?"
      will_not_affect_inherited_shares: "(Это не повлияет на рабочие пакеты, которыми они делятся со своей группой)."
      can_remove_direct_but_not_shared_roles: "Вы можете удалить этого пользователя как непосредственного участника проекта, но группа, в которой он состоит, также является участником этого проекта, поэтому он будет продолжать оставаться участником через группу."
      also_work_packages_shared_with_user_html:
        one: "Также, %{shared_work_packages_link} был предоставлен этому пользователю."
        few: "Also, %{shared_work_packages_link} have been shared with this user."
        many: "Also, %{shared_work_packages_link} have been shared with this user."
        other: "Также, %{shared_work_packages_link} был предоставлен этому пользователю."
      remove_project_membership_or_work_package_shares_too: "Вы хотите удалить только пользователя как непосредственного участника (и сохранить общие ресурсы) или также удалить общие ресурсы рабочего пакета?"
      will_remove_all_user_access_priveleges: "Удаление этого участника удалит все права доступа пользователя к проекту. Пользователь по-прежнему будет существовать как часть системы."
      will_remove_all_group_access_priveleges: "Удаление этого участника удалит все права доступа группы к проекту. Группа по-прежнему будет существовать как часть системы."
      cannot_delete_inherited_membership: "Вы не можете удалить этого участника, потому что он принадлежит к группе, которая сама является участником этого проекта."
      cannot_delete_inherited_membership_note_admin_html: "Вы можете либо удалить группу как участника проекта, либо удалить этого конкретного сотрудника из группы на странице %{administration_settings_link}."
      cannot_delete_inherited_membership_note_non_admin: "Вы можете либо удалить группу в качестве участника проекта, либо связаться с администратором, чтобы удалить этого конкретного участника из группы."
    delete_work_package_shares_dialog:
      title: "Отменить общий доступ к пакету работ"
      shared_with_this_user_html:
        one: "%{all_shared_work_packages_link} был предоставлен этому пользователю."
        few: "%{all_shared_work_packages_link} have been shared with this user."
        many: "%{all_shared_work_packages_link} have been shared with this user."
        other: "%{all_shared_work_packages_link} был предоставлен этому пользователю."
      shared_with_this_group_html:
        one: "%{all_shared_work_packages_link} был предоставлен этой группе."
        few: "%{all_shared_work_packages_link} have been shared with this group."
        many: "%{all_shared_work_packages_link} have been shared with this group."
        other: "%{all_shared_work_packages_link} был предоставлен этой группе."
      shared_with_permission_html:
        one: "Только %{shared_work_packages_link} был предоставлен общий доступ с правами %{shared_role_name}."
        few: "Only %{shared_work_packages_link} have been shared with %{shared_role_name} permissions."
        many: "Only %{shared_work_packages_link} have been shared with %{shared_role_name} permissions."
        other: "Только %{shared_work_packages_link} был предоставлен общий доступ с правами %{shared_role_name}."
      revoke_all_or_with_role: "Хотите ли Вы отменить доступ ко всем общим пакетам работ или только к тем, которые имеют разрешения %{shared_role_name}?"
      will_not_affect_inherited_shares: "(Это не повлияет на пакеты работ, разделенные с их группой)."
      cannot_remove_inherited: "Общие пакеты работ, к которым предоставлен общий доступ через группы, не могут быть удалены."
      cannot_remove_inherited_with_role: "Рабочие пакеты, совместно используемые с ролью %{shared_role_name} , передаются через группы и не могут быть удалены."
      cannot_remove_inherited_note_admin_html: "Вы можете либо отозвать общий доступ к группе, либо удалить этого конкретного участника из группы в %{administration_settings_link}."
      cannot_remove_inherited_note_non_admin: "Вы можете либо отозвать общий доступ к группе, либо обратиться к администратору, чтобы удалить этого конкретного участника из группы."
      will_revoke_directly_granted_access: "Это действие лишит их доступа ко всем пакетам работ, кроме тех, которыми поделились с группой."
      will_revoke_access_to_all: "Это действие лишит их доступа ко всем пакетам работ."
  my:
    access_token:
      errors:
        token_name_blank: "Пожалуйста, укажите имя токена API"
        token_name_in_use: "Это имя токена API уже используется, пожалуйста, выберите другое"
      new_access_token_dialog_title: "Создать новый токен API"
      new_access_token_dialog_show_button_text: "Токен API"
      new_access_token_dialog_text_field_placeholder_text: "Мой токен API"
      new_access_token_dialog_text_field_label: "Имя"
      new_access_token_dialog_submit_button_text: "Создать"
      new_access_token_dialog_text: "Этот токен позволит сторонним приложениям взаимодействовать с вашим экземпляром. Чтобы выделить новый токен API, пожалуйста, дайте ему имя."
      new_access_token_dialog_attention_text: "Относитесь к токенам API как к паролям. Любой, у кого есть эта ссылка, будет иметь доступ к информации из этого экземпляра, делитесь ею только с доверенными пользователями."
      failed_to_reset_token: "Не удалось сбросить маркер доступа: %{error}"
      failed_to_create_token: "Не удалось создать токен доступа: %{error}"
      failed_to_revoke_token: "Не удалось отозвать токен доступа: %{error}"
      notice_reset_token: "Новый маркер %{type} создан. Ваш маркер доступа:"
      token_value_warning: "Примечание: Этот маркер вам больше никогда показан не будет, убедитесь что запомнили его."
      no_results_title_text: На данный момент маркеры доступа отсутствуют.
      notice_api_token_revoked: "API токен был удален. Чтобы создать новый токен, пожалуйста, используйте кнопку в разделе API."
      notice_rss_token_revoked: "Ключ RSS был удален. Чтобы создать новый токен, пожалуйста, используйте ссылку в разделе RSS."
      notice_ical_token_revoked: 'токен iCalendar "%{token_name}" для календаря "%{calendar_name}" проекта "%{project_name}" был отозван. URL-адрес iCalendar с этим токеном недействителен.'
  news:
    index:
      no_results_title_text: На данный момент новостей для отчета нет.
      no_results_content_text: Добавить новость
  users:
    autologins:
      prompt: "Оставаться в системе %{num_days}"
    sessions:
      remembered_devices: "Сохраненные устройства"
      remembered_devices_caption: "Список всех устройств, через которые вошли в эту учетную запись, используя опцию «Оставаться в системе»."
      session_name: "%{browser_name} %{browser_version} на %{os_name}"
      browser: "Браузер"
      device: "Устройство / ОС"
      unknown_browser: "неизвестный браузер"
      unknown_os: "неизвестная операционная система"
      current: "Текущая сессия"
      title: "Управление сессиями"
      instructions: "Это список устройств, с которых входили в ваш аккаунт. Закройте все подозрительные сеансы."
      may_not_delete_current: "Вы не можете удалить ваш текущий сеанс."
    groups:
      member_in_these_groups: "Этот пользователь в настоящее время является членом следующих групп:"
      no_results_title_text: Этот пользователь в настоящее время не является членом какой-либо группы.
    memberships:
      no_results_title_text: Этот пользователь в данный момент в проекте не участвует.
  page:
    text: "Текст"
  placeholder_users:
    right_to_manage_members_missing: >
      Вы не можете удалить пользователя-заполнителя. Вы не имеете права управлять участниками проектов, в которых состоит заполнитель.
    delete_tooltip: "Удалить пользователя-заполнителя"
    deletion_info:
      heading: "Удалить плейсхолдер пользователя %{name}"
      data_consequences: >
        Все вхождения пользователя плейсхолдера (например, как цессионария, ответственные или другие пользовательские значения) будут переназначены на учетную запись под названием "Удаленный пользователь". Так как данные каждого удаленного аккаунта переназначены на этот аккаунт, невозможно отличить данные пользователя от данных другого удаленного аккаунта.
      irreversible: "Это действие необратимо"
      confirmation: "Введите имя пользователя %{name} для подтверждения удаления."
    upsale:
      title: Пользователи-заполнители
      description: >
        Пользователи Placeholder - это способ назначить пакеты работ пользователям, которые не являются частью вашего проекта. Они могут быть полезными в различных сценариях; например, если вам нужно отслеживать задачи для ресурса, который еще не назван или недоступен или если вы не хотите дать этому человеку доступ к OpenProject, но все равно хотите отслеживать задачи, назначенные ему.
  prioritiies:
    edit:
      priority_color_text: |
        Щелкните, чтобы задать или изменить цвет этого приоритета.
        Этот цвет может использоваться для выделения пакетов работ в таблице.
  reportings:
    index:
      no_results_title_text: В данный момент статусы отчётов отсутствуют.
      no_results_content_text: Добавить статус отчёта
  statuses:
    edit:
      status_readonly_html: |
        Установите этот флажок, чтобы пометить пакеты работ как доступные только для чтения.
        Никакие атрибуты не могут быть изменены за исключением статуса.
        <br/>
        <strong>Примечание</ strong>: Будут применены унаследованные значения (например, элементов предков или потомков).
      status_excluded_from_totals_text: |-
        Отметьте эту опцию, чтобы исключить пакеты работ с этим статусом из итогов Работы,
        Оставшейся работы и % Завершения в иерархии.
      status_color_text: |
        Щелкните, чтобы задать или изменить цвет этого статуса.
        Этот цвет отображается на кнопке статуса и может использоваться для выделения пакетов работ в таблице.
    index:
      no_results_title_text: В данный момент статусы пакетов работ отсутствуют.
      no_results_content_text: Добавить новый статус
      headers:
        is_default: "По умолчанию"
        is_closed: "Закрыт"
        is_readonly: "Только для чтения"
        excluded_from_totals: "Исключен из итогов"
  themes:
    dark: "Тёмная тема (экспериментальная)"
    light: "Светлая"
    light_high_contrast: "Светлый высокий контраст"
  types:
    index:
      no_results_title_text: В данный момент типы отсутствуют.
      no_results_content_text: Создать новый тип
    edit:
      settings: "Настройки"
      form_configuration: "Настройка форм"
      more_info_text_html: >
        Корпоративная редакция позволяет настроить конфигурацию форм с этими дополнительными возможностями: <br> <ul class="%{list_styling_class}"> <li><b>Добавить новые группы атрибутов</b></li> <li><b>Переименовать группы атрибутов</b></li> </ul>
      projects: "Проекты"
      enabled_projects: "Доступные проекты"
      edit_query: "Изменить таблицу"
      query_group_placeholder: "Дайте таблице название"
      reset: "Восстановить значения по умолчанию"
      type_color_text: |
        Выбранный цвет выделяет разные типы
        в диаграммах Ганта или таблицах пакетов работ. Поэтому рекомендуется использовать насыщенный цвет.
  versions:
    overview:
      work_packages_in_archived_projects: "Эта версия используется совместно с архивными проектами, в которых все еще есть рабочие пакеты, назначенные на эту версию. Они учитываются, но не отображаются в связанных представлениях."
      no_results_title_text: В настоящее время пакетов работ для этой версии нет.
  wiki:
    page_not_editable_index: Запрошенная страница (пока) не существует. Вы были перенаправлены на индекс всех вики-страниц.
    no_results_title_text: На данный момент wiki-страницы отсутствуют.
    print_hint: Это позволит напечатать содержимое этой страницы wiki без каких-либо навигационных меню.
    index:
      no_results_content_text: Добавить новую wiki-страницу
  work_flows:
    index:
      no_results_title_text: В данный момент рабочих потоков нет.
  work_packages:
    x_descendants:
      one: "Один пакет работ, являющийся потомком"
      few: "Пакетов работ, являющихся потомками: %{count}"
      many: "Пакетов работ, являющихся потомками: %{count}"
      other: "Пакетов работ, являющихся потомками: %{count}"
    bulk:
      copy_failed: "Пакеты работ не могут быть скопированы."
      move_failed: "Пакеты работ не могут быть перемещены."
      could_not_be_saved: "Не удалось сохранить следующие пакеты работ:"
      none_could_be_saved: "Ни один из пакетов работ %{total} не может быть обновлен."
      x_out_of_y_could_be_saved: "%{failing} из %{total} пакетов работ не может быть обновлен, в то время как %{success} может."
      selected_because_descendants: "В то время как выбрано %{selected} пакетов работ, в общей сложности затрагиваются %{total} пакетов работ, включая дочерние."
      descendant: "дочерний рабочий пакет выбранного элемента"
    move:
      no_common_statuses_exists: "Статус не доступен для всех выбранных пакетов работ. Их статус изменен быть не может."
      unsupported_for_multiple_projects: "Массовое перемещение/копирование не поддерживается при работе с пакетами из нескольких проектов"
      current_type_not_available_in_target_project: >
        Текущий тип пакета работ не включен в целевой проект. Пожалуйста, включите этот тип в целевом проекте, если хотите, чтобы он остался неизменным. В противном случае тип пакета работ будет автоматически переназначен, что может привести к потере данных.
      bulk_current_type_not_available_in_target_project: >
        Текущие типы пакетов работ не включены в целевой проект. Включите типы в целевом проекте, если хотите, чтобы они остались неизменными. В противном случае типы пакетов работ будут автоматически переназначены, что может привести к потере данных.
    sharing:
      missing_workflow_warning:
        title: "Отсутствует рабочий процесс для совместного использования пакета работ"
        message: "Для роли «Редактор рабочего пакета» не настроен рабочий процесс. Без рабочего процесса пользователь, к которому предоставлен общий доступ, не может изменить состояние рабочего пакета. Рабочие процессы можно копировать. Выберите тип источника (например, «Задача») и роль источника (например, «Участник»). Затем выберите целевые типы. Для начала вы можете выбрать все типы в качестве целей. Наконец, выберите роль «Редактор рабочего пакета» в качестве цели и нажмите «Копировать». После создания настроек по умолчанию настройте рабочие процессы так же, как и для любой другой роли."
        link_message: "Настройте рабочие процессы в Администрировании."
    summary:
      reports:
        category:
          no_results_title_text: В данный момент категории отсутствуют.
        assigned_to:
          no_results_title_text: На данный момент у этого проекта нет участников.
        responsible:
          no_results_title_text: На данный момент у этого проекта нет участников.
        author:
          no_results_title_text: На данный момент у этого проекта нет участников.
        priority:
          no_results_title_text: В данный момент приоритеты не установлены.
        type:
          no_results_title_text: На данный момент доступных типов рабочих пакетов нет.
        version:
          no_results_title_text: На данный момент этапы отсутствуют.
  label_invitation: Приглашение
  account:
    delete: "Удалить учётную запись"
    delete_confirmation: "Вы уверены, что хотите удалить учетную запись?"
    deletion_pending: "Учетная запись была заблокирована и была запланирована к удалению. Заметьте, что этот процесс происходит в фоновом режиме. Это может занять несколько минут, пока пользователь не будет полностью удален."
    deletion_info:
      data_consequences:
        other: 'Данные, созданные пользователем (адрес электронной почты, предпочтения, пакеты работ, wiki-записи) полностью не удаляются. Рабочие пакеты, wiki-записи и пр. могут влиять на работы других пользователей, поэтому такие данные не удаляются, а закрепляются за другой, специальной учетной записью, именуемой «Удаленный пользователь». После такого переназначения определить кому принадлежали эти данные ранее становиться невозможно.'
        self: 'Данные, созданные Вами (адрес электронной почты, предпочтения, пакеты работ, wiki-записи) полностью не удаляются. Рабочие пакеты, wiki-записи и пр. могут влиять на работы других пользователей, поэтому такие данные не удаляются, а закрепляются за другой, специальной учетной записью, именуемой «Удаленный пользователь». После такого переназначения определить кому принадлежали эти данные ранее становиться невозможно.'
      heading: "Удаление учетной записи %{name}"
      info:
        other: "Удаление учетной записи пользователя является необратимым действием."
        self: "Удаление вашей учетной записи  является необратимым действием."
      login_consequences:
        other: "Учетная запись будет удалена из системы. Таким образом пользователь больше не сможет войти в систему с его текущими учетными данными. Он/она может снова стать пользователем через средства предоставления прав этого приложения."
        self: "Ваша учетная запись будет удалена из системы. Таким образом вы больше не сможете войти в систему с текущими учетными данными. Если  снова хотите  стать пользователем, то делайте это через средства пердоставления прав этого приложения."
      login_verification:
        other: "Введите логин %{name} для проверки удаления. После, вам будет предложено подтвердить свой пароль."
        self: "Введите ваш логин %{name} для проверки удаления. После, вам будет предложено подтвердить свой пароль."
    error_inactive_activation_by_mail: >
      Ваша учетная запись не была активирована. Для активации перейдите по ссылке, направленной вам по электронной почте.
    error_inactive_manual_activation: >
      Ваша учетная запись не была активирована. Пожалуйста, подождите пока администратор активирует Вашу учетную запись.
    error_self_registration_disabled: >
      Регистрация пользователя в этой системе отключена. Попросите администратора создать учетную запись для Вас.
    error_self_registration_limited_provider: >
      Регистрация пользователей ограничена для поставщика системы единого входа «%{name}».  Попросите администратора активировать для вас учетную запись или изменить лимит самостоятельной регистрации для этого провайдера.
    login_with_auth_provider: "или войдите своей учетной записью"
    signup_with_auth_provider: "Или зарегистрируйтесь с помощью"
    auth_source_login: Пожалуйста, авторизируйтесь как <em>%{login}</em> для активации вашей учетной записи.
    omniauth_login: Пожалуйста, авторизируйтесь для активации вашей учетной записи.
  actionview_instancetag_blank_option: "Пожалуйста, выберите"
  activerecord:
    attributes:
      announcements:
        show_until: "Отобразить до"
      attachment:
        attachment_content: "Вложенный контент"
        attachment_file_name: "Название вложенного файла"
        downloads: "Загрузки"
        file: "Файл"
        filename: "Файл"
        filesize: "Размер"
      attribute_help_text:
        attribute_name: "Атрибут"
        help_text: "Текст справки"
      ldap_auth_source:
        account: "Аккаунт"
        attr_firstname: "Атрибут имени"
        attr_lastname: "Атрибут Фамилия"
        attr_login: "Имя пользователя"
        attr_mail: "Атрибут Email"
        base_dn: "Базовый DN"
        host: "Хост"
        onthefly: "Автоматическое создание пользователя"
        port: "Порт"
        tls_certificate_string: "SSL-сертификат сервера LDAP"
      changeset:
        repository: "Репозиторий"
      color:
        hexcode: "Hex-код"
      comment:
        commented: "Прокомментировано" #an object that this comment belongs to
      custom_action:
        actions: "Действия"
      custom_field:
        allow_non_open_versions: "Разрешить неоткрытые версии"
        default_value: "Значение по умолчанию"
        editable: "Доступно для правки"
        field_format: "Формат"
        is_filter: "Используется в качестве фильтра"
        is_required: "Обязательно"
        max_length: "Максимальная длина"
        min_length: "Минимальная длина"
        multi_value: "Разрешить множественный выбор"
        possible_values: "Возможные значения"
        regexp: "Регулярное выражение"
        searchable: "Доступно для поиска"
        visible: "Видимый"
      custom_value:
        value: "Значение"
      enterprise_token:
        starts_at: "Действует с"
        subscriber: "Подписчик"
        encoded_token: "Маркер поддержки корпоративной версии"
        active_user_count_restriction: "Максимальное число активных пользователей"
      grids/grid:
        page: "Страница"
        row_count: "Количество строк"
        column_count: "Количество столбцов"
        widgets: "Виджеты"
      oauth_client:
        client: "ID клиента"
      relation:
        lag: "Задержка"
        from: "Пакет работ"
        to: "Похожий пакет работ"
      status:
        is_closed: "Пакет работ закрыт"
        is_readonly: "Пакет работ только для просмотра"
        excluded_from_totals: "Исключить из расчета итогов в иерархии"
      journal:
        notes: "Примечания"
      member:
        roles: "Роль"
      project:
        active_value:
          true: "Разархивирован"
          false: "Архивирован"
        identifier: "Идентификатор"
        latest_activity_at: "Последняя активность"
        parent: "Подпроект"
        public_value:
          title: "Видимость"
          true: "публичный"
          false: "приватный"
        queries: "Запросы"
        status_code: "Статус проекта"
        description: "Описание"
        status_explanation: "Описание статуса проекта"
        status_codes:
          not_started: "Не начат"
          on_track: "По плану"
          at_risk: "Под угрозой"
          off_track: "Приостановлен"
          finished: "Завершен"
          discontinued: "Прекращен"
        templated: "Проект шаблона"
        templated_value:
          true: "помечено как шаблон"
          false: "снята отметка шаблона"
        types: "Типы"
        versions: "Этапы"
        work_packages: "Задачи"
      query:
        column_names: "Столбцы"
        relations_to_type_column: "Отношения к %{type}"
        relations_of_type_column: "%{type} отношения"
        group_by: "Результаты группы по"
        filters: "Фильтры"
        timeline_labels: "Временные метки"
      repository:
        url: "URL"
      role:
        permissions: "Разрешения"
      time_entry:
        activity: "Деятельность"
        hours: "Часы"
        spent_on: "Дата"
        type: "Тип"
        ongoing: "В процессе"
      type:
        description: "Текст для описания по умолчанию"
        attribute_groups: ""
        is_in_roadmap: "По умолчанию отображается в дорожной карте"
        is_default: "В новых проектах активируется по умолчанию"
        is_milestone: "Это веха"
        color: "Цвет"
      user:
        admin: "Администратор"
        auth_source: "Источник аутентификации"
        ldap_auth_source: "Подключение к LDAP"
        identity_url: "URL идентификации"
        current_password: "Текущий пароль"
        force_password_change: "Принудительное изменение пароля при следующем входе"
        language: "Язык"
        last_login_on: "Последний вход в систему"
        new_password: "Новый пароль"
        password_confirmation: "Подтверждение"
        consented_at: "Согласен с"
      user_preference:
        comments_sorting: "Показывать комментарии"
        hide_mail: "Скрывать мой адрес электронной почты"
        impaired: "Режим отображения для людей с ограниченными возможностями"
        time_zone: "Часовой пояс"
        auto_hide_popups: "Автоматически скрывать успешные уведомления"
        warn_on_leaving_unsaved: "При покидании рабочего пакета предупреждать о не сохраненных изменениях"
        theme: "Режим"
        mode_guideline: "Некоторые режимы перезаписывают пользовательские цвета темы для удобства и удобочитаемости. Для полной пользовательской темы выберите светлый режим."
      version:
        effective_date: "Дата окончания"
        sharing: "Совместное использование"
      wiki_content:
        text: "Текст"
      wiki_page:
        parent_title: "Родительская страница"
        redirect_existing_links: "Перенаправление существующих ссылок"
      planning_element_type_color:
        hexcode: Шестнадцатеричный код
      project_custom_field:
        custom_field_section: Раздел
      work_package:
        begin_insertion: "Начало вставки"
        begin_deletion: "Начало удаления"
        children: "Вложенные элементы"
        derived_done_ratio: "Всего % завершено"
        derived_remaining_hours: "Всего оставшихся работ"
        derived_remaining_time: "Всего оставшихся работ"
        done_ratio: "% Завершено"
        duration: "Продолжительность"
        end_insertion: "Завершение вставки"
        end_deletion: "Завершение удаления"
        ignore_non_working_days: "Игнорировать нерабочие дни"
        include_non_working_days:
          title: "Рабочие дни"
          false: "только рабочие дни"
          true: "включить нерабочие дни"
        notify: "Уведомлять" #used in custom actions
        parent: "Родитель"
        parent_issue: "Родитель"
        parent_work_package: "Родитель"
        priority: "Приоритет"
        progress: "% Завершено"
        readonly: "Только для чтения"
        remaining_hours: "Оставшиеся часы"
        remaining_time: "Оставшиеся часы"
        shared_with_users: "В общем доступе с"
        schedule_manually: "Ручное планирование"
        spent_hours: "Затраченное время"
        spent_time: "Затраченное время"
        subproject: "Подпроект"
        time_entries: "Журналировать время"
        type: "Тип"
        version: "Этапы"
        watcher: "Наблюдатель"
      "doorkeeper/application":
        uid: "ID клиента"
        secret: "Секрет клиента"
        owner: "Владелец"
        redirect_uri: "Перенаправить URI"
        client_credentials_user_id: "ID пользователя клиента"
        scopes: "Области"
        confidential: "Конфиденциально"
    errors:
      messages:
        accepted: "нужно подтвердить."
        after: "должно быть после %{date}."
        after_or_equal_to: "должна быть после или ровно %{date}."
        before: "должны быть до %{date}."
        before_or_equal_to: "должны быть до или ровно %{date}."
        blank: "не может быть пустым."
        blank_nested: "должно быть установлено свойство '%{property}'."
        cannot_delete_mapping: "требуется. Невозможно удалить."
        cant_link_a_work_package_with_a_descendant: "Пакет работ не может быть связан с одной из своих подзадач."
        circular_dependency: "Это отношение создаст циклическую зависимость."
        confirmation: "не совпадает со значением поля %{attribute}."
        could_not_be_copied: "%{dependency} не может быть скопировано (полностью)."
        does_not_exist: "не существует."
        error_enterprise_only: "%{action} доступен только в корпоративной версии OpenProject"
        error_unauthorized: "не доступен."
        error_readonly: "запись не разрешена."
        error_conflict: "Информация была обновлена по крайней мере одним другим пользователем."
        email: "неверный адрес электронной почты."
        empty: "не может быть пустым."
        even: "должно быть чётным."
        exclusion: "зарезервировано."
        file_too_large: "слишком большой (максимальный размер составляет %{count} байт)."
        filter_does_not_exist: "фильтр не существует."
        format: "не соответствует ожидаемому формату '%{expected}'."
        format_nested: "не соответствует ожидаемому формату '%{expected}' в пути '%{path}'."
        greater_than: "должно быть больше чем %{count}."
        greater_than_or_equal_to: "должен быть больше или равно %{count}."
        greater_than_or_equal_to_start_date: "должна быть позднее даты начала или совпадать с ней."
        greater_than_start_date: "должна быть позднее даты начала."
        inclusion: "не задано ни одно из допустимых значений."
        inclusion_nested: "не задано одно из допустимых значений в пути '%{path}'."
        invalid: "неверно."
        invalid_url: "не является допустимым URL-адресом."
        invalid_url_scheme: "не является поддерживаемым протоколом (разрешены следующие: %{allowed_schemes})."
        less_than_or_equal_to: "должно быть меньше или равно %{count}."
        not_available: "недоступно из-за конфигурации системы."
        not_deletable: "не может быть удален."
        not_current_user: "не является текущим пользователем."
        not_a_date: "не является допустимой датой."
        not_a_datetime: "дата и время не являются допустимыми."
        not_a_number: "не является числом."
        not_allowed: "неверно, ввиду отсутствия прав."
        not_an_integer: "не является целым числом."
        not_an_iso_date: "недопустимая дата. Требуемый формат: гггг-мм-дд."
        not_same_project: "не принадлежит тому же проекту."
        odd: "должно быть нечетным."
        regex_match_failed: "не соответствует регулярному выражению %{expression}."
        regex_invalid: "не может быть проверен связанным регулярным выражением."
        smaller_than_or_equal_to_max_length: "должно быть меньше или равно максимальной длине."
        taken: "уже принято."
        too_long: "слишком длинно (максимум — %{count} знаков)."
        too_short: "слишком коротко (минимум — %{count} знаков)."
        type_mismatch: "не типа '%{type}'"
        type_mismatch_nested: "не типа '%{type}' в пути '%{path}'"
        unchangeable: "изменить нельзя."
        unknown_property: "неизвестное свойство."
        unknown_property_nested: "имеет неизвестный путь '%{path}'."
        unremovable: "не может быть удалено."
        url_not_secure_context: >
          не предоставляет "Secure Context". Используйте HTTPS или обратный адрес, например localhost.
        wrong_length: "неправильная длина (должно быть %{count} знаков)."
      models:
        ldap_auth_source:
          attributes:
            tls_certificate_string:
              invalid_certificate: "Указанный сертификат SSL недействителен: %{additional_message}"
              format: "%{message}"
        attachment:
          attributes:
            content_type:
              blank: "Тип содержимого файла не может быть пустым."
              not_whitelisted: "Файл был отклонен автоматическим фильтром. '%{value}' не является белым списком для загрузки."
              format: "%{message}"
        capability:
          context:
            global: "Глобальная"
          query:
            filters:
              minimum: "необходимо включить хотя бы один фильтр для основного, контекста или id с оператором '='."
        custom_field:
          at_least_one_custom_option: "По крайней мере один параметр должен быть доступен."
        custom_actions:
          only_one_allowed: "(%{name}) разрешено только одно значение."
          empty: "(%{name}) не может быть пустым."
          inclusion: "(%{name}) не задано ни одно из допустимых значений."
          not_logged_in: "(%{name}) значение не может быть установлено, пока вы не вошли в систему."
          not_an_integer: "(%{name}) не является целым числом."
          smaller_than_or_equal_to: "(%{name}) должен быть меньше или равен %{count}."
          greater_than_or_equal_to: "(%{name}) должен быть больше или равен %{count}."
          format: "%{message}"
        doorkeeper/application:
          attributes:
            redirect_uri:
              fragment_present: "не может содержать фрагмент."
              invalid_uri: "должен быть допустимым URI."
              relative_uri: "должен быть абсолютным URI."
              secured_uri: 'не предоставляет "Secure Context". Используйте HTTPS или обратный адрес, например localhost.'
              forbidden_uri: "запрещен сервером."
            scopes:
              not_match_configured: "не соответствует доступным областям."
        enterprise_token:
          unreadable: "невозможно прочитать. Вы уверены, что это маркер поддержки?"
        grids/grid:
          overlaps: "перекрытие."
          outside: "за пределами сетки."
          end_before_start: "конечное значение должно быть больше начального."
        ical_token_query_assignment:
          attributes:
            name:
              blank: "является обязательным. Пожалуйста, выберите имя."
              not_unique: "уже используется. Пожалуйста, выберите другое имя."
        notifications:
          at_least_one_channel: "Нужно указать хотя бы один канал для отправки уведомлений."
          attributes:
            read_ian:
              read_on_creation: "невозможно установить истину при создании уведомления."
            mail_reminder_sent:
              set_on_creation: "не могут быть включены при создании уведомления."
            reason:
              no_notification_reason: "не может быть пустым, так как IAN выбран как канал."
            reason_mail_digest:
              no_notification_reason: "не может быть пустым, так как почтовый дайджест выбран как канал."
        non_working_day:
          attributes:
            date:
              taken: "Для %{value} уже существует нерабочий день."
              format: "%{message}"
        parse_schema_filter_params_service:
          attributes:
            base:
              unsupported_operator: "Оператор не поддерживается."
              invalid_values: "Недопустимое значение."
              id_filter_required: "Требуется фильтр по 'id'."
        project:
          archived_ancestor: "В проекте есть архивированный предок."
          foreign_wps_reference_version: "Комплексы работ в проектах, не расположенных по убыванию, ссылаются на версии проекта или его производных."
          attributes:
            base:
              archive_permission_missing_on_subprojects: "У вас нет разрешений, необходимых для архивирования всех подпроектов. Обратитесь к администратору."
            types:
              in_use_by_work_packages: "всё ещё используются в пакетах работ: %{types}"
            enabled_modules:
              dependency_missing: "Модуль '%{dependency}' ' должен быть включен, так как модуль '%{module}' зависит от него."
              format: "%{message}"
        project_custom_field_project_mapping:
          attributes:
            project_ids:
              blank: "Пожалуйста, выберите проект."
        query:
          attributes:
            project:
              error_not_found: "не найдено"
            public:
              error_unauthorized: "- У пользователя нет прав для создания общедоступных представлений."
            group_by:
              invalid: "Невозможно cгруппировать по: %{value}"
              format: "%{message}"
            column_names:
              invalid: "Недопустимый столбец в запросе: %{value}"
              format: "%{message}"
            sort_criteria:
              invalid: "Невозможно отсортировать по столбцу: %{value}"
              format: "%{message}"
            timestamps:
              invalid: "Временные метки содержат недопустимые значения: %{values}"
              forbidden: "Временные метки содержат запрещенные значения: %{values}"
              format: "%{message}"
            selects:
              name_not_included: "Столбец «Имя» должен быть включен"
              nonexistent: "Столбец '%{column}' не существует."
              format: "%{message}"
          group_by_hierarchies_exclusive: "является взаимоисключающим при группировке «%{group_by}». Вы не можете активировать оба."
          can_only_be_modified_by_owner: "Запрос может быть изменен только его владельцем."
          need_permission_to_modify_public_query: "Вы не можете изменить общедоступный запрос."
          filters:
            custom_fields:
              inexistent: "Для этого фильтра нет настраиваемого поля."
        queries/filters/base:
          attributes:
            values:
              inclusion: "у фильтра недопустимые значения."
              format: "%{message}"
        relation:
          typed_dag:
            circular_dependency: "Зацикливание зависимостей."
          attributes:
            to:
              error_not_found: "рабочий пакет в позиции `до` не найден или не отображается"
              error_readonly: "в существующих отношениях связь `до` неизменна"
            from:
              error_not_found: "рабочий пакет в позиции `от` не найден или не отображается"
              error_readonly: "в существующих отношениях связь `от` неизменна"
        repository:
          not_available: "SCM поставщик не доступен"
          not_whitelisted: "не допускается конфигурацией."
          invalid_url: "не допустимый URL или путь к репозиторию."
          must_not_be_ssh: "не должно быть URL-адресом SSH."
          no_directory: "не является каталогом."
        role:
          attributes:
            permissions:
              dependency_missing: "включите также '%{dependency}', так как выбрано '%{permission}'."
        setting:
          attributes:
            base:
              working_days_are_missing: "По крайней мере, один день недели должен быть определен как рабочий."
              previous_working_day_changes_unprocessed: "Предыдущие изменения конфигурации рабочих дней еще не были применены."
              hours_per_day_are_missing: "Необходимо указать количество часов в день."
              durations_are_not_positive_numbers: "Длительность должна быть положительным числом."
              hours_per_day_is_out_of_bounds: "Количество часов в день не может быть больше 24"
        time_entry:
          attributes:
            hours:
              day_limit: "слишком высокий, так как на каждую дату нельзя зарегистрировать более 24 часов."
        user_preference:
          attributes:
            pause_reminders:
              invalid_range: "может быть только допустимым интервалом дат."
            daily_reminders:
              full_hour: "может быть настроен только на доставку в полный час."
            notification_settings:
              only_one_global_setting: "Должна быть только одна глобальная настройка уведомлений."
              email_alerts_global: "Настройки уведомлений по электронной почте можно установить только глобально."
              format: "%{message}"
              wrong_date: "Неправильное значение для даты начала, даты окончания или даты просрочки."
        watcher:
          attributes:
            user_id:
              not_allowed_to_view: "у Вас нет разрешений для просматра этого ресурса."
              locked: "заблокирован."
        wiki_page:
          error_conflict: "Когда вы редактировали wiki-страницу, кто-то обновил её."
          attributes:
            slug:
              undeducible: "не может быть вычтено из заголовка '%{title}'."
        work_package:
          is_not_a_valid_target_for_time_entries: "Пакет работ #%{id} не допустимым для переназначения времени записи."
          attributes:
            assigned_to:
              format: "%{message}"
            due_date:
              not_start_date: "не совпадает с датой начала, хотя это требуется для вех."
              cannot_be_null: "не может быть нулевым, поскольку известны дата начала и продолжительность."
            duration:
              larger_than_dates: "больше, чем интервал между датой начала и датой окончания."
              smaller_than_dates: "меньше интервала между датой начала и датой окончания."
              not_available_for_milestones: "не доступен для пакетов работ с типом Веха."
              cannot_be_null: "не может быть нулевым, поскольку известны дата начала и дата окончания."
            parent:
              cannot_be_milestone: "не может быть вехой"
              cannot_be_self_assigned: "не может быть присвоено самому себе."
              cannot_be_in_another_project: "не может быть в другом проекте."
              not_a_valid_parent: "имеет неверное значение."
            start_date:
              violates_relationships: "может быть установлено лишь в %{soonest_start} или позднее и без нарушения взаимосвязи рабочих пакетов."
              cannot_be_null: "не может быть нулевым, поскольку известны дата окончания и продолжительность."
            status_id:
              status_transition_invalid: "недопустимо, так как  для текущих ролей пользователя нет правильного перехода от старого этапа к новому."
              status_invalid_in_type: "недопустимо, так как текущего статуса в этом типе нет."
            type:
              cannot_be_milestone_due_to_children: "не может быть вехой, поскольку этот пакет работ имеет потомков."
            priority_id:
              only_active_priorities_allowed: "требуется быть активным."
            category:
              only_same_project_categories_allowed: "Категория пакета работ должна быть в рамках того же проекта, что и пакет работ."
              does_not_exist: "Указанная категория не существует."
            estimated_hours:
              not_a_number: "не является допустимой продолжительностью."
              cant_be_inferior_to_remaining_work: "Не может быть меньше, чем Оставшаяся работа."
              must_be_set_when_remaining_work_is_set: "Требуется, если установлен параметр Оставшаяся работа."
              only_values_greater_or_equal_zeroes_allowed: "Должно быть >= 0."
              format: "%{message}"
            remaining_hours:
              not_a_number: "не является допустимой продолжительностью."
              cant_exceed_work: "Не может быть выше Работы."
              must_be_set_when_work_is_set: "Требуется, если установлен параметр «Работа»."
              format: "%{message}"
          readonly_status: "Пакет работ находится в статусе доступном только для чтения, поэтому его атрибуты не могут быть изменены."
        type:
          attributes:
            attribute_groups:
              attribute_unknown: "Используется недопустимый атрибут пакета работ."
              attribute_unknown_name: "Используется неверный атрибут пакета работ: %{attribute}"
              duplicate_group: "Имя группы '%{group}' используется более одного раза. Имена групп должны быть уникальными."
              query_invalid: "Встроенный запрос '%{group}' является недопустимым: %{details}"
              group_without_name: "Не именованные группы не допускаются."
        user:
          attributes:
            base:
              user_limit_reached: "Достигнут лимит пользователей. В текущем тарифном плане аккаунтов больше нет."
              one_must_be_active: "Администратор не может быть заблокирован/удален. Должен быть хотя бы один администратор."
            password_confirmation:
              confirmation: "Подтверждение пароля не совпадает с паролем."
              format: "%{message}"
            password:
              weak: "Должны содержаться символы следующих классов (как минимум %{min_count} из %{all_count}): %{rules}."
              lowercase: "нижний регистр (например «а»)"
              uppercase: "прописные буквы (например, \"A\")"
              numeric: "цифры (например \"1\")"
              special: "спецсимволы (например, \"%\")"
              reused:
                one: "уже использовался ранее. Пожалуйста, укажите другое значение."
                few: "уже использовалось ранее. Пожалуйста, укажите другое значение."
                many: "уже использовались ранее. Пожалуйста, укажите значения отличающиеся от %{count}."
                other: "уже использовалось ранее. Пожалуйста, укажите значения отличающиеся от ваших последних %{count}."
              match:
                confirm: "Подтвердите новый пароль."
                description: "«Подтвержденный пароль» должен совпадать с введенным «новым паролем»."
            status:
              invalid_on_create: "не является допустимым статусом для новых пользователей."
            ldap_auth_source:
              error_not_found: "не найдено"
            auth_source:
              error_not_found: "не найдено"
        member:
          principal_blank: "Пожалуйста, выберите по крайней мере одного пользователя или группу."
          role_blank: "требуется назначить."
          attributes:
            roles:
              ungrantable: "имеет неназначаемую роль."
              more_than_one: "имеет более чем одну роль."
            principal:
              unassignable: "не может быть присвоен проекту."
        version:
          undeletable_archived_projects: "Версия не может быть удалена, так как она имеет связанные с ней пакеты работ."
          undeletable_work_packages_attached: "Версия не может быть удалена, так как имеет пакеты работ, прикрепленные к ней."
        status:
          readonly_default_exlusive: "не может быть активирован для статусов, отмеченных по умолчанию."
        token/api:
          attributes:
            token_name:
              format: "%{message}"
      template:
        body: "Пожалуйста, проверьте следующие поля:"
        header:
          one: "1 ошибка не позволила сохранить эту %{model}"
          few: "%{count} ошибки не позволили сохранить %{model}"
          many: "%{count} ошибок не позволили сохранить %{model}"
          other: "%{count} ошибки не позволили сохранить %{model}"
    models:
      attachment: "Файл"
      attribute_help_text: "Атрибут текста справки"
      category: "Категория"
      comment: "Комментарий"
      custom_action: "Пользовательское действие"
      custom_field: "Настраиваемое поле"
      "doorkeeper/application": "Приложение OAuth"
      forum: "Форум"
      global_role: "Глобальная роль"
      group: "Группа"
      member: "Участник"
      news: "Новости"
      notification:
        one: "Уведомление"
        few: "Уведомления"
        many: "Уведомлений"
        other: "Уведомлений"
      placeholder_user: "Пользователь-заполнитель"
      project: "Проект"
      project_query:
        one: "Список проектов"
        few: "Project lists"
        many: "Project lists"
        other: "Project lists"
      query: "Настраиваемый запрос"
      role:
        one: "Роль"
        few: "Роль"
        many: "Роль"
        other: "Роль"
      status: "Статус пакета работ"
      type: "Тип"
      user: "Пользователь"
      version: "Этапы"
      workflow: "Рабочий поток"
      work_package: "Пакет работ"
      wiki: "Wiki"
      wiki_page: "Wiki-страница"
  errors:
    header_invalid_fields:
      one: "Возникла проблема со следующим полем:"
      few: "Возникли проблемы со следующими полями:"
      many: "Возникли проблемы со следующими полями:"
      other: "Возникли проблемы со следующими полями:"
    header_additional_invalid_fields:
      one: "Кроме того, возникла проблема со следующим полем:"
      few: "Кроме того, возникли проблемы со следующими полями:"
      many: "Кроме того, возникли проблемы со следующими полями:"
      other: "Кроме того, возникли проблемы с полями:"
    field_erroneous_label: "Значение этого поля неверно: %{full_errors}. Пожалуйста, введите верное значение."
  activity:
    item:
      created_by_on: "создано %{user} %{datetime}"
      created_by_on_time_entry: "время зарегистрировано %{user} %{datetime}"
      created_on: "создано %{datetime}"
      created_on_time_entry: "время входа в систему %{datetime}"
      updated_by_on: "обновлено %{user} %{datetime}"
      updated_by_on_time_entry: "зарегистрированное время, обновленно %{user} в %{datetime}"
      updated_on: "обновлено %{datetime}"
      updated_on_time_entry: "зарегистрированное время обновлено %{datetime}"
      deleted_on: "удалено %{datetime}"
      deleted_by_on: "удалено %{user} %{datetime}"
      added_on: "добавлено %{datetime}"
      added_by_on: "добавлено %{user} %{datetime}"
      removed_on: "удалено %{datetime}"
      removed_by_on: "удалено %{user} %{datetime}"
      parent_without_of: "Подпроект"
      parent_no_longer: "Больше не подпроект"
      time_entry:
        hour:
          one: "%{count} час"
          few: "%{count} часов"
          many: "%{count} часов"
          other: "%{count} часов"
        hour_html:
          one: "<i>%{count} час</i>"
          few: "<i>%{count} часов</i>"
          many: "<i>%{count} часов</i>"
          other: "<i>%{count} часов</i>"
        updated: "изменено с %{old_value} на %{value}"
        logged_for: "Зарегистрирован для"
    filter:
      changeset: "Наборы изменений"
      message: "Форумы"
      news: "Новости"
      project_attribute: "Атрибуты проекта"
      subproject: "Включить подпроекты"
      time_entry: "Затраченное время"
      wiki_edit: "Wiki"
      work_package: "Пакеты работ"
  #common attributes of all models
  attributes:
    active: "Активно"
    assigned_to: "Назначенный"
    assignee: "Назначенный"
    attachments: "Вложения"
    author: "Автор"
    base: "Общая ошибка:"
    blocks_ids: "Идентификаторы заблокированных рабочих пакетов"
    category: "Категория"
    comment: "Комментарий"
    comments: "Комментарий"
    content: "Содержание"
    color: "Цвет"
    created_at: "Создано"
    custom_options: "Возможные значения"
    custom_values: "Настраиваемые поля"
    date: "Дата"
    default_columns: "Столбцы по умолчанию"
    description: "Описание"
    derived_due_date: "Дата окончания производства"
    derived_estimated_hours: "Общая работа"
    derived_start_date: "Дата начала производства"
    display_sums: "Отображение суммы"
    due_date: "Дата окончания"
    estimated_hours: "Предполагаемое время"
    estimated_time: "Предполагаемое время"
    expires_at: "Истекает в"
    firstname: "Имя"
    group: "Группа"
    groups: "Группы"
    id: "ID"
    is_default: "Значение по умолчанию"
    is_for_all: "Для всех проектов"
    public: "Общий"
    #kept for backwards compatibility
    issue: "Пакет работ"
    lastname: "Фамилия"
    login: "Имя пользователя"
    mail: "Электронная почта"
    name: "Имя"
    password: "Пароль"
    priority: "Приоритет"
    project: "Проект"
    responsible: "Ответственный"
    role: "Роль"
    roles: "Роли"
    start_date: "Дата начала"
    status: "Статус"
    subject: "Тема"
    summary: "Сводка"
    title: "Заголовок"
    type: "Тип"
    updated_at: "Обновлено"
    updated_on: "Обновлено"
    uploader: "Кто загрузил"
    user: "Пользователь"
    value: "Значение"
    version: "Этапы"
    work_package: "Пакет работ"
  backup:
    failed: "Сбой резервного копирования"
    label_backup_token: "Маркер резервного копирования"
    label_create_token: "Создать маркер резервного копирования"
    label_delete_token: "Удалить маркер резервного копирования"
    label_reset_token: "Сбросить маркер резервного копирования"
    label_token_users: "Следующие пользователи имеют действительные маркеры резервного копирования"
    reset_token:
      action_create: Создать
      action_reset: Сбросить
      heading_reset: "Сбросить маркер резервного копирования"
      heading_create: "Создать маркер резервного копирования"
      implications: >
        Включение резервных копий позволит любому пользователю с необходимыми правами и этим ключом резервного копирования загрузить резервную копию, содержащую все данные этой установки OpenProject. Сюда входят данные всех других пользователей.
      info: >
        Для создания резервной копии Вам необходимо создать маркер резервного копирования. Каждый раз, когда вы хотите запросить резервную копию, вы должны предоставить этот маркер. Вы можете удалить маркер резервного копирования, чтобы запретить резервное копирование для этого пользователя.
      verification: >
        Введите %{word} , чтобы подтвердить %{action} маркер резервного копирования.
      verification_word_reset: сбросить
      verification_word_create: создать
      warning: >
        При создании нового маркера вам будет разрешено запросить резервную копию только спустя 24 часа. Это мера безопасности. После этого вы можете запросить резервную копию в любое время, используя этот маркер.
    text_token_deleted: Маркер резервной копии удален. Резервные копии сейчас отключены.
    error:
      invalid_token: Неверен или отсутствует маркер резервной копии
      token_cooldown: Маркер резервной копии будет действителен в течение %{hours} часов.
      backup_pending: Уже есть резервная копия.
      limit_reached: Вы можете делать только %{limit} резервных копий в день.
  button_actions: "Действия"
  button_add: "Добавить"
  button_add_comment: "Добавить комментарий"
  button_add_member: Добавить участника
  button_add_watcher: "Добавить наблюдателя"
  button_annotate: "Комментировать"
  button_apply: "Применить"
  button_archive: "Архив"
  button_back: "Назад"
  button_cancel: "Отмена"
  button_change: "Изменить"
  button_change_parent_page: "Изменить родительскую страницу"
  button_change_password: "Смена пароля"
  button_check_all: "Выделить все"
  button_clear: "Очистить"
  button_click_to_reveal: "Нажмите, чтобы раскрыть"
  button_close: "Закрыть"
  button_collapse_all: "Свернуть все"
  button_configure: "Настройка"
  button_continue: "Продолжить"
  button_copy: "Копировать"
  button_copy_to_clipboard: "Копировать в буфер обмена"
  button_copy_link_to_clipboard: "Копировать ссылку в буфер обмена"
  button_copy_and_follow: "Скопировать и продолжить"
  button_create: "Создать"
  button_create_and_continue: "Создать и продолжить"
  button_delete: "Удалить"
  button_decline: "Отклонить"
  button_delete_watcher: "Удаление наблюдателя %{name}"
  button_download: "Скачать"
  button_duplicate: "Дублировать"
  button_edit: "Правка"
  button_edit_associated_wikipage: "Редактирование связанной wiki-страницы: %{page_title}"
  button_expand_all: "Развернуть все"
  button_favorite: "Добавить в избранное"
  button_filter: "Фильтр"
  button_generate: "Генерировать"
  button_list: "Список"
  button_lock: "Заблокировать"
  button_login: "Войти"
  button_move: "Переместить"
  button_move_and_follow: "Переместить и следовать"
  button_print: "Печать"
  button_quote: "Цитата"
  button_remove: Удалить
  button_rename: "Переименовать"
  button_replace: "Заменить"
  button_revoke: "Отозвать"
  button_reply: "Ответить"
  button_reset: "Сброс"
  button_rollback: "Откатиться до этого этапа"
  button_save: "Сохранить"
  button_save_as: "Сохранить как"
  button_apply_changes: "Применить изменения"
  button_save_back: "Сохранить и вернуться"
  button_show: "Показать"
  button_sort: "Сортировать"
  button_submit: "Отправить"
  button_test: "Тест"
  button_unarchive: "Разархивировать"
  button_uncheck_all: "Снять все отметки"
  button_unlock: "Разблокировать"
  button_unfavorite: "Удалить из избранного"
  button_unwatch: "Прекратить наблюдение"
  button_update: "Обновление"
  button_upgrade: "Обновить"
  button_upload: "Загрузить"
  button_view: "Вид"
  button_watch: "Просмотреть"
  button_manage_menu_entry: "Настройка пункта меню"
  button_add_menu_entry: "Добавление пункта меню"
  button_configure_menu_entry: "Настройка пункта меню"
  button_delete_menu_entry: "Удаление пункта меню"
  button_view_shared_work_packages: "Просмотр общих пакетов работ"
  button_manage_roles: "Управление ролями"
  button_remove_member: "Удалить участника"
  button_remove_member_and_shares: "Удалить участника и общие ресурсы"
  button_revoke_work_package_shares: "Отменить общий доступ к пакету работ"
  button_revoke_access: "Отменить доступ"
  button_revoke_all: "Отменить всё"
  button_revoke_only: "Отменить только %{shared_role_name}"
  button_publish: "Сделать общедоступным"
  button_unpublish: "Сделать приватным"
  consent:
    checkbox_label: Принимаю к сведению и соглашаюсь с вышеизложенным.
    failure_message: Согласие не получено, продолжение невозможно.
    title: Согласие пользователя
    decline_warning_message: Вы отказались согласиться и были занесены в журнал.
    user_has_consented: На данный момент пользователь согласен с вашей формулировкой.
    not_yet_consented: Согласие от пользователя пока не получено и будет у него запрошено при следующем его входе в систему.
    contact_mail_instructions: Укажите адрес электронной почты для контроля пользователями выполнения запросов на изменение или удаление данных.
    contact_your_administrator: Пожалуйста, обратитесь к администратору, если хотите, чтобы ваша учетная запись была удалена.
    contact_this_mail_address: Пожалуйста, свяжитесь по %{mail_address}, если хотите, чтобы ваша учетная запись была удалена.
    text_update_consent_time: Установите этот флажок для повторного запроса согласия у пользователей. Включите, если вы изменили юридический аспект согласия с вышеизложенным.
    update_consent_last_time: "Последнее обновление согласования: %{update_time}"
  copy_project:
    title: 'Копировать проект "%{source_project_name}"'
    started: 'Копирование проекта «%{source_project_name}» в «%{target_project_name}» началось. Вы будете проинформированы по электронной почте, как только «%{target_project_name}» будет доступен.'
    failed: "Не удается скопировать проект %{source_project_name}"
    failed_internal: "Копирование не удалось из-за внутренней ошибки."
    succeeded: "Созданный проект %{target_project_name}"
    errors: "Ошибка"
    project_custom_fields: "Настраиваемые поля проекта"
    x_objects_of_this_type:
      zero: "Нет объектов данного типа"
      one: "Один объект этого типа"
      other: "%{count} объектов этого типа"
    text:
      failed: 'Не удалось скопировать проект «%{source_project_name}» в проект «%{target_project_name}».'
      succeeded: 'Скопированный проект «%{source_project_name}» в «%{target_project_name}».'
  create_new_page: "Wiki-страница"
  date:
    abbr_day_names:
      - "Вс"
      - "Пн"
      - "Вт"
      - "Ср"
      - "Чт"
      - "Пт"
      - "Сб"
    abbr_month_names:
      - null
      - "Ян"
      - "Фев"
      - "Март"
      - "Апр"
      - "Мая"
      - "Июнь"
      - "Июль"
      - "Авг"
      - "Сен"
      - "Окт"
      - "Ноя"
      - "Дек"
    abbr_week: "Нед"
    day_names:
      - "Воскресенье"
      - "Понедельник"
      - "Вторник"
      - "Среда"
      - "Четверг"
      - "Пятница"
      - "Суббота"
    formats:
      #Use the strftime parameters for formats.
      #When no format has been given, it uses default.
      #You can provide other formats here if you like!
      default: "%d.%m.%Y"
      long: "%B %d, %Y"
      short: "%b %d"
    #Don't forget the nil at the beginning; there's no such thing as a 0th month
    month_names:  #Used in date_select and datetime_select.
      - null
      - "Январь"
      - "Февраль"
      - "Март"
      - "Апрель"
      - "Май"
      - "Июнь"
      - "Июль"
      - "Август"
      - "Сентябрь"
      - "Октябрь"
      - "Ноябрь"
      - "Декабрь"
    order:
      - ':год'
      - ':месяц'
      - ':день'
  datetime:
    distance_in_words:
      about_x_hours:
        one: "около часа"
        few: "около %{count} часов"
        many: "около %{count} часов"
        other: "около %{count} часов"
      about_x_months:
        one: "около месяца"
        few: "около %{count} месяцев"
        many: "около %{count} месяцев"
        other: "около %{count} месяцев"
      about_x_years:
        one: "около года"
        few: "около %{count} лет"
        many: "около %{count} лет"
        other: "около %{count} лет"
      almost_x_years:
        one: "почти год"
        few: "почти %{count} года"
        many: "почти %{count} года"
        other: "почти %{count} года"
      half_a_minute: "полминуты"
      less_than_x_minutes:
        one: "менее минуты"
        few: "менее %{count} минуты"
        many: "менее %{count} минуты"
        other: "менее %{count} минуты"
      less_than_x_seconds:
        one: "меньше секунды"
        few: "менее %{count} секунд"
        many: "менее %{count} секунд"
        other: "менее %{count} секунд"
      over_x_years:
        one: "более года"
        few: "более %{count} лет"
        many: "более %{count} лет"
        other: "более %{count} лет"
      x_days:
        one: "День"
        few: "%{count} дней"
        many: "%{count} дней"
        other: "%{count} дней"
      x_minutes:
        one: "1 минута"
        few: "%{count} минут"
        many: "%{count} минут"
        other: "%{count} минут"
      x_minutes_abbreviated:
        one: "1 мин"
        few: "%{count} мин"
        many: "%{count} мин"
        other: "%{count} мин"
      x_hours:
        one: "1 час"
        few: "%{count} часов"
        many: "%{count} часов"
        other: "%{count} часов"
      x_hours_abbreviated:
        one: "1 час"
        few: "%{count} часов"
        many: "%{count} часов"
        other: "%{count} часов"
      x_weeks:
        one: "1 неделя"
        few: "%{count} недель"
        many: "%{count} недель"
        other: "%{count} недель"
      x_months:
        one: "1 месяц"
        few: "%{count} месяца"
        many: "%{count} месяцев"
        other: "%{count} месяца"
      x_years:
        one: "1 год"
        few: "%{count} года"
        many: "%{count} years"
        other: "%{count} лет"
      x_seconds:
        one: "1 секунда"
        few: "%{count} секунды"
        many: "%{count} секунд"
        other: "%{count} секунды"
      x_seconds_abbreviated:
        one: "1 секунда"
        few: "%{count} секунд"
        many: "%{count} секунд"
        other: "%{count} секунд"
    units:
      hour:
        one: "час"
        few: "час"
        many: "час"
        other: "час"
  description_active: "Активно?"
  description_attachment_toggle: "Показать/скрыть вложения"
  description_autocomplete: >
    Это поле заполняется автоматически. При наборе заголовка пакета, появится список с возможными вариантами.  Перемещаясь по списку используя клавиши со стрелками или TAB на клавиатуре, выберите подходящий вариант клавишей ENTER. В качестве альтернативы можете ввести номер пакета непосредственно.
  description_available_columns: "Доступные столбцы"
  description_choose_project: "Проекты"
  description_compare_from: "Сравнить от"
  description_compare_to: "Сравнить до"
  description_current_position: "Вы здесь: "
  description_date_from: "Введите дату начала"
  description_date_to: "Введите дату окончания"
  description_enter_number: "Введите номер"
  description_enter_text: "Введите текст"
  description_filter: "Фильтр"
  description_filter_toggle: "Показать/скрыть фильтр"
  description_category_reassign: "Укажите категорию"
  description_message_content: "Содержание сообщения"
  description_my_project: "Вы являетесь участником"
  description_notes: "Примечания"
  description_parent_work_package: "Родительский пакет работ для текущего"
  description_project_scope: "Область поиска"
  description_query_sort_criteria_attribute: "Атрибут сортировки"
  description_query_sort_criteria_direction: "Направление сортировки"
  description_search: "Поле поиска"
  description_select_work_package: "Выберите пакет работ"
  description_selected_columns: "Выбранные столбцы"
  description_sub_work_package: "Вложенный пакет работ текущего"
  description_toc_toggle: "Показать/скрыть оглавление"
  description_wiki_subpages_reassign: "Укажите новую родительскую страницу"
  #Text direction: Left-to-Right (ltr) or Right-to-Left (rtl)
  direction: Слева направо
  ee:
    upsale:
      form_configuration:
        description: "Настройте конфигурацию формы с помощью этих дополнительных дополнений:"
        add_groups: "Добавить новую группу атрибутов"
        rename_groups: "Переименовать группу атрибутов"
      project_filters:
        description_html: "Фильтрация и сортировка по настраиваемым полям - это функция корпоративной версии."
  enumeration_activities: "Отслеживание времени"
  enumeration_work_package_priorities: "Приоритеты пакета работ"
  enumeration_reported_project_statuses: "Перечень отчетов о статусах проекта"
  error_auth_source_sso_failed: "Сбой единого входа (SSO) для пользователя «%{value}»"
  error_can_not_archive_project: "Этот проект невозможно заархивировать: %{errors}"
  error_can_not_delete_entry: "Не удается удалить содержимое"
  error_can_not_delete_custom_field: "Не удается удалить настраиваемое поле"
  error_can_not_delete_in_use_archived_undisclosed: "Есть также пакеты работ в архивных проектах. Вам нужно попросить администратора выполнить удаление, чтобы увидеть, какие проекты затронуты."
  error_can_not_delete_in_use_archived_work_packages: "Также существуют пакеты работ в архивных проектах. Вам нужно сначала активировать следующие проекты, прежде чем вы сможете изменить атрибут соответствующих пакетов работ: %{archived_projects_urls}"
  error_can_not_delete_type:
    explanation: 'Этот тип содержит пакеты работ и не может быть удален. Вы можете увидеть все затрагиваемые пакеты работ в <a target="_blank" href="%{url}">этом представлении</a>.'
  error_can_not_delete_standard_type: "Стандартные типы не могут быть удалены."
  error_can_not_invite_user: "Не удалось отправить приглашение пользователю."
  error_can_not_remove_role: "Эта роль используется и не может быть удалена."
  error_can_not_reopen_work_package_on_closed_version: "Пакет работ закрытого этапа проекта не может быть открыт заново"
  error_can_not_find_all_resources: "Не удалось найти все связанные с этим запросом ресурсы."
  error_can_not_unarchive_project: "Этот проект невозможно разархивировать: %{errors}"
  error_check_user_and_role: "Пожалуйста, выберите пользователя и роль."
  error_code: "Ошибка %{code}"
  error_color_could_not_be_saved: "Цвет не может быть сохранен"
  error_cookie_missing: "Отсутствуют cookie OpenProject. Пожалуйста, убедитесь, что Cookie разрешены. Без них приложение не будет функционировать должным образом."
  error_custom_option_not_found: "Параметр не существует."
  error_enterprise_activation_user_limit: "Ваша учетная запись не может быть активирована (достигнут предел пользователя). Обратитесь к администратору для получения доступа."
  error_enterprise_token_invalid_domain: "Версия Enterprise не активна. Домен вашего токена предприятия (%{actual}) не соответствует названию системного имени (%{expected})."
  error_failed_to_delete_entry: "Не удалось удалить эту запись."
  error_in_dependent: "Ошибка при попытке изменить зависимый объект: %{dependent_class} #%{related_id} - %{related_subject}: %{error}"
  error_in_new_dependent: "Ошибка при создании зависимого объекта: %{dependent_class} - %{related_subject}: %{error}"
  error_invalid_selected_value: "Выбранное значение недопустимо."
  error_journal_attribute_not_present: "Журнал не содержит атрибут %{attribute}."
  error_pdf_export_too_many_columns: "Для экспорта в PDF-файл выбрано слишком много столбцов. Пожалуйста, сократите количество столбцов."
  error_pdf_failed_to_export: "Не удалось сохранить экспорт в PDF: %{error}"
  error_token_authenticity: "Не удалось проверить CSRF-токен. Возможно, вы попытались отправить данные сразу из нескольких браузеров или вкладок. Закройте все вкладки и попробуйте снова."
  error_work_package_not_found_in_project: "Пакет работ не найден или не принадлежит к этому проекту"
  error_must_be_project_member: "должен быть участник проекта"
  error_migrations_are_pending: "Ваша версия OpenProject находится в ожидании миграции базы данных. Вероятно, вы пропустили запуск миграции при во время последнего обновления. Пожалуйста, ознакомьтесь с руководством по обновлению, чтобы правильно настроить вашу новую установку."
  error_migrations_visit_upgrade_guides: "Пожалуйста, ознакомьтесь с разделом документации, содержащим наше руководство по обновлению"
  error_no_default_work_package_status: 'Пакету работ не может быть присвоен статус по умолчанию. Пожалуйста, проверьте конфигурацию («Администрирование –> Статус пакета работ»).'
  error_no_type_in_project: "Тип не связан с этим проектом. Пожалуйста, проверьте параметры проекта."
  error_omniauth_registration_timed_out: "Время регистрации через провайдера истекло. Пожалуйста, попробуйте еще раз."
  error_omniauth_invalid_auth: "Информация аутентификации, полученная от поставщика идентификационных данных, является недействительной. Пожалуйста, обратитесь к администратору за дальнейшей помощью."
  error_password_change_failed: "Произошла ошибка при попытке изменить пароль."
  error_scm_command_failed: "Произошла ошибка при попытке доступа к хранилищу: %{value}"
  error_scm_not_found: "Ни статья, ни ее исправленная версия в репозитории не найдены."
  error_type_could_not_be_saved: "Тип не может быть сохранён"
  error_unable_delete_status: "Статус пакета работ удалить нельзя, так как он используется по крайней мере одним рабочим пакетом."
  error_unable_delete_default_status: "Не удается удалить статус работы пакета по умолчанию. Пожалуйста, выберите другой статус работы пакета по умолчанию перед удалением текущего."
  error_unable_to_connect: "Не удается подключиться (%{value})"
  error_unable_delete_wiki: "Не удается удалить вики-страницу."
  error_unable_update_wiki: "Не удается обновить вики-страницу."
  error_workflow_copy_source: "Пожалуйста, выберите тип источника или роль"
  error_workflow_copy_target: "Пожалуйста, выберите целевые тип и роль"
  error_menu_item_not_created: Пункт меню не может быть добавлен
  error_menu_item_not_saved: Пункт меню не может быть сохранен
  error_wiki_root_menu_item_conflict: >
    Невозможно переименовать "%{old_name}" в "%{new_name}" из-за конфликта между получающимся и существующим пунктами меню "%{existing_caption}" (%{existing_identifier}).
  error_external_authentication_failed: "Произошла ошибка во время внешней аутентификации. Пожалуйста, попробуйте еще раз."
  error_attribute_not_highlightable: "Атрибуты не выделяются: %{attributes}"
  events:
    changeset: "Набор изменений отредактирован"
    message: Сообщение отредактировано
    news: Новости
    project_attributes: "Атрибуты проекта изменены"
    project: "Проект отредактирован"
    projects: "Проект отредактирован"
    reply: Отвечено
    time_entry: "Время подключения отредактировано"
    wiki_page: "Wiki-страница отредактирована"
    work_package_closed: "Комплекс работ закрыт"
    work_package_edit: "Пакет работ отредактирован"
    work_package_note: "Добавлено примечание к пакету работ"
    title:
      project: "Проект: %{name}"
      subproject: "Подпроект: %{name}"
  export:
    your_work_packages_export: "Экспорт ваших пакетов работ"
    succeeded: "Экспорт успешно завершен."
    failed: "Экспорт не удался: %{message}"
    format:
      atom: "Atom"
      csv: "CSV"
      pdf: "PDF"
      pdf_overview_table: "PDF таблица"
      pdf_report_with_images: "PDF отчёт с изображениями"
      pdf_report: "PDF отчёт"
      pdf_gantt: "Диаграмма Гантта в PDF"
    image:
      omitted: "Изображение не экспортировано."
    macro:
      error: "Ошибка макроса, %{message}"
      attribute_not_found: "атрибут не найден: %{attribute}"
      model_not_found: "неверная модель атрибута: %{model}"
      resource_not_found: "ресурс не найден: %{resource}"
      rich_text_unsupported: "Встраивание форматированного текста в настоящее время не поддерживается при экспорте."
    units:
      hours: ч
      days: д
  extraction:
    available:
      pdftotext: "Pdftotext доступно (опционально)"
      unrtf: "Unrtf доступно (опционально)"
      catdoc: "Catdoc доступно (опционально)"
      xls2csv: "Xls2csv доступно (опционально)"
      catppt: "Catppt доступно (опционально)"
      tesseract: "Tesseract доступно (опционально)"
  general_csv_decimal_separator: "."
  general_csv_encoding: "UTF-8"
  general_csv_separator: ","
  general_first_day_of_week: "7"
  general_pdf_encoding: "ISO-8859-1"
  general_text_no: "нет"
  general_text_yes: "Да"
  general_text_No: "Нет"
  general_text_Yes: "да"
  general_text_true: "да"
  general_text_false: "Ложно"
  gui_validation_error: "1 ошибка"
  gui_validation_error_plural: "%{count} ошибок"
  homescreen:
    additional:
      projects: "Новые видимые проекты в данном экземпляре."
      no_visible_projects: "Не видимые проекты в данном экземпляре."
      users: "Новые зарегистрированные пользователи в данном экземпляре."
    blocks:
      community: "OpenProject сообщество"
      upsale:
        title: "Обновитесь до корпоративной версии"
        more_info: "Больше информации"
    links:
      upgrade_enterprise_edition: "Обновитесь до корпоративной версии"
      postgres_migration: "Перенос вашей установки в PostgreSQL"
      user_guides: "Руководство пользователя"
      faq: "ЧаВо"
      impressum: "Правовое уведомление"
      glossary: "Глоссарий"
      shortcuts: "Ярлыки"
      blog: "Openproject блог"
      forums: "Форум сообщества"
      newsletter: "Оповещения системы безопасности / Новости"
  image_conversion:
    imagemagick: "Imagemagick"
  journals:
    changes_retracted: "Изменения отменены."
    caused_changes:
      dates_changed: "Даты изменены"
      default_attribute_written: "Запись атрибутов со свойством \"только для чтения\""
      progress_mode_changed_to_status_based: "Расчет прогресса обновлен"
      status_changed: "Статус '%{status_name}'"
      system_update: "Обновление системы OpenProject:"
    cause_descriptions:
      work_package_predecessor_changed_times: внесением изменений в предшественника %{link}
      work_package_parent_changed_times: внесением изменений в родительский %{link}
      work_package_children_changed_times: внесением изменений в дочерний элемент %{link}
      work_package_related_changed_times: внесением изменений в связанный элемент %{link}
      unaccessable_work_package_changed: внесением изменений в связанный пакет работ
      working_days_changed:
        changed: "внесением изменений в рабочие дни (%{changes})"
        days:
          working: "%{day} сейчас рабочий"
          non_working: "%{day} теперь нерабочий"
        dates:
          working: "%{date} сейчас рабочий"
          non_working: "%{date} теперь нерабочий"
      progress_mode_changed_to_status_based: Расчет прогресса установлен в режим "На основе статуса"
      status_excluded_from_totals_set_to_false_message: теперь включено в иерархию итогов
      status_excluded_from_totals_set_to_true_message: теперь исключено из иерархии итогов
      status_percent_complete_changed: "% завершения изменен с %{old_value}% на %{new_value}%"
      system_update:
        file_links_journal: >
          Теперь на вкладке Активность появится активность, связанная со ссылками файлов (файлы, хранящиеся во внешних хранилищах). Ниже описывается деятельность по уже существующим ссылкам:
        progress_calculation_adjusted_from_disabled_mode: >-
          Расчет прогресса автоматически <a href="%{href}" target="_blank">устанавливается в режим "На основе трудозатрат" и корректируется при обновлении версии</a>.
        progress_calculation_adjusted: >-
          Расчет прогресса автоматически <a href="%{href}" target="_blank">корректируется при обновлении версии</a>.
        totals_removed_from_childless_work_packages: >-
          При <a href="%{href}" target="_blank">обновлении версии</a> автоматически удаляются итоги работы и прогресса для неродительских пакетов работ. Это задача по обслуживанию, и её можно смело игнорировать.
  links:
    configuration_guide: "Руководство по конфигурации"
    get_in_touch: "У вас есть вопросы? Свяжитесь с нами."
  instructions_after_registration: "Вы сможете войти как только ваша учетная запись будет активирована, нажав %{signin}."
  instructions_after_logout: "Вы можете войти в снова, нажав %{signin}."
  instructions_after_error: "Вы можете попробовать войти снова, нажав %{signin}. Если ошибка повторится, обратитесь к вашему администратору за помощью."
  menus:
    admin:
      mail_notification: "Уведомления по электронной почте"
      mails_and_notifications: "Письма и уведомления"
      aggregation: "Агрегация"
      api_and_webhooks: "API и вебхуки"
    quick_add:
      label: "Открыть меню быстрого добавления"
    breadcrumb:
      nested_element: "%{section_header}: <b>%{title}</b>"
  my_account:
    access_tokens:
      no_results:
        title: "Нет маркеров доступа для отображения"
        description: "Все они были отключены. Они могут быть включены вновь в меню Администрирование."
      access_tokens: "Маркеры доступа"
      headers:
        action: "Действие"
        expiration: "Срок действия"
      indefinite_expiration: "Никогда"
      simple_revoke_confirmation: "Вы уверены, что хотите отменить этот токен?"
      api:
        title: "API"
        text_hint: "Маркеры API позволяют приложениям общаться с этим экземпляром OpenProject через REST API."
        static_token_name: "API-токен"
        disabled_text: "Маркеры API не включены администратором. Пожалуйста, обратитесь к администратору для использования этой функции."
      ical:
        title: "iCalendar"
        text_hint: 'Токены iCalendar позволяют пользователям <a href="%{path}" target="_blank"> подписываться на календари OpenProject</a> и просматривать актуальную информацию о рабочих пакетах от внешних клиентов.'
        disabled_text: "Подписки на iCalendar не включены администратором. Обратитесь к администратору для использования этой функции."
        empty_text_hint: "Чтобы добавить токен iCalendar, подпишитесь на новый или существующий календарь из модуля календаря проекта. Вы должны иметь необходимые разрешения."
      oauth:
        title: "OAuth"
        text_hint: "Токены OAuth позволяют сторонним приложениям подключаться к этому экземпляру OpenProject."
        empty_text_hint: "Для вас не настроен и не активирован доступ к сторонним приложениям. Пожалуйста, свяжитесь с вашим администратором, чтобы активировать эту функцию."
      rss:
        title: "RSS"
        text_hint: "Токены RSS позволяют пользователям следить за последними изменениями в этом экземпляре OpenProject через внешний RSS-трекер."
        static_token_name: "Токен RSS"
        disabled_text: "Токены RSS не включены администратором. Пожалуйста, обратитесь к администратору, чтобы использовать эту функцию."
      storages:
        title: "Файловые хранилища"
        text_hint: "Токены хранения файлов подключают этот экземпляр OpenProject к внешнему хранилищу файлов."
        empty_text_hint: "Нет доступа к хранилищу, связанному с вашей учетной записью."
        revoke_token: "Вы действительно хотите удалить этот токен?  Вам нужно будет снова войти в систему на %{storage}"
        removed: "Токен хранилища файлов успешно удален"
        failed: "Произошла ошибка, и токен не удалось удалить.  Пожалуйста, повторите попытку позже."
        unknown_storage: "Неизвестное хранилище"
  notifications:
    reasons:
      assigned: "Назначенный"
      dateAlert: "Дата оповещения"
      mentioned: "Упомянутый"
      responsible: "Ответственный"
      shared: "Общий доступ"
      watched: "Наблюдатель"
    menu:
      by_project: "Непрочитано по проекту"
      by_reason: "Причина"
      inbox: "Входящие"
    send_notifications: "Отправить уведомления для этого действия"
    work_packages:
      subject:
        created: "Пакет работ создан."
        assigned: "Вы были назначены %{work_package}"
        subscribed: "Вы подписались на %{work_package}"
        mentioned: "Вы были назначены %{work_package}"
        responsible: "Вы отвечаете за %{work_package}"
        watched: "Вы просматриваете %{work_package}"
  label_accessibility: "Спец. возможности"
  label_account: "Учетная запись"
  label_active: "Активен"
  label_activate_user: "Активировать пользователя"
  label_active_in_new_projects: "Активное участие в новых проектах"
  label_activity: "Деятельность"
  label_add_edit_translations: "Добавить и редактировать перевод"
  label_add_another_file: "Добавьте еще один файл"
  label_add_columns: "Добавить выбранные столбцы"
  label_add_note: "Добавить заметку"
  label_add_projects: "Добавить проекты"
  label_add_related_work_packages: "Добавить связанные пакеты работ"
  label_add_subtask: "Добавить подзадачу"
  label_added: "Добавлено"
  label_added_by: "Добавлено %{author}"
  label_added_time_by: "Добавлено %{author} %{age} назад"
  label_additional_workflow_transitions_for_assignee: "Дополнительные переходы допускается, если пользователь является правопреемником"
  label_additional_workflow_transitions_for_author: "Дополнительные переходы допускаются, если пользователь является автором"
  label_administration: "Администрирование"
  label_advanced_settings: "Расширенные настройки"
  label_age: "Возраст"
  label_ago: "дней назад"
  label_all: "все"
  label_all_time: "все время"
  label_all_words: "Все слова"
  label_all_open_wps: "Все открытые"
  label_always_visible: "Всегда отображается"
  label_announcement: "Объявление"
  label_angular: "AngularJS"
  label_api_access_key: "Ключ доступа к API"
  label_api_access_key_created_on: "Ключ доступа к API, созданный %{value} назад"
  label_api_access_key_type: "API"
  label_ical_access_key_type: "iCalendar"
  label_ical_access_key_description: 'токен iCalendar "%{token_name}" для "%{calendar_name}" в "%{project_name}"'
  label_ical_access_key_not_present: "iCalendar токен(ы) не представлены."
  label_ical_access_key_generation_hint: "Автоматически генерируется при подписке на календарь."
  label_ical_access_key_latest: "последний"
  label_ical_access_key_revoke: "Отозвать"
  label_applied_status: "Прикладной статус"
  label_archive_project: "Архивировать проект"
  label_ascending: "По возрастанию"
  label_assigned_to_me_work_packages: "Переданные мне пакеты работ"
  label_associated_revisions: "Связанные изменения"
  label_attachment_plural: "Вложения"
  label_attribute: "Атрибут"
  label_attribute_plural: "Атрибуты"
  label_ldap_auth_source_new: "Новое LDAP соединение"
  label_ldap_auth_source: "Подключение к LDAP"
  label_ldap_auth_source_plural: "Соединения LDAP"
  label_attribute_expand_text: "Полный текст для '%{attribute}'"
  label_authentication: "Аутентификация"
  label_available_global_roles: "Доступные глобальные роли"
  label_available_project_attributes: "Доступные атрибуты проекта"
  label_available_project_forums: "Доступные форумы"
  label_available_project_repositories: "Доступные репозитории"
  label_available_project_versions: "Имеющиеся этапы проекта"
  label_available_project_work_package_categories: "Доступные категории рабочих пакетов"
  label_available_project_work_package_types: "Доступные типы пакетов работ"
  label_available_projects: "Доступные проекты"
  label_api_doc: "Документация по API"
  label_backup: "Резервное копирование"
  label_backup_code: "Код резервного копирования"
  label_between: "между"
  label_blocked_by: "заблокировано"
  label_blocks: "блоки"
  label_blog: "Блог"
  label_forums_locked: "Заблокирован"
  label_forum_new: "Новый форум"
  label_forum_plural: "Форумы"
  label_forum_sticky: "Прикреплено"
  label_boolean: "Логическое значение"
  label_board_plural: "Доски"
  label_branch: "Ветка"
  label_browse: "Обзор"
  label_bulk_edit_selected_work_packages: "Массовое изменение выбранных пакетов работ"
  label_bundled: "(В комплекте)"
  label_calendar: "Календарь"
  label_calendars_and_dates: "Календари и даты"
  label_calendar_show: "Показать календарь"
  label_category: "Категория"
  label_consent_settings: "Согласие пользователя"
  label_wiki_menu_item: Пункт меню wiki
  label_select_main_menu_item: Выберите новый пункт главного меню
  label_required_disk_storage: "Требуется место на диске"
  label_send_invitation: Отправить приглашение
  label_change_plural: "Изменения"
  label_change_properties: "Изменить свойства"
  label_change_status: "Изменить статус"
  label_change_status_of_user: "Изменить статус #{username}"
  label_change_view_all: "Просмотр всех изменений"
  label_changes_details: "Подробная информация обо всех изменениях"
  label_changeset: "Изменение"
  label_changeset_id: "ID изменения"
  label_changeset_plural: "Изменения"
  label_checked: "проверено"
  label_check_uncheck_all_in_column: "Поставить/снять все флажки в столбце"
  label_check_uncheck_all_in_row: "Поставить/снять все флажки в строке"
  label_child_element: "Дочерний элемент"
  label_choices: "Выбор"
  label_chronological_order: "Самый старый в начале"
  label_close_versions: "Закрыть завершённые этапы"
  label_closed_work_packages: "закрыт"
  label_collapse: "свернуть"
  label_collapsed_click_to_show: "Свернуто. Кликните для показа"
  label_configuration: Настройки
  label_comment_add: "Добавить комментарий"
  label_comment_added: "Комментарий добавлен"
  label_comment_delete: "Удалить комментарии"
  label_comment_plural: "Комментарии"
  label_commits_per_author: "Зафиксировано автором"
  label_commits_per_month: "Зафиксировано в месяц"
  label_confirmation: "Подтверждение"
  label_contains: "содержит"
  label_content: "Содержание"
  label_color_plural: "Цвета"
  label_copied: "Скопировано"
  label_copy_same_as_target: "Так, как намечено"
  label_copy_source: "Источник"
  label_copy_target: "Цель"
  label_copy_workflow_from: "Копировать рабочий поток из"
  label_copy_project: "Копировать проект"
  label_core_version: "Текущая версия"
  label_core_build: "Сборка ядра"
  label_current_status: "Текущий статус"
  label_current_version: "Текущий этап"
  label_custom_field_add_no_type: "Добавьте это поле в тип комплекса работ"
  label_custom_field_new: "Новое настраиваемое поле"
  label_custom_field_plural: "Пользовательские поля"
  label_custom_field_default_type: "Пустой тип"
  label_custom_style: "Дизайн"
  label_dashboard: "Панель"
  label_database_version: "Версия PostgreSQL"
  label_date: "Дата"
  label_date_and_time: "Дата и время"
  label_date_format: "Формат даты"
  label_date_from: "От"
  label_date_from_to: "C %{start} по %{end}"
  label_date_to: "Кому"
  label_day_plural: "дней"
  label_default: "по умолчанию"
  label_delete_user: "Удалить пользователя"
  label_delete_project: "Удалить проект"
  label_deleted: "﻿Удалено"
  label_deleted_custom_field: "(удалено настраиваемое поле)"
  label_deleted_custom_option: "(удалённая опция)"
  label_empty_element: "(пусто)"
  label_missing_or_hidden_custom_option: "(отсутствует значение или недостаточно прав для доступа)"
  label_descending: "По убыванию"
  label_details: "Детали"
  label_development_roadmap: "Дорожная карта разработки"
  label_diff: "отличия"
  label_diff_inline: "Встроенный"
  label_diff_side_by_side: "Рядом"
  label_digital_accessibility: "Цифровая доступность (DE)"
  label_disabled: "отключено"
  label_disabled_uppercase: "Отключено"
  label_display: "Отображение"
  label_display_per_page: "На странице: %{value}"
  label_display_used_statuses_only: "Отображать только используемые этим типом  состояния"
  label_download: "%{count} скачать"
  label_download_plural: "%{count} скачиваний"
  label_downloads_abbr: "D/L"
  label_duplicated_by: "Дублируется"
  label_duplicate: "дублировать"
  label_duplicates: "Дубликаты"
  label_edit: "Правка"
  label_edit_x: "Правка: %{x}"
  label_enable_multi_select: "Разрешен множественный выбор"
  label_enabled_project_custom_fields: "Доступные настраиваемые поля"
  label_enabled_project_modules: "Включенные модули"
  label_enabled_project_activities: "Включенная деятельность по отслеживанию времени"
  label_end_to_end: "конец в конец"
  label_end_to_start: "конец начала"
  label_enumeration_new: "Новое значение перечисления"
  label_enumeration_value: "Значение перечисления"
  label_enumerations: "Перечисления"
  label_enterprise: "Предприятие"
  label_enterprise_active_users: "%{current}/%{limit} забронировано активных пользователей"
  label_enterprise_edition: "Корпоративная версия"
  label_enterprise_support: "Поддержка корпоративной версии"
  label_enterprise_addon: "Корпоративное дополнение"
  label_environment: "Переменные среды"
  label_estimates_and_progress: "Оценки и прогресс"
  label_equals: "—"
  label_everywhere: "везде"
  label_example: "Пример"
  label_experimental: "Экспериментально"
  label_i_am_member: "Я участник"
  label_ifc_viewer: "Просмотр Ifc"
  label_ifc_model_plural: "Модели Ifc"
  label_import: "Импорт"
  label_export_to: "Скачать как:"
  label_expand: "Развернуть"
  label_expanded_click_to_collapse: "Развернуто. Кликните для сворачивания"
  label_f_hour: "%{value} часов"
  label_f_hour_plural: "%{value} часов"
  label_favorite: "Избранное"
  label_feed_plural: "Ленты"
  label_feeds_access_key: "Ключ доступа к RSS"
  label_feeds_access_key_created_on: "Ключ доступа RSS, созданный %{value} назад"
  label_feeds_access_key_type: "RSS"
  label_file_plural: "Файлы"
  label_filter_add: "Добавить фильтр"
  label_filter: "Фильтры"
  label_filter_plural: "Фильтры"
  label_filters_toggle: "Показать/скрыть фильтры"
  label_float: "Плавающий"
  label_folder: "Папка"
  label_follows: "Следует"
  label_force_user_language_to_default: "Язык, который пользователям нельзя установить как действующий по-умолчанию"
  label_form_configuration: "Настройка форм"
  label_gantt_chart: "Диаграмма Ганта"
  label_gantt_chart_plural: "Диаграммы Ганта"
  label_general: "Общие"
  label_generate_key: "Сгенерируйте ключ"
  label_git_path: "Путь к директории .git"
  label_greater_or_equal: ">="
  label_group_by: "Группировать по"
  label_group_new: "Новая группа"
  label_group: "Группа"
  label_group_named: "Группа %{name}"
  label_group_plural: "Группы"
  label_help: "Справка"
  label_here: здесь
  label_hide: "Скрыть"
  label_history: "История"
  label_hierarchy_leaf: "Уровень иерархии"
  label_home: "Главная"
  label_subject_or_id: "Тема или ID"
  label_calendar_subscriptions: "Подписки на календарь"
  label_identifier: "Идентификатор"
  label_in: "в"
  label_in_less_than: "менее чем"
  label_in_more_than: "более чем"
  label_inactive: "Неактивен"
  label_incoming_emails: "Входящие e-mail"
  label_includes: "включает"
  label_include_sub_projects: Include sub-projects
  label_index_by_date: "Индекс по дате"
  label_index_by_title: "Индекс по названию"
  label_information: "Информация"
  label_information_plural: "Информация"
  label_installation_guides: "Инструкции по установке"
  label_integer: "Целое число"
  label_internal: "Внутренние"
  label_introduction_video: "Вводное видео"
  label_invite_user: "Пригласить пользователя"
  label_share: "Поделиться"
  label_share_project_list: "Поделитесь списком проектов"
  label_share_work_package: "Поделиться пакетом работ"
  label_show_hide: "Показать/скрыть"
  label_show_hide_n_items: "Показать/скрыть %{count} элементов"
  label_show_all_registered_users: "Показать всех зарегистрированных пользователей"
  label_journal: "Журнал"
  label_journal_diff: "Описание сравнения"
  label_language: "Язык"
  label_languages: "Языки"
  label_jump_to_a_project: "Перейти к проекту..."
  label_keyword_plural: "Ключевые слова"
  label_language_based: "Основанный на языке пользователя"
  label_last_activity: "Последняя активность"
  label_last_change_on: "Последнее изменение"
  label_last_changes: "последние %{count} изменений"
  label_last_login: "Последний вход в систему"
  label_last_month: "Последний месяц"
  label_last_n_days: "последние %{count} дней"
  label_last_week: "На прошлой неделе"
  label_latest_revision: "Последняя редакция"
  label_latest_revision_plural: "Последние изменения"
  label_ldap_authentication: "LDAP - аутентификация"
  label_learn_more: "Узнать больше"
  label_less_or_equal: "<="
  label_less_than_ago: "меньше чем день назад"
  label_link_url: "Ссылка (URL)"
  label_list: "Список"
  label_loading: "Загрузка..."
  label_lock_user: "Заблокировать пользователя"
  label_logged_as: "Войти в систему как"
  label_login: "Войти"
  label_custom_logo: "Свой логотип"
  label_custom_export_logo: "Пользовательский логотип экспорта"
  label_custom_export_cover: "Фон обложки для экспорта"
  label_custom_export_cover_overlay: "Накладываемое фоновое покрытие для экспорта"
  label_custom_export_cover_text_color: "Цвет текста"
  label_custom_pdf_export_settings: "Настройки экспорта PDF"
  label_custom_favicon: "Пользовательские иконки"
  label_custom_touch_icon: "Пользовательский значок логотипа"
  label_logout: "Выход"
  label_main_menu: "Боковое меню"
  label_manage: "Управление"
  label_manage_groups: "Управление группами"
  label_managed_repositories_vendor: "Управляемые %{vendor} репозиториев"
  label_max_size: "Максимальный размер"
  label_me: "мне"
  label_member_new: "Новый участник"
  label_member_all_admin: "(Все роли из-за статуса администратора)"
  label_member_plural: "Участники"
  label_membership_plural: "Членство"
  label_membership_added: "Участник добавлен"
  label_membership_updated: "Участник обновлен"
  label_menu: "Меню"
  label_menu_badge:
    pre_alpha: "пред-альфа"
    alpha: "альфа"
    beta: "бета"
  label_menu_item_name: "Название пункта меню"
  label_message: "Сообщение"
  label_message_last: "Последнее сообщение"
  label_message_new: "Новое сообщение"
  label_message_plural: "Сообщения"
  label_message_posted: "Сообщение добавлено"
  label_min_max_length: "Минимальная - Максимальная длина"
  label_minute_plural: "минуты"
  label_missing_api_access_key: "Отсутствует ключ доступа к API"
  label_missing_feeds_access_key: "Отсутствует ключ доступа к RSS"
  label_modification: "%{count} изменение"
  label_modified: "изменение"
  label_module_plural: "Модули"
  label_modules: "Модули"
  label_months_from: "месяцев с"
  label_more: "Более"
  label_more_than_ago: "больше, чем дней назад"
  label_move_work_package: "Переместить пакет работ"
  label_my_account: "Моя учетная запись"
  label_my_activity: "Моя активность"
  label_my_account_data: "Данные моей учетной записи"
  label_my_avatar: "Мой аватар"
  label_my_queries: "Мои пользовательские запросы"
  label_name: "Имя"
  label_never: "Никогда"
  label_new: "Новое"
  label_new_features: "Новые особенности"
  label_new_statuses_allowed: "Новые статусы разрешены"
  label_news_singular: "Новости"
  label_news_added: "Новость добавлена"
  label_news_comment_added: "Комментарий добавлен в Новости"
  label_news_latest: "Последние новости"
  label_news_new: "Добавить новость"
  label_news_edit: "Редактировать новость"
  label_news_plural: "Новости"
  label_news_view_all: "Посмотреть все новости"
  label_next: "Следующие"
  label_next_week: "На следующей неделе"
  label_no_change_option: "(Без изменений)"
  label_no_data: "Нет данных для отображения"
  label_no_parent_page: "Без родительской страницы"
  label_nothing_display: "Нет данных для отображения"
  label_nobody: "никто"
  label_not_found: "не найдено"
  label_none: "Ничего"
  label_none_parentheses: "(нет)"
  label_not_contains: "не содержит"
  label_not_equals: "не"
  label_on: "на"
  label_operator_all: "не пусто"
  label_operator_none: "пусто"
  label_operator_equals_or: "ИЛИ"
  label_operator_equals_all: "И"
  label_operator_shared_with_user_any: "любой"
  label_open_menu: "Открыть меню"
  label_open_work_packages: "открыто"
  label_open_work_packages_plural: "открыт"
  label_openproject_website: "OpenProject веб-сайт"
  label_optional_description: "Описание"
  label_options: "Параметры"
  label_other: "Другие"
  label_overall_activity: "Общая деятельность"
  label_overview: "Обзор"
  label_page_title: "Заголовок страницы"
  label_part_of: "часть"
  label_password_lost: "Забыли пароль?"
  label_password_rule_lowercase: "Нижний регистр"
  label_password_rule_numeric: "Числовые символы"
  label_password_rule_special: "Специальные символы"
  label_password_rule_uppercase: "Верхний регистр"
  label_path_encoding: "Кодирование пути"
  label_per_page: "Постранично"
  label_people: "Люди"
  label_permissions: "Разрешения"
  label_permissions_report: "Отчёт о разрешениях"
  label_personalize_page: "Персонализация страницы"
  label_placeholder_user: "Пользователь-заполнитель"
  label_placeholder_user_new: "Новый пользователь-заполнитель"
  label_placeholder_user_plural: "Пользователи-заполнители"
  label_planning: "Планирование"
  label_please_login: "Пожалуйста, войдите в систему"
  label_plugins: "Плагины"
  label_modules_and_plugins: "Модули и плагины"
  label_precedes: "Предшествует"
  label_preferences: "Предпочтения"
  label_preview: "Предварительный просмотр"
  label_preview_not_available: "Предварительный просмотр недоступен"
  label_previous: "Предыдущие"
  label_previous_week: "Предыдущая неделя"
  label_principal_invite_via_email: " или пригласить новых пользователей по электронной почте"
  label_principal_search: "Добавление существующих пользователей или групп"
  label_privacy_policy: "Политика конфиденциальности данных и безопасности"
  label_product_version: "Версия продукта"
  label_profile: "Профиль"
  label_percent_complete: "% Готово"
  label_project: "Project"
  label_project_activity: "Деятельность"
  label_project_attribute_plural: "Атрибуты проекта"
  label_project_attribute_manage_link: "Управление атрибутами проекта"
  label_project_count: "Общее количество проектов"
  label_project_copy_notifications: "Уведомлять по электронной почте по ходу копирования проекта"
  label_project_latest: "Последние проекты"
  label_project_default_type: "Разрешить пустой тип"
  label_project_hierarchy: "Иерархия проектов"
  label_project_mappings: "Включено в проектах"
  label_project_new: "Новый проект"
  label_project_plural: "Проекты"
  label_project_list_plural: "Списки проектов"
  label_project_attributes_plural: "Атрибуты проекта"
  label_project_custom_field_plural: "Атрибуты проекта"
  label_project_settings: "Настройки проекта"
  label_project_attributes_settings: "Настройки атрибутов проекта"
  label_project_storage_plural: "Файловые хранилища"
  label_project_storage_project_folder: "Файловые хранилища: Папки проекта"
  label_projects_disk_usage_information: "%{count} проектов, использующих %{used_disk_space} дискового пространства"
  label_project_view_all: "Просмотреть все проекты"
  label_project_show_details: "Показать детали проекта"
  label_project_hide_details: "Скрыть детали проекта"
  label_public_projects: "Проекты, доступные всем"
  label_query_new: "Новый запрос"
  label_query_plural: "Пользовательские запросы"
  label_read: "Читать..."
  label_register: "Создайте новую учетную запись"
  label_register_with_developer: "Зарегистрируйтесь как разработчик"
  label_registered_on: "Зарегистрированы на"
  label_registration_activation_by_email: "Активация учетной записи по электронной почте"
  label_registration_automatic_activation: "Автоматическая активация учетной записи"
  label_registration_manual_activation: "Ручная активация учетной записи"
  label_related_work_packages: "Связанные пакеты работ"
  label_relates: "Связан с"
  label_relates_to: "Связан с"
  label_relation_delete: "Удалить связь"
  label_relation_new: "Новая связь"
  label_release_notes: "Список изменений"
  label_remaining_work: "Оставшиеся часы"
  label_remove_columns: "Удалить выбранные столбцы"
  label_renamed: "переименовано"
  label_reply_plural: "Ответы"
  label_report: "Отчет"
  label_report_bug: "Сообщить об ошибке"
  label_report_plural: "Отчеты"
  label_reported_work_packages: "Отчетные пакеты работ"
  label_reporting: "Отчетность"
  label_reporting_plural: "Отчетности"
  label_repository: "Репозиторий"
  label_repository_root: "Корень хранилища"
  label_repository_plural: "Репозитории"
  label_required: "требуется"
  label_requires: "требуется"
  label_result_plural: "Результаты"
  label_reverse_chronological_order: "Самый новый в начале"
  label_revision: "Редакция"
  label_revision_id: "Редакция %{value}"
  label_revision_plural: "Редакции"
  label_roadmap: "Дорожная карта"
  label_roadmap_edit: "Редактировать дорожную карту %{name}"
  label_roadmap_due_in: "Завершится через %{value}"
  label_roadmap_no_work_packages: "На этом этапе пакеты работ отсутствуют"
  label_roadmap_overdue: "%{value} запаздывание"
  label_role_and_permissions: "Роли и разрешения"
  label_role_new: "Новая роль"
  label_role_plural: "Роли"
  label_role_search: "Назначить роль для новых участников"
  label_scm: "SCM"
  label_search: "Поиск"
  label_send_information: "Отправить новые учетные данные пользователю"
  label_send_test_email: "Отправить тестовое сообщение"
  label_session: "Сессия"
  label_setting_plural: "Настройки"
  label_system_settings: "Настройки системы"
  label_show_completed_versions: "Показать завершённые этапы"
  label_columns: "Столбцы"
  label_sort: "Сортировать"
  label_sort_by: "Сортировать по %{value}"
  label_sorted_by: "отсортировано по %{value}"
  label_sort_higher: "Переместить вверх"
  label_sort_highest: "В начало"
  label_sort_lower: "Переместить вниз"
  label_sort_lowest: "Переместить вниз"
  label_spent_time: "Затраченное время"
  label_start_to_end: "от начала до конца"
  label_start_to_start: "Пуск, чтобы начать"
  label_statistics: "Статистика"
  label_status: "Статус"
  label_storage_free_space: "Свободное дисковое пространство"
  label_storage_used_space: "Используемое дисковое пространство"
  label_storage_group: "Файловая система %{identifier}"
  label_storage_for: "Охватывает хранение для"
  label_string: "Текст"
  label_subproject: "Подпроект"
  label_subproject_new: "Новый подпроект"
  label_subproject_plural: "Подпроекты"
  label_subtask_plural: "Подзадачи"
  label_summary: "Сводка"
  label_system: "Система"
  label_system_storage: "Информация хранилища"
  label_table_of_contents: "Содержание"
  label_tag: "Тег"
  label_team_planner: "Менеджер команды"
  label_text: "Длинный текст"
  label_this_month: "в этом месяце"
  label_this_week: "на этой неделе"
  label_this_year: "в этом году"
  label_time_entry_plural: "Затраченное время"
  label_time_entry_activity_plural: "Потраченное время"
  label_title: "Заголовок"
  label_projects_menu: "Проекты"
  label_today: "Сегодня"
  label_top_menu: "Верхнее меню"
  label_topic_plural: "Темы"
  label_total: "Всего"
  label_type_new: "Новый тип"
  label_type_plural: "Типы"
  label_ui: "Интерфейс пользователя"
  label_updated_time: "Обновлено %{value} назад"
  label_updated_time_at: "%{author} %{age}"
  label_updated_time_by: "Обновил %{author} %{age} назад"
  label_upgrade_guides: "Руководство по обновлению"
  label_used_by: "Используется"
  label_used_by_types: "Используемые типы"
  label_used_in_projects: "Используется в проектах"
  label_user: "Пользователь"
  label_user_and_permission: "Пользователи и права доступа"
  label_user_named: "Пользователь %{name}"
  label_user_activity: "%{value} деятельности"
  label_user_anonymous: "Анонимно"
  label_user_mail_option_all: "Для любого события на моих проектах"
  label_user_mail_option_none: "Нет событий"
  label_user_mail_option_only_assigned: "Только для тех, к которым я причастен"
  label_user_mail_option_only_my_events: "Только для тех, в которых я наблюдатель или участник"
  label_user_mail_option_only_owner: "Только для тех, которыми я владею"
  label_user_mail_option_selected: "Для любого события, но только для выбранных проектов"
  label_user_new: "Новый пользователь"
  label_user_plural: "Пользователи"
  label_user_search: "Найти пользователя"
  label_user_settings: "Настройки пользователя"
  label_users_settings: "Настройки пользователей"
  label_version_new: "Новый этап"
  label_version_plural: "Этапы"
  label_version_sharing_descendants: "С подпроэктами"
  label_version_sharing_hierarchy: "С иерархией проектов"
  label_version_sharing_none: "Не используется другими"
  label_version_sharing_system: "Во всех проектах"
  label_version_sharing_tree: "С деревом проектов"
  label_videos: "Видео"
  label_view_all_revisions: "Посмотреть все версии"
  label_view_diff: "Посмотреть различия"
  label_view_revisions: "Просмотр версий"
  label_watched_work_packages: "Наблюдаемые пакеты работ"
  label_what_is_this: "Что это?"
  label_week: "Неделя"
  label_wiki_content_added: "Wiki-страница добавлена"
  label_wiki_content_updated: "Wiki-страница обновлена"
  label_wiki_toc: "Содержание"
  label_wiki_toc_empty: "Содержание пусто, так как нет заголовков."
  label_wiki_dont_show_menu_item: "Не показывать эту Wiki-страницу в навигации по проектам"
  label_wiki_edit: "Редактировать Wiki"
  label_wiki_edit_plural: "Wiki редактируется"
  label_wiki_page_attachments: "Вложения вики-страницы"
  label_wiki_page_id: "ID Wiki-страницы"
  label_wiki_navigation: "Навигация по wiki"
  label_wiki_page: "Wiki страница"
  label_wiki_page_plural: "Wiki-страницы"
  label_wiki_show_index_page_link: "Показать пункт подменю «Содержание»"
  label_wiki_show_menu_item: "Показать как меню в навигации по проекту"
  label_wiki_show_new_page_link: "Показать пункт подменю «Создать новую дочернюю страницу»"
  label_wiki_show_submenu_item: "Показать как пункт подменю "
  label_wiki_start: "Начальная страница"
  label_work: "Предполагаемое время"
  label_work_package: "Пакет работ"
  label_work_package_attachments: "Вложения пакета работ"
  label_work_package_category_new: "Новая категория"
  label_work_package_category_plural: "Категории пакета работ"
  label_work_package_hierarchy: "Иерархия пакета работ"
  label_work_package_new: "Новый пакет работ"
  label_work_package_edit: "Редактирование пакета работ %{name}"
  label_work_package_plural: "Комплекс работ"
  label_work_package_status: "Статус пакета работ"
  label_work_package_status_new: "Новый статус"
  label_work_package_status_plural: "Статусы пакета работ"
  label_work_package_types: "Типы рабочих пакетов"
  label_work_package_tracking: "Отслеживание пакета работ"
  label_work_package_view_all: "Посмотреть все пакеты работ"
  label_workflow: "Рабочий поток"
  label_workflow_plural: "Рабочие потоки"
  label_workflow_summary: "Сводка"
  label_working_days_and_hours: "Рабочие дни и часы"
  label_x_closed_work_packages_abbr:
    one: "1 закрыто"
    other: "%{count} закрыто"
    zero: "0 закрытых"
  label_x_comments:
    one: "1 комментарий"
    other: "%{count} комментариев"
    zero: "нет комментариев"
  label_x_open_work_packages_abbr:
    one: "1 открыт"
    other: "%{count} открыто"
    zero: "0 открытых"
  label_x_work_packages:
    one: "1 пакет работ"
    other: "%{count} пакетов работ"
    zero: "Пакетов работ нет"
  label_x_projects:
    one: "1 проект"
    other: "%{count} проектов"
    zero: "нет проектов"
  label_x_files:
    one: "1 файл"
    other: "%{count} файлов"
    zero: "нет файлов"
  label_yesterday: "вчера"
  label_zen_mode: "Режим «Дзен» (только доска и часы)"
  label_role_type: "Тип"
  label_member_role: "Роль в проекте"
  label_global_role: "Глобальная роль"
  label_not_changeable: "(неизменяемая)"
  label_global: "Глобальная"
  label_seeded_from_env_warning: Эта запись была создана с помощью параметра / переменной среды. Она не может редактироваться через пользовательский интерфейс.
  macro_execution_error: "Ошибка при выполнении макроса %{macro_name}"
  macro_unavailable: "Макрос %{macro_name} не может быть отображен."
  macros:
    placeholder: "макро [Placeholder] %{macro_name}"
    errors:
      missing_or_invalid_parameter: "Отсутствующие или недопустимые параметры макроса."
    legacy_warning:
      timeline: "Макрос этого унаследованного графика был удален и более не доступен. Вы можете заменить функциональность внедренной таблицей макросов."
    include_wiki_page:
      removed: "Макроса больше не существует."
    wiki_child_pages:
      errors:
        page_not_found: "Не удается найти WiKi-страницу «%{name}»."
    create_work_package_link:
      errors:
        no_project_context: "Вызов макроса create_work_package_link из контекста за рамками проекта."
        invalid_type: "Тип с именем «%{type}» в проекте «%{project}» не найден."
      link_name: "Новый пакет работ"
      link_name_type: "Новое %{type_name}"
  mail:
    actions: "Действия"
    digests:
      including_mention_singular: "включая упоминание"
      including_mention_plural: "включая %{number_mentioned} упоминаний"
      unread_notification_singular: "1 непрочитанное уведомление"
      unread_notification_plural: "%{number_unread} непрочитанных уведомлений"
      you_have: "У вас"
    logo_alt_text: "Логотип"
    mention:
      subject: "%{user_name} упомянул вас в #%{id} - %{subject}"
    notification:
      center: "В центр уведомлений"
      see_in_center: "Смотрите комментарий в центре уведомлений"
      settings: "Изменить настройки электронной почты"
    salutation: "Здравствуйте, %{user}"
    salutation_full_name: "Полное имя"
    work_packages:
      created_at: "Создано %{timestamp} пользователем %{user} "
      login_to_see_all: "Войдите, чтобы увидеть все уведомления."
      mentioned: "Вы были <b>упомянуты в комментариях</b>"
      mentioned_by: "%{user} упомянул вас в комментарии"
      more_to_see:
        one: "Есть еще 1 пакет работ с уведомлениями."
        few: "Есть еще %{count} пакетов работ с уведомлениями."
        many: "Есть еще %{count} пакетов работ с уведомлениями."
        other: "Есть еще %{count} пакетов работ с уведомлениями."
      open_in_browser: "Открыть в браузере"
      reason:
        watched: "Просмотрено"
        assigned: "Назначено"
        responsible: "Ответственный"
        mentioned: "Упомянутые"
        shared: "Общий доступ"
        subscribed: "все"
        prefix: "Получено из-за настройки уведомления: %{reason}"
        date_alert_start_date: "Дата оповещения"
        date_alert_due_date: "Дата оповещения"
      see_all: "Показать все"
      updated_at: "Обновлено в %{timestamp} пользователем %{user}"
    sharing:
      work_packages:
        allowed_actions: "Вы можете %{allowed_actions} этот пакет работ. Это может измениться в зависимости от роли и разрешений вашего проекта."
        create_account: "Для доступа к этому пакету работ необходимо создать и активировать учетную запись на %{instance}."
        open_work_package: "Открыть пакет работ"
        subject: "Пакет работ #%{id} был разделен с вами"
        enterprise_text: "Поделитесь пакетами работ с пользователями, не являющимися участниками проекта."
        summary:
          user: "%{user} поделился с вами пакетом работ с правами %{role_rights}"
          group: "%{user} поделился пакетом работ с группой %{group}, членом которой вы являетесь "
    storages:
      health:
        plaintext:
          storage: "Хранилище"
          healthy:
            summary: 'Хорошие новости! Статус вашего хранилища, %{storage_name}, в настоящее время отображается как "Здоровый".'
            error-solved-on: "Решено на"
            recommendation: "Мы будем продолжать следить за системой, чтобы она оставалась в хорошем состоянии. В случае каких-либо несоответствий мы сообщим Вам об этом."
            details: "Для получения более подробной информации или внесения необходимых изменений Вы можете посетить раздел конфигурации вашего хранилища"
          unhealthy:
            summary: 'Статус Вашего хранилища %{storage_name}, в настоящее время отображается как "Ошибка". Мы обнаружили проблему, которая может потребовать Вашего внимания.'
            error-details: "Детали ошибки"
            error-message: "Сообщение об ошибке"
            error-occurred-on: "Произошло на"
            recommendation: "Мы рекомендуем перейти на страницу конфигурации хранилища для решения этой проблемы"
            unsubscribe: "Если вы больше не хотите получать эти уведомления, вы можете отписаться от них в любое время. Чтобы отписаться, следуйте инструкциям на этой странице"
        email_notification_settings: "Настройки уведомлений по электронной почте"
        see_storage_settings: "Настройки хранилища"
        healthy:
          subject: 'Хранилище "%{name}" теперь здорово!'
          solved_at: "решено в"
          summary: "Проблема с интеграцией хранилища %{storage_name} решена."
        unhealthy:
          subject: 'Хранилище "%{name}" нездорово!'
          since: "с"
          summary: "Проблема с интеграцией хранилища %{storage_name} "
          troubleshooting:
            text: "Для получения дополнительной информации проверьте хранилище файлов"
            link_text: "документация по устранению неполадок"
  mail_body_account_activation_request: "Новый пользователь (%{value}) зарегистрирован. Учетная запись ожидает вашего подтверждения:"
  mail_body_account_information: "Информация о вашей учетной записи"
  mail_body_account_information_external: "Вы можете использовать учетную запись %{value} для входа."
  mail_body_backup_ready: "Запрошенная резервная копия готова. Вы можете скачать ее здесь:"
  mail_body_backup_token_reset_admin_info: Маркер резервной копии пользователя '%{user}' был сброшен.
  mail_body_backup_token_reset_user_info: Маркер вашей резервной копии был сброшен.
  mail_body_backup_token_info: Предыдущий маркер больше не действителен.
  mail_body_backup_waiting_period: Новый маркер будет действителен через %{hours} часов.
  mail_body_backup_token_warning: Если это не так, войдите в OpenProject и сбросьте его снова немедленно.
  mail_body_incoming_email_error: Электронное письмо, которое вы отправили в OpenProject, не может быть обработано.
  mail_body_incoming_email_error_in_reply_to: "%{received_at} %{from_email} написал"
  mail_body_incoming_email_error_logs: "Журналы"
  mail_body_lost_password: "Чтобы изменить пароль, щёлкните по следующей ссылке:"
  mail_password_change_not_possible:
    title: "Не удалось изменить пароль"
    body: "Ваша учетная запись на %{app_title} подключена к внешнему поставщику аутентификации (%{name})."
    subtext: "Пароли внешней учетной записи не могут быть изменены в приложении. Пожалуйста, используйте функцию утери пароля вашего поставщика аутентификации."
  mail_body_register: "Добро пожаловать в %{app_title}. Пожалуйста, активируйте свою учетную запись, перейдя по ссылке:"
  mail_body_register_header_title: "Приглашение участника проекта по электронной почте"
  mail_body_register_user: "Уважаемый, %{name},"
  mail_body_register_links_html: |
    Пожалуйста, не стесняйтесь просматривать наш Youtube канал (%{youtube_link}) с нашими вебинарами (%{webinar_link})
    и "Начать работу" (%{get_started_link}), чтобы сделать ваши первые шаги в OpenProject максимально простыми.
    <br />
    Если у вас есть какие-либо вопросы, обратитесь к нашей документации (%{documentation_link}) или свяжитесь с вашим администратором.
  mail_body_register_closing: "Ваша команда OpenProject"
  mail_body_register_ending: "Оставайтесь на связи! С уважением,"
  mail_body_reminder: "%{count} пакета(ов) работ, закрепленных за Вами, должны быть представлены в следующие  %{days}:"
  mail_body_group_reminder: 'Срок выполнения пакетов работ (%{count}), назначенных группе "%{group}", истекает в следующие %{days} дн.:'
  mail_body_wiki_page_added: "'%{id}' wiki страница была добавлена %{author}."
  mail_body_wiki_page_updated: "'%{id}' wiki страница была обновлена %{author}."
  mail_subject_account_activation_request: "Запрос на активацию учетной записи %{value}"
  mail_subject_backup_ready: "Ваша резервная копия готова"
  mail_subject_backup_token_reset: "Сброс маркера резервного копирования"
  mail_subject_incoming_email_error: "Электронное письмо, которое вы отправили в OpenProject, не может быть обработано."
  mail_subject_lost_password: "Ваш пароль %{value}"
  mail_subject_register: "Активация вашей учетной записи %{value}"
  mail_subject_wiki_content_added: "'%{id}' wiki-страница добавлена"
  mail_subject_wiki_content_updated: "'%{id}' wiki страница была обновлена"
  mail_member_added_project:
    subject: "%{project} - Вы были добавлены как участник"
    body:
      added_by:
        without_message: "%{user} добавил вас как участника проекта '%{project}'."
        with_message: "%{user} добавил вас как участника проекта '%{project}' запись:"
      roles: "У вас есть следующие роли:"
  mail_member_updated_project:
    subject: "%{project} - Ваши роли были обновлены"
    body:
      updated_by:
        without_message: "%{user} обновил ваши роли в проекте '%{project}'."
        with_message: "%{user} обновил ваши роли в проекте '%{project}' запись:"
      roles: "Теперь у вас есть следующие роли:"
  mail_member_updated_global:
    subject: "Ваши общие права доступа были обновлены"
    body:
      updated_by:
        without_message: "%{user} обновил ваши глобальные роли."
        with_message: "%{user} обновил ваши глобальные роли записав:"
      roles: "Теперь у вас есть следующие роли:"
  mail_user_activation_limit_reached:
    subject: Достигнут лимит активации пользователя
    message: |
      Новый пользователь (%{email}) попытался создать учетную запись в OpenProject (%{host}). Запись пользователя не может быть активирована, так как достигнут лимит разрешенного числа пользователей.
    steps:
      label: "Для разрешения пользователю подписаться к вам необходимо: "
      a: "Обновите ваш платежный план ([here](upgrade_url))" #here turned into a link
      b: "Заблокировать или удалить существующего пользователя ([here](users_url))" #here turned into a link
  more_actions: "Больше функций"
  noscript_description: "Для правильной работы OpenProject JavaScript должен быть включён!"
  noscript_heading: "JavaScript отключён"
  noscript_learn_more: "Узнать больше"
  notice_accessibility_mode: Режим доступа может быть включен в вашей учетной записи [settings](url).
  notice_account_activated: "Ваша учетная запись успешно активирована. Теперь Вы можете войти в систему."
  notice_account_already_activated: Учетная запись уже активирована.
  notice_account_invalid_token: Неверный маркер активации
  notice_account_invalid_credentials: "Неправильное имя пользователя или пароль"
  notice_account_invalid_credentials_or_blocked: "Неправильное имя пользователя/пароль или учетная запись была заблокирована из-за многочисленных неуспешных попыток входа. Учетная запись будет разблокирована автоматически через некоторое время."
  notice_account_lost_email_sent: "Письмо с инструкциями, как установить новый пароль, было отправлено на Ваш электронный адрес."
  notice_account_new_password_forced: "Требуется новый пароль."
  notice_account_password_expired: "Ваш пароль истекает через %{days} дней. Пожалуйста, смените пароль на новый."
  notice_account_password_updated: "Пароль был успешно обновлён."
  notice_account_pending: "Учетная запись создана. Ожидается подтверждение администратора."
  notice_account_register_done: "Учетная запись успешно создана. Для активации щёлкните по ссылке в отправленном Вам письме."
  notice_account_unknown_email: "Неизвестный пользователь."
  notice_account_update_failed: "Настройки учетной записи не могут быть сохранены. Пожалуйста, просмотрите страницу Вашей учетной записи ещё раз."
  notice_account_updated: "Учетная запись успешно обновлёна."
  notice_account_other_session_expired: "Все другие сессии, связанные с вашей учетной записью, были аннулированы."
  notice_account_wrong_password: "Неправильный пароль"
  notice_account_registered_and_logged_in: "Добро пожаловать. Ваш аккаунт активирован. Вы вошли в систему."
  notice_activation_failed: Учетная запись не может быть активирована.
  notice_auth_stage_verification_error: "Не удалось проверить этап «%{stage}»."
  notice_auth_stage_wrong_stage: "Ожидалось завершение этапа авторизации «%{expected}», но возвращено «%{actual}»."
  notice_auth_stage_error: "Сбой на этапе аутентификации «%{stage}»."
  notice_can_t_change_password: "Эта учетная запись использует механизм внешней аутентификации. Невозможно изменить пароль."
  notice_custom_options_deleted: "Опция «%{option_value}» и ее вхождения %{num_deleted} были удалены."
  notice_email_error: "При отправке сообщения возникла ошибка (%{value})"
  notice_email_sent: "На адрес %{value} было отправлено письмо"
  notice_failed_to_save_work_packages: "Не удалось сохранить %{count} пакет(-ов) работ из %{total},  выбрано: %{ids}."
  notice_failed_to_save_members: "Не удалось сохранить участника(-ов): %{errors}."
  notice_deletion_scheduled: "Удаление было запланировано и выполняется асинхронно."
  notice_file_not_found: "Страница, к которой Вы обратились, не существует или была удалена."
  notice_forced_logout: "Вы автоматически вышли из системы после %{ttl_time} минут бездействия."
  notice_internal_server_error: "На странице, к которой Вы пытаетесь получить доступ, возникла ошибка. Если ошибка повторится, пожалуйста, свяжитесь со своим %{app_title} администратором."
  notice_locking_conflict: "Информация была обновлена одновременно с вами  по крайней мере одним пользователем."
  notice_locking_conflict_additional_information: "Обновление(-ия) пришли от %{users}."
  notice_locking_conflict_reload_page: "Пожалуйста перезагрузите страницу, пересмотрите изменения и повторно примените Ваши обновления."
  notice_member_added: '%{name} добавлено в проект.'
  notice_members_added: В проект добавлено %{number} пользователей.
  notice_member_removed: "Пользователь %{user} удален из проекта."
  notice_member_deleted: "%{user} был исключен из проекта и удален."
  notice_no_principals_found: "Ничего не найдено."
  notice_bad_request: "Неправильный запрос."
  notice_not_authorized: "Вы не авторизованы для доступа к этой странице."
  notice_not_authorized_archived_project: "Проект, к которому Вы пытаетесь получить доступ, заархивирован."
  notice_password_confirmation_failed: "Пароль не правильный. Продолжить нельзя."
  notice_principals_found_multiple: "Найдено %{number} результатов. Нажмите <TAB> для перехода к первому."
  notice_principals_found_single: "Найден один результат. Нажмите <TAB> для перехода к нему."
  notice_project_not_deleted: "Проект удалён не был."
  notice_project_not_found: "Проект не найден."
  notice_successful_connection: "Подключение выполнено."
  notice_successful_create: "Создание выполнено."
  notice_successful_delete: "Удаление выполнено."
  notice_successful_update: "Обновление выполнено."
  notice_successful_update_custom_fields_added_to_project: |
    Успешное обновление. Пользовательские поля активированных типов автоматически активируются
    в форме пакета работ. <a href="%{url}" target="_blank">Подробнее</a>.
  notice_successful_update_custom_fields_added_to_type: |
    Успешное обновление. Активные настраиваемые поля автоматически активируются для
    связанных проектов этого типа.
  notice_to_many_principals_to_display: "Слишком много результатов. Сузьте поиск, введя имя нового участника (или группы)."
  notice_user_missing_authentication_method: Пользователь еще не выбрал пароль или другой способ авторизации.
  notice_user_invitation_resent: Приглашение было отправлено на %{email}.
  present_access_key_value: "Ваш ключ %{key_name}: %{value}"
  notice_automatic_set_of_standard_type: "Установить стандартный тип автоматически."
  notice_logged_out: "Вы вышли из системы."
  notice_wont_delete_auth_source: Соединение LDAP не может быть удалено, пока есть пользователи, использующие его.
  notice_project_cannot_update_custom_fields: "Не удается обновить имеющиеся настраиваемые поля проекта. Этот проект является недопустимым: %{errors}"
  notice_attachment_migration_wiki_page: >
    Эта страница была автоматически создана во время обновления OpenProject. Она содержит все вложения, ранее связанные с %{container_type} «%{container_name}».
  #Default format for numbers
  number:
    format:
      delimiter: ""
      precision: 3
      separator: "."
    human:
      format:
        delimiter: ""
        precision: 1
      storage_units:
        format: "%n %u"
        units:
          byte:
            one: "Байт"
            few: "Байта"
            many: "Байта"
            other: "Байта"
          gb: "ГБ"
          kb: "кБ"
          mb: "МБ"
          tb: "TБ"
  onboarding:
    heading_getting_started: "Обзор"
    text_getting_started_description: "Получите быстрый обзор управления проектом и сотрудничества команды с OpenProject. Вы можете перезапустить это видео в меню справки."
    welcome: "Добро пожаловать в %{app_title}"
    select_language: "Пожалуйста, выберите язык"
  permission_add_work_package_notes: "Добавлять комментарии"
  permission_add_work_packages: "Добавление пакетов работ"
  permission_add_messages: "Написать сообщения"
  permission_add_project: "Создание проектов"
  permission_add_work_package_attachments: "Добавить вложения"
  permission_add_work_package_attachments_explanation: "Позволяет добавлять вложения без права редактирования пакетов работ"
  permission_archive_project: "Архивировать проект"
  permission_create_user: "Создать пользователей"
  permission_manage_user: "Изменить пользователей"
  permission_manage_placeholder_user: "Создавать, редактировать и удалять пользователей-заполнителей"
  permission_add_subprojects: "Создать подпроект"
  permission_add_work_package_watchers: "Добавить наблюдателей"
  permission_assign_versions: "Назначить версии"
  permission_browse_repository: "Возможность только чтения из репозитория (просмотр и проверка)"
  permission_change_wiki_parent_page: "Смена родительской wiki-страницы"
  permission_change_work_package_status: "Изменить статус пакета работ"
  permission_change_work_package_status_explanation: "Позволяет изменять статус без редактирования разрешения пакетов работ"
  permission_comment_news: "Комментировать новость"
  permission_commit_access: "Возможность чтения/записи в репозиторий (commit)"
  permission_copy_projects: "Копировать проект"
  permission_copy_work_packages: "Копировать пакеты работ"
  permission_create_backup: "Создание резервных копий"
  permission_delete_work_package_watchers: "Удалить наблюдателей"
  permission_delete_work_packages: "Удалить пакеты работ"
  permission_delete_messages: "Удалить сообщения"
  permission_delete_own_messages: "Удалить свои сообщения"
  permission_delete_reportings: "Удалить отчеты"
  permission_delete_timelines: "Удалить графики"
  permission_delete_wiki_pages: "Удалить wiki-страницы"
  permission_delete_wiki_pages_attachments: "Удалить вложения"
  permission_edit_work_package_notes: "Редактировать комментарии"
  permission_edit_work_packages: "Редактировать пакеты работ"
  permission_edit_messages: "Редактировать сообщения"
  permission_edit_own_work_package_notes: "Редактировать собственные комментарии"
  permission_edit_own_messages: "Редактировать свои сообщения"
  permission_edit_own_time_entries: "Редактировать собственные учетные записи о времени"
  permission_edit_project: "Редактировать проект"
  permission_edit_reportings: "Редактировать отчеты"
  permission_edit_time_entries: "Редактировать журналы времени для других пользователей"
  permission_edit_timelines: "Редактировать графики"
  permission_edit_wiki_pages: "Редактировать wiki-страницы"
  permission_export_work_packages: "Экспорт пакетов работ"
  permission_export_wiki_pages: "Экспорт wiki-страниц"
  permission_list_attachments: "Отобразить список прикреплённых файлов"
  permission_log_own_time: "Регистрировать свое время"
  permission_log_time: "Журнал времени для других пользователей"
  permission_manage_forums: "Управление форумами"
  permission_manage_categories: "Управление категориями пакета работ"
  permission_manage_dashboards: "Управление панелями инструментов"
  permission_manage_work_package_relations: "Управление связями пакета работ"
  permission_manage_members: "Управление участниками"
  permission_manage_news: "Управление новостями"
  permission_manage_project_activities: "Управление проектной деятельностью"
  permission_manage_public_queries: "Управление общими представлениями"
  permission_manage_repository: "Управление репозиторием"
  permission_manage_subtasks: "Управление иерархиями пакетов работ"
  permission_manage_versions: "Управление этапами"
  permission_manage_wiki: "Управление wiki"
  permission_manage_wiki_menu: "Управление меню wiki"
  permission_move_work_packages: "Переместить пакет работ"
  permission_protect_wiki_pages: "Защитить wiki-страницы"
  permission_rename_wiki_pages: "Переименование wiki-страниц"
  permission_save_queries: "Сохранить представления"
  permission_search_project: "Поиск проекта"
  permission_select_custom_fields: "Выберите настраиваемые поля"
  permission_select_project_custom_fields: "Выберите атрибуты проекта"
  permission_select_project_modules: "Выбор модулей проекта"
  permission_share_work_packages: "Поделиться пакетами работ"
  permission_manage_types: "Выберите типы"
  permission_view_project: "Просмотр проектов"
  permission_view_changesets: "Просмотр изменений репозитория в OpenProject"
  permission_view_commit_author_statistics: "Посмотреть статистику автора, внесшего свою часть работы"
  permission_view_dashboards: "Просмотр панелей инструментов"
  permission_view_work_package_watchers: "Посмотреть список наблюдателей"
  permission_view_work_packages: "Просмотр пакетов работ"
  permission_view_messages: "Просмотр сообщений"
  permission_view_news: "Просмотр новостей"
  permission_view_members: "Просмотреть участников"
  permission_view_reportings: "Просмотр отчетов"
  permission_view_shared_work_packages: "Просмотр общих ресурсов пакета работ"
  permission_view_time_entries: "Просмотр потраченного времени"
  permission_view_timelines: "Просмотр графиков"
  permission_view_wiki_edits: "Просмотр истории wiki"
  permission_view_wiki_pages: "Просмотр wiki"
  permission_work_package_assigned: "Назначиться/стать отвественным"
  permission_work_package_assigned_explanation: "Пакеты работ могут быть привязаны к пользователям и группам в зависимости от этой роли в рамках соответствующего проекта"
  permission_view_project_activity: "Просмотр деятельности по проекту"
  permission_save_bcf_queries: "Сохранить запросы BCF"
  permission_manage_public_bcf_queries: "Управление публичными BCF запросами"
  permission_edit_attribute_help_texts: "Редактировать атрибут справки"
  permission_manage_public_project_queries: "Управление списками общедоступных проектов"
  permission_view_project_query: "Просмотр запроса проекта"
  permission_edit_project_query: "Редактирование запроса проекта"
  placeholders:
    default: "-"
  project:
    destroy:
      confirmation: "Если вы продолжите, проект %{identifier} будет уничтожен навсегда. Чтобы подтвердить это действие, пожалуйста, введите название проекта в поле ниже:"
      project_delete_result_1: "Удалить все связанные данные."
      project_delete_result_2: "Удалить все папки управляемых проектов в приложенных хранилищах."
      info: "Удаление проекта – действие необратимое."
      project_verification: "Введите название проекта %{name} для проверки удаления."
      subprojects_confirmation: "Его подпроекты: %{value} также будут удалены."
      title: "Удаление проекта %{name}"
    identifier:
      warning_one: Участникам проекта нужно будет переместить репозитории проекта.
      warning_two: Существующие ссылки на проект больше работать не будут.
      title: Измените идентификатор проекта
    template:
      copying: >
        Ваш проект создается из проекта выбранного шаблона. Вы будете уведомлены по почте, как только проект будет доступен.
      use_template: "Применить шаблон"
      make_template: "Установить как шаблон"
      remove_from_templates: "Удалить из шаблонов"
    archive:
      are_you_sure: "Уверены, что хотите архивизировать проект %{name}%?"
      archived: "Архивирован"
    count:
      zero: "0 проектов"
      one: "1 проект"
      other: "%{count} проектов"
  project_module_activity: "Деятельность"
  project_module_forums: "Форумы"
  project_module_work_package_tracking: "Комплекс работ"
  project_module_news: "Новости"
  project_module_repository: "Репозиторий"
  project_module_wiki: "Wiki"
  permission_header_for_project_module_work_package_tracking: "Пакеты работ и диаграммы Гантта"
  query:
    attribute_and_direction: "%{attribute} (%{direction})"
  #possible query parameters (e.g. issue queries),
  #which are not attributes of an AR-Model.
  query_fields:
    active_or_archived: "активно или в архиве"
    assigned_to_role: "Роль назначенного"
    assignee_or_group: "Назначенец или его группа"
    member_of_group: "Группа назначенного"
    name_or_identifier: "Имя или идентификатор"
    only_subproject_id: "Только подпроект"
    shared_with_user: "Доступно пользователям"
    shared_with_me: "Поделились со мной"
    subproject_id: "Включая подпроект"
  repositories:
    at_identifier: "в %{identifier}"
    atom_revision_feed: "Atom-канал"
    autofetch_information: "Проверьте это, если хотите, чтобы репозитории обновлялись автоматически при обращении к странице модуля репозитория. Это включает в себя извлечение коммитов из репозитория и обновление необходимого дискового пространства."
    checkout:
      access:
        readwrite: "Чтение и запись"
        read: "Только для чтения"
        none: "Без проверки доступа, вы можете лишь просматривать репозиторий, используя это приложение."
      access_permission: "Ваши права в этом репозитории"
      url: "Проверить URL"
      base_url_text: "Базовый URL-адрес используется для генерирования проверки URL-адреса (например, https://myserver.example.org/repos/). Примечание: Базовый URL-адрес используется только для переопределения проверки URL-адреса в управляемых репозиториях. Другие репозитории не изменяются."
      default_instructions:
        git: |-
          Данные этого репозитория можно загрузить на свой компьютер с помощью Git. Обратитесь к документации Git, если вам нужна дополнительная информация о процедуре проверки и доступных клиентов.
        subversion: |-
          Данные этого репозитория можно загрузить на свой компьютер с помощью Subversion. Обратитесь к документации Subversion, если вам нужна дополнительная информация о процедуре проверки и доступных клиентах.
      enable_instructions_text: "Показывает проверена ли инструкция внизу, на всех относящихся к репозиторию страницах."
      instructions: "Проверить инструкцию"
      show_instructions: "Показать зарегистрированные инструкции"
      text_instructions: "Этот текст отображается рядом с проверяемым URL для указания о том, как проверить репозиторий."
      not_available: "Проверить инструкции не предназначенные для этого репозитория. Обратитесь к администратору, чтобы включить их для этого репозитория в настройках системы."
    create_managed_delay: "Пожалуйста, обратите внимание: репозиторий является управляемым, он формируется асинхронно на диске и будет доступен в ближайшее время."
    create_successful: "Репозиторий был зарегистрирован."
    delete_sucessful: "Репозиторий был удален."
    destroy:
      confirmation: "Продолжив, вы окончательно удалите управляемый репозиторий."
      info: "Удаление репозитория – действие необратимое."
      info_not_managed: "Примечание: Содержимое этого репозитория не будет удалено, так как оно не управляется OpenProject."
      managed_path_note: "Следующий каталог будет удален: %{path}"
      repository_verification: "Введите идентификатор проекта %{identifier} для проверки удаления его репозитория."
      subtitle: "Вы действительно хотите удалить %{repository_type} проект %{project_name}?"
      subtitle_not_managed: "Вы действительно хотите удалить связанный %{repository_type} %{url} из %{project_name} проекта?"
      title: "Удаление %{repository_type}"
      title_not_managed: "Удалить связанный %{repository_type}?"
    errors:
      build_failed: "Не удается создать репозиторий с выбранной конфигурацией. %{reason}"
      managed_delete: "Не удается удалить управляемый репозиторий."
      managed_delete_local: "Не удается удалить локальный репозиторий в файловой системе «%{path}»: %{error_message}"
      empty_repository: "Репозиторий существует, но является пустым и пока не содержит каких-либо изменений."
      exists_on_filesystem: "Папка репозитория уже существует в файловой системе."
      filesystem_access_failed: "При обращении к репозиторию в файловой системе произошла ошибка: %{message}"
      not_manageable: "Этот поставщик репозитория не может управляться OpenProject."
      path_permission_failed: "Ошибка при попытке создания следующего пути: %{path}. Пожалуйста, убедитесь, что OpenProject может писать в эту папку."
      unauthorized: "Вам не разрешен доступ к репозиторию или учетные данные неверны."
      unavailable: "Репозиторий недоступен."
      exception_title: "Не удается получить доступ к репозиторию: %{message}"
      disabled_or_unknown_type: "Выбранный тип %{type} запрещен или более не доступен для SCM-поставщика %{vendor}."
      disabled_or_unknown_vendor: "SCM-поставщик %{vendor} запрещен или недоступен."
      remote_call_failed: "Вызов управляемого устройства отклонен с сообщением «%{message}» (код: %{code})"
      remote_invalid_response: "Получен неверный ответ от управляемого устройства."
      remote_save_failed: "С восстановленными параметрами репозиторий сохранить не удалось."
    git:
      instructions:
        managed_url: "Это URL-адрес управляемого (локального) Git-репозитория."
        path: >-
          Укажите путь к вашему локальному Git-репозиторию (например, %{example_path}). Для удалённых репозиториев, клонируемых локально, используйте в начале пути http(s) :// или file://.
        path_encoding: "Переопределить кодировку Git-пути (по умолчанию: UTF-8)"
      local_title: "Связать существующий локальный Git-репозиторий"
      local_url: "Локальный URL-адрес"
      local_introduction: "Если у вас есть существующий локальный Git-репозиторий, вы можете связать его с OpenProject для доступа к нему из приложения."
      managed_introduction: "Пусть OpenProject создает и интегрирует локальный Git-репозиторий автоматически."
      managed_title: "Git-репозиторий, интегрированный в OpenProject"
      managed_url: "Управляемый URL"
      path: "Путь к Git-репозиторию"
      path_encoding: "Кодирование пути"
    go_to_revision: "Перейти к ревизии"
    managed_remote: "Управляемые репозитории данного поставщика обрабатываются удаленно."
    managed_remote_note: "Информация об URL-адресе и пути этого репозитория до его создания не доступна."
    managed_url: "Управляемый URL"
    settings:
      automatic_managed_repos_disabled: "Запретить автоматическое создание"
      automatic_managed_repos: "Автоматическое создание управляемых репозиториев"
      automatic_managed_repos_text: "Определяя поставщика здесь, вновь создаваемые проекты будут автоматически получать управляемое хранилища этого поставщика."
    scm_vendor: "Система управления версиями"
    scm_type: "Тип репозитория"
    scm_types:
      local: "Связать существующий локально репозиторий"
      existing: "Связать существующий репозиторий"
      managed: "Создать новый репозиторий в OpenProject"
    storage:
      not_available: "Дисковое пространство не доступно для этого репозитория."
      update_timeout: "Хранить последнюю информацию о дисковом пространстве, необходимом для репозитория, N минут. Так как подсчет необходимого для репозитория дискового пространства могут быть дорогостоящим, увеличить это значение для снижения его влияния на производительность."
      oauth_application_details: "Секретное значение клиента не будет доступно после закрытия этого окна. Пожалуйста, скопируйте это значение в настройки интеграции Nextcloud OpenProject:"
      oauth_application_details_link_text: "Перейти на страницу настроек"
      setup_documentation_details: "Если вам нужна помощь в настройке нового хранилища файлов, пожалуйста, проверьте документацию: "
      setup_documentation_details_link_text: "Настройка файловых хранилищ"
      show_warning_details: "Для использования этого хранилища файлов не забудьте активировать модуль и определенное хранилище в настройках проекта каждого желаемого проекта."
    subversion:
      existing_title: "Существующий репозиторий Subversion"
      existing_introduction: "Если у вас есть существующий репозиторий Subversion, вы можете связать его с OpenProject для доступа к нему из приложения."
      existing_url: "Существующий URL-адрес"
      instructions:
        managed_url: "Это URL-адрес управляемого (локального) репозитория Subversion."
        url: "Введите URL-адрес репозитория. Это может быть локальный(начиная с %{local_proto}) или удаленный репозиторий. \nПоддерживаются следующие схемы URL:"
      managed_title: "Репозиторий Subversion, интегрированный в OpenProject"
      managed_introduction: "Пусть OpenProject создает и интегрирует локальный репозиторий Subversion автоматически."
      managed_url: "Управляемый URL"
      password: "Пароль репозитория"
      username: "Имя пользователя репозитория"
    truncated: "К сожалению, файлов в этой директории не может быть больше %{limit}, поэтому некоторые записи (%{truncated}) не вошли в список."
    named_repository: "%{vendor_name} репозиторий"
    update_settings_successful: "Настройки успешно сохранены."
    url: "URL репозитория"
    warnings:
      cannot_annotate: "Этот файл не может быть прокомментирован."
  scheduling:
    activated: "активирован"
    deactivated: "деактивирован"
  search_input_placeholder: "Поиск ..."
  setting_apiv3_cors_enabled: "Включить CORS"
  setting_apiv3_cors_origins: "Разделение ресурсов (CORS) разрешено в API V3"
  setting_apiv3_cors_origins_text_html: >
    Если CORS включен, то это источники, которым разрешен доступ к OpenProject API. <br/> Пожалуйста, проверьте <a href="%{origin_link}" target="_blank">документацию по происхождению</a> о том, как указывать ожидаемые значения.
  setting_apiv3_write_readonly_attributes: "Доступ на запись к атрибутам, доступным только для чтения"
  setting_apiv3_write_readonly_attributes_instructions_html: >
    Если этот параметр включен, API позволит администраторам записывать во время создания статические атрибуты, доступные только для чтения, такие как «Создано в» и «Автор». <br/> <strong>Внимание!</strong> Этот параметр можно использовать, например, для импорта данных, но он позволяет администраторам выдавать себя при создании элементов за других пользователей. Однако все запросы на создание регистрируются с указанием истинного автора. </br> Для получения дополнительной информации об атрибутах и ​​поддерживаемых ресурсах см. %{api_documentation_link}.
  setting_apiv3_max_page_size: "Максимальный размер страницы API"
  setting_apiv3_max_page_instructions_html: >
    Установите максимальный размер страницы, который будет отвечать API. Невозможно выполнить API-запросы, возвращающие много значений на одной странице. <br/> <strong>Предупреждение:</strong> Пожалуйста, измените это значение, только если вы уверены, зачем вам это нужно. Установка большого значения приведет к значительному снижению производительности, в то время как значение ниже, чем для параметров страницы, вызовет ошибки в представлениях с разбивкой на страницы.
  setting_apiv3_docs: "Документация"
  setting_apiv3_docs_enabled: "Включить страницу с документами"
  setting_apiv3_docs_enabled_instructions_html: >
    Если включена страница документации к документации, вы можете получить интерактивный вид документации APIv3 под <a href="%{link}" target="_blank">%{link}</a>.
  setting_attachment_whitelist: "Белый список загрузки вложений"
  setting_email_delivery_method: "Метод доставки электронной почты"
  setting_emails_salutation: "Адрес пользователя в письмах с"
  setting_sendmail_location: "Расположение исполняемого файла sendmail"
  setting_smtp_enable_starttls_auto: "Автоматически использовать STARTTLS, если таковые имеются"
  setting_smtp_ssl: "Использовать SSL-подключение"
  setting_smtp_address: "SMTP сервер"
  setting_smtp_port: "SMTP порт"
  setting_smtp_authentication: "SMTP аутентификация"
  setting_smtp_user_name: "Имя пользователя SMTP"
  setting_smtp_password: "SMTP пароль"
  setting_smtp_domain: "SMTP HELO домен"
  setting_activity_days_default: "Дни отображенные на проектной деятельности"
  setting_app_subtitle: "Второе название приложения"
  setting_app_title: "Название приложения"
  setting_attachment_max_size: "Максимальный размер вложения"
  setting_show_work_package_attachments: "По умолчанию показывать вложения на вкладке \"Файлы\"."
  setting_antivirus_scan_mode: "Режим сканирования"
  setting_antivirus_scan_action: "Действие с зараженным файлом"
  setting_autofetch_changesets: "Автоматическое получение изменений репозитория"
  setting_autologin: "Автовход"
  setting_available_languages: "Доступные языки"
  setting_bcc_recipients: "Получатели скрытой копии (bcc)"
  setting_brute_force_block_after_failed_logins: "Блокировать пользователя после следующего количества неудачных попыток входа"
  setting_brute_force_block_minutes: "Время блокирования пользователя за"
  setting_cache_formatted_text: "Кэшировать форматированный текст"
  setting_use_wysiwyg_description: "Выберите включение CKEditor5 WYSIWYG редактора для всех пользователей по умолчанию. CKEditor обладает ограниченной функциональностью для GFM Markdown."
  setting_column_options: "Столбцы пакета работ по умолчанию"
  setting_commit_fix_keywords: "Корректирующие ключевые слова"
  setting_commit_logs_encoding: "Зафиксировать кодировку сообщений"
  setting_commit_logtime_activity_id: "Деятельности с учетом времени"
  setting_commit_logtime_enabled: "Включить учет времени"
  setting_commit_ref_keywords: "Ссылки на ключевые слова"
  setting_consent_time: "Время соглашения"
  setting_consent_info: "Текст соглашения"
  setting_consent_required: "Требуется согласие"
  setting_consent_decline_mail: "Контактный почтовый адрес для согласия"
  setting_cross_project_work_package_relations: "Разрешить перекрестные связи пакетов работ проекта"
  setting_first_week_of_year: "Первая неделя в году содержит"
  setting_date_format: "Дата"
  setting_default_language: "Язык по умолчанию"
  setting_default_projects_modules: "По умолчанию доступные в новых проектах модули"
  setting_default_projects_public: "По умолчанию новые проекты видимы всем"
  setting_diff_max_lines_displayed: "Максимальное количество отображаемых строк diff(разницы)"
  setting_display_subprojects_work_packages: "Отображать пакеты работ подпроектов в основном проекте по-умолчанию"
  setting_duration_format: "Формат длительности"
  setting_duration_format_hours_only: "Только часы"
  setting_duration_format_days_and_hours: "Дни и часы"
  setting_duration_format_instructions: "Это определяет, как будут отображаться Работа, Оставшаяся работа и Затраченное время."
  setting_emails_footer: "содержимое  нижней части почтовых сообщений"
  setting_emails_header: "Заголовок письма"
  setting_email_login: "Использовать email как логин"
  setting_enabled_scm: "Включенные SCM (системы управления исходным кодом)"
  setting_enabled_projects_columns: "Столбцы в списке проектов, отображаемые по умолчанию"
  setting_feeds_enabled: "Включить новостные ленты"
  setting_ical_enabled: "Включить подписку на iCalendar"
  setting_feeds_limit: "Предел содержимого новостной ленты"
  setting_file_max_size_displayed: "Максимальная длина  строки текстовых файлов"
  setting_host_name: "Имя компьютера в сети"
  setting_hours_per_day: "Количество часов в день"
  setting_hours_per_day_explanation: >-
    Это определяет, что считается «днем» при более естественном отображении продолжительности (например, если день длится 8 часов, то 32 часа будет 4 дня).
  setting_invitation_expiration_days: "Действие письма активации истекает после"
  setting_work_package_done_ratio: "Режим расчета прогресса"
  setting_work_package_done_ratio_field: "На основе трудозатрат"
  setting_work_package_done_ratio_status: "На основе статуса"
  setting_work_package_done_ratio_explanation_html: >
    В режиме <b>На основе трудозатрат</b>, процент завершения рассчитывается на основе того, сколько работы выполнено по отношению к общему объему работ. В режиме <b>На основе статуса</b>, каждый статус имеет связанное с ним значение процента завершения. Изменение статуса изменит процент завершения.
  setting_work_package_properties: "Свойства пакета работ"
  setting_work_package_startdate_is_adddate: "Использовать текущую дату как дату начала для новых пакетов работ"
  setting_work_packages_projects_export_limit: "Ограничение экспорта пакетов работ / проектов"
  setting_journal_aggregation_time_minutes: "Действия пользователя агрегированы в"
  setting_log_requesting_user: "Журналировать входное имя, имя и адрес электронной почты для всех запросов"
  setting_login_required: "Требуется аутентификация"
  setting_mail_from: "Адрес электронной почты выпуска"
  setting_mail_handler_api_key: "API-ключ"
  setting_mail_handler_body_delimiters: "Усечение сообщений после одной из этих линий"
  setting_mail_handler_body_delimiter_regex: "Сообщение усекается по этому регулярному выражению"
  setting_mail_handler_ignore_filenames: "Игнорируемые вложения почты"
  setting_new_project_user_role_id: "Роль, назначаемая пользователю-создателю проекта"
  setting_password_active_rules: "Активные классы символов"
  setting_password_count_former_banned: "Количество паролей, запрещенных для повторного использования"
  setting_password_days_valid: "Количество дней, после которого требуется смена пароля"
  setting_password_min_length: "Минимальная длина"
  setting_password_min_adhered_rules: "Минимальное количество необходимых классов"
  setting_per_page_options: "Количество объектов на страницу"
  setting_plain_text_mail: "Обычный текст электронной почты (не HTML)"
  setting_protocol: "Протокол"
  setting_project_gantt_query: "Портфолио проекта в виде диаграммы Ганта"
  setting_project_gantt_query_text: "Вы можете изменить запрос, используемый для отображения графика Ганта на странице обзора проекта."
  setting_security_badge_displayed: "Отображать бейджик безопасности"
  setting_registration_footer: "Нижний колонтитул регистрации"
  setting_repositories_automatic_managed_vendor: "Автоматический тип поставщика репозитория"
  setting_repositories_encodings: "Кодировка репозиториев"
  setting_repository_authentication_caching_enabled: "Разрешить кэширование при аутентификации в программе управления версиями ПО"
  setting_repository_storage_cache_minutes: "Размер кеша на диске репозитория"
  setting_repository_checkout_display: "Показать инструкции проверки"
  setting_repository_checkout_base_url: "Проверить основной URL"
  setting_repository_checkout_text: "Текст инструкции проверки"
  setting_repository_log_display_limit: "Максимальное количество отображаемых ревизий в файле журнала изменений"
  setting_repository_truncate_at: "Максимальное число файлов, отображаемых в браузере репозитория"
  setting_rest_api_enabled: "Включите веб-службы REST"
  setting_self_registration: "Самостоятельная регистрация"
  setting_session_ttl: "Срок действия сеанса при неактивности"
  setting_session_ttl_hint: "При значении ниже 5-ти отключено"
  setting_session_ttl_enabled: "Сессия истекает"
  setting_start_of_week: "Начало недели в"
  setting_sys_api_enabled: "Разрешить веб-сервис управления репозиторием"
  setting_sys_api_description: "Веб-сервис управления репозиторием обеспечивает интеграцию и авторизацию пользователя для доступа к репозиторию."
  setting_time_format: "Время"
  setting_accessibility_mode_for_anonymous: "Разрешить режим доступа людей с ограниченными возможностями для анонимных пользователей"
  setting_user_format: "Формат имени пользователя"
  setting_user_default_timezone: "Часовой пояс пользователя по умолчанию"
  setting_users_deletable_by_admins: "Учётные записи пользователей могут быть удалены администратором"
  setting_users_deletable_by_self: "Пользователи могут удалять свои учётные записи"
  setting_welcome_text: "Текст приветствия"
  setting_welcome_title: "Заголовок приветствия"
  setting_welcome_on_homescreen: "Показывать приветствие на домашней странице"
  setting_work_package_list_default_highlighting_mode: "Способ выделения по умолчанию"
  setting_work_package_list_default_highlighted_attributes: "Выделенные встроенные атрибуты по умолчанию"
  setting_working_days: "Рабочие дни"
  settings:
    attachments:
      whitelist_text_html: >
        Определите список допустимых расширений файлов и/или mime типов для загруженных файлов. <br/> Введите расширения файлов (например, <code>%{ext_example}</code>) или mime типы (e. ., <code>%{mime_example}</code>). <br/> Оставьте пустым, чтобы разрешить загрузку любого типа файла. Допустимы несколько значений (одна строка для каждого значения).
      show_work_package_attachments: >
        Отключение этой опции скроет список вложений на вкладке "Файлы" пакетов работ для новых проектов. Файлы, прикрепленные в описании пакета работ, по-прежнему будут загружаться во внутреннее хранилище вложений.
    antivirus:
      title: "Сканирование вирусов"
      clamav_ping_failed: "Не удалось подключиться к сервису ClamAV. Проверьте настройки и повторите попытку."
      remaining_quarantined_files_html: >
        Сканирование вирусов отключено. %{file_count} остается в карантине. Чтобы просмотреть файлы карантина, перейдите по ссылке: %{link}
      remaining_scan_complete_html: >
        Оставшиеся файлы были просканированы. В карантине находится %{file_count} . Вы перенаправляетесь на страницу карантина. Используйте эту страницу, чтобы удалить или отменить файлы, помещенные в карантин.
      remaining_rescanned_files: >
        Проверка на вирусы успешно включена. Есть %{file_count}, которые были загружены ранее и все еще нуждаются в сканировании. Этот процесс был запланирован в фоновом режиме. Файлы останутся доступными во время сканирования.
      upsale:
        description: "Убедитесь, что загруженные файлы в OpenProject проверяются на наличие вирусов, прежде чем они станут доступны другим пользователям."
      actions:
        delete: "Удалить файл"
        quarantine: "Поместите файл в карантин"
        instructions_html: >
          Выберите действие, которое необходимо выполнить для файлов, на которых был обнаружен вирус: <br/> <ul> <li><strong>%{quarantine_option}</strong>: Поместите файл в карантин, запретив пользователям доступ к нему. Администраторы могут просматривать и удалять файлы, помещенные в карантин, в администрировании.</li> <li><strong>%{delete_option}</strong>: Немедленно удалить файл.</li> </ul>
      modes:
        clamav_socket_html: Введите сокет для демона clamd, например, %{example}.
        clamav_host_html: Введите имя хоста и порт демона clamd через двоеточие. Например, %{example}.
        description_html: >
          Выберите режим, в котором будет работать интеграция антивирусного сканера. <br/> <ul> <li><strong>%{disabled_option}</strong>: Загруженные файлы не проверяются на наличие вирусов.</li> <li><strong>%{socket_option}</strong>: Вы установили ClamAV на том же сервере, что и OpenProject, и демон сканирования clamd работает в фоновом режиме.</li> <li><strong>%{host_option}</strong>: Вы передаете файлы на внешний хост для сканирования на вирусы.</li> </ul>
    brute_force_prevention: "Автоматическое блокирование пользователя"
    date_format:
      first_date_of_week_and_year_set: >
        Если параметры "%{day_of_week_setting_name}" или "%{first_week_setting_name}" заданы,  должны быть заданы и другие тоже во избежание несоответствий в интерфейсе.
      first_week_of_year_text_html: >
        Выберите дату января, которая содержится в первой неделе года. Это значение вместе с первым днем недели определяет общее количество недель в году. Для получения дополнительной информации, пожалуйста, ознакомьтесь с нашей <a href="%{link}" target="_blank">документацией</a> по этой теме.
    experimental:
      save_confirmation: Внимание! Риск потери данных! Активируйте экспериментальные функции, только если вы не возражаете против взлома вашей установки OpenProject и потери всех содержащихся в ней данных.
      warning_toast: Флаги функций - это настройки, активирующие функции, которые все еще находятся в стадии разработки. Они должны использоваться только в целях тестирования. Они никогда не должны активироваться на установках OpenProject, содержащих важные данные. Эти функции с большой вероятностью повредят ваши данные. Используйте их на свой страх и риск.
      feature_flags: Флаги функций
    general: "Общие"
    highlighting:
      mode_long:
        inline: "Выделите один или несколько встроенных атрибутов"
        none: "Без выделения"
        status: "Вся строка по статусу"
        type: "Вся строка по типу"
        priority: "Вся строка по приоритету"
    icalendar:
      enable_subscriptions_text_html: Позволяет пользователям с необходимыми разрешениями подписаться на календари OpenProject и получить доступ к информации о комплексе работ через внешний клиент календаря. <strong>Примечание:</strong> Пожалуйста, прочтите о <a href="%{link}" target="_blank">подписках на iCalendar</a> для понимания потенциальных рисков безопасности, прежде чем включить это.
    language_name_being_default: "%{language_name} (по умолчанию)"
    notifications:
      events_explanation: "Регулирует, по каким событиям отправляется письмо. Пакеты работ исключаются из этого списка, поскольку уведомления для них могут быть настроены специально для каждого пользователя."
      delay_minutes_explanation: "Отправка электронной почты может быть отложена для разрешения пользователям с настроенными в приложении уведомлениями подтвердить уведомление внутри приложения перед отправкой почты. Пользователи, которые прочитали уведомление в приложении, не будут получать по электронной почте уже прочитанное уведомление."
    other: "Другие"
    passwords: "Пароли"
    project_attributes:
      heading: "Атрибуты проекта"
      label_new_attribute: "Атрибут проекта"
      label_new_section: "Раздел"
      label_edit_section: "Переименовать"
      label_section_actions: "Действия в разделе"
      heading_description: "Эти атрибуты проекта отображаются на странице обзора каждого проекта. Вы можете добавлять новые атрибуты, группировать их в разделы и изменять их порядок по своему усмотрению. Эти атрибуты можно включать или отключать, но не изменять их порядок на уровне проекта."
      label_project_custom_field_actions: "Действия с атрибутами проекта"
      label_no_project_custom_fields: "В этом разделе атрибуты проекта не определены"
      edit:
        description: "Изменения этого атрибута проекта будут отражены во всех проектах, где он включен. Обязательные атрибуты не могут быть отключены для каждого проекта."
      new:
        heading: "Новый атрибут"
        description: "Изменения этого атрибута проекта будут отражены во всех проектах, где он включен. Обязательные атрибуты не могут быть отключены для каждого проекта."
    projects:
      missing_dependencies: "Был проверен модуль проекта %{module}, который зависит от %{dependencies}. Вам также необходимо проверить эти зависимости."
      section_new_projects: "Настройки для новых проектов"
      section_project_overview: "Настройки для списков проектов"
    session: "Сессия"
    user:
      default_preferences: "Предпочтения по умолчанию"
      display_format: "Формат отображения"
      deletion: "Удаление"
    working_days:
      section_work_week: "Рабочая неделя"
      section_holidays_and_closures: "Праздничные и нерабочие дни"
  text_formatting:
    markdown: "Markdown"
    plain: "Обычный текст"
  status_active: "активно"
  status_archived: "в архиве"
  status_blocked: "заблокировано"
  status_invited: приглашено
  status_locked: заблокировано
  status_registered: Зарегистрирован
  #Used in array.to_sentence.
  support:
    array:
      sentence_connector: "и"
      skip_last_comma: "Ложно"
  text_accessibility_hint: "Режим упрощенного просмотра предназначен для ограниченных в движении пользователей и пользователей с плохим зрением. Для последних активные элементы выделяются специально. Обращаем внимание, что модуль Отставаний в этом режиме не доступен."
  text_access_token_hint: "Маркеры доступа позволяют предоставить внешним приложениям доступ к ресурсам в OpenProject."
  text_analyze: "Дополнительный анализ: %{subject}"
  text_are_you_sure: "Вы уверены?"
  text_are_you_sure_continue: "Вы уверены, что хотите продолжить?"
  text_are_you_sure_with_children: "Удалить пакет работ и все дочерние пакеты работ?"
  text_are_you_sure_with_project_custom_fields: "Удаление этого атрибута также приведет к удалению его значений во всех проектах. Вы уверены, что хотите это сделать?"
  text_assign_to_project: "Назначить на проект"
  text_form_configuration: >
    Вы можете настроить, какие поля будут показываться в формах пакетов работ. Вы можете свободно сгруппировать поля с учетом потребностей вашего домена.
  text_form_configuration_required_attribute: "Атрибут помечен как необходимый, поэтому будет виден постоянно"
  text_caracters_maximum: "Максимальное количество символов: %{count}."
  text_caracters_minimum: "Должно быть по крайней мере %{count} символов."
  text_comma_separated: "Можно ввести несколько значений(через запятую)."
  text_comment_wiki_page: "Комментарий к вики-странице: %{page}"
  text_custom_field_possible_values_info: "Каждое значение на отдельной строке"
  text_custom_field_hint_activate_per_project: >
    Помните, что настраиваемые поля тоже нужно включать в каждом проекте по отдельности.
  text_custom_field_hint_activate_per_project_and_type: >
    Настраиваемые поля нужно включать для каждого типа комплекса работ и для каждого проекта в отдельности.
  text_wp_status_read_only_html: >
    Корпоративная версия добавит эти дополнительные дополнения для полей статусов пакетов работ: <br> <ul> <li><b>Разрешить помечать пакеты работ только для чтения в определенные статусы</b></li> </ul>
  text_project_custom_field_html: >
    Корпоративная версия добавит эти дополнительные дополнения для пользовательских полей проектов: <br> <ul> <li><b>Добавить пользовательские поля для проектов в ваш список проектов, чтобы создать представление портфолио проекта</b></li> </ul>
  text_custom_logo_instructions: >
    Рекомендуется использовать белый логотип с прозрачным фоном. Для оптимального отображения на обычных и retina-дисплеях размер картинки должен быть 460 на 110 пикселей.
  text_custom_export_logo_instructions: >
    Это логотип, который отображается при экспорте в формате PDF. Это должен быть файл изображения в формате PNG или JPEG. Рекомендуется использовать черный или цветной логотип на прозрачном или белом фоне.
  text_custom_export_cover_instructions: >
    Это изображение, которое появляется на обложке страницы в экспорте PDF. Он должен быть около 800px ширины на 500px высоты в PNG или JPEG файл изображения.
  text_custom_favicon_instructions: >
    Это крошечный значок, который появляется в окне / вкладке вашего браузера рядом с заголовком страницы. Это должен быть файл изображения в формате PNG размером 32 на 32 пикселя с прозрачным фоном.
  text_custom_touch_icon_instructions: >
    Это значок, который появляется на вашем мобильном устройстве или планшете, когда вы размещаете закладку на своем рабочем столе. Это должен быть файл изображения в формате PNG размером 180 на 180 пикселей в квадрате. Пожалуйста, убедитесь, что фон изображения не прозрачный, иначе это будет плохо смотреться на iOS.
  text_database_allows_tsv: "База данных позволяет TSVector (опционально)"
  text_default_administrator_account_changed: "Первоначальная учетная запись администратора была изменена"
  text_default_encoding: "По-умолчанию: UTF-8"
  text_destroy: "Удалить"
  text_destroy_with_associated: "Есть дополнительные объекты, ассоцированные с пакетом(-ами) работ, которые должны быть удалены. Это объекты следующих типов:"
  text_destroy_what_to_do: "Что Вы хотите сделать?"
  text_diff_truncated: "... Этот разностность(diff) была усечена, так как она превышает максимальный размер, которые может быть отображен."
  text_email_delivery_not_configured: "Доставка электронной почты не настроена, уведомления отключены.\nНастройте SMTP-сервер, чтобы включить их."
  text_enumeration_category_reassign_to: "Присвоить им следующее значение:"
  text_enumeration_destroy_question: "%{count} объектам присвоено данное значение."
  text_file_repository_writable: "Папка вложений доступна для записи"
  text_git_repo_example: "пустая локальная папка репозитория (например: /gitrepo, c:\\gitrepo)"
  text_hint_date_format: "Введите дату в форме YYYY-MM-DD. Другие форматы могут быть изменены на нежелательные даты."
  text_hint_disable_with_0: "Примечание: Отключить с 0"
  text_hours_between: "Между %{min} и %{max} часами."
  text_work_package_added: "Автор %{author} создал пакет работ %{id}."
  text_work_package_category_destroy_assignments: "Удаление категории назначений"
  text_work_package_category_destroy_question: "Некоторые пакеты работ (%{count}) принадлежат для этой категории. Что вы хотите сделать?"
  text_work_package_category_reassign_to: "Переназначить пакеты работ этой категории"
  text_work_package_updated: "%{author} обновил пакет работ %{id}."
  text_work_package_watcher_added: "Вы были добавлены в качестве наблюдателя в пакет работ %{id} от %{watcher_changer}."
  text_work_package_watcher_removed: "Вы были удалены из наблюдателей пакета работ %{id} пользователем %{watcher_changer}."
  text_work_packages_destroy_confirmation: "Вы уверены, что хотите удалить выбранные пакет(-ы) работ?"
  text_work_packages_ref_in_commit_messages: "Привязка и фиксация пакетов работ в сообщениях коммитов"
  text_journal_added: "%{label} %{value} добавлено"
  text_journal_attachment_added: "%{label} %{value} добавлено как вложение"
  text_journal_attachment_deleted: "%{label} %{old} удален как вложение"
  text_journal_changed_plain: "%{label} изменено с %{old} %{linebreak}на %{new}"
  text_journal_changed_no_detail: "%{label} обновлено"
  text_journal_changed_with_diff: "%{label} изменена (%{link})"
  text_journal_deleted: "%{label} удалена (%{old})"
  text_journal_deleted_subproject: "%{label} %{old}"
  text_journal_deleted_with_diff: "%{label} удалена (%{link})"
  text_journal_file_link_added: "%{label} ссылка на %{value} (%{storage}) добавлена"
  text_journal_file_link_deleted: "%{label} ссылка на %{old} (%{storage}) удалена"
  text_journal_of: "%{label} %{value}"
  text_journal_set_to: "%{label} присвоено значение %{value}"
  text_journal_set_with_diff: "%{label} установлена (%{link})"
  text_journal_label_value: "%{label} %{value}"
  text_latest_note: "Последний комментарий: %{note}"
  text_length_between: "Количество символов между %{min} и %{max} ."
  text_line_separated: "Допускается  несколько значений (одна строка для каждого значения)."
  text_load_default_configuration: "Загрузить конфигурацию по умолчанию"
  text_min_max_length_info: "0 означает отсутствие ограничений"
  text_no_roles_defined: Роли не определены.
  text_no_access_tokens_configurable: "Маркеры доступа, которые могут быть настроены, отсутствуют."
  text_no_configuration_data: "Роли, типы,  статусы пакетов работ и рабочие потоки еще не сконфигурированы. Настоятельно рекомендуем для правки загрузить конфигурацию по умолчанию."
  text_no_notes: "Комментарии для этого пакета работ отсутствуют."
  text_notice_too_many_values_are_inperformant: "Примечание: Отображение более чем 100 элементов на странице может увеличить время загрузки."
  text_notice_security_badge_displayed_html: >
    Примечание: Если этот параметр включен, значок с вашим статусом установки будет отображен в панели администрирования <a href="%{information_panel_path}">%{information_panel_label}</a> и на домашней странице. Он отображается только администраторам. <br/> Знак будет проверять текущую версию OpenProject в официальной базе данных релизов OpenProject для оповещения вас о каких-либо обновлениях или известных уязвимостях. Для дополнительной информации, необходимой для проверки доступных обновлений, и о том как отключить эту проверку, пожалуйста, посетите <a href="%{more_info_url}">конфигурации документации</a>.
  text_own_membership_delete_confirmation: "Вы собираетесь удалить все или некоторые разрешения, доступные Вам. Вы не сможете редактировать проект после этого действия. Вы уверены?"
  text_plugin_assets_writable: "Папка активов дополнения(plugin) доступна для записи"
  text_powered_by: "С использованием %{link}"
  text_project_identifier_info: "Разрешены только строчные буквы (a-z), цифры, тире и знаки подчеркивания, начинать с буквы нижнего регистра."
  text_reassign: "Переназначить для пакета работ:"
  text_regexp_info: "например:  ^[A-Z0-9]+$"
  text_regexp_multiline: 'Регулярное выражение применяется в многострочном режиме. Например: ^---\s+'
  text_repository_usernames_mapping: "Выберете или обновите пользователя OpenProject сопоставленного с именами пользователей найдеными в журнале репозитория. Пользователи с одинаковыми именами в OpenProject и в репозитории или почте будут сопоставлены автоматически."
  text_status_changed_by_changeset: "Применены в наборе изменений %{value}."
  text_table_difference_description: "В этой таблице показаны одинарные %{entries}. Посмотреть разницу между любыми двумя записями можно, выбрав флажки и нажав на кнопку. Под таблицей будут показаны различия."
  text_time_logged_by_changeset: "Применены в наборе изменений %{value}."
  text_tip_work_package_begin_day: "пакет работ начинающийся в этот день"
  text_tip_work_package_begin_end_day: "пакет работ начинающийся и заканчивающийся в этот день"
  text_tip_work_package_end_day: "Пакеты работ завершающиеся на этот день"
  text_type_no_workflow: "Для этого типа рабочий поток не определен"
  text_unallowed_characters: "Запрещенные символы"
  text_user_invited: Пользователь был приглашен и подлежит регистрации.
  text_user_wrote: "%{value} написал:"
  text_warn_on_leaving_unsaved: "Не сохраненный текст текущего пакета работ будет потерян, если вы покинете эту страницу."
  text_what_did_you_change_click_to_add_comment: "Что вы изменили? Кликните для добавления комментария"
  text_wiki_destroy_confirmation: "Вы уверены, что хотите удалить этот wiki и все его содержимое?"
  text_wiki_page_destroy_children: "Удаление дочерних страниц и всех их потомков"
  text_wiki_page_destroy_question: "Эта страница имеет %{descendants} дочерних страниц и потомков. Что вы хотите сделать?"
  text_wiki_page_nullify_children: "Сохранить дочерние страницы как корневые"
  text_wiki_page_reassign_children: "Переназначить дочерние страницы этой родительской страницы"
  text_workflow_edit: "Выберите роль и тип для редактирования рабочего потока"
  text_zoom_in: "Увеличить"
  text_zoom_out: "Уменьшить"
  text_setup_mail_configuration: "Настройка поставщика услуг электронной почты"
  help_texts:
    views:
      project: >
        %{plural} всегда прикреплены к проекту. Вы можете выбрать только проекты, в которых активен модуль %{plural} . После создания %{singular} вы можете добавлять к нему пакеты работ из других проектов.
      public: "Опубликуйте это представление, позволив другим пользователям получить доступ к вашему представлению. Пользователи с разрешением \"Управление общедоступными представлениями\" могут изменять или удалять общедоступный запрос. Это не влияет на видимость результатов рабочего пакета в этом представлении, и в зависимости от их разрешений пользователи могут видеть разные результаты."
      favoured: "Отметить это представление как избранное и добавить в панель сохранённых представлений слева."
  time:
    am: "утра"
    formats:
      default: "%m/%d/%Y %I:%M %p"
      long: "%B %d, %Y %H:%M"
      short: "%d %b %H:%M"
      time: "%I:%M %p"
    pm: "дня"
  timeframe:
    show: "Показать сроки"
    end: "до"
    start: "от"
  title_remove_and_delete_user: Исключить из проекта приглашенного пользователя и удалить его.
  title_enterprise_upgrade: "Обновление для разблокировки большего числа пользователей."
  tooltip_user_default_timezone: >
    Часовой пояс по умолчанию для новых пользователей. Может быть изменен в настройках пользователя.
  tooltip_resend_invitation: >
    Отправляет по электронной почте другое приглашение со свежим маркером в случае, если истек срок действия старого или пользователь не получил первоначального сообщения. Может использоваться для действующих пользователей для выбора нового метода идентификации. При использовании с действующими пользователями их статус будет изменен на «приглашенные».
  tooltip:
    setting_email_login: >
      Если включено, пользователь не сможет выбирать логин во время регистрации. Вместо этого именем для входа ему будет служить его e-mail. Администратор сможет изменить логин отдельно.
  queries:
    apply_filter: Применить ранее настроенный фильтр
    configure_view:
      heading: Настроить вид
      columns:
        input_label: "Добавить столбцы"
        input_placeholder: "Выберите столбец"
        drag_area_label: "Управляйте колонками и изменяйте их порядок"
      sort_by:
        automatic:
          heading: "Автоматически"
          description: "Упорядочьте %{plural} по одному или нескольким критериям сортировки. Вы потеряете предыдущую сортировку."
  top_menu:
    additional_resources: "Дополнительные ресурсы"
    getting_started: "Приступая к работе"
    help_and_support: "Помощь и поддержка"
  total_progress: "Общий прогресс"
  user:
    all: "все"
    active: "активен"
    activate: "Активировать"
    activate_and_reset_failed_logins: "Активировать и сбросить счетчтик неудачных попыток входа"
    authentication_provider: "Поставщик проверки подлинности"
    identity_url_text: "Внутренний уникальный идентификатор, предоставленный поставщиком аутентификации."
    authentication_settings_disabled_due_to_external_authentication: >
      Пользователь аутентифицируется провайдером, поэтому пароль в OpenProject изменен быть не может.
    authorization_rejected: "У вас нет разрешения на вход."
    assign_random_password: "Назначить случайный пароль (отправить пользователю по электронной почте)"
    blocked: "Временно заблокирован"
    blocked_num_failed_logins:
      one: "временно заблокирован (одна неудачная попытка авторизации)"
      few: "временно заблокирован (%{count} неудачные попытки авторизации)"
      many: "временно заблокирован (%{count} неудачных попыток авторизации)"
      other: "временно заблокирован (%{count} неудачные попытки авторизации)"
    confirm_status_change: "Вы собираетесь изменить статус '%{name}'. Хотите продолжить?"
    deleted: "Удалённый пользователь"
    error_status_change_failed: "Изменение статуса пользователя не удалось из-за следующей ошибки: %{errors}"
    invite: Пригласить пользователя по электронной почте
    invited: приглашен
    lock: "Заблокировать"
    locked: "Заблокирован"
    no_login: "Этот пользователь для входа использет логин и пароль. Т.к.  аутентификация по паролю отключена, войти он не может."
    password_change_unsupported: Смена пароля не поддерживается.
    registered: "Зарегистрирован"
    reset_failed_logins: "Сброс неудачных попыток входа"
    status_user_and_brute_force: "%{user} и %{brute_force}"
    status_change: "Смена статуса"
    text_change_disabled_for_provider_login: "Это имя задано вашим поставщиком авторизации, поэтому его нельзя изменить."
    text_change_disabled_for_ldap_login: "Имя и адрес электронной почты заданы LDAP и не могут быть изменены."
    unlock: "Разблокировать"
    unlock_and_reset_failed_logins: "Разблокировать и сбросить неудачные попытки входа"
  version_status_closed: "закрыт"
  version_status_locked: "заблокировано"
  version_status_open: "открыт"
  note: Заметка
  note_password_login_disabled: "Вход по паролю был отключен через параметры %{configuration}."
  warning: Предупреждение
  warning_attachments_not_saved: "%{count} файл(-ов) не может быть сохранен(-о)."
  warning_imminent_user_limit: >
    Вы пригласили пользователей больше, чем позволяет ваш текущий тарифный план. Приглашенные пользователи смогут присоединиться к OpenProject. Пожалуйста <a href="%{upgrade_url}">обновите ваш план</a> или блокируйте существующих пользователей для присоединения приглашенных и зарегистрированных пользователей.
  warning_registration_token_expired: |
    Срок ответа на письмо активации истек. Мы отправили вам новое на %{email}. Пожалуйста, нажмите на ссылку внутри него, чтобы активировать вашу учетную запись.
  warning_user_limit_reached: >
    Добавление дополнительных пользователей превысит текущий лимит. Пожалуйста, свяжитесь с администратором для увеличения лимита пользователей для обеспечения доступа к этому экземпляру внешних пользователей.
  warning_user_limit_reached_admin: >
    Добавление дополнительных пользователей превысит текущий лимит. Пожалуйста, <a href="%{upgrade_url}"> обновите свой план </a>, чтобы гарантировать, что внешние пользователи смогут получить доступ к этому экземпляру.
  warning_user_limit_reached_instructions: >
    Вы достигли вашего пользовательского предела (%{current}/%{max} активных пользователей). Пожалуйста, свяжитесь с sales@openproject.com для обновления своего плана до Корпоративной версии и добавьте дополнительных пользователей.
  warning_protocol_mismatch_html: >

  warning_bar:
    https_mismatch:
      title: "Несоответствие режима HTTPS"
      text_html: >
        Приложение работает с режимом HTTPS, установленным в <code>%{set_protocol}</code>, но запрос - это <code>%{actual_protocol}</code> запрос. Это приведет к ошибкам! Вам нужно установить следующее значение конфигурации: <code>%{setting_value}</code>. Смотрите <a href="%{more_info_path}">установочную документацию</a> о том, как установить эту конфигурацию.
    hostname_mismatch:
      title: "Несоответствие настроек имени хоста"
      text_html: >
        Ваше приложение запущено с хостом <code>%{set_hostname}</code>, но в запросе используется хост <code>%{actual_hostname}</code>. Во избежание ошибок откройте <a href="%{setting_path}">системные настройки</a> и измените хост.
  menu_item: "Пункт меню"
  menu_item_setting: "Видимость"
  wiki_menu_item_for: 'Пункт меню для wiki-страницы  «%{title}»'
  wiki_menu_item_setting: "Видимость"
  wiki_menu_item_new_main_item_explanation: >
    Вы удалили только элемент главного меню wiki. Сейчас вы должны выбрать wiki-страницы для которых будет сгенерирован новый элемент меню. Для удаления wiki  администратор проекта должен деактивировать модуль wiki.
  wiki_menu_item_delete_not_permitted: Элемент меню wiki только wiki-страницы удален быть не может.
  #TODO: merge with work_packages top level key
  work_package:
    updated_automatically_by_child_changes: |
      _Обновлено автоматически в связи с изменением значения в пакете работ потомка %{child}_
    destroy:
      info: "Удаление рабочего пакета – действие необратимое."
      title: "Удалить пакет работ"
    progress:
      label_note: "Примечание:"
      modal:
        work_based_help_text: "% Выполнения автоматически выводится из Работ и Оставшихся работ."
        status_based_help_text: "% Выполнения определяется статусом пакета работ."
        migration_warning_text: "В режиме расчета прогресса \"На основе трудозатрат\" процент завершения невозможно установить вручную, он привязан к трудозатратам. Существующее значение сохранено, но его нельзя изменить. Пожалуйста, сначала введите трудозатраты."
    permissions:
      comment: "Комментировать"
      comment_description: "Может просматривать и комментировать этот пакет работ."
      edit: "Редактировать"
      edit_description: "Может просматривать, комментировать и редактировать этот пакет работ."
      view: "Просматривать"
      view_description: "Может просматривать этот пакет работ."
  sharing:
    count:
      zero: "0 пользователей"
      one: "1 пользователь"
      other: "%{count} пользователей"
    filter:
      project_member: "Участник проекта"
      not_project_member: "Не участник проекта"
      project_group: "Группа проекта"
      not_project_group: "Не группа проекта"
      user: "Пользователь"
      group: "Группа"
      role: "Роль"
      type: "Тип"
    denied: "У вас нет прав на предоставление общего доступа к %{entities}."
    label_search: "Искать пользователей для приглашения"
    label_search_placeholder: "Искать по пользователю или адресу электронной почты"
    label_toggle_all: "Переключить все общие ресурсы"
    remove: "Удалить"
    share: "Предоставить общий доступ"
    text_empty_search_description: "Нет пользователей с текущими критериями фильтра."
    text_empty_search_header: "Не удалось найти подходящие результаты."
    text_empty_state_description: "%{entity} еще никому не был предоставлен общий доступ."
    text_empty_state_header: "Без общего доступа"
    text_user_limit_reached: "Добавление пользователей превысит текущий лимит. Обратитесь к администратору для увеличения лимита, чтобы внешние пользователи могли получить доступ к %{entity}."
    text_user_limit_reached_admins: 'Добавление пользователей превысит текущий лимит. Пожалуйста, <a href="%{upgrade_url}">обновите свой план</a>, чтобы иметь возможность добавлять больше пользователей.'
    warning_user_limit_reached: >
      Добавление пользователей превысит текущий лимит. Обратитесь к администратору для увеличения лимита, чтобы внешние пользователи могли получить доступ к %{entity}.
    warning_user_limit_reached_admin: >
      Добавление дополнительных пользователей превысит текущий лимит. Пожалуйста, <a href="%{upgrade_url}"> обновите свой план </a>, чтобы гарантировать, что внешние пользователи смогут получить доступ к этому экземпляру. Обратитесь к администратору для увеличения лимита, чтобы внешние пользователи могли получить доступ к %{entity}.
    warning_no_selected_user: "Пожалуйста, выберите пользователей, которыми предоставляется общий доступ для %{entity}."
    warning_locked_user: "Пользователь %{user} заблокирован и ему не может быть предоставлен общий доступ к"
    user_details:
      locked: "Заблокированный пользователь"
      invited: "Приглашение отправлено. "
      resend_invite: "Отправить повторно."
      invite_resent: "Приглашение отправлено повторно"
      not_project_member: "Не участник проекта"
      project_group: "Члены группы могут иметь дополнительные привилегии (как участники проекта)"
      not_project_group: "Группа (общая для всех участников)"
      additional_privileges_project: "Может иметь дополнительные привилегии (как участник проекта)"
      additional_privileges_group: "Может иметь дополнительные привилегии (как участник группы)"
      additional_privileges_project_or_group: "Может иметь дополнительные привилегии (как участник проекта или группы)"
    project_queries:
      publishing_denied: "У Вас нет разрешения делать списки проектов общедоступными."
      access_warning: "Пользователи будут видеть только те проекты, к которым у них есть доступ. Совместное использование списков проектов не влияет на разрешения отдельных проектов."
      user_details:
        owner: "Владелец списка"
        can_view_because_public: "Уже можно просматривать, потому что список открыт для всех"
        can_manage_public_lists: "Можно редактировать благодаря глобальным разрешениям"
      public_flag:
        label: "Поделиться со всеми на %{instance_name}"
        caption: "Все могут просматривать этот список проектов. Те, у кого есть глобальные права на редактирование, могут изменять его."
      blank_state:
        public:
          header: "Поделиться со всеми"
          description: "Каждый может просматривать этот список проектов. Вы также можете добавить отдельных пользователей с дополнительными правами."
        private:
          header: "Не общедоступно: приватный"
          description: "Этот список проектов еще никому не доступен. Только Вы можете получить доступ к этому списку."
      permissions:
        view: "Просмотр"
        view_description: "Может просматривать этот список проектов."
        edit: "Редактировать"
        edit_description: "Может просматривать и редактировать этот список проектов."
      upsale:
        message: "Совместное использование списков проектов с отдельными пользователями является корпоративным дополнением."
  working_days:
    info: >
      Невыбранные дни пропускаются при планировании пакетов работ (и не включаются в подсчет дней). Они могут быть переопределены на уровне пакетов работ.
    instance_wide_info: >
      Даты, добавленные в список ниже, считаются нерабочими и пропускаются при планировании пакетов работ.
    change_button: "Изменить рабочие дни"
    warning: >
      Изменение дней недели, считающихся рабочими или нерабочими днями, может повлиять на начало и завершение всех пакетов работ во всех проектах.
    journal_note:
      changed: _**Рабочие дни** изменены (%{changes})._
      days:
        working: "%{day} сейчас рабочий"
        non_working: "%{day} теперь нерабочий"
      dates:
        working: "%{date} сейчас рабочий"
        non_working: "%{date} теперь нерабочий"
  nothing_to_preview: "Нет ничего для предосмотра"
  api_v3:
    attributes:
      lock_version: "Блокировать этап"
      property: "Свойство"
    errors:
      code_400: "Неверный запрос: %{message}"
      code_401: "Вам нужно пройти проверку подлинности для доступа к этому ресурсу."
      code_401_wrong_credentials: "Вы не ввели правильные учетные данные."
      code_403: "Вы не авторизованы для доступа к этому ресурсу."
      code_404: "Не удалось найти запрошенный ресурс."
      code_409: "Не удалось обновить ресурс из-за конфликтующих изменений."
      code_429: "Слишком много запросов. Пожалуйста, повторите попытку позже."
      code_500: "Произошла внутренняя ошибка."
      code_500_outbound_request_failure: "Исходящий запрос к другому ресурсу не удался с кодом статуса %{status_code}."
      code_500_missing_enterprise_token: "Запрос не может быть обработан из-за недействительного или отсутствующего корпоративного токена."
      not_found:
        work_package: "Пакет работ, который вы ищете, не найден или был удален."
      expected:
        date: "ГГГГ-мм-дд (только для даты ISO 8601)"
        datetime: "ГГГГ-ММ-Дтч:мм:сс[.lll][+чч:мм] (любой совместимый ISO 8601 формат времени)"
        duration: "ISO 8601 продолжительность"
      invalid_content_type: "Ожидаемый CONTENT-TYPE должен быть быть «%{content_type}», но получил «%{actual}»."
      invalid_format: "Недопустимый формат свойства «%{property}»: ожидаемый формат «%{expected_format}», но получил «%{actual}»."
      invalid_json: "Запрос не может быть обработан как JSON."
      invalid_relation: "Отношение является недопустимым."
      invalid_resource: "Для свойства «%{property}» ожидается ссылка как «%{expected}» , но получена «%{actual}»."
      invalid_signal:
        embed: "Запрошенное встраивание %{invalid} не поддерживается. Поддерживаемые встраивания: %{supported}."
        select: "Запрошенный выбор %{invalid} не поддерживается. Поддерживаются варианты %{supported}."
      invalid_user_status_transition: "Состояние учетной записи текущего пользователя не поддерживает эту операцию."
      missing_content_type: "Не определено"
      missing_property: "Отсутствует свойство '%{property}'."
      missing_request_body: "Нет тела запроса."
      missing_or_malformed_parameter: "Параметр запроса «%{parameter}» отсутствует или имеет неправильный формат."
      multipart_body_error: "Тело запроса не содержит ожидаемых частей."
      multiple_errors: "Для нескольких полей были нарушены ограничения."
      unable_to_create_attachment: "Вложение не может быть создано"
      unable_to_create_attachment_permissions: "Вложение не может быть сохранено из-за отсутствия прав на файловую систему"
      render:
        context_not_parsable: "Предоставленного контекста не является ссылка на ресурс."
        unsupported_context: "Ресурс не поддерживается как контекст."
        context_object_not_found: "Не удается найти ресурс заданный как контекст."
      validation:
        due_date: "Дату окончания нельзя задать на родительских пакетах работ."
        invalid_user_assigned_to_work_package: "Выбранный пользователь не может быть «%{property}» для этого пакета работ."
        start_date: "Дата начала не может быть задана на родительских  пакетах работ."
      eprops:
        invalid_gzip: "недопустимый gzip: %{message}"
        invalid_json: "недопустимый json: %{message}"
    resources:
      schema: "Схема"
    undisclosed:
      parent: Неизвестные - выбранный родитель невидим из-за отсутствия разрешений.
      ancestor: Неизвестный - выбранный родитель невидим из-за отсутствия разрешений.
  doorkeeper:
    pre_authorization:
      status: "Предавторизация"
    auth_url: "URL аутентификации"
    access_token_url: "URL токена доступа"
    errors:
      messages:
        #Common error messages
        invalid_request:
          unknown: "В запросе нет обязательного параметра, значение параметра не поддерживается или не соответствует требованиям."
          missing_param: "Отсутствует обязательный параметр: %{value}."
          request_not_authorized: "Запрос должен быть авторизован. Обязательный параметр для запроса авторизации отсутствует или недействителен."
        invalid_redirect_uri: "Запрашиваемый редирект uri является неверным или не соответствует URI перенаправления клиента."
        unauthorized_client: "Клиент не уполномочен выполнить этот запрос с помощью этого метода."
        access_denied: "Владелец ресурса или сервер авторизации отклонил запрос."
        invalid_scope: "Запрашиваемая область является недопустимой, неизвестной или неправильной."
        invalid_code_challenge_method: "Метод вызова кода должен быть простым или S256."
        server_error: "Сервер авторизации столкнулся с непредвиденными обстоятельствами, препятствующими выполнению запроса."
        temporarily_unavailable: "Сервер авторизации в настоящее время не может обработать запрос из-за временной перегрузки или обслуживания сервера."
        #Configuration error messages
        credential_flow_not_configured: "Поток учетных данных владельца ресурсов привел к сбою из-за некорректной конфигурации Doorkeeper.configure.resource_owner_from_credentials."
        resource_owner_authenticator_not_configured: "Не удалось найти владельца ресурсов, так как Doorkeeper.configure.resource_owner_authenticator не настроен."
        admin_authenticator_not_configured: "Доступ к панели администратора запрещен, так как Doorkeeper.configure.admin_authenticator не настроен."
        #Access grant errors
        unsupported_response_type: "Сервер авторизации не поддерживает этот тип ответа."
        unsupported_response_mode: "Сервер авторизации не поддерживает этот режим ответа."
        #Access token errors
        invalid_client: "Аутентификация клиента не удалась из-за неизвестности клиента, отсутствия у клиента аутентификации или не поддерживаемого метода аутентификации."
        invalid_grant: "Предоставленное разрешение недействительно, истекло, аннулировано, не соответствует URI перенаправления, используемому в запросе авторизации, или было выдано другому клиенту."
        unsupported_grant_type: "Тип разрешения не поддерживается сервером авторизации."
        invalid_token:
          revoked: "Маркер доступа был отозван"
          expired: "Истек срок действия маркера доступа"
          unknown: "Недопустимый маркер доступа"
        revoke:
          unauthorized: "Вы не авторизованы для отзыва этого токена."
        forbidden_token:
          missing_scope: 'Для доступа к этому ресурсу требуется область "%{oauth_scopes}".'
  unsupported_browser:
    title: "Ваш браузер устарел и не поддерживается."
    message: "На этой странице вы рискуете столкнуться с ошибками и обедненным опытом."
    update_message: "Пожалуйста, обновите свой браузер."
    close_warning: "Игнорировать это предупреждение."
  oauth:
    application:
      singular: "Приложение OAuth"
      plural: "OAuth приложения"
      named: "OAuth приложение '%{name}'"
      new: "Новое приложение OAuth"
      default_scopes: "(Области по умолчанию)"
      instructions:
        name: "Название вашего приложения. Будет отображаться другим пользователям после авторизации."
        redirect_uri_html: >
          Разрешенные URL-адреса могут быть перенаправлены на. Одна запись на строку. <br/> Если вы регистрируете приложение на рабочем столе, используйте следующий URL.
        confidential: "Убедитесь в конфиденциальной сохранности секретов клиента при использовании приложения. Оригинальные мобильные приложения и одностраничные приложения не считаются конфиденциальными."
        scopes: "Проверьте области, к которым приложение должно предоставить доступ. Если область действия не установлена, предполагается использование api_v3."
        client_credential_user_id: "Необязательный ID пользователя для замещения в момент использования этого приложения клиентами. Оставьте пустым, чтобы разрешить только публичный доступ"
        register_intro: "Если вы разрабатываете клиентское приложение OAuth API для OpenProject, вы можете зарегистрировать его, используя эту форму для всех пользователей."
        default_scopes: ""
    client_id: "ID клиента"
    client_secret_notice: >
      Это единственный раз, когда мы позволяем распечатать секрет клиента, пожалуйста, пожалуйста, запишите его и сохраните в безопасности. Он должен рассматриваться как пароль и не может быть получен в OpenProject позже.
    authorization_dialog:
      authorize: "Авторизовать"
      cancel: "Отменить и запретить авторизацию."
      prompt_html: "Авторизовать <strong>%{application_name}</strong> для использования вашей учетной записи <em>%{login}</em>?"
      title: "Авторизация %{application_name}"
      wants_to_access_html: >
        Это приложение запрашивает доступ к вашей учетной записи OpenProject. <br/> <strong>Оно запросило следующие разрешения:</strong>
    scopes:
      api_v3: "Полный доступ к API v3"
      api_v3_text: "Приложение получит полный доступ к OpenProject API v3 для выполнения действий от вашего имени."
    grants:
      created_date: "Ознакомлен с"
      scopes: "Разрешения"
      successful_application_revocation: "Отмена приложения %{application_name} проведена успешно."
      none_given: "Никаким приложениям OAuth не было предоставлено доступа к учетной записи пользователя."
    x_active_tokens:
      one: "один активный маркер"
      few: "%{count} активных маркеров"
      many: "%{count} активных маркеров"
      other: "%{count} активных маркеров"
    flows:
      authorization_code: "Поток кода авторизации"
      client_credentials: "Поток учетных данных клиента"
    client_credentials: "Пользователь, используемый для учетных данных клиента"
    client_credentials_impersonation_set_to: "Пользователь учётных данных клиента установлен на"
    client_credentials_impersonation_warning: "Примечание: Клиенты, использующие поток учетных данных клиента в этом приложении, будут иметь права этого пользователя"
    client_credentials_impersonation_html: >
      По умолчанию OpenProject предоставляет авторизацию OAuth 2.0 через %{authorization_code_flow_link}. Можете опционально включить %{client_credentials_flow_link}, но вы должны предоставить пользователя, от имени которого будут выполняться запросы.
    authorization_error: "Произошла ошибка авторизации."
    revoke_my_application_confirmation: "Вы действительно хотите удалить это приложение? Это действие будет отменено %{token_count}."
    my_registered_applications: "Зарегистрированные OAuth приложения"
  oauth_client:
    urn_connection_status:
      connected: "Подключён"
      error: "Ошибка"
      failed_authorization: "Ошибка авторизации"
    labels:
      label_oauth_integration: "Интеграция с OAuth2"
      label_redirect_uri: "URI переадресации"
      label_request_token: "Токен запроса"
      label_refresh_token: "Токен обновления"
    errors:
      oauth_authorization_code_grant_had_errors: "Ошибка авторизации OAuth2"
      oauth_reported: "Источник OAuth2 сообщил"
      oauth_returned_error: "OAuth2 вернул ошибку"
      oauth_returned_json_error: "OAuth2 вернул ошибку JSON"
      oauth_returned_http_error: "OAuth2 вернул ошибку сети"
      oauth_returned_standard_error: "OAuth2 вернул внутреннюю ошибку"
      wrong_token_type_returned: "OAuth2 вернул неверный тип токена, ожидая AccessToken::Bearer"
      oauth_issue_contact_admin: "OAuth2 сообщил об ошибке. Обратитесь к системному администратору."
      oauth_client_not_found: "OAuth2 'state' не найден в конечной точке 'callback' (redirect_uri)."
      refresh_token_called_without_existing_token: >
        Внутренняя ошибка: Обнаружен refresh_token без ранее существующего токена.
      refresh_token_updated_failed: "Ошибка при обновлении OAuthClientToken"
      oauth_client_not_found_explanation: >
        Эта ошибка появляется после того, как вы обновили client_id и client_secret в OpenProject, но не обновили поле 'Return URI' в OAuth2 провайдере.
      oauth_code_not_present: "OAuth2 'code' не найден в конечной точке 'callback' (redirect_uri)."
      oauth_code_not_present_explanation: >
        Эта ошибка появляется, если вы выбрали неправильный response_type в OAuth2 провайдере. Response_type должен быть 'code' или аналогичным.
      oauth_state_not_present: "OAuth2 'state' не найден в конечной точке 'callback' (redirect_uri)."
      oauth_state_not_present_explanation: >
        OAuth2 'state' используется для указания OpenProject где продолжить после успешной авторизации OAuth2. Отсутствие 'state' - внутренняя ошибка, которая может появиться при настройке. Обратитесь к системному администратору.
      rack_oauth2:
        client_secret_invalid: "Секрет клиента недействителен"
        invalid_request: >
          Сервер авторизации OAuth2 ответил 'invalid_request'. Эта ошибка появляется, если вы пытаетесь авторизоваться несколько раз или в случае технических проблем.
        invalid_response: "Сервер авторизации OAuth2 указал неверный ответ (invalid_response)"
        invalid_grant: "Сервер авторизации OAuth2 просит вас повторно авторизоваться (invalid_grant)."
        invalid_client: "Сервер авторизации OAuth2 не распознает OpenProject (invalid_client)."
        unauthorized_client: "Сервер авторизации OAuth2 отвергает тип гранта (unauthorized_client)"
        unsupported_grant_type: "Сервер авторизации OAuth2 просит вас повторно авторизоваться (unsupported_grant_type)."
        invalid_scope: "Вам не разрешён доступ к запрошенному ресурсу (invalid_scope)."
  http:
    request:
      failed_authorization: "Запрос стороны сервера не смог авторизоваться."
      missing_authorization: "Запрос на стороне сервера не удался из-за отсутствия информации об авторизации."
    response:
      unexpected: "Получен неожиданный ответ."
  you: вы
  link: ссылка
  plugin_openproject_auth_plugins:
    name: "Плагины аутентификации OpenProject"
    description: "Интеграция поставщиков стратегии OmniAuth для аутентификации в OpenProject."
  plugin_openproject_auth_saml:
    name: "OmniAuth SAML / Однозначный вход"
    description: "Добавляет поставщика OmniAuth SAML в OpenProject"<|MERGE_RESOLUTION|>--- conflicted
+++ resolved
@@ -48,7 +48,7 @@
         main-menu-border-color: "Граница главного меню"
       custom_colors: "Настроить цвета"
       customize: "Установите в вашем OpenProject свой логотип и цвета."
-      enterprise_notice: "В качестве особого \"Спасибо!\" за их финансовый вклад в разработку OpenProject, это крошечное дополнение доступно только для подписчиков службы поддержки Корпоративной версии."
+      enterprise_notice: 'В качестве особого "Спасибо!" за их финансовый вклад в разработку OpenProject, это крошечное дополнение доступно только для подписчиков службы поддержки Корпоративной версии.'
       enterprise_more_info: "Примечание: используемый логотип будет общедоступным."
       manage_colors: "Изменить цвет выбранных опций"
       instructions:
@@ -267,11 +267,7 @@
       favored: "Избранные проекты"
       archived: "Архивные проекты"
       shared: "Общедоступные проекты"
-<<<<<<< HEAD
-      my_private: "Списки моих личных проектов"
-=======
       my_lists: "My project lists"
->>>>>>> e0f67812
       new:
         placeholder: "Список новых проектов"
       delete_modal:
@@ -307,7 +303,7 @@
       types:
         no_results_title_text: На данный момент доступных типов нет.
         form:
-          enable_type_in_project: 'Разрешить тип «%{type}»'
+          enable_type_in_project: "Разрешить тип «%{type}»"
       versions:
         no_results_title_text: На данный момент этапы в проекте отсутствуют.
         no_results_content_text: Создать новую версию
@@ -573,8 +569,8 @@
     deletion_pending: "Учетная запись была заблокирована и была запланирована к удалению. Заметьте, что этот процесс происходит в фоновом режиме. Это может занять несколько минут, пока пользователь не будет полностью удален."
     deletion_info:
       data_consequences:
-        other: 'Данные, созданные пользователем (адрес электронной почты, предпочтения, пакеты работ, wiki-записи) полностью не удаляются. Рабочие пакеты, wiki-записи и пр. могут влиять на работы других пользователей, поэтому такие данные не удаляются, а закрепляются за другой, специальной учетной записью, именуемой «Удаленный пользователь». После такого переназначения определить кому принадлежали эти данные ранее становиться невозможно.'
-        self: 'Данные, созданные Вами (адрес электронной почты, предпочтения, пакеты работ, wiki-записи) полностью не удаляются. Рабочие пакеты, wiki-записи и пр. могут влиять на работы других пользователей, поэтому такие данные не удаляются, а закрепляются за другой, специальной учетной записью, именуемой «Удаленный пользователь». После такого переназначения определить кому принадлежали эти данные ранее становиться невозможно.'
+        other: "Данные, созданные пользователем (адрес электронной почты, предпочтения, пакеты работ, wiki-записи) полностью не удаляются. Рабочие пакеты, wiki-записи и пр. могут влиять на работы других пользователей, поэтому такие данные не удаляются, а закрепляются за другой, специальной учетной записью, именуемой «Удаленный пользователь». После такого переназначения определить кому принадлежали эти данные ранее становиться невозможно."
+        self: "Данные, созданные Вами (адрес электронной почты, предпочтения, пакеты работ, wiki-записи) полностью не удаляются. Рабочие пакеты, wiki-записи и пр. могут влиять на работы других пользователей, поэтому такие данные не удаляются, а закрепляются за другой, специальной учетной записью, именуемой «Удаленный пользователь». После такого переназначения определить кому принадлежали эти данные ранее становиться невозможно."
       heading: "Удаление учетной записи %{name}"
       info:
         other: "Удаление учетной записи пользователя является необратимым действием."
@@ -1098,9 +1094,9 @@
             password:
               weak: "Должны содержаться символы следующих классов (как минимум %{min_count} из %{all_count}): %{rules}."
               lowercase: "нижний регистр (например «а»)"
-              uppercase: "прописные буквы (например, \"A\")"
-              numeric: "цифры (например \"1\")"
-              special: "спецсимволы (например, \"%\")"
+              uppercase: 'прописные буквы (например, "A")'
+              numeric: 'цифры (например "1")'
+              special: 'спецсимволы (например, "%")'
               reused:
                 one: "уже использовался ранее. Пожалуйста, укажите другое значение."
                 few: "уже использовалось ранее. Пожалуйста, укажите другое значение."
@@ -1416,7 +1412,7 @@
     update_consent_last_time: "Последнее обновление согласования: %{update_time}"
   copy_project:
     title: 'Копировать проект "%{source_project_name}"'
-    started: 'Копирование проекта «%{source_project_name}» в «%{target_project_name}» началось. Вы будете проинформированы по электронной почте, как только «%{target_project_name}» будет доступен.'
+    started: "Копирование проекта «%{source_project_name}» в «%{target_project_name}» началось. Вы будете проинформированы по электронной почте, как только «%{target_project_name}» будет доступен."
     failed: "Не удается скопировать проект %{source_project_name}"
     failed_internal: "Копирование не удалось из-за внутренней ошибки."
     succeeded: "Созданный проект %{target_project_name}"
@@ -1427,8 +1423,8 @@
       one: "Один объект этого типа"
       other: "%{count} объектов этого типа"
     text:
-      failed: 'Не удалось скопировать проект «%{source_project_name}» в проект «%{target_project_name}».'
-      succeeded: 'Скопированный проект «%{source_project_name}» в «%{target_project_name}».'
+      failed: "Не удалось скопировать проект «%{source_project_name}» в проект «%{target_project_name}»."
+      succeeded: "Скопированный проект «%{source_project_name}» в «%{target_project_name}»."
   create_new_page: "Wiki-страница"
   date:
     abbr_day_names:
@@ -1470,7 +1466,7 @@
       long: "%B %d, %Y"
       short: "%b %d"
     #Don't forget the nil at the beginning; there's no such thing as a 0th month
-    month_names:  #Used in date_select and datetime_select.
+    month_names: #Used in date_select and datetime_select.
       - null
       - "Январь"
       - "Февраль"
@@ -1485,9 +1481,9 @@
       - "Ноябрь"
       - "Декабрь"
     order:
-      - ':год'
-      - ':месяц'
-      - ':день'
+      - ":год"
+      - ":месяц"
+      - ":день"
   datetime:
     distance_in_words:
       about_x_hours:
@@ -1657,7 +1653,7 @@
   error_must_be_project_member: "должен быть участник проекта"
   error_migrations_are_pending: "Ваша версия OpenProject находится в ожидании миграции базы данных. Вероятно, вы пропустили запуск миграции при во время последнего обновления. Пожалуйста, ознакомьтесь с руководством по обновлению, чтобы правильно настроить вашу новую установку."
   error_migrations_visit_upgrade_guides: "Пожалуйста, ознакомьтесь с разделом документации, содержащим наше руководство по обновлению"
-  error_no_default_work_package_status: 'Пакету работ не может быть присвоен статус по умолчанию. Пожалуйста, проверьте конфигурацию («Администрирование –> Статус пакета работ»).'
+  error_no_default_work_package_status: "Пакету работ не может быть присвоен статус по умолчанию. Пожалуйста, проверьте конфигурацию («Администрирование –> Статус пакета работ»)."
   error_no_type_in_project: "Тип не связан с этим проектом. Пожалуйста, проверьте параметры проекта."
   error_omniauth_registration_timed_out: "Время регистрации через провайдера истекло. Пожалуйста, попробуйте еще раз."
   error_omniauth_invalid_auth: "Информация аутентификации, полученная от поставщика идентификационных данных, является недействительной. Пожалуйста, обратитесь к администратору за дальнейшей помощью."
@@ -1765,7 +1761,7 @@
     changes_retracted: "Изменения отменены."
     caused_changes:
       dates_changed: "Даты изменены"
-      default_attribute_written: "Запись атрибутов со свойством \"только для чтения\""
+      default_attribute_written: 'Запись атрибутов со свойством "только для чтения"'
       progress_mode_changed_to_status_based: "Расчет прогресса обновлен"
       status_changed: "Статус '%{status_name}'"
       system_update: "Обновление системы OpenProject:"
@@ -2700,7 +2696,7 @@
   notice_locking_conflict: "Информация была обновлена одновременно с вами  по крайней мере одним пользователем."
   notice_locking_conflict_additional_information: "Обновление(-ия) пришли от %{users}."
   notice_locking_conflict_reload_page: "Пожалуйста перезагрузите страницу, пересмотрите изменения и повторно примените Ваши обновления."
-  notice_member_added: '%{name} добавлено в проект.'
+  notice_member_added: "%{name} добавлено в проект."
   notice_members_added: В проект добавлено %{number} пользователей.
   notice_member_removed: "Пользователь %{user} удален из проекта."
   notice_member_deleted: "%{user} был исключен из проекта и удален."
@@ -3042,7 +3038,7 @@
   setting_app_subtitle: "Второе название приложения"
   setting_app_title: "Название приложения"
   setting_attachment_max_size: "Максимальный размер вложения"
-  setting_show_work_package_attachments: "По умолчанию показывать вложения на вкладке \"Файлы\"."
+  setting_show_work_package_attachments: 'По умолчанию показывать вложения на вкладке "Файлы".'
   setting_antivirus_scan_mode: "Режим сканирования"
   setting_antivirus_scan_action: "Действие с зараженным файлом"
   setting_autofetch_changesets: "Автоматическое получение изменений репозитория"
@@ -3358,7 +3354,7 @@
     views:
       project: >
         %{plural} всегда прикреплены к проекту. Вы можете выбрать только проекты, в которых активен модуль %{plural} . После создания %{singular} вы можете добавлять к нему пакеты работ из других проектов.
-      public: "Опубликуйте это представление, позволив другим пользователям получить доступ к вашему представлению. Пользователи с разрешением \"Управление общедоступными представлениями\" могут изменять или удалять общедоступный запрос. Это не влияет на видимость результатов рабочего пакета в этом представлении, и в зависимости от их разрешений пользователи могут видеть разные результаты."
+      public: 'Опубликуйте это представление, позволив другим пользователям получить доступ к вашему представлению. Пользователи с разрешением "Управление общедоступными представлениями" могут изменять или удалять общедоступный запрос. Это не влияет на видимость результатов рабочего пакета в этом представлении, и в зависимости от их разрешений пользователи могут видеть разные результаты.'
       favoured: "Отметить это представление как избранное и добавить в панель сохранённых представлений слева."
   time:
     am: "утра"
@@ -3462,7 +3458,7 @@
         Ваше приложение запущено с хостом <code>%{set_hostname}</code>, но в запросе используется хост <code>%{actual_hostname}</code>. Во избежание ошибок откройте <a href="%{setting_path}">системные настройки</a> и измените хост.
   menu_item: "Пункт меню"
   menu_item_setting: "Видимость"
-  wiki_menu_item_for: 'Пункт меню для wiki-страницы  «%{title}»'
+  wiki_menu_item_for: "Пункт меню для wiki-страницы  «%{title}»"
   wiki_menu_item_setting: "Видимость"
   wiki_menu_item_new_main_item_explanation: >
     Вы удалили только элемент главного меню wiki. Сейчас вы должны выбрать wiki-страницы для которых будет сгенерирован новый элемент меню. Для удаления wiki  администратор проекта должен деактивировать модуль wiki.
@@ -3479,7 +3475,7 @@
       modal:
         work_based_help_text: "% Выполнения автоматически выводится из Работ и Оставшихся работ."
         status_based_help_text: "% Выполнения определяется статусом пакета работ."
-        migration_warning_text: "В режиме расчета прогресса \"На основе трудозатрат\" процент завершения невозможно установить вручную, он привязан к трудозатратам. Существующее значение сохранено, но его нельзя изменить. Пожалуйста, сначала введите трудозатраты."
+        migration_warning_text: 'В режиме расчета прогресса "На основе трудозатрат" процент завершения невозможно установить вручную, он привязан к трудозатратам. Существующее значение сохранено, но его нельзя изменить. Пожалуйста, сначала введите трудозатраты.'
     permissions:
       comment: "Комментировать"
       comment_description: "Может просматривать и комментировать этот пакет работ."
