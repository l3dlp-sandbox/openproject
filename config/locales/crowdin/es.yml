#-- copyright
#OpenProject is an open source project management software.
#Copyright (C) 2012-2024 the OpenProject GmbH
#This program is free software; you can redistribute it and/or
#modify it under the terms of the GNU General Public License version 3.
#OpenProject is a fork of ChiliProject, which is a fork of Redmine. The copyright follows:
#Copyright (C) 2006-2013 Jean-Philippe Lang
#Copyright (C) 2010-2013 the ChiliProject Team
#This program is free software; you can redistribute it and/or
#modify it under the terms of the GNU General Public License
#as published by the Free Software Foundation; either version 2
#of the License, or (at your option) any later version.
#This program is distributed in the hope that it will be useful,
#but WITHOUT ANY WARRANTY; without even the implied warranty of
#MERCHANTABILITY or FITNESS FOR A PARTICULAR PURPOSE.  See the
#GNU General Public License for more details.
#You should have received a copy of the GNU General Public License
#along with this program; if not, write to the Free Software
#Foundation, Inc., 51 Franklin Street, Fifth Floor, Boston, MA  02110-1301, USA.
#See COPYRIGHT and LICENSE files for more details.
#++
es:
  no_results_title_text: No hay nada que mostrar.
  activities:
    index:
      no_results_title_text: No se ha producido ninguna actividad en el proyecto en este período de tiempo.
  admin:
    plugins:
      no_results_title_text: Actualmente no hay ningún plugin instalado.
      no_results_content_text: Consulte nuestra página de integraciones y plugins para obtener más información.
    custom_styles:
      color_theme: "Tema de color"
      color_theme_custom: "(Personalizado)"
      colors:
        primary-button-color: "Botón primario"
        accent-color: "Acento"
        header-bg-color: "Fondo de encabezado"
        header-item-bg-hover-color: "Fondo de encabezado al mantener el cursor"
        header-item-font-color: "Fuente de encabezado"
        header-item-font-hover-color: "Fuente de encabezado al mantener el cursor"
        header-border-bottom-color: "Borde de encabezado"
        main-menu-bg-color: "Fondo del menú principal"
        main-menu-bg-selected-background: "Menú principal seleccionado"
        main-menu-bg-hover-background: "Menú principal al mantener el cursor"
        main-menu-font-color: "Fuente del menú principal"
        main-menu-selected-font-color: "Fuente del menú principal seleccionado"
        main-menu-hover-font-color: "Fuente del menú principal al mantener el cursor"
        main-menu-border-color: "Borde del menú principal"
      custom_colors: "Colores personalizados"
      customize: "Personalice su instalación de OpenProject con su logotipo y colores."
      enterprise_notice: "Como un agradecimiento especial por su contribución financiera para desarrollar OpenProject, esta pequeña extensión solo está disponible para suscriptores de Enterprise."
      enterprise_more_info: "Nota: el logotipo utilizado será de acceso público."
      manage_colors: "Editar opciones de selección de colores"
      instructions:
        primary-button-color: "Color de acento fuerte, utilizado para el botón más importante de una pantalla."
        accent-color: "Color para los enlaces y otros elementos resaltados decentemente."
        header-item-bg-hover-color: "Color de fondo de los elementos interactivos del encabezado cuando se mantiene el ratón sobre estos."
        header-item-font-color: "Color de fuente de los elementos interactivos del encabezado."
        header-item-font-hover-color: "Color de fuente de los elementos interactivos del encabezado cuando se mantiene el ratón sobre estos."
        header-border-bottom-color: "Línea fina debajo del encabezado. Deje este campo vacío si no quiere que se muestre ninguna línea."
        main-menu-bg-color: "Color de fondo del menú lateral izquierdo."
      theme_warning: Al cambiar el tema, se sobrescribirá su estilo personalizado y, como consecuencia, se perderá el diseño. ¿Seguro que quiere continuar?
    enterprise:
      upgrade_to_ee: "Actualizar a Enterprise"
      add_token: "Cargue el token de soporte de Enterprise"
      delete_token_modal:
        text: "¿Está seguro que desea eliminar el token actual de Enterpise usado?"
        title: "Eliminar token"
      replace_token: "Reemplace su token de soporte actual"
      order: "Solicitar Enterprise On-Premises"
      paste: "Pegue su token de soporte de Enterprise"
      required_for_feature: "Esta extensión solo está disponible con un token de soporte activo de Enterprise."
      enterprise_link: "Para obtener más información, haga clic aquí."
      start_trial: "Iniciar prueba gratuita"
      book_now: "Reservar ahora"
      get_quote: "Solicitar presupuesto"
      buttons:
        upgrade: "Actualizar ahora"
        contact: "Contáctenos para una demostración"
      enterprise_info_html: "es una extensión Enterprise <span class='spot-icon spot-icon_inline spot-icon_enterprise-addons'></span>."
      upgrade_info: "Actualice a un plan de pago para activarlo y empezar a usarlo en su equipo."
    journal_aggregation:
      explanation:
        text: "Las acciones individuales de un usuario (como actualizar dos veces un paquete de trabajo) se combinan en una sola acción si la diferencia de antigüedad es inferior al intervalo de tiempo especificado. Se mostrarán como una sola acción en la aplicación. También se retrasarán las notificaciones por la misma cantidad de tiempo, lo que reducirá el número de correos electrónicos enviados y causará también que se retrase el %{webhook_link}."
        link: "webhook"
  announcements:
    show_until: Muestran hasta
    is_active: mostrado actualmente
    is_inactive: no mostrado actualmente
  antivirus_scan:
    not_processed_yet_message: "La descarga está bloqueada, ya que el archivo aún no ha sido analizado en busca de virus. Inténtelo de nuevo más tarde."
    quarantined_message: "Se ha detectado un virus en el archivo «%{filename}». Se ha puesto en cuarentena y no está disponible para su descarga."
    deleted_message: "Se ha detectado un virus en el archivo «%{filename}». El archivo ha sido eliminado."
    deleted_by_admin: "El archivo en cuarentena «%{filename}» ha sido eliminado por un administrador."
    overridden_by_admin: "La cuarentena para el archivo «%{filename}» ha sido eliminada por %{user}. Ahora se puede acceder al archivo."
    quarantined_attachments:
      container: "Contenedor"
      delete: "Eliminar el archivo en cuarentena"
      title: "Adjuntos en cuarentena"
      error_cannot_act_self: "No puede realizar acciones en sus propios archivos cargados."
  attribute_help_texts:
    note_public: "Todos los usuarios que hayan iniciado sesión podrán ver el texto o las imágenes que añada en este campo."
    text_overview: "En esta vista, puede crear textos de ayuda personalizados para la vista de atributos. Después de definir estos textos, se pueden mostrar al hacer clic en el icono de ayuda junto al atributo al que pertenezcan."
    label_plural: "Textos de ayuda para atributos"
    show_preview: "Vista previa del texto"
    add_new: "Agregar texto de ayuda"
    edit: "Editar texto de ayuda para %{attribute_caption}"
  background_jobs:
    status:
      error_requeue: "El trabajo experimentó un error pero se está reintentando. El error fue: %{message}"
      cancelled_due_to: "El trabajo ha sido cancelado debido al error: %{message}"
  ldap_auth_sources:
    ldap_error: "Error de LDAP: %{error_message}"
    ldap_auth_failed: "No puede autenticarse en el servidor LDAP."
    sync_failed: "Error al sincronizar desde LDAP: %{message}."
    back_to_index: "Haga clic aquí para volver a la lista de conexión."
    technical_warning_html: |
      Este formulario LDAP requiere conocimientos técnicos para la configuración de su  LDAP / Directorio Activo <br/>
      <a href="https://www.openproject.org/help/administration/manage-ldap-authentication/"> Visite nuestra documentación para obtener instrucciones detalladas.
    attribute_texts:
      name: Nombre arbitrario de la conexión LDAP
      host: Nombre del host LDAP o dirección IP
      login_map: La clave de atributo en LDAP que se utiliza para identificar el inicio de sesión único del usuario. Por lo general, esto será `uid` o`samAccountName`.
      generic_map: La clave de atributo en LDAP que está asignada al proyecto abierto `%{attribute}` atributo
      admin_map_html: "Opcional: la clave de atributo en LDAP que <strong> si esta presente </strong> marca al usuario del proyecto abierto como administrador. Deje en blanco cuando tenga dudas."
      system_user_dn_html: |
        Ingrese el DN del usuario del sistema utilizado para acceso de solo lectura.
        <br/>
        Ejemplo: uid=openproject,ou=system,dc=example,dc=com
      system_user_password: Ingrese la contraseña de enlace del usuario del sistema
      base_dn: |
        Ingrese el DN base del subárbol en LDAP que desea que el proyecto abierto busque para usuarios y grupos.
        El proyecto abierto filtrará los nombres de usuario proporcionados solo en este subárbol.
        Ejemplo ou=users,dc=example,dc=com
      filter_string: |
        Permite añadir un filtro RFC4515 opcional para aplicar los resultados mostrados de los usuarios filtrados en LDAP.
        Esta opción se puede usar para restringir el conjunto de usuarios mostrados por OpenProject para la sincronización de grupos y autenticación.
      filter_string_concat: |
        OpenProject siempre filtrará el atributo de inicio de sesión proporcionado por el usuario para identificar el registro. Si especifica un filtro aquí,
        se concatenará con un operador AND. De forma predeterminada, se usará un valor de comodín (objectClass=*) como filtro.
      onthefly_register: |
        Si marca esta casilla, el proyecto abierto creará automáticamente nuevos usuarios a partir de sus entradas LDAP cuando se autentican por primera vez con el proyecto abierto.
        ¡Deje esto sin marcar para permitir que solo las cuentas existentes en el proyecto abierto se autentiquen a través de LDAP!
    connection_encryption: "Cifrado de conexión"
    encryption_details: "Opciones LDAPS / STARTTLS"
    system_account: "Cuenta del sistema"
    system_account_legend: |
      El proyecto abierto requiere acceso de solo lectura a través de una cuenta del sistema para buscar usuarios y grupos en su árbol LDAP.
      Especifique las credenciales de enlace para ese usuario del sistema en la siguiente sección.
    ldap_details: "LDAP detalles"
    user_settings: "Mapeo de atributos"
    user_settings_legend: |
      Los siguientes campos están relacionados con cómo se crean los usuarios en el proyecto abierto a partir de entradas LDAP y qué atributos LDAP se utilizan para definir los atributos de un usuario del proyecto abierto (asignación de atributos).
    tls_mode:
      plain: "ninguno"
      simple_tls: "LDAPS"
      start_tls: "STARTTLS"
      plain_description: "Abre una conexión sin cifrado al servidor LDAP. No se recomienda para producción."
      simple_tls_description: "Usar LDAPS. Se requiere un puerto separado en el servidor LDAP. Este modo suele ser obsoleto, recomendamos usar STARTTLS siempre que sea posible."
      start_tls_description: "Envía un comando STARTTLS después de conectarse al puerto estándar LDAP. Recomendado para conexiones cifradas."
      section_more_info_link_html: >
        Esta sección es concerniente a la seguridad de conexión de esta fuente de autentificación de LDAP. Para más información, visita <a href="%{link}">la documentación Red::LDAP</a>.
    tls_options:
      verify_peer: "Verificar certificado SSL"
      verify_peer_description_html: >
        Permite la verificación estricta SSL de la cadena de confianza del certificado. <br/> <strong>Advertencia:</strong> Desmarcar esta opción desactiva la verificación SSL del certificado del servidor LDAP. Esto expone tu conexión a los ataques de intermediario.
      tls_certificate_description: "Si el certificado de servidor LDAP no está en las fuentes de confianza de este sistema, puede añadirlo manualmente aquí. Introduzca una cadena de certificación PEM X509."
  forums:
    show:
      no_results_title_text: Actualmente no hay publicaciones en el foro.
  colors:
    index:
      no_results_title_text: No existen colores por el momento.
      no_results_content_text: Crear un nuevo color
      label_new_color: "Nuevo color"
    new:
      label_new_color: "Nuevo color"
    edit:
      label_edit_color: "Editar color"
    form:
      label_new_color: "Nuevo color"
      label_edit_color: "Editar color"
    label_no_color: "Sin color"
    label_properties: "Propiedades"
    label_really_delete_color: >
      ¿Seguro que desea eliminar el siguiente color? Los tipos que usan este color no se eliminarán.
  custom_actions:
    actions:
      name: "Acciones"
      add: "Añadir Acción"
      assigned_to:
        executing_user_value: "(Asignar al usuario que ejecuta)"
    conditions: "Condiciones"
    plural: "Acciones personalizadas"
    new: "Nueva Acción personalizada"
    edit: "Editar Accion Personalizada %{name}"
    execute: "Ejecutar %{name}"
    upsale:
      title: "Acciones personalizadas"
      description: "Las acciones personalizadas son accesos directos de un solo clic para crear conjuntos de acciones predefinidas que pueden utilizarse en ciertos paquetes de trabajo basados en el estado, rol, tipo o proyecto."
  custom_fields:
    text_add_new_custom_field: >
      Para agregar nuevos campos personalizados a un proyecto, primero debe crearlos, y luego añadirlos a este proyecto.
    is_enabled_globally: "Está activado a nivel global"
    enabled_in_project: "Activado en el proyecto"
    contained_in_type: "Incluido en el tipo"
    confirm_destroy_option: "Al eliminar una opción, se eliminarán todas las repeticiones (por ejemplo, en paquetes de trabajo). ¿Está seguro de que desea eliminarla?"
    reorder_alphabetical: "Ordenar los valores alfabéticamente"
    reorder_confirmation: "Advertencia: Se perderá el orden actual de los valores disponibles. ¿Quiere continuar?"
    instructions:
      is_required: "Marcar el campo personalizado como necesario. Esto hará obligatorio rellenar el campo cuando se creen nuevos o se actualicen los recursos existentes."
      is_for_all: "Marque el campo personalizado como disponible en todos los proyectos existentes y nuevos."
      searchable: "Incluye los valores de los campos al usar la funcionalidad de búsqueda global."
      editable: "Permitir que el campo sea editable por los propios usuarios."
      visible: "Hacer visible el campo para todos los usuarios (no administradores) en el resumen del proyecto y se muestra en el widget de detalles del proyecto en la vista general del proyecto."
      is_filter: >
        Permitir que el campo personalizado se utilice como filtro en las vistas de paquetes de trabajo. Tenga en cuenta que solo 'Para todos los proyectos' seleccionados, el campo personalizado se mostrará en vistas globales.
    tab:
      no_results_title_text: Actualmente no hay campos personalizados.
      no_results_content_text: Crear un nuevo campo personalizado
  concatenation:
    single: "o bien"
  global_search:
    placeholder: "Buscar en %{app_title}"
    overwritten_tabs:
      wiki_pages: "Wiki"
      messages: "Foro"
  groups:
    index:
      no_results_title_text: No hay grupos.
      no_results_content_text: Crear un nuevo grupo
    users:
      no_results_title_text: Actualmente no hay usuarios que formen parte de este grupo.
    memberships:
      no_results_title_text: Actualmente no hay proyectos que formen parte de este grupo.
  incoming_mails:
    ignore_filenames: >
      Especifica una lista de nombres a ignorar al procesar archivos adjuntos de emails entrantes (por ejemplo, firmas o iconos). Introduce un nombre de archivo por línea.
  projects:
    copy:
      #Contains custom strings for options when copying a project that cannot be found elsewhere.
      members: "Miembros del proyecto"
      overviews: "Visión general del proyecto"
      queries: "Paquetes de trabajo: vistas guardadas"
      wiki_page_attachments: "Páginas wiki: archivos adjuntos"
      work_package_attachments: "Paquetes de trabajo: archivos adjuntos"
      work_package_categories: "Paquetes de trabajo: categorías"
      work_package_file_links: "Paquetes de trabajo: enlaces de archivos"
      work_package_shares: "Paquetes de trabajo: comparticiones"
    delete:
      scheduled: "Se ha programado la eliminación y se ejecutará en segundo plano. Recibirá una notificación con el resultado."
      schedule_failed: "El proyecto no puede ser eliminado: %{errors}"
      failed: "El borrado del proyecto %{name} ha fallado"
      failed_text: "La petición de borrado del proyecto %{name} ha fallado. El proyecto ha sido archivado."
      completed: "Borrado del proyecto %{name} completado"
      completed_text: "La petición para borrar el proyecto '%{name}' se ha completado."
      completed_text_children: "Adicionalmente, los siguientes subproyectos han sido eliminados:"
    index:
      open_as_gantt: "Abrir como diagrama de Gantt"
      no_results_title_text: No hay proyectos por el momento
      no_results_content_text: Crear un nuevo proyecto
    lists:
      active: "Proyectos activos"
      my: "Mis proyectos"
      favored: "Proyectos favoritos"
      archived: "Proyectos archivados"
      shared: "Listas de proyectos compartidas"
<<<<<<< HEAD
      my_private: "Mis listas de proyectos privados"
=======
      my_lists: "My project lists"
>>>>>>> e0f67812
      new:
        placeholder: "Nueva lista de proyectos"
      delete_modal:
        title: "Eliminar lista de proyectos"
        text: "Esta acción no eliminará ningún proyecto que contenga la lista. ¿Seguro que desea eliminar esta lista de proyectos?"
    settings:
      change_identifier: Cambiar identificador
      activities:
        no_results_title_text: Actualmente no hay actividades disponibles.
      forums:
        no_results_title_text: Actualmente no hay foros para el proyecto.
        no_results_content_text: Crear un nuevo foro
      categories:
        no_results_title_text: Actualmente no hay categorias de paquetes de trabajo.
        no_results_content_text: Crear una nueva categoria de paquete de trabajo
      custom_fields:
        no_results_title_text: Actualmente no hay campos personalizados disponibles.
      project_custom_fields:
        header:
          title: "Atributos del proyecto"
          description: 'Estos atributos del proyecto se mostrarán en su <a href=%{overview_url} target="_blank">página de resumen del proyecto</a> bajo sus respectivas secciones. Puede activar o desactivar atributos individuales. Los atributos y secciones del proyecto son definidos en los <a href=%{admin_settings_url} target="_blank">ajustes de administración</a> por el administrador de la instancia. '
        filter:
          label: "Buscar atributo de proyecto"
        actions:
          label_enable_single: "Activo en este proyecto, pulse para desactivarlo"
          label_disable_single: "Inactivo en este proyecto, pulse para activarlo"
          deactivate_for_project: "Desactivar para este proyecto"
          label_enable_all: "Activar todo"
          label_disable_all: "Desactivar todo"
        is_required_blank_slate:
          heading: Obligatorio en todos los proyectos
          description: Este atributo del proyecto está activado en todos los proyectos, ya que la opción «Obligatorio en todos los proyectos» está marcada. No puede desactivarse para proyectos individuales.
      types:
        no_results_title_text: Actualmente no hay tipos disponibles.
        form:
          enable_type_in_project: 'Habilitar tipo «%{type}»'
      versions:
        no_results_title_text: Actualmente no hay versiones para este proyecto.
        no_results_content_text: Crear un nueva versión
      storage:
        no_results_title_text: No se ha registrado el uso de espacio en disco adicional por este proyecto.
  lists:
    create:
      success: "La lista modificada se ha guardado como una nueva lista"
      failure: "La lista modificada no se puede guardar: %{errors}"
    update:
      success: "La lista modificada se ha guardado"
      failure: "La lista modificada no se puede guardar: %{errors}"
    publish:
      success: "La lista se ha hecho pública"
      failure: "La lista no puede hacerse pública: %{errors}"
    unpublish:
      success: "La lista se ha hecho privada"
      failure: "La lista no puede hacerse privada: %{errors}"
    can_be_saved: "Lista modificada:"
    can_be_saved_as: "Las modificaciones solo pueden guardarse en una lista nueva:"
  members:
    index:
      no_results_title_text: Actualmente no hay miembros que formen parte de este proyecto.
      no_results_content_text: Añadir un miembro a este proyecto
    invite_by_mail: "Enviar invitación a %{mail}"
    send_invite_to: "Enviar invitación a"
    columns:
      shared: "Compartido"
    filters:
      all_shares: "Todos los compartidos"
    menu:
      all: "Todos"
      invited: "Invitado"
      locked: "Bloqueado"
      project_roles: "Roles de proyecto"
      wp_shares: "Comparticiones de paquete de trabajo"
      groups: "Grupos"
    delete_member_dialog:
      title: "Borrar miembro"
      will_remove_the_users_role: "Esto borrará el rol del usuario de este proyecto."
      will_remove_the_groups_role: "Esto borrará el rol del grupo de este proyecto."
      however_work_packages_shared_with_user_html:
        one: "Sin embargo, %{shared_work_packages_link} también se han compartido con este usuario."
        other: "Sin embargo, %{shared_work_packages_link} también se han compartido con este usuario."
      however_work_packages_shared_with_group_html:
        one: "Sin embargo, %{shared_work_packages_link} también se ha compartido con este grupo."
        other: "Sin embargo, %{shared_work_packages_link} también se han compartido con este grupo."
      remove_work_packages_shared_with_user_too: "Un usuario que ha sido eliminado como miembro puede seguir accediendo a los paquetes de trabajo compartidos. ¿Desea eliminar también los compartidos?"
      remove_work_packages_shared_with_group_too: "Un grupo que ha sido eliminado como miembro puede seguir accediendo a los paquetes de trabajo compartidos. ¿Desea eliminar también los compartidos?"
      will_not_affect_inherited_shares: "(Esto no afectará a los paquetes de trabajo compartidos con su grupo)."
      can_remove_direct_but_not_shared_roles: "Puede eliminar a este usuario como miembro directo del proyecto, pero el grupo en el que se encuentra también es miembro de este proyecto, por lo que seguirá siendo miembro a través del grupo."
      also_work_packages_shared_with_user_html:
        one: "Además, %{shared_work_packages_link} se ha compartido con este usuario."
        other: "Además, %{shared_work_packages_link} se han compartido con este usuario."
      remove_project_membership_or_work_package_shares_too: "¿Desea eliminar solo al usuario como miembro directo (y conservar las comparticiones) o eliminar también las comparticiones del paquete de trabajo?"
      will_remove_all_user_access_priveleges: "La eliminación de este miembro eliminará todos los privilegios de acceso del usuario al proyecto. El usuario seguirá existiendo como parte de la instancia."
      will_remove_all_group_access_priveleges: "La eliminación de este miembro eliminará todos los privilegios de acceso del grupo al proyecto. El grupo seguirá existiendo como parte de la instancia."
      cannot_delete_inherited_membership: "No puede eliminar a este miembro porque pertenece a un grupo que a su vez es miembro de este proyecto."
      cannot_delete_inherited_membership_note_admin_html: "Puede eliminar el grupo como miembro del proyecto o este miembro concreto del grupo en el enlace %{administration_settings_link}."
      cannot_delete_inherited_membership_note_non_admin: "Puede eliminarlo como miembro del proyecto o ponerse en contacto con su administrador para que elimine a este miembro concreto del grupo."
    delete_work_package_shares_dialog:
      title: "Revocar los elementos compartidos del paquete de trabajo"
      shared_with_this_user_html:
        one: "%{all_shared_work_packages_link} se ha compartido con este usuario."
        other: "%{all_shared_work_packages_link} se han compartido con este usuario."
      shared_with_this_group_html:
        one: "%{all_shared_work_packages_link} se ha compartido con este grupo."
        other: "%{all_shared_work_packages_link} se han compartido con este grupo."
      shared_with_permission_html:
        one: "Solo %{shared_work_packages_link} se ha compartido con los permisos de %{shared_role_name}."
        other: "Solo %{shared_work_packages_link} se han compartido con los permisos de %{shared_role_name}."
      revoke_all_or_with_role: "¿Desea revocar el acceso a todos los paquetes de trabajo compartidos o solo a aquellos con permisos %{shared_role_name}?"
      will_not_affect_inherited_shares: "(Esto no afectará a los paquetes de trabajo compartidos con su grupo)."
      cannot_remove_inherited: "Los paquetes de trabajo compartidos a través de grupos no pueden eliminarse."
      cannot_remove_inherited_with_role: "Los paquetes de trabajo compartidos con el rol %{shared_role_name} se comparten a través de grupos y no se pueden eliminar."
      cannot_remove_inherited_note_admin_html: "Puede revocar la participación al grupo o eliminar a este miembro concreto del grupo en el enlace %{administration_settings_link}."
      cannot_remove_inherited_note_non_admin: "Puede revocar la participación al grupo o ponerse en contacto con su administrador para eliminar a este miembro concreto del grupo."
      will_revoke_directly_granted_access: "Esta acción revocará su acceso a todos ellos, pero a los paquetes de trabajo compartidos con un grupo."
      will_revoke_access_to_all: "Esta acción revocará su acceso a todos ellos."
  my:
    access_token:
      errors:
        token_name_blank: "Por favor, proporcione un nombre de token de API"
        token_name_in_use: "Este nombre de token de API ya está en uso, por favor seleccione uno diferente"
      new_access_token_dialog_title: "Crear nuevo token API"
      new_access_token_dialog_show_button_text: "Token API"
      new_access_token_dialog_text_field_placeholder_text: "Mi token API"
      new_access_token_dialog_text_field_label: "Nombre"
      new_access_token_dialog_submit_button_text: "Crear"
      new_access_token_dialog_text: "Este token permitirá a las aplicaciones de terceros comunicarse con su instancia. Para diferenciar el nuevo token de API, asígnele un nombre."
      new_access_token_dialog_attention_text: "Trate los tokens API como contraseñas. Cualquier persona con este enlace tendrá acceso a la información de esta instancia, compártala solo con usuarios de confianza."
      failed_to_reset_token: "No se pudo restablecer el token de acceso: %{error}"
      failed_to_create_token: "Error al crear el token de acceso: %{error}"
      failed_to_revoke_token: "Fallo al revocar el token de acceso: %{error}"
      notice_reset_token: "Se generó un nuevo token de acceso del tipo %{type}. Su token de acceso es:"
      token_value_warning: "Nota: Esta es la única vez que le mostraremos este token, asegúrese de copiarlo ahora."
      no_results_title_text: Actualmente no hay tokens de acceso disponibles.
      notice_api_token_revoked: "Se ha eliminado el token de la API. Para crear un nuevo token, utilice el botón de la sección API."
      notice_rss_token_revoked: "Se ha eliminado el token RSS. Para crear un nuevo token, utilice el enlace de la sección RSS."
      notice_ical_token_revoked: 'Se ha revocado el token de iCalendar «%{token_name}» para el calendario «%{calendar_name}» del proyecto «%{project_name}». La URL de iCalendar con este token ya no es válida.'
  news:
    index:
      no_results_title_text: No hay noticias sobre las que informar por el momento.
      no_results_content_text: Añadir un elemento de noticias
  users:
    autologins:
      prompt: "Permanecer conectado para %{num_days}"
    sessions:
      remembered_devices: "Dispositivos recordados"
      remembered_devices_caption: "Una lista de todos los dispositivos que se conectaron a esta cuenta usando la opción \"Permanecer conectado\"."
      session_name: "%{browser_name} %{browser_version} en %{os_name}"
      browser: "Navegador"
      device: "Dispositivo / SO"
      unknown_browser: "navegador desconocido"
      unknown_os: "sistema operativo desconocido"
      current: "Sesión actual"
      title: "Administración de sesiones"
      instructions: "Esta es una lista de los dispositivos que han iniciado sesión en su cuenta. Revoque las sesiones que no reconozca o a las que ya no tenga acceso."
      may_not_delete_current: "No puede eliminar su sesión actual."
    groups:
      member_in_these_groups: "Este usuario es miembro actualmente de los grupos siguientes:"
      no_results_title_text: Este usuario no es miembro actualmente de ningún grupo.
    memberships:
      no_results_title_text: El usuario no es actualmente un miembro del proyecto.
  page:
    text: "Texto"
  placeholder_users:
    right_to_manage_members_missing: >
      No puede eliminar el usuario de marcador de posición. No tiene permiso para administrar miembros en todos los proyectos al que pertenece el usuario de marcador de posición.
    delete_tooltip: "Eliminar usuario de marcador de posición"
    deletion_info:
      heading: "Eliminar usuario de marcador de posición %{name}"
      data_consequences: >
        Todas las repeticiones del usuario de marcador de posición (por ejemplo, como asignado, responsable u otros valores de usuario) se reasignarán a una cuenta denominada «Usuario eliminado». Como los datos de todas las cuentas eliminadas se reasignarán a esta cuenta, no podrán distinguirse los datos del usuario de los datos creados con cualquier otra cuenta eliminada.
      irreversible: "Esta acción no se puede deshacer"
      confirmation: "Escriba el nombre de usuario de marcador de posición %{name} para confirmar la eliminación."
    upsale:
      title: Usuarios de marcador de posición
      description: >
        Los usuarios de marcadores de posición son una forma de asignar paquetes de trabajo a usuarios que no son parte de su proyecto. Pueden ser útiles en múltiples escenarios; por ejemplo, si necesita rastrear las tareas de un recurso que aún no está nombrado o disponible, o si no quieres dar acceso a esa persona a OpenProject pero quieres seguir las tareas que se le han asignado.
  prioritiies:
    edit:
      priority_color_text: |
        Haga clic para asignar o cambiar el color de esta prioridad.
        Puede usarse para resaltar paquetes de trabajo en la tabla.
  reportings:
    index:
      no_results_title_text: Actualmente no hay informes de estado.
      no_results_content_text: Añadir un informe de estado
  statuses:
    edit:
      status_readonly_html: |
        Seleccione esta opción para marcar los paquetes de trabajo que tengan este estado como de solo lectura.
        Excepto el estado, ningún otro atributo se puede modificar.
        <br/>
        <strong>Nota</strong>: Los valores heredados (por ejemplo, de elementos secundarios o relaciones) seguirán aplicándose.
      status_excluded_from_totals_text: |-
        Marque esta opción para excluir los paquetes de trabajo con este estado de los totales de Trabajo,
        Trabajo restante y % completado en una jerarquía.
      status_color_text: |
        Haga clic para asignar o cambiar el color de este estado.
        Se muestra en el botón de estado y puede usarse para resaltar paquetes de trabajo en la tabla.
    index:
      no_results_title_text: Actualmente no hay estados de paquetes de trabajo.
      no_results_content_text: Añadir un nuevo estado
      headers:
        is_default: "Por defecto"
        is_closed: "Cerrado"
        is_readonly: "Solo lectura"
        excluded_from_totals: "Excluido de totales"
  themes:
    dark: "Oscuro (experimental)"
    light: "Claro"
    light_high_contrast: "Contraste alto claro"
  types:
    index:
      no_results_title_text: Actualmente no existen tipos.
      no_results_content_text: Crear un nuevo tipo
    edit:
      settings: "Configuración"
      form_configuration: "Configuración del formulario"
      more_info_text_html: >
        Enterprise te permite personalizar el formulario de configuración con estas extensiones adicionales: <br><ul class="%{list_styling_class}"><li><b>Añade nuevos grupos de atributo</b></li> <li><b>Renombra grupos de atributo</b></li> <li><b>Añada tablas de paquetes de trabajo relacionados</b></li> </ul>
      projects: "Proyectos"
      enabled_projects: "Proyectos habilitados"
      edit_query: "Editar tabla"
      query_group_placeholder: "Asigne un nombre a la tabla"
      reset: "Restablecer valores predeterminados"
      type_color_text: |
        El color seleccionado distingue distintos tipos
        en los diagramas de Gantt o en las tablas de paquetes de trabajo. Por lo tanto, se recomienda usar un color intenso.
  versions:
    overview:
      work_packages_in_archived_projects: "La versión se comparte con proyectos archivados que aún tienen paquetes de trabajo asignados a esta versión. Estos se contabilizan, pero no aparecerán en las vistas vinculadas."
      no_results_title_text: Actualmente no hay paquetes de trabajo asignados a esta versión.
  wiki:
    page_not_editable_index: La página solicitada no existe (todavía). Has sido redirigido al inicio las páginas de la wiki.
    no_results_title_text: Actualmente no hay paginas de wiki.
    print_hint: Esto imprimirá el contenido de esta página wiki sin ninguna barra de navegación.
    index:
      no_results_content_text: Añadir una nueva página wiki
  work_flows:
    index:
      no_results_title_text: Actualmente no existen flujos de trabajo.
  work_packages:
    x_descendants:
      one: "Un paquete de trabajo descendiente"
      other: "%{count} paquetes de trabajo descendientes"
    bulk:
      copy_failed: "No se pudieron copiar los paquetes de trabajo."
      move_failed: "No se pudieron mover los paquetes de trabajo."
      could_not_be_saved: "Los siguientes paquetes de trabajo no pudieron guardarse:"
      none_could_be_saved: "Ninguno de los %{total} paquetes de trabajo pudo ser actualizado."
      x_out_of_y_could_be_saved: "%{failing} de %{total} paquetes de trabajo no pudieron ser actualizados mientras que %{success} pudieron."
      selected_because_descendants: "Mientras que %{selected} paquetes de trabajo seleccionados, en total %{total} paquetes de trabajo son afectados incluyendo descendientes."
      descendant: "descendiente seleccionado"
    move:
      no_common_statuses_exists: "No hay ningún estado disponible para todos los paquetes de trabajo seleccionados. Su estado no se puede cambiar."
      unsupported_for_multiple_projects: "Mover o copiar por lotes no esta soportado para paquetes de trabajo de múltiples proyectos"
      current_type_not_available_in_target_project: >
        El tipo actual del paquete de trabajo no está habilitado en el proyecto de destino. Por favor, habilite el tipo en el proyecto de destino si desea que permanezca sin cambios. De lo contrario, el tipo del paquete de trabajo se reasignará automáticamente provocando una posible pérdida de datos.
      bulk_current_type_not_available_in_target_project: >
        Los tipos actuales de paquetes de trabajo no está habilitados en el proyecto de destino. Por favor, habilite los tipos en el proyecto de destino si desea que permanezcan sin cambios. De lo contrario, los tipos de paquete de trabajo se reasignarán automáticamente provocando una posible pérdida de datos.
    sharing:
      missing_workflow_warning:
        title: "Falta el flujo de trabajo para compartir paquetes de trabajo"
        message: "Ningún flujo de trabajo está configurado para el rol 'Editor de paquetes de trabajo'. Sin un flujo de trabajo, el usuario compartido no puede alterar el estado del paquete de trabajo. Los flujos de trabajo pueden ser copiados. Seleccione un tipo de base (por ejemplo, 'Tarea') y el rol de base (por ejemplo, 'Miembro'). Luego seleccione los tipos de destino. Para empezar, puede seleccionar todos los tipos como objetivos. Por último, seleccione el papel de \"Editor de paquetes de trabajo\" como objetivo y presione \"Copiar\". Después de haber creado así los valores predeterminados, ajuste los flujos de trabajo como lo hace para cualquier otro rol."
        link_message: "Configure un flujo de trabajo en la administración."
    summary:
      reports:
        category:
          no_results_title_text: No hay categorias disponibles por el momento.
        assigned_to:
          no_results_title_text: Actualmente no hay miembros que formen parte de este proyecto.
        responsible:
          no_results_title_text: Actualmente no hay miembros que formen parte de este proyecto.
        author:
          no_results_title_text: Actualmente no hay miembros que formen parte de este proyecto.
        priority:
          no_results_title_text: No hay prioridades disponibles por el momento.
        type:
          no_results_title_text: Actualmente no hay tipos de paquete disponibles.
        version:
          no_results_title_text: No hay versiones disponibles por el momento.
  label_invitation: Invitación
  account:
    delete: "Borrar cuenta"
    delete_confirmation: "¿Está seguro que desea eliminar la cuenta?"
    deletion_pending: "La cuenta ha sido bloqueada y está programada para su eliminación. Tenga en cuenta que este proceso tiene lugar en segundo plano. Puede tardar un tiempo hasta que el usuario se borre por completo."
    deletion_info:
      data_consequences:
        other: 'De los datos del usuario creado (por ejemplo correo electrónico, preferencias, paquetes de trabajo, entradas wiki) serán eliminados, en la medida de lo posible. Sin embargo, tenga en cuenta que no se pueden eliminar datos como entradas wiki y paquetes de trabajo sin obstaculizar el trabajo de los demás usuarios. Dichos datos, por lo tanto, serán reasignados a una cuenta denominada "Usuarios Eliminados". Como los datos de cada cuenta borrada son reasignados al eliminarla, no será posible distinguir los datos del usuario creado a partir de los datos de otra cuenta eliminada.'
        self: 'De los datos que ha creado (por ejemplo correo electrónico, preferencias, paquetes de trabajo, entradas wiki) serán eliminados tanto como sea posible. Sin embargo, tenga en cuenta que no se pueden eliminar datos como entradas wiki y paquetes de trabajo sin obstaculizar el trabajo de los demás usuarios. Dichos datos por lo tanto son reasignados a una cuenta denominada "Usuarios Eliminados". Como los datos de cada cuenta eliminada son reasignados a esta cuenta no será posible distinguir los datos que creado a partir de los datos de otra cuenta eliminada.'
      heading: "Borrar cuenta de %{name}"
      info:
        other: "Borrar la cuenta de usuario es una acción irreversible."
        self: "Borrar tu cuenta de usuario es una acción irreversible."
      login_consequences:
        other: "La cuenta se borrará del sistema. Por lo tanto, el usuario ya no será capaz de iniciar sesión con sus credenciales actuales. Él/ella puede elegir volver a ser un usuario de la aplicación por los medios que otorga esta aplicación."
        self: "Su cuenta se borrará del sistema. Por lo tanto, ya no serás capaz de iniciar sesión con sus credenciales actuales. Si usted decide convertirse en un usuario de esta aplicación nuevamente, puede hacerlo mediante el uso de los medios que otorga a esta aplicación."
      login_verification:
        other: "Escriba el nombre de usuario de %{name} para verificar la eliminación. Después del envío, se le pedirá que confirme la contraseña."
        self: "Escriba su nombre de usuario (%{name}) para verificar la eliminación. Después del envío, se le pedirá que confirme la contraseña."
    error_inactive_activation_by_mail: >
      Su cuenta aún no está activada. Para activar su cuenta, haga clic en el enlace que fue enviado a su correo electrónico.
    error_inactive_manual_activation: >
      Su cuenta aún no está activada. Por favor, espere a que el administrador active su cuenta.
    error_self_registration_disabled: >
      El registro de usuarios está deshabilitado en este sistema. Por favor pida a un administrador que cree una cuenta para usted.
    error_self_registration_limited_provider: >
      El registro de usuarios está limitado para el proveedor de inicio de sesión único '%{name}'. Por favor, pida a un administrador que active la cuenta para usted o cambie el límite de auto-registro para este proveedor.
    login_with_auth_provider: "o inicie sesión con su cuenta existente"
    signup_with_auth_provider: "o regístrate usando"
    auth_source_login: Por favor, inicia sesión como <em>%{login}</em> para activar tu cuenta.
    omniauth_login: Por favor inicie sesión para activar su cuenta.
  actionview_instancetag_blank_option: "Por favor, elija"
  activerecord:
    attributes:
      announcements:
        show_until: "Mostrar hasta"
      attachment:
        attachment_content: "Contenido del archivo adjunto"
        attachment_file_name: "Nombre de archivo adjunto"
        downloads: "Descargas"
        file: "Archivo"
        filename: "Archivo"
        filesize: "Tamaño"
      attribute_help_text:
        attribute_name: "Atributo"
        help_text: "Texto de ayuda"
      ldap_auth_source:
        account: "Cuenta"
        attr_firstname: "Atributo Nombre"
        attr_lastname: "Atributo Apellido"
        attr_login: "Atributo Nombre de usuario"
        attr_mail: "Atributo Correo electrónico"
        base_dn: "Base DN"
        host: "Host"
        onthefly: "Creación automática de usuarios"
        port: "Puerto"
        tls_certificate_string: "Certificado SSL del servidor LDAP"
      changeset:
        repository: "Repositorio"
      color:
        hexcode: "Código Hex"
      comment:
        commented: "Comentado" #an object that this comment belongs to
      custom_action:
        actions: "Acciones"
      custom_field:
        allow_non_open_versions: "Permitir versiones no abiertas"
        default_value: "Valor predeterminado"
        editable: "Editable"
        field_format: "Formato"
        is_filter: "Usado como filtro"
        is_required: "Obligatorio"
        max_length: "Longitud máxima"
        min_length: "Longitud mínima"
        multi_value: "Permitir selección múltiple"
        possible_values: "Valores posibles"
        regexp: "Expresión regular"
        searchable: "Buscable"
        visible: "Visible"
      custom_value:
        value: "Valor"
      enterprise_token:
        starts_at: "Válido desde"
        subscriber: "Suscriptor"
        encoded_token: "Token de soporte de Enterprise"
        active_user_count_restriction: "Máximo de usuarios activos"
      grids/grid:
        page: "Página"
        row_count: "Número de filas"
        column_count: "Número de columnas"
        widgets: "Widgets"
      oauth_client:
        client: "ID de cliente"
      relation:
        lag: "Retraso"
        from: "Paquete de trabajo"
        to: "Paquete de trabajo relacionado"
      status:
        is_closed: "Paquete de trabajo cerrado"
        is_readonly: "Paquete de trabajo de solo lectura"
        excluded_from_totals: "Excluir del cálculo de totales en la jerarquía"
      journal:
        notes: "Notas"
      member:
        roles: "Perfiles"
      project:
        active_value:
          true: "desarchivado"
          false: "archivado"
        identifier: "Identificador"
        latest_activity_at: "Última actividad en"
        parent: "Subproyecto de"
        public_value:
          title: "Visibilidad"
          true: "público"
          false: "privado"
        queries: "Consultas"
        status_code: "Estado del proyecto"
        description: "Descripción"
        status_explanation: "Descripción del estado del proyecto"
        status_codes:
          not_started: "No iniciado"
          on_track: "Según lo previsto"
          at_risk: "En riesgo"
          off_track: "Fuera de lo previsto"
          finished: "Terminado"
          discontinued: "Interrumpido"
        templated: "Plantilla del proyecto"
        templated_value:
          true: "marcar como plantilla"
          false: "desmarcar como plantilla"
        types: "Tipos"
        versions: "Versiones"
        work_packages: "Paquetes de trabajo"
      query:
        column_names: "Columnas"
        relations_to_type_column: "Relaciones con %{type}"
        relations_of_type_column: "Relaciones de %{type}"
        group_by: "Resultados de grupo por"
        filters: "Filtros"
        timeline_labels: "Etiquetas de cronograma"
      repository:
        url: "URL"
      role:
        permissions: "Permisos"
      time_entry:
        activity: "Actividad"
        hours: "Horas"
        spent_on: "Fecha"
        type: "Tipo"
        ongoing: "En curso"
      type:
        description: "Texto predeterminado para descripción"
        attribute_groups: ""
        is_in_roadmap: "Mostrado en la hoja de ruta de forma predeterminada"
        is_default: "Activado para nuevos proyectos de forma predeterminada"
        is_milestone: "Es un hito"
        color: "Color"
      user:
        admin: "Administrador"
        auth_source: "Fuente de autentificación"
        ldap_auth_source: "Conexión LDAP"
        identity_url: "URL de identidad"
        current_password: "Contraseña actual"
        force_password_change: "Aplicar el cambio de contraseña en el proximo inicio de sesión"
        language: "Idioma"
        last_login_on: "Ultimó acceso"
        new_password: "Nueva contraseña"
        password_confirmation: "Confirmación"
        consented_at: "Consentido en"
      user_preference:
        comments_sorting: "Mostrar comentarios"
        hide_mail: "Ocultar mi dirección de correo electrónico"
        impaired: "Modo de accesibilidad"
        time_zone: "Zona horaria"
        auto_hide_popups: "Auto-ocultar notificaciones satisfactorias"
        warn_on_leaving_unsaved: "Avisarme cuando salga de un paquete de trabajo con cambios sin guardar"
        theme: "Modo"
        mode_guideline: "Algunos modos sobrescribirán los colores del tema personalizado por motivos de accesibilidad y legibilidad. Para obtener el tema personalizado completo, seleccione el modo Claro."
      version:
        effective_date: "Fecha de finalización"
        sharing: "Compartiendo"
      wiki_content:
        text: "Texto"
      wiki_page:
        parent_title: "Página Padre"
        redirect_existing_links: "Redirigir los enlaces existentes"
      planning_element_type_color:
        hexcode: Código hexadecimal
      project_custom_field:
        custom_field_section: Sección
      work_package:
        begin_insertion: "Inicio de la inserción"
        begin_deletion: "Inicio de la eliminación"
        children: "Subelementos"
        derived_done_ratio: "% total completado"
        derived_remaining_hours: "Trabajo restante total"
        derived_remaining_time: "Trabajo restante total"
        done_ratio: "% Compleado"
        duration: "Duración"
        end_insertion: "Final de la inserción"
        end_deletion: "Final de la eliminación"
        ignore_non_working_days: "Ignorar días festivos"
        include_non_working_days:
          title: "Días laborables"
          false: "solo días laborables"
          true: "incluir días no laborables"
        notify: "Notificar" #used in custom actions
        parent: "Padre"
        parent_issue: "Padre"
        parent_work_package: "Padre"
        priority: "Prioridad"
        progress: "% Completado"
        readonly: "Solo lectura"
        remaining_hours: "Trabajo restante"
        remaining_time: "Trabajo restante"
        shared_with_users: "Compartido con"
        schedule_manually: "Programación manual"
        spent_hours: "Tiempo invertido"
        spent_time: "Tiempo invertido"
        subproject: "Subproyecto"
        time_entries: "Registro de tiempo"
        type: "Tipo"
        version: "Versión"
        watcher: "Observador"
      "doorkeeper/application":
        uid: "ID de cliente"
        secret: "Clave de cliente secreta"
        owner: "Propietario"
        redirect_uri: "Redireccionar URI"
        client_credentials_user_id: "ID de Usuario de Credenciales del Cliente"
        scopes: "Ámbitos"
        confidential: "Confidencial"
    errors:
      messages:
        accepted: "debe ser aceptado."
        after: "debe ser después de %{date}."
        after_or_equal_to: "debe ser después de o igual a %{date}."
        before: "debe ser antes de %{date}."
        before_or_equal_to: "debe ser antes o igual a %{date}."
        blank: "no puede estar en blanco."
        blank_nested: "necesita tener la propiedad '%{property}' definida."
        cannot_delete_mapping: "es obligatorio. No se puede eliminar."
        cant_link_a_work_package_with_a_descendant: "Un paquete de trabajo no puede ser vinculado a una de sus subtareas."
        circular_dependency: "Esta relación podría crear una dependencia circular."
        confirmation: "no coincide con %{attribute}."
        could_not_be_copied: "%{dependency} no se pudo copiar (en su totalidad)."
        does_not_exist: "no existe."
        error_enterprise_only: "%{action} solo está disponible en OpenProject Enterprise"
        error_unauthorized: "no se puede acceder."
        error_readonly: "se intentó escribir pero no se puede escribir."
        error_conflict: "La información ha sido actualizada por al menos otro usuario mientras tanto."
        email: "no es una dirección de correo válida."
        empty: "No puede estar vacío."
        even: "debe ser incluido."
        exclusion: "está reservado."
        file_too_large: "es demasiado grande (el tamaño máximo es de %{count} Bytes)."
        filter_does_not_exist: "el filtro no existe."
        format: "no coincide con el formato esperado '%{expected}'."
        format_nested: "no coincide con el formato esperado '%{expected}' en la ruta '%{path}'."
        greater_than: "debe ser mayor que %{count}."
        greater_than_or_equal_to: "debe ser mayor o igual a %{count}."
        greater_than_or_equal_to_start_date: "debe ser mayor o igual a la fecha de inicio."
        greater_than_start_date: "debe ser mayor que la fecha de inicio."
        inclusion: "no está establecido a uno de los valores permitidos."
        inclusion_nested: "no está establecido en uno de los valores permitidos en la ruta '%{path}'."
        invalid: "no es válido."
        invalid_url: "no es una URL válida."
        invalid_url_scheme: "no es un protocolo admitido (permitidos: %{allowed_schemes})."
        less_than_or_equal_to: "debe ser menor o igual a %{count}."
        not_available: "no está disponible debido a una configuración del sistema."
        not_deletable: "no se puede eliminar."
        not_current_user: "no es el usuario actual."
        not_a_date: "no es una fecha válida."
        not_a_datetime: "no es una fecha/hora válida."
        not_a_number: "No es un número."
        not_allowed: "no es válido porque faltan permisos."
        not_an_integer: "No es un entero."
        not_an_iso_date: "no es una fecha válida. Requiere formato: AAAA-MM-DD."
        not_same_project: "no pertenecen a un mismo proyecto."
        odd: "debe ser impar."
        regex_match_failed: "no coincide con la expresión regular %{expression}."
        regex_invalid: "no se pudo validar con la expresión regular asociada."
        smaller_than_or_equal_to_max_length: "Debe ser menor o igual que el tamaño maximo."
        taken: "Ya se ha tomado."
        too_long: "es demasiado largo (el máximo de caracteres es %{count})."
        too_short: "es demasiado corto (el mínimo de caracteres es %{count})."
        type_mismatch: "no es del tipo «%{type}»"
        type_mismatch_nested: "no es del tipo «%{type}» en la ruta «%{path}»"
        unchangeable: "no se puede cambiar."
        unknown_property: "no es una propiedad conocida."
        unknown_property_nested: "tiene la ruta de acceso desconocida «%{path}»."
        unremovable: "no puede ser eliminado."
        url_not_secure_context: >
          no está proveyendo un "Contexto Seguro". Utiliza HTTPS o una dirección loopack, como un localhost.
        wrong_length: "la longitud es incorrecta (debe ser %{count} caracteres)."
      models:
        ldap_auth_source:
          attributes:
            tls_certificate_string:
              invalid_certificate: "El certificado SSL proporcionado no es válido: %{additional_message}"
              format: "%{message}"
        attachment:
          attributes:
            content_type:
              blank: "El tipo de contenido del archivo no puede estar en blanco."
              not_whitelisted: "El archivo se rechazó a causa de un filtro automático. «%{value}» no se incluye en la lista de permitidos para carga."
              format: "%{message}"
        capability:
          context:
            global: "Global"
          query:
            filters:
              minimum: "necesita incluir como mínimo un filtro de entidad de seguridad, contexto o identificador con el operador «=»."
        custom_field:
          at_least_one_custom_option: "Como mínimo, tiene que estar disponible una opción."
        custom_actions:
          only_one_allowed: "Solo se permite un valor (%{name})."
          empty: "El valor (%{name}) no puede estar vacío."
          inclusion: "El valor (%{name}) no se ha establecido en uno de los valores permitidos."
          not_logged_in: "(%{name}) el valor no se puede establecer porque no inició la sesión."
          not_an_integer: "(%{name}) no es un número entero."
          smaller_than_or_equal_to: "(%{name}) debe ser menor o igual que %{count}."
          greater_than_or_equal_to: "(%{name}) debe ser mayor o igual que %{count}."
          format: "%{message}"
        doorkeeper/application:
          attributes:
            redirect_uri:
              fragment_present: "no puede contener un fragmento."
              invalid_uri: "debe ser una URI válida."
              relative_uri: "debe ser un URI absoluto."
              secured_uri: 'no está proveyendo un "Contexto Seguro". Utiliza HTTPS o una dirección loopack, como un localhost.'
              forbidden_uri: "está prohibida por el servidor."
            scopes:
              not_match_configured: "no coincide con los ámbitos disponibles."
        enterprise_token:
          unreadable: "no se puede leer. ¿Seguro que es un token de soporte?"
        grids/grid:
          overlaps: "superpuesto."
          outside: "está fuera de la red."
          end_before_start: "el valor final necesita ser mayor que el valor inicial."
        ical_token_query_assignment:
          attributes:
            name:
              blank: "es obligatorio. Por favor, seleccione un nombre."
              not_unique: "ya está en uso. Por favor, seleccione otro nombre."
        notifications:
          at_least_one_channel: "Debe especificarse al menos un canal para enviar notificaciones."
          attributes:
            read_ian:
              read_on_creation: "no puede establecerse a verdadero en la creación de notificaciones."
            mail_reminder_sent:
              set_on_creation: "no puede establecerse al valor verdadero en la creación de notificaciones."
            reason:
              no_notification_reason: "no puede estar en blanco, ya que se han elegido las notificaciones en la aplicación como un canal."
            reason_mail_digest:
              no_notification_reason: "no puede estar en blanco, ya que se ha elegido el resumen de correo como un canal."
        non_working_day:
          attributes:
            date:
              taken: "Ya existe un día no laboral para %{value}."
              format: "%{message}"
        parse_schema_filter_params_service:
          attributes:
            base:
              unsupported_operator: "Este operador no es compatible."
              invalid_values: "El valor no es válido."
              id_filter_required: "Se requiere el filtro 'id'."
        project:
          archived_ancestor: "El proyecto tiene un antecesor archivado."
          foreign_wps_reference_version: "Los paquetes de trabajo en los proyectos no descendientes hacen referencia a versiones del proyecto o a sus descendientes."
          attributes:
            base:
              archive_permission_missing_on_subprojects: "No tiene los permisos necesarios para archivar todos los subproyectos. Por favor, póngase en contacto con un administrador."
            types:
              in_use_by_work_packages: "todavia en uso por los paquetes de trabajo: %{types}"
            enabled_modules:
              dependency_missing: "El módulo «%{dependency}» debe habilitarse también, ya que el módulo «%{module}» depende de este."
              format: "%{message}"
        project_custom_field_project_mapping:
          attributes:
            project_ids:
              blank: "Por favor, selecciona un proyecto."
        query:
          attributes:
            project:
              error_not_found: "no encontrado"
            public:
              error_unauthorized: "- El usuario no tiene permiso para crear vistas públicas."
            group_by:
              invalid: "No se puede agrupar por: %{value}"
              format: "%{message}"
            column_names:
              invalid: "Columna no válida en la solicitud: %{value}"
              format: "%{message}"
            sort_criteria:
              invalid: "No se puede ordenar por la columna: %{value}"
              format: "%{message}"
            timestamps:
              invalid: "Las marcas de tiempo contienen valores no válidos: %{values}"
              forbidden: "Las marcas de tiempo contienen valores prohibidos: %{values}"
              format: "%{message}"
            selects:
              name_not_included: "Es necesario incluir la columna «Nombre»"
              nonexistent: "La columna «%{column}» no existe."
              format: "%{message}"
          group_by_hierarchies_exclusive: "es mutuamente exclusivo con el grupo '%{group_by}'. No puede activar ambos."
          can_only_be_modified_by_owner: "La vista sólo puede ser modificada por su propietario."
          need_permission_to_modify_public_query: "No puede modificar una vista pública."
          filters:
            custom_fields:
              inexistent: "No hay ningún campo personalizado para el filtro."
        queries/filters/base:
          attributes:
            values:
              inclusion: "El filtro tiene valores inválidos."
              format: "%{message}"
        relation:
          typed_dag:
            circular_dependency: "La relación crea un bucle de relaciones."
          attributes:
            to:
              error_not_found: "el paquete de trabajo en posición 'a' no se ha encontrado o no es visible"
              error_readonly: "la relación existente no se puede modificar 'a' enlace es inmutable"
            from:
              error_not_found: "el paquete de trabajo en la posición 'de' no se ha encontrado o no es visible"
              error_readonly: "la relación existente no se puede modificar 'de' enlace es inmutable"
        repository:
          not_available: "El proveedor SMC no está disponible"
          not_whitelisted: "no está permitido por la configuración."
          invalid_url: "no es una dirección URL o ruta válida para un repositorio."
          must_not_be_ssh: "no debe usarse una URL de SSH."
          no_directory: "no es un directorio."
        role:
          attributes:
            permissions:
              dependency_missing: "también es necesario incluir «%{dependency}», ya que está seleccionada la opción «%{permission}»."
        setting:
          attributes:
            base:
              working_days_are_missing: "Al menos un día de la semana debe definirse como laboral."
              previous_working_day_changes_unprocessed: "Los cambios anteriores en la configuración de días laborables no se han aplicado aún."
              hours_per_day_are_missing: "Debe definirse el número de horas diarias."
              durations_are_not_positive_numbers: "Las duraciones deben ser números positivos."
              hours_per_day_is_out_of_bounds: "Las horas al día no pueden ser más de 24"
        time_entry:
          attributes:
            hours:
              day_limit: "es demasiado alto, ya que solo puede registrarse un máximo de 24 horas por fecha."
        user_preference:
          attributes:
            pause_reminders:
              invalid_range: "solo puede ser un intervalo de fechas válido."
            daily_reminders:
              full_hour: "solo se puede configurar para la entrega en una hora completa."
            notification_settings:
              only_one_global_setting: "Solo puede haber una configuración global de notificaciones."
              email_alerts_global: "La configuración de notificaciones por correo electrónico solo se puede establecer globalmente."
              format: "%{message}"
              wrong_date: "Valor incorrecto para Fecha de inicio, Fecha final o Vencido."
        watcher:
          attributes:
            user_id:
              not_allowed_to_view: "no tiene permiso para ver este recurso."
              locked: "está bloqueado."
        wiki_page:
          error_conflict: "La página wiki ha sido actualizada por otra persona mientras la editaba."
          attributes:
            slug:
              undeducible: "no se puede deducir a partir del título «%{title}»."
        work_package:
          is_not_a_valid_target_for_time_entries: "Paquete de trabajo #%{id} no es un objetivo válido para reasignar las entradas de tiempo."
          attributes:
            assigned_to:
              format: "%{message}"
            due_date:
              not_start_date: "no es en fecha de inicio, aunque esto es necesario para hitos."
              cannot_be_null: "no puede establecerse como nulo, ya que la fecha de inicio y la duración son conocidas."
            duration:
              larger_than_dates: "es más largo que el intervalo entre la fecha de inicio y la final."
              smaller_than_dates: "es más corto que el intervalo entre la fecha de inicio y la final."
              not_available_for_milestones: "no está disponible para paquetes de trabajo con estilo hitos."
              cannot_be_null: "no puede establecerse como nulo, ya que la fecha de inicio y final son conocidas."
            parent:
              cannot_be_milestone: "no puede ser un hito."
              cannot_be_self_assigned: "no se puede asignar a su propio usuario."
              cannot_be_in_another_project: "no puede estar en otro proyecto."
              not_a_valid_parent: "no es válido."
            start_date:
              violates_relationships: "sólo se puede establecer a %{soonest_start} o posterior para que no se violen las relaciones de los paquetes de trabajo."
              cannot_be_null: "no puede establecerse como nulo, ya que la fecha final y la duración son conocidas."
            status_id:
              status_transition_invalid: "no es válido porque no existe ninguna transición desde el estado antiguo al nuevo para los roles del usuario actual."
              status_invalid_in_type: "no es válido porque el estado actual no existe en este tipo."
            type:
              cannot_be_milestone_due_to_children: "no puede ser un hito porque este paquete de trabajo tiene elementos secundarios."
            priority_id:
              only_active_priorities_allowed: "debe estar activo."
            category:
              only_same_project_categories_allowed: "La categoría de un paquete de trabajo debe estar en el mismo proyecto que el paquete de trabajo."
              does_not_exist: "La categoría especificada no existe."
            estimated_hours:
              not_a_number: "no es una duración válida."
              cant_be_inferior_to_remaining_work: "No puede ser inferior al Trabajo restante."
              must_be_set_when_remaining_work_is_set: "Obligatorio cuando el Trabajo restante está establecido."
              only_values_greater_or_equal_zeroes_allowed: "Debe ser >= 0."
              format: "%{message}"
            remaining_hours:
              not_a_number: "no es una duración válida."
              cant_exceed_work: "No puede ser superior a Trabajo."
              must_be_set_when_work_is_set: "Obligatorio cuando Trabajo está establecido."
              format: "%{message}"
          readonly_status: "El paquete de trabajo está en un estado de sólo lectura por lo que sus atributos no se pueden cambiar."
        type:
          attributes:
            attribute_groups:
              attribute_unknown: "Se ha usado un atributo de paquete de trabajo no válido."
              attribute_unknown_name: "Se ha utilizado un atributo de paquete de trabajo no válido: %{attribute}"
              duplicate_group: "El nombre de grupo “%{group}” se usó más de una vez. Los nombres de grupo tienen que ser únicos."
              query_invalid: "La consulta insertada “%{group}” no es válida: %{details}"
              group_without_name: "No se permiten grupos sin nombre."
        user:
          attributes:
            base:
              user_limit_reached: "El límite de usuarios ha sido alcanzado. No se pueden crear más cuentas en el plan actual."
              one_must_be_active: "El administrador no puede ser bloqueado/eliminado. Al menos un administrador debe estar activo."
            password_confirmation:
              confirmation: "La confirmación de contraseña no coincide con la contraseña."
              format: "%{message}"
            password:
              weak: "Debe contener caracteres de las siguientes tipos (como mínimo %{min_count} de %{all_count}):%{rules}."
              lowercase: "en minúsculas (por ejemplo 'a')"
              uppercase: "en mayúsculas (por ejemplo ' A')"
              numeric: "numérico (por ejemplo, ' 1')"
              special: "especial (por ejemplo, ' %')"
              reused:
                one: "ha sido utilizado antes. Por favor, especifique uno distinto al usado por última vez."
                other: "ha sido utilizado antes. Por favor, especifique uno distinto a los %{count} últimos usados."
              match:
                confirm: "Confirmar Nueva Contraseña."
                description: "'La confirmación de la contraseña' debe coincidir con la ingresada en el campo 'Nueva contraseña'."
            status:
              invalid_on_create: "no es un estado válido para nuevos usuarios."
            ldap_auth_source:
              error_not_found: "no encontrado"
            auth_source:
              error_not_found: "no encontrado"
        member:
          principal_blank: "Por favor seleccione al menos un usuario o grupo."
          role_blank: "necesita ser asignado."
          attributes:
            roles:
              ungrantable: "tiene un rol no asignable."
              more_than_one: "tiene más de un rol."
            principal:
              unassignable: "no puede ser asignado a un proyecto."
        version:
          undeletable_archived_projects: "La versión no puede borrarse cuando tiene paquetes de trabajos adjuntos."
          undeletable_work_packages_attached: "La versión no puede borrarse cuando tiene paquetes de trabajos adjuntos."
        status:
          readonly_default_exlusive: "no se puede activar para los estados marcados como predeterminados."
        token/api:
          attributes:
            token_name:
              format: "%{message}"
      template:
        body: "Por favor revise los siguientes campos:"
        header:
          one: "Un error impide guardar este %{model}"
          other: "%{count} errores impiden guardar este %{model}"
    models:
      attachment: "Archivo"
      attribute_help_text: "Texto de ayuda para atributo"
      category: "Categoría"
      comment: "Comentario"
      custom_action: "Acción personalizada"
      custom_field: "Campo personalizado"
      "doorkeeper/application": "Aplicación OAuth"
      forum: "Foro"
      global_role: "Rol global"
      group: "Grupo"
      member: "Miembro"
      news: "Noticias"
      notification:
        one: "Notificación"
        other: "Notificaciones"
      placeholder_user: "Usuario de marcador de posición"
      project: "Proyecto"
      project_query:
        one: "Lista de proyectos"
        other: "Listas de proyectos"
      query: "Consulta personalizada"
      role:
        one: "Rol"
        other: "Roles"
      status: "Estado del paquete de trabajo"
      type: "Tipo"
      user: "Usuario"
      version: "Versión"
      workflow: "Flujo de trabajo"
      work_package: "Paquete de trabajo"
      wiki: "Wiki"
      wiki_page: "Página wiki"
  errors:
    header_invalid_fields:
      one: "Se encontró un problema con el siguiente campo:"
      other: "Se encontraron problemas con los siguientes campos:"
    header_additional_invalid_fields:
      one: "Además, hubo un problema con el siguiente campo:"
      other: "Además, hubo problemas con los siguientes campos:"
    field_erroneous_label: "Este campo es inválido: %{full_errors} por favor, ingrese un valor válido."
  activity:
    item:
      created_by_on: "creado por %{user} el %{datetime}"
      created_by_on_time_entry: "hora registrada por %{user} el %{datetime}"
      created_on: "creado el %{datetime}"
      created_on_time_entry: "hora registrada en %{datetime}"
      updated_by_on: "actualizado por %{user} el %{datetime}"
      updated_by_on_time_entry: "hora registrada actualizada por %{user} en %{datetime}"
      updated_on: "actualizado el %{datetime}"
      updated_on_time_entry: "hora registrada actualizada el %{datetime}"
      deleted_on: "eliminado el %{datetime}"
      deleted_by_on: "eliminado por %{user} el %{datetime}"
      added_on: "añadido el %{datetime}"
      added_by_on: "añadido por %{user} el %{datetime}"
      removed_on: "eliminado el %{datetime}"
      removed_by_on: "eliminado por %{user} el %{datetime}"
      parent_without_of: "Subproyecto"
      parent_no_longer: "Ya no es subproyecto de"
      time_entry:
        hour:
          one: "%{count} hora"
          other: "%{count} horas"
        hour_html:
          one: "<i>%{count} hora</i>"
          other: "<i>%{count} horas</i>"
        updated: "cambiado de %{old_value} a %{value}"
        logged_for: "Registrado para"
    filter:
      changeset: "Conjuntos de cambios"
      message: "Foros"
      news: "Noticias"
      project_attribute: "Atributos del proyecto"
      subproject: "Incluir subproyectos"
      time_entry: "Tiempo invertido"
      wiki_edit: "Wiki"
      work_package: "Paquetes de trabajo"
  #common attributes of all models
  attributes:
    active: "Activo"
    assigned_to: "Asignado a"
    assignee: "Asignado a"
    attachments: "Archivos adjuntos"
    author: "Autor"
    base: "Error general:"
    blocks_ids: "Identificadores de paquetes bloqueados"
    category: "Categoría"
    comment: "Comentario"
    comments: "Comentario"
    content: "Contenido"
    color: "Color"
    created_at: "Creado en"
    custom_options: "Valores posibles"
    custom_values: "Campos Personalizados"
    date: "Fecha"
    default_columns: "Columnas predeterminadas"
    description: "Descripción"
    derived_due_date: "Fecha final derivada"
    derived_estimated_hours: "Trabajo total"
    derived_start_date: "Fecha de comienzo deseada"
    display_sums: "Mostrar sumas"
    due_date: "Fecha de finalización"
    estimated_hours: "Trabajo"
    estimated_time: "Trabajo"
    expires_at: "Caduca el"
    firstname: "Nombre"
    group: "Grupo"
    groups: "Grupos"
    id: "ID"
    is_default: "Valor predeterminado"
    is_for_all: "Para todos los proyectos"
    public: "Público"
    #kept for backwards compatibility
    issue: "Paquete de trabajo"
    lastname: "Apellido"
    login: "Nombre usuario"
    mail: "Correo electrónico"
    name: "Nombre"
    password: "Contraseña"
    priority: "Prioridad"
    project: "Proyecto"
    responsible: "Responsable"
    role: "Perfil"
    roles: "Roles"
    start_date: "Fecha de inicio"
    status: "Estado"
    subject: "Asunto"
    summary: "Resumen"
    title: "Título"
    type: "Tipo"
    updated_at: "Actualizada el"
    updated_on: "Actualizada el"
    uploader: "Cargador"
    user: "Usuario"
    value: "Valor"
    version: "Versión"
    work_package: "Paquete de trabajo"
  backup:
    failed: "La copia de seguridad ha fallado"
    label_backup_token: "Token de copias de seguridad"
    label_create_token: "Crear token de copias de seguridad"
    label_delete_token: "Eliminar token de copias de seguridad"
    label_reset_token: "Restablecer token de copias de seguridad"
    label_token_users: "Los siguientes usuarios tienen tokens de copia de seguridad activos"
    reset_token:
      action_create: Crear
      action_reset: Reiniciar
      heading_reset: "Restablecer token de copias de seguridad"
      heading_create: "Crear token de copias de seguridad"
      implications: >
        Al habilitar las copias de seguridad, cualquier usuario con los permisos necesarios y este token de copias de seguridad podrá descargar una copia de seguridad que contenga todos los datos de esta instalación de OpenProject, incluidos los datos del resto de los usuarios.
      info: >
        Para crear una copia de seguridad, necesita generar un token de copias de seguridad. Cada vez que quiera solicitar una copia de seguridad, tendrá que especificar este token. Puede eliminar el token de copias de seguridad para deshabilitar las copias de seguridad para este usuario.
      verification: >
        Escriba %{word} para confirmar que quiere %{action} el token de copias de seguridad.
      verification_word_reset: restablecer
      verification_word_create: crear
      warning: >
        Como medida de seguridad, deberá esperar 24 horas después de crear un token para solicitar una copia de seguridad. Después de ese período, podrá solicitar una copia de seguridad en cualquier momento usando ese token.
    text_token_deleted: Se eliminó el token de copias de seguridad. Se han deshabilitado las copias de seguridad.
    error:
      invalid_token: Token de copias de seguridad no válido o no encontrado
      token_cooldown: El token de copias de seguridad será válido en %{hours} horas.
      backup_pending: Ya hay una copia de seguridad pendiente.
      limit_reached: Solo puede ejecutar %{limit} copias de seguridad al día.
  button_actions: "Acciones"
  button_add: "Añadir"
  button_add_comment: "Añadir comentario"
  button_add_member: Añadir miembro
  button_add_watcher: "Añadir observador"
  button_annotate: "Anotar"
  button_apply: "Aplicar"
  button_archive: "Archivar"
  button_back: "Atrás"
  button_cancel: "Cancelar"
  button_change: "Cambiar"
  button_change_parent_page: "Página principal de cambio"
  button_change_password: "Cambiar contraseña"
  button_check_all: "Seleccionar Todos"
  button_clear: "Eliminar"
  button_click_to_reveal: "Haz Click para ver"
  button_close: "Cerrar"
  button_collapse_all: "Colapsar todo"
  button_configure: "Configurar"
  button_continue: "Continuar"
  button_copy: "Copiar"
  button_copy_to_clipboard: "Copiar en el portapapeles"
  button_copy_link_to_clipboard: "Copiar enlace al portapapeles"
  button_copy_and_follow: "Copiar y seguir"
  button_create: "Crear"
  button_create_and_continue: "Crear y continuar"
  button_delete: "Borrar"
  button_decline: "Declinar"
  button_delete_watcher: "Eliminar observador %{name}"
  button_download: "Descargar"
  button_duplicate: "Duplicar"
  button_edit: "Editar"
  button_edit_associated_wikipage: "Editar página Wiki asociada: %{page_title}"
  button_expand_all: "Expandir todos"
  button_favorite: "Añadir a favoritos"
  button_filter: "Filtro"
  button_generate: "Generar"
  button_list: "Lista"
  button_lock: "Bloquear"
  button_login: "Iniciar sesión"
  button_move: "Mover"
  button_move_and_follow: "Mover y seguir"
  button_print: "Imprimir"
  button_quote: "Comentario"
  button_remove: Eliminar
  button_rename: "Cambiar el nombre"
  button_replace: "Sustituir"
  button_revoke: "Revocar"
  button_reply: "Respuesta"
  button_reset: "Reiniciar"
  button_rollback: "Volver a esta versión"
  button_save: "Guardar"
  button_save_as: "Guardar como"
  button_apply_changes: "Aplicar cambios"
  button_save_back: "Guardar y volver"
  button_show: "Mostrar"
  button_sort: "Ordenar"
  button_submit: "Enviar"
  button_test: "Prueba"
  button_unarchive: "Desarchivar"
  button_uncheck_all: "Deseleccionar todos"
  button_unlock: "Desbloquear"
  button_unfavorite: "Eliminar de favoritos"
  button_unwatch: "No controlar más"
  button_update: "Actualizar"
  button_upgrade: "Mejorar"
  button_upload: "Cargar"
  button_view: "Ver"
  button_watch: "Controlar"
  button_manage_menu_entry: "Configurar el menú"
  button_add_menu_entry: "Agregar el elemento de menú"
  button_configure_menu_entry: "Configurar elemento del menú"
  button_delete_menu_entry: "Eliminar el elemento del menú"
  button_view_shared_work_packages: "Ver paquetes de trabajo compartidos"
  button_manage_roles: "Gestionar roles"
  button_remove_member: "Borrar miembro"
  button_remove_member_and_shares: "Borrar miembro y elementos compartidos"
  button_revoke_work_package_shares: "Revocar los elementos compartidos del paquete de trabajo"
  button_revoke_access: "Revocar acceso"
  button_revoke_all: "Revocar todos"
  button_revoke_only: "Revocar solo %{shared_role_name}"
  button_publish: "Hacer pública"
  button_unpublish: "Hacer privada"
  consent:
    checkbox_label: He notado y doy mi consentimiento a lo anterior.
    failure_message: Consentimiento fallido, no puede continuar.
    title: Consentimiento del usuario
    decline_warning_message: Usted ha declinado consentir y ha sido desconectado.
    user_has_consented: El usuario ha dado el consentimiento a su declaración configurada en el momento dado.
    not_yet_consented: El usuario no ha validado todavía, se le solicitará en el próximo login.
    contact_mail_instructions: Defina la dirección de correo a la que los usuarios pueden acceder a un controlador de datos a fin de realizar cambios de datos o solicitudes de eliminación.
    contact_your_administrator: Por favor, contacte su administrador si desea eliminar su cuenta.
    contact_this_mail_address: Por favor, contacte con %{mail_address} para eliminar su cuenta.
    text_update_consent_time: Marque esta casilla para estimular a los usuarios a dar, nuevamente, su consentimiento. Habilite cuando haya cambiado el aspecto legal de la información relativa al mencionado consentimiento.
    update_consent_last_time: "Última actualización de consentimiento: %{update_time}"
  copy_project:
    title: 'Copiar proyecto «%{source_project_name}»'
    started: 'Comenzó la copia del proyecto ''%{source_project_name}'' a "%{target_project_name}". Se le informará por correo tan pronto como esté disponible el proyecto "%{target_project_name}".'
    failed: "No se puede copiar proyecto %{source_project_name}"
    failed_internal: "Copia fallida debido a un error interno."
    succeeded: "Proyecto creado %{target_project_name}"
    errors: "Error"
    project_custom_fields: "Campos personalizados del proyecto"
    x_objects_of_this_type:
      zero: "No hay objetos de este tipo"
      one: "Un objeto de este tipo"
      other: "%{count} objetos de este tipo"
    text:
      failed: 'No se pudo copiar el proyecto "%{source_project_name}" al proyecto "%{target_project_name}".'
      succeeded: 'Proyecto copiado de "%{source_project_name}" a "%{target_project_name}".'
  create_new_page: "Página wiki"
  date:
    abbr_day_names:
      - "Dom"
      - "Lun"
      - "Mar"
      - "Mie"
      - "Jue"
      - "Vie"
      - "Sab"
    abbr_month_names:
      - null
      - "Ene"
      - "Feb"
      - "Mar"
      - "Abr"
      - "May"
      - "Jun"
      - "Jul"
      - "Ago"
      - "Sep"
      - "Oct"
      - "Nov"
      - "Dec"
    abbr_week: "Sem"
    day_names:
      - "Domingo"
      - "Lunes"
      - "Martes"
      - "Miércoles"
      - "Jueves"
      - "Viernes"
      - "Sábado"
    formats:
      #Use the strftime parameters for formats.
      #When no format has been given, it uses default.
      #You can provide other formats here if you like!
      default: "%d.%m.%Y"
      long: "%B %d, %Y"
      short: "%b %d"
    #Don't forget the nil at the beginning; there's no such thing as a 0th month
    month_names:  #Used in date_select and datetime_select.
      - null
      - "Enero"
      - "Febrero"
      - "Marzo"
      - "Abril"
      - "May"
      - "Junio"
      - "Julio"
      - "Agosto"
      - "Septiembre"
      - "Octubre"
      - "Noviembre"
      - "Diciembre"
    order:
      - ':año'
      - :mes
      - ':día'
  datetime:
    distance_in_words:
      about_x_hours:
        one: "alrededor de 1 hora"
        other: "alrededor de %{count} horas"
      about_x_months:
        one: "alrededor de un mes"
        other: "alrededor de %{count} meses"
      about_x_years:
        one: "alrededor de un año"
        other: "alrededor de %{count} años"
      almost_x_years:
        one: "casi un año"
        other: "casi  %{count} años"
      half_a_minute: "medio minuto"
      less_than_x_minutes:
        one: "menos de un minuto"
        other: "menos de %{count} minutos"
      less_than_x_seconds:
        one: "menos de un segundo"
        other: "menos de %{count} segundos"
      over_x_years:
        one: "mas de un año"
        other: "mas de %{count} años"
      x_days:
        one: "1 día"
        other: "%{count} días"
      x_minutes:
        one: "un minuto"
        other: "%{count} minutos"
      x_minutes_abbreviated:
        one: "1 min"
        other: "%{count} minutos"
      x_hours:
        one: "1 hora"
        other: "%{count} horas"
      x_hours_abbreviated:
        one: "1 h"
        other: "%{count} horas"
      x_weeks:
        one: "1 semana"
        other: "%{count} semanas"
      x_months:
        one: "1 mes"
        other: "%{count} meses"
      x_years:
        one: "1 año"
        other: "%{count} años"
      x_seconds:
        one: "un segundo"
        other: "%{count} segundos"
      x_seconds_abbreviated:
        one: "1 s"
        other: "%{count} segundos"
    units:
      hour:
        one: "una hora"
        other: "hora"
  description_active: "Activo?"
  description_attachment_toggle: "Mostrar/ocultar archivos adjuntos"
  description_autocomplete: >
    Este campo utiliza Autocompletar. Mientras se escribe el título de un paquete de trabajo recibirá una lista de posibles candidatos. Elija uno usando las teclas de  flecha arriba y abajo  y selecciónelo con el tabulador o enter. Alternativamente usted puede ingresar el número del paquete de trabajo directamente.
  description_available_columns: "Columnas disponibles"
  description_choose_project: "Proyectos"
  description_compare_from: "Comparar desde"
  description_compare_to: "Comparar con"
  description_current_position: "Usted está aquí: "
  description_date_from: "Introduzca la fecha de inicio"
  description_date_to: "Introduzca la fecha de finalización"
  description_enter_number: "Ingrese número"
  description_enter_text: "Ingrese texto"
  description_filter: "Filtro"
  description_filter_toggle: "Mostrar/Ocultar filtro"
  description_category_reassign: "Elegir categoría"
  description_message_content: "Contenido del mensaje"
  description_my_project: "Usted es miembro"
  description_notes: "Notas"
  description_parent_work_package: "Paquete de trabajo primario actual"
  description_project_scope: "Ámbito de búsqueda"
  description_query_sort_criteria_attribute: "Ordenar atributos"
  description_query_sort_criteria_direction: "Ordenar por dirección"
  description_search: "Campo de búsqueda"
  description_select_work_package: "Seleccione el paquete de trabajo"
  description_selected_columns: "Columnas seleccionadas"
  description_sub_work_package: "Subpaquetes de trabajo actuales"
  description_toc_toggle: "Mostrar/ocultar tabla de contenidos"
  description_wiki_subpages_reassign: "Elija nueva página principal"
  #Text direction: Left-to-Right (ltr) or Right-to-Left (rtl)
  direction: iad (ltr)
  ee:
    upsale:
      form_configuration:
        description: "Personalice la configuración del formulario con estas extensiones:"
        add_groups: "Añadir nuevos grupos de atributos"
        rename_groups: "Cambiar nombre de grupos de atributos"
      project_filters:
        description_html: "Filtrar y ordenar en campos personalizados es una extensión de Enterprise."
  enumeration_activities: "Actividades de seguimiento del tiempo"
  enumeration_work_package_priorities: "Prioridades del paquete de trabajo"
  enumeration_reported_project_statuses: "Estatus del proyecto reportado"
  error_auth_source_sso_failed: "El intento de inicio de sesión único (SSO) para el usuario “%{value}” falló"
  error_can_not_archive_project: "Este proyecto no se puede archivar: %{errors}"
  error_can_not_delete_entry: "No se puede eliminar la entrada"
  error_can_not_delete_custom_field: "Imposible eliminar el campo seleccionado"
  error_can_not_delete_in_use_archived_undisclosed: "También hay paquetes de trabajo en proyectos archivados. Debe pedir a un administrador que realice la eliminación para ver qué proyectos se ven afectados."
  error_can_not_delete_in_use_archived_work_packages: "Hay paquetes de trabajo en los proyectos archivados. Necesita reactivar los proyectos siguientes para cambiar el atributo de los paquetes de trabajo correspondientes: %{archived_projects_urls}"
  error_can_not_delete_type:
    explanation: 'Este tipo contiene paquetes de trabajo y no se puede eliminar. Puede ver todos los paquetes de trabajo afectados en <a target="_blank" href="%{url}">esta vista</a>.'
  error_can_not_delete_standard_type: "Tipos estándar no se pueden borrar."
  error_can_not_invite_user: "Error al enviar la invitación al usuario."
  error_can_not_remove_role: "Este rol esta en uso y no puede ser eliminado"
  error_can_not_reopen_work_package_on_closed_version: "No se puede volver a abrir un paquete de trabajo asignado a una versión cerrada"
  error_can_not_find_all_resources: "No se encontraron todos los recursos relacionados con esta solicitud."
  error_can_not_unarchive_project: "Este proyecto no se puede recuperar: %{errors}"
  error_check_user_and_role: "Por favor elige un usuario y un rol."
  error_code: "Error %{code}"
  error_color_could_not_be_saved: "No se pudo guardar el color"
  error_cookie_missing: "No se encuentra la cookie de OpenProject. Por favor asegúrese de que las cookies están habilitadas, ya que sin ellas esta aplicación no funcionará correctamente."
  error_custom_option_not_found: "Esta opción no existe."
  error_enterprise_activation_user_limit: "Su cuenta no puede ser activada (se alcanzó el límite del usuario). Por favor, contacte su administrador para obtener acceso."
  error_enterprise_token_invalid_domain: "Enterprise no está activo. Su dominio del token de Enterprise (%{actual}) no coincide con el nombre de host del sistema (%{expected})."
  error_failed_to_delete_entry: "No se puede eliminar esta entrada."
  error_in_dependent: "Error al intentar alterar el objeto dependiente: %{dependent_class} #%{related_id} - %{related_subject}: %{error}"
  error_in_new_dependent: "Error al crear el objeto dependiente: %{dependent_class} - %{related_subject}: %{error}"
  error_invalid_selected_value: "El valor seleccionado no es válido."
  error_journal_attribute_not_present: "El diario no contiene el atributo %{attribute}."
  error_pdf_export_too_many_columns: "Demasiadas columnas seleccionadas para la exportación de PDF. Reduzca el número de columnas."
  error_pdf_failed_to_export: "No se ha podido guardar la exportación PDF: %{error}"
  error_token_authenticity: "No se puede verificar el token de falsificación de solicitud entre sitios. ¿Intentó enviar datos en varios navegadores o pestañas? Cierre de todas las pestañas y vuelva a intentarlo."
  error_work_package_not_found_in_project: "El paquete de trabajo no se ha encontrado o no pertenece a este proyecto"
  error_must_be_project_member: "debe ser miembro del proyecto"
  error_migrations_are_pending: "Su instalación de OpenProject tiene migraciones de bases de datos pendientes. Es probable que haya pasado por alto la ejecución de las migraciones en la última actualización. Consulte la guía de actualización para actualizar correctamente su instalación."
  error_migrations_visit_upgrade_guides: "Visite la documentación de la Guía de actualización"
  error_no_default_work_package_status: 'Ningún estado del paquete trabajo predeterminado está definido. Por favor, compruebe su configuración (ir a "Administración-> Situación del paquete de trabajo").'
  error_no_type_in_project: "Ningún tipo se asocia a este proyecto. Por favor, Compruebe la configuración del proyecto."
  error_omniauth_registration_timed_out: "El registro mediante un proveedor de autenticación externa expiró. Por favor inténtelo nuevamente."
  error_omniauth_invalid_auth: "La información de autenticación proporcionada por el proveedor de identidades no era válida. Póngase en contacto con el administrador para obtener ayuda."
  error_password_change_failed: "Se produjo un error al intentar cambiar la contraseña."
  error_scm_command_failed: "Se produjo un error al intentar acceder al repositorio: %{value}"
  error_scm_not_found: "La entrada o la revisión no se encontró en el repositorio."
  error_type_could_not_be_saved: "No se pudo guardar el tipo"
  error_unable_delete_status: "El estado del paquete de trabajo no se puede eliminar ya que esta siendo utilizado por al menos un paquete de trabajo."
  error_unable_delete_default_status: "No se puede eliminar el estado del paquete trabajo por defecto. Por favor, seleccione otro estado de trabajo predeterminado antes de eliminar el actual."
  error_unable_to_connect: "No se puede conectar (%{value})"
  error_unable_delete_wiki: "No se puede eliminar la página wiki."
  error_unable_update_wiki: "No se puede actualizar la página wiki."
  error_workflow_copy_source: "Por favor, seleccione un tipo de fuente o rol"
  error_workflow_copy_target: "Por favor, seleccione tipo(s) de objetivos y role(s)"
  error_menu_item_not_created: No se pudo agregar el elemento de menú
  error_menu_item_not_saved: Elemento de menú no podría ser guardado
  error_wiki_root_menu_item_conflict: >
    No se puede renombrar "%{old_name}" a "%{new_name}" debido a un conflicto en el elemento de menú resultante con el elemento de menú existente "%{existing_caption}" (%{existing_identifier}).
  error_external_authentication_failed: "Se produjo un error durante la autenticación externa. Vuelva a intentarlo."
  error_attribute_not_highlightable: "Atributos que no pueden resaltarse: %{attributes}"
  events:
    changeset: "Set de cambios editado"
    message: Mensaje editado
    news: Noticias
    project_attributes: "Atributos del proyecto editados"
    project: "Proyecto editado"
    projects: "Proyecto editado"
    reply: Respondió
    time_entry: "Tiempo de ingreso editado"
    wiki_page: "Página wiki editada"
    work_package_closed: "Paquete de trabajo cerrada"
    work_package_edit: "Paquete de trabajo editado"
    work_package_note: "Nota de paquete de trabajo añadido"
    title:
      project: "Proyecto: %{name}"
      subproject: "Subproyecto: %{name}"
  export:
    your_work_packages_export: "Exportar paquetes de trabajo"
    succeeded: "La exportación se ha completado correctamente."
    failed: "Error al exportar: %{message}"
    format:
      atom: "Atomo"
      csv: "CSV"
      pdf: "PDF"
      pdf_overview_table: "Tabla PDF"
      pdf_report_with_images: "Informe PDF con imágenes"
      pdf_report: "Informe PDF"
      pdf_gantt: "PDF Gantt"
    image:
      omitted: "Imagen no exportada."
    macro:
      error: "Error de macro, %{message}"
      attribute_not_found: "atributo no encontrado: %{attribute}"
      model_not_found: "modelo de atributo no válido: %{model}"
      resource_not_found: "recurso no encontrado: %{resource}"
      rich_text_unsupported: "Actualmente no se admite la incrustación de texto enriquecido en la exportación"
    units:
      hours: h
      days: d
  extraction:
    available:
      pdftotext: "Pdftotext disponible (opcional)"
      unrtf: "Unrtf disponible (opcional)"
      catdoc: "Catdoc disponible (opcional)"
      xls2csv: "Xls2csv disponible (opcional)"
      catppt: "Catppt disponible (opcional)"
      tesseract: "Tesseract disponible (opcional)"
  general_csv_decimal_separator: "."
  general_csv_encoding: "UTF-8"
  general_csv_separator: ","
  general_first_day_of_week: "7"
  general_pdf_encoding: "ISO-8859-1"
  general_text_no: "no"
  general_text_yes: "sí"
  general_text_No: "No"
  general_text_Yes: "Sí"
  general_text_true: "verdadero"
  general_text_false: "falso"
  gui_validation_error: "1 error"
  gui_validation_error_plural: "errores %{count}"
  homescreen:
    additional:
      projects: "Projectos visibles mas recientes en esta instancia."
      no_visible_projects: "No hay ningún proyecto visible en esta instancia."
      users: "Usuarios registrados mas recientes en esta instancia."
    blocks:
      community: "OpenProject Community"
      upsale:
        title: "Actualizar a Enterprise"
        more_info: "Más información"
    links:
      upgrade_enterprise_edition: "Actualizar a Enterprise"
      postgres_migration: "Migrando su instalación a PostgreSQL"
      user_guides: "Guia de usuario"
      faq: "Preguntas Frecuentes"
      impressum: "Aviso legal"
      glossary: "Glosario"
      shortcuts: "Accesos directos"
      blog: "Blog de OpenProject"
      forums: "Foro de Community"
      newsletter: "Alertas de seguridad / boletín"
  image_conversion:
    imagemagick: "Imagemagick"
  journals:
    changes_retracted: "Se deshicieron los cambios."
    caused_changes:
      dates_changed: "Cambio de fechas"
      default_attribute_written: "Atributos de solo lectura escritos"
      progress_mode_changed_to_status_based: "Cálculo del progreso actualizado"
      status_changed: "Estado «%{status_name}»"
      system_update: "Actualización del sistema OpenProject:"
    cause_descriptions:
      work_package_predecessor_changed_times: por cambios al %{link} predecesor
      work_package_parent_changed_times: por cambios al %{link} principal
      work_package_children_changed_times: por cambios en el secundario %{link}
      work_package_related_changed_times: por cambios en los %{link} relacionados
      unaccessable_work_package_changed: por cambios en un paquete de trabajo relacionado
      working_days_changed:
        changed: "por cambios en días laborables (%{changes})"
        days:
          working: "%{day} es ahora laboral"
          non_working: "%{day} es ahora no laboral"
        dates:
          working: "%{date} es ahora laboral"
          non_working: "%{date} es ahora no laboral"
      progress_mode_changed_to_status_based: Modo de cálculo del progreso establecido como basado en el estado
      status_excluded_from_totals_set_to_false_message: ahora incluido en totales de jerarquía
      status_excluded_from_totals_set_to_true_message: ahora excluido de los totales de la jerarquía
      status_percent_complete_changed: "% completado cambiado de %{old_value} % a %{new_value} %"
      system_update:
        file_links_journal: >
          A partir de ahora, la actividad relacionada con los enlaces de archivos (archivos almacenados en almacenamiento externo) aparecerá aquí en la pestaña Actividad. La siguiente representa la actividad relativa a los enlaces que ya existían:
        progress_calculation_adjusted_from_disabled_mode: >-
          Cálculo de progreso automático <a href="%{href}" target="_blank">establecido en modo de trabajo y ajustado con la actualización de versión</a>.
        progress_calculation_adjusted: >-
          Cálculo de progreso automático <a href="%{href}" target="_blank">ajustado con la actualización de versión</a>.
        totals_removed_from_childless_work_packages: >-
          Los totales de trabajo y progreso se eliminan automáticamente para los paquetes de trabajo no padres con la <a href="%{href}" target="_blank">actualización de la versión</a>. Se trata de una tarea de mantenimiento y puede ignorarse con seguridad.
  links:
    configuration_guide: "Guía de configuración"
    get_in_touch: "¿Tiene alguna pregunta? Póngase en contacto con nosotros."
  instructions_after_registration: "Podras entrar tan pronto como tu cuenta halla sido activada haciendo clic sobre %{signin}."
  instructions_after_logout: "Puedes entrar nuevamente haciendo clic sobre  %{signin}."
  instructions_after_error: "Puedes intentar entrar nuevamente haciendo clic sobre %{signin}. Si el error persiste, contacta a tu administrador para que te ayude."
  menus:
    admin:
      mail_notification: "Notificaciones de correo electrónico"
      mails_and_notifications: "Correos electrónicos y notificaciones"
      aggregation: "Agregación"
      api_and_webhooks: "API y webhooks"
    quick_add:
      label: "Abrir menú de adición rápida"
    breadcrumb:
      nested_element: "%{section_header}: <b>%{title}</b>"
  my_account:
    access_tokens:
      no_results:
        title: "Ningún token de acceso que mostrar"
        description: "Todos ellos han sido desabilitados. Pueden ser rehabilitados en el menú de administración."
      access_tokens: "Tokens de acceso"
      headers:
        action: "Acción"
        expiration: "Expira"
      indefinite_expiration: "Nunca"
      simple_revoke_confirmation: "¿Seguro que desea revocar este token?"
      api:
        title: "API"
        text_hint: "Los tokens API permiten a las aplicaciones de terceros comunicarse con esta instancia de OpenProject a través de las API REST."
        static_token_name: "Token API"
        disabled_text: "Los tokens API no están habilitados por el administrador. Póngase en contacto con su administrador para utilizar esta función."
      ical:
        title: "iCalendar"
        text_hint: 'Los tokens iCalendar permiten a los usuarios <a href="%{path}" target="_blank">suscribirse a los calendarios de OpenProject</a> y ver la información actualizada de los paquetes de trabajo de clientes externos.'
        disabled_text: "Las suscripciones a iCalendar no están habilitadas por el administrador. Póngase en contacto con su administrador para utilizar esta función."
        empty_text_hint: "Para añadir un token de iCalendar, suscríbase a un calendario nuevo o existente desde el módulo Calendario de un proyecto. Debe disponer de los permisos necesarios."
      oauth:
        title: "OAuth"
        text_hint: "Los tokens OAuth permiten a las aplicaciones de terceros conectarse con esta instancia de OpenProject."
        empty_text_hint: "No hay ningún acceso a aplicaciones de terceros configurado y activo para usted. Póngase en contacto con su administrador para activar esta función."
      rss:
        title: "RSS"
        text_hint: "Los tokens RSS permiten a los usuarios mantenerse al día de los últimos cambios en esta instancia de OpenProject a través de un lector RSS externo."
        static_token_name: "Token RSS"
        disabled_text: "Los tokens RSS no están habilitados por el administrador. Póngase en contacto con su administrador para utilizar esta función."
      storages:
        title: "Almacenamiento de archivos"
        text_hint: "Los tokens de Almacenamiento de archivos conectan esta instancia de OpenProject con un Almacenamiento de archivos externo."
        empty_text_hint: "No hay acceso de almacenamiento vinculado a su cuenta."
        revoke_token: "¿Realmente desea eliminar este token? Tendrá que volver a iniciar sesión en %{storage}"
        removed: "Ficha de almacenamiento de archivos eliminada con éxito"
        failed: "Se ha producido un error y no se ha podido eliminar el token. Inténtelo de nuevo más tarde."
        unknown_storage: "Almacenamiento desconocido"
  notifications:
    reasons:
      assigned: "Asignado a"
      dateAlert: "Alerta de fecha"
      mentioned: "Mencionado"
      responsible: "Responsable"
      shared: "Compartido"
      watched: "Observador"
    menu:
      by_project: "No leído por proyecto"
      by_reason: "Motivo"
      inbox: "Bandeja de entrada"
    send_notifications: "Enviar notificaciones para esta acción"
    work_packages:
      subject:
        created: "Se creó el paquete de trabajo."
        assigned: "Has sido asignado a %{work_package}"
        subscribed: "Te has suscrito a %{work_package}"
        mentioned: "Has sido mencionado en %{work_package}"
        responsible: "Ahora es responsable de %{work_package}"
        watched: "Estás viendo a %{work_package}"
  label_accessibility: "Accesibilidad"
  label_account: "Cuenta"
  label_active: "Activo"
  label_activate_user: "Activar usuario"
  label_active_in_new_projects: "Activo en nuevos proyectos"
  label_activity: "Actividad"
  label_add_edit_translations: "Añadir y editar traducciones"
  label_add_another_file: "Agregar otro archivo"
  label_add_columns: "Agregar columnas seleccionadas"
  label_add_note: "Añadir una nota"
  label_add_projects: "Añadir proyectos"
  label_add_related_work_packages: "Añadir paquetes de trabajo relacionados"
  label_add_subtask: "Agregar subtarea"
  label_added: "agregado"
  label_added_by: "Añadido por %{author}"
  label_added_time_by: "Añadida por %{author}  hace %{age}"
  label_additional_workflow_transitions_for_assignee: "Transiciones adicionales permitidas cuando el usuario es el asignado"
  label_additional_workflow_transitions_for_author: "Transiciones adicionales permitidas cuando el usuario es el autor"
  label_administration: "Administración"
  label_advanced_settings: "Ajustes avanzados"
  label_age: "Edad"
  label_ago: "días antes"
  label_all: "todos"
  label_all_time: "todo el tiempo"
  label_all_words: "Todas las palabras"
  label_all_open_wps: "Todo abierto"
  label_always_visible: "Siempre se muestra"
  label_announcement: "Aviso"
  label_angular: "AngularJS"
  label_api_access_key: "Código de acceso API"
  label_api_access_key_created_on: "Código de acceso API creado  hace %{value}"
  label_api_access_key_type: "API"
  label_ical_access_key_type: "iCalendar"
  label_ical_access_key_description: 'Token de iCalendar «%{token_name}» para «%{calendar_name}» en «%{project_name}»'
  label_ical_access_key_not_present: "Token(s) de iCalendar no presente(s)."
  label_ical_access_key_generation_hint: "Se genera automáticamente al suscribirse a un calendario."
  label_ical_access_key_latest: "último"
  label_ical_access_key_revoke: "Revocar"
  label_applied_status: "Estado aplicado"
  label_archive_project: "Archivar proyecto"
  label_ascending: "Ascendente"
  label_assigned_to_me_work_packages: "Paquetes de trabajo asignados a mí"
  label_associated_revisions: "Revisiones asociadas"
  label_attachment_plural: "Archivos adjuntos"
  label_attribute: "Atributo"
  label_attribute_plural: "Atributos"
  label_ldap_auth_source_new: "Nueva conexión LDAP"
  label_ldap_auth_source: "Conexión LDAP"
  label_ldap_auth_source_plural: "Conexiones LDAP"
  label_attribute_expand_text: "El texto completo para «%{attribute}»"
  label_authentication: "Autentificación"
  label_available_global_roles: "Roles globales disponibles"
  label_available_project_attributes: "Atributos del proyecto disponibles"
  label_available_project_forums: "Foros disponibles"
  label_available_project_repositories: "Repositorios disponibles"
  label_available_project_versions: "Versiones disponibles"
  label_available_project_work_package_categories: "Categorias de paquetes de trabjo disponibles"
  label_available_project_work_package_types: "Tipos de paquete de trabajo disponibles"
  label_available_projects: "Proyectos disponibles"
  label_api_doc: "Documentación de la API"
  label_backup: "Copia de seguridad"
  label_backup_code: "Código de copia de seguridad"
  label_between: "entre"
  label_blocked_by: "bloqueado por"
  label_blocks: "bloques"
  label_blog: "Blog"
  label_forums_locked: "Bloqueado"
  label_forum_new: "Foro nuevo"
  label_forum_plural: "Foros"
  label_forum_sticky: "Fijo"
  label_boolean: "Booleano"
  label_board_plural: "Tableros"
  label_branch: "Sucursal"
  label_browse: "Explorar"
  label_bulk_edit_selected_work_packages: "Edición masiva de paquetes de trabajo"
  label_bundled: "(Agrupado)"
  label_calendar: "Calendario"
  label_calendars_and_dates: "Calendarios y fechas"
  label_calendar_show: "Mostrar Calendario"
  label_category: "Categoría"
  label_consent_settings: "Consentimiento del usuario"
  label_wiki_menu_item: Elemento de menú wiki
  label_select_main_menu_item: Seleccione nuevo elemento de menú principal
  label_required_disk_storage: "Almacenamiento en disco requerido"
  label_send_invitation: Enviar invitación
  label_change_plural: "Cambios"
  label_change_properties: "Cambiar propiedades"
  label_change_status: "Cambiar estado"
  label_change_status_of_user: "Cambiar estado de #{username}"
  label_change_view_all: "Ver todos los cambios"
  label_changes_details: "Detalles de todos los cambios"
  label_changeset: "Conjunto de cambios"
  label_changeset_id: "Identificador del conjunto de cambios"
  label_changeset_plural: "Conjuntos de cambios"
  label_checked: "verificado"
  label_check_uncheck_all_in_column: "Marcar/Desmarcar toda la columna"
  label_check_uncheck_all_in_row: "Marcar/Desmarcar toda la fila"
  label_child_element: "Elementos secundarios"
  label_choices: "Opciones"
  label_chronological_order: "Antiguos primero"
  label_close_versions: "Cerrar versiones completadas"
  label_closed_work_packages: "cerrado"
  label_collapse: "Colapsar"
  label_collapsed_click_to_show: "Contraído. Haga clic para mostrar"
  label_configuration: configuracion
  label_comment_add: "Añadir un comentario"
  label_comment_added: "Comentario añadido"
  label_comment_delete: "Eliminar comentarios"
  label_comment_plural: "Comentarios"
  label_commits_per_author: "Compromisos por autor"
  label_commits_per_month: "Compromisos por mes"
  label_confirmation: "Confirmación"
  label_contains: "contiene"
  label_content: "Contenido"
  label_color_plural: "Colores"
  label_copied: "copiado"
  label_copy_same_as_target: "Igual al destino"
  label_copy_source: "Fuente"
  label_copy_target: "Objetivo"
  label_copy_workflow_from: "Copiar flujo de trabajo desde"
  label_copy_project: "Copiar proyecto"
  label_core_version: "Versión base"
  label_core_build: "Núcleo base"
  label_current_status: "Estado actual"
  label_current_version: "Version actual"
  label_custom_field_add_no_type: "Agregue este campo a un tipo de paquete de trabajo"
  label_custom_field_new: "Nuevo campo personalizado"
  label_custom_field_plural: "Campos personalizados"
  label_custom_field_default_type: "Tipo vacío"
  label_custom_style: "Diseño"
  label_dashboard: "Paneles de control"
  label_database_version: "Versión de PostgreSQL"
  label_date: "Fecha"
  label_date_and_time: "Fecha y hora"
  label_date_format: "Formato de fecha"
  label_date_from: "De"
  label_date_from_to: "De %{start} al %{end}"
  label_date_to: "Para"
  label_day_plural: "días"
  label_default: "Por defecto"
  label_delete_user: "Eliminar usuario"
  label_delete_project: "Eliminar proyecto"
  label_deleted: "borrado"
  label_deleted_custom_field: "(campo personalizado borrado)"
  label_deleted_custom_option: "(opción eliminada)"
  label_empty_element: "(vacío)"
  label_missing_or_hidden_custom_option: "(faltan valores o permisos de acceso)"
  label_descending: "Descendente"
  label_details: "Detalles"
  label_development_roadmap: "Hoja de ruta de desarrollo"
  label_diff: "diff"
  label_diff_inline: "en línea"
  label_diff_side_by_side: "lado a lado"
  label_digital_accessibility: "Accesibilidad digital (DE)"
  label_disabled: "deshabilitado"
  label_disabled_uppercase: "Deshabilitado"
  label_display: "Mostrar"
  label_display_per_page: "Por página: %{value}"
  label_display_used_statuses_only: "Mostrar sólo los Estados utilizados por este tipo"
  label_download: "%{count} de descarga"
  label_download_plural: "%{count} de descargas"
  label_downloads_abbr: "D/L"
  label_duplicated_by: "duplicado por"
  label_duplicate: "duplicar"
  label_duplicates: "duplicados"
  label_edit: "Editar"
  label_edit_x: "Editar: %{x}"
  label_enable_multi_select: "Selección multiple"
  label_enabled_project_custom_fields: "Habilitar campos personalizados"
  label_enabled_project_modules: "Habilitar módulos"
  label_enabled_project_activities: "Habilitar actividades de registro de tiempos"
  label_end_to_end: "de punta a punta"
  label_end_to_start: "finalizar para comenzar"
  label_enumeration_new: "Nuevo valor de enumeración"
  label_enumeration_value: "Valor de enumeración"
  label_enumerations: "Enumeraciones"
  label_enterprise: "Empresa"
  label_enterprise_active_users: "%{current}/%{limit} usuarios activos que han reservado"
  label_enterprise_edition: "Enterprise"
  label_enterprise_support: "Soporte empresarial"
  label_enterprise_addon: "Extensión Enterprise"
  label_environment: "Entorno"
  label_estimates_and_progress: "Estimaciones y progreso"
  label_equals: "es"
  label_everywhere: "todo"
  label_example: "Ejemplo"
  label_experimental: "Experimental"
  label_i_am_member: "Soy miembro"
  label_ifc_viewer: "Visor de Ifc"
  label_ifc_model_plural: "Modelos de Ifc"
  label_import: "Importar"
  label_export_to: "También disponible en:"
  label_expand: "Ampliar"
  label_expanded_click_to_collapse: "Expandido. Haga clic para contraer"
  label_f_hour: "%{value} hora"
  label_f_hour_plural: "%{value} horas"
  label_favorite: "Favorito"
  label_feed_plural: "Flujos"
  label_feeds_access_key: "Código de acceso RSS"
  label_feeds_access_key_created_on: "Código de acceso RSS creado hace %{value}"
  label_feeds_access_key_type: "RSS"
  label_file_plural: "Archivos"
  label_filter_add: "Añadir filtro"
  label_filter: "Filtros"
  label_filter_plural: "Filtros"
  label_filters_toggle: "Mostrar/Ocultar filtros"
  label_float: "Desprender"
  label_folder: "Carpeta"
  label_follows: "sigue"
  label_force_user_language_to_default: "Configurar idioma de usuarios que tienen un lenguaje no permitido por defecto"
  label_form_configuration: "Configuración del formato"
  label_gantt_chart: "Diagrama de Gantt"
  label_gantt_chart_plural: "Diagramas de Gantt"
  label_general: "General"
  label_generate_key: "Generar una contraseña"
  label_git_path: "Ruta al directorio .git"
  label_greater_or_equal: ">="
  label_group_by: "Agrupar por"
  label_group_new: "Nuevo grupo"
  label_group: "Grupo"
  label_group_named: "Grupo %{name}"
  label_group_plural: "Grupos"
  label_help: "Ayuda"
  label_here: aqui
  label_hide: "Ocultar"
  label_history: "Historial"
  label_hierarchy_leaf: "Hoja de jerarquía"
  label_home: "Inicio"
  label_subject_or_id: "Asunto o ID"
  label_calendar_subscriptions: "Suscripciones al calendario"
  label_identifier: "Identificador"
  label_in: "en"
  label_in_less_than: "en menos de"
  label_in_more_than: "en más de"
  label_inactive: "Inactivo"
  label_incoming_emails: "Correos electrónicos entrantes"
  label_includes: "incluye"
  label_include_sub_projects: Include sub-projects
  label_index_by_date: "Índice por fecha"
  label_index_by_title: "Índice por título"
  label_information: "Información"
  label_information_plural: "Información"
  label_installation_guides: "Guías de instalación"
  label_integer: "Número entero"
  label_internal: "Interno"
  label_introduction_video: "Vídeo de introducción"
  label_invite_user: "Invitar usuario"
  label_share: "Compartir"
  label_share_project_list: "Listas de proyectos compartidas"
  label_share_work_package: "Compartir paquete de trabajo"
  label_show_hide: "Mostrar/ocultar"
  label_show_hide_n_items: "Mostrar/ocultar %{count} elementos"
  label_show_all_registered_users: "Mostrar todos los usuarios registrados"
  label_journal: "Diario"
  label_journal_diff: "Comparación de la descripción"
  label_language: "Idioma"
  label_languages: "Idiomas"
  label_jump_to_a_project: "Saltar a un proyecto..."
  label_keyword_plural: "Palabras clave"
  label_language_based: "Basado en el idioma del usuario"
  label_last_activity: "Última actividad"
  label_last_change_on: "Último cambio en"
  label_last_changes: "últimos cambios %{count}"
  label_last_login: "Ultimó acceso"
  label_last_month: "El mes pasado"
  label_last_n_days: "últimos %{count} días"
  label_last_week: "La semana pasada"
  label_latest_revision: "Última revisión"
  label_latest_revision_plural: "Últimas revisiones"
  label_ldap_authentication: "Autenticación LDAP"
  label_learn_more: "Más información"
  label_less_or_equal: "<="
  label_less_than_ago: "menos que hace días"
  label_link_url: "Enlace (URL)"
  label_list: "Lista"
  label_loading: "Cargando..."
  label_lock_user: "Bloquear usuario"
  label_logged_as: "Sesión iniciada como"
  label_login: "Ingresar"
  label_custom_logo: "Logotipo personalizado"
  label_custom_export_logo: "Logotipo de exportación personalizado"
  label_custom_export_cover: "Exportación personalizada de fondo de portada"
  label_custom_export_cover_overlay: "Fondo de portada (cobertura) de exportación personalizado"
  label_custom_export_cover_text_color: "Color del texto"
  label_custom_pdf_export_settings: "Ajustes personalizados de exportación PDF"
  label_custom_favicon: "Icono de página personalizado"
  label_custom_touch_icon: "Icono táctil personalizado"
  label_logout: "Cerrar sesión"
  label_main_menu: "Menú lateral"
  label_manage: "Administrar"
  label_manage_groups: "Administrar grupos"
  label_managed_repositories_vendor: "Repositorios de %{vendor} administrados"
  label_max_size: "Tamaño máximo"
  label_me: "mi"
  label_member_new: "Nuevo miembro"
  label_member_all_admin: "(Todos los roles se deben al estado del administrador)"
  label_member_plural: "Miembros"
  label_membership_plural: "Afiliaciones"
  label_membership_added: "Miembro añadido"
  label_membership_updated: "Miembro actualizado"
  label_menu: "Menú"
  label_menu_badge:
    pre_alpha: "pre-alfa"
    alpha: "alfa"
    beta: "beta"
  label_menu_item_name: "Nombre del elemento de menú"
  label_message: "Mensaje"
  label_message_last: "Último mensaje"
  label_message_new: "Nuevo mensaje"
  label_message_plural: "Mensajes"
  label_message_posted: "Mensaje añadido"
  label_min_max_length: "Tamaño mínimo-máximo"
  label_minute_plural: "minutos"
  label_missing_api_access_key: "Clave de acceso a la API no encontrada"
  label_missing_feeds_access_key: "Clave de acceso a RSS no encontrada"
  label_modification: "cambio de %{count}"
  label_modified: "modificado"
  label_module_plural: "Módulos"
  label_modules: "Módulos"
  label_months_from: "meses desde"
  label_more: "Más"
  label_more_than_ago: "más días atrás"
  label_move_work_package: "Mover el paquete de trabajo"
  label_my_account: "Mi cuenta"
  label_my_activity: "Mi actividad"
  label_my_account_data: "Mis datos de cuenta"
  label_my_avatar: "Mi avatar"
  label_my_queries: "Mis consultas personalizadas"
  label_name: "Nombre"
  label_never: "Nunca"
  label_new: "Nuevo"
  label_new_features: "Nuevas función"
  label_new_statuses_allowed: "Nuevos estados permitidos"
  label_news_singular: "Noticias"
  label_news_added: "Noticias añadidas"
  label_news_comment_added: "Comentario añadido a una noticia"
  label_news_latest: "Últimas noticias"
  label_news_new: "Añadir noticias"
  label_news_edit: "Editar noticias"
  label_news_plural: "Noticias"
  label_news_view_all: "Ver todas las noticias"
  label_next: "Siguiente"
  label_next_week: "La próxima semana"
  label_no_change_option: "(No hay cambios)"
  label_no_data: "No hay datos disponibles"
  label_no_parent_page: "Sin página principal"
  label_nothing_display: "Nada que mostrar"
  label_nobody: "nadie"
  label_not_found: "no encontrado"
  label_none: "ninguno"
  label_none_parentheses: "(ninguno)"
  label_not_contains: "no contiene"
  label_not_equals: "no es"
  label_on: "en"
  label_operator_all: "no está vacío"
  label_operator_none: "está vacío"
  label_operator_equals_or: "es (OR)"
  label_operator_equals_all: "es (AND)"
  label_operator_shared_with_user_any: "cualquiera"
  label_open_menu: "Abrir menú"
  label_open_work_packages: "abierto"
  label_open_work_packages_plural: "abierto"
  label_openproject_website: "Sitio web de OpenProject"
  label_optional_description: "Descripción"
  label_options: "Opciones"
  label_other: "Otros"
  label_overall_activity: "Actividad general"
  label_overview: "Resumen"
  label_page_title: "Título de la página"
  label_part_of: "parte de"
  label_password_lost: "Contraseña perdida"
  label_password_rule_lowercase: "Minúscula"
  label_password_rule_numeric: "Caracteres numéricos"
  label_password_rule_special: "Caracteres especiales"
  label_password_rule_uppercase: "Mayúscula"
  label_path_encoding: "Ruta de codificación"
  label_per_page: "Por página"
  label_people: "Personas"
  label_permissions: "Permisos"
  label_permissions_report: "Informe de permisos"
  label_personalize_page: "Personalizar esta página"
  label_placeholder_user: "Usuario de marcador de posición"
  label_placeholder_user_new: "Nuevo usuario de marcador de posición"
  label_placeholder_user_plural: "Usuarios de marcador de posición"
  label_planning: "Planificación"
  label_please_login: "Por favor, identifíquese"
  label_plugins: "Extensiones"
  label_modules_and_plugins: "Módulos y Extensiones"
  label_precedes: "precede"
  label_preferences: "Preferencias"
  label_preview: "Vista preliminar"
  label_preview_not_available: "Vista previa no disponible"
  label_previous: "Anterior"
  label_previous_week: "Semana anterior"
  label_principal_invite_via_email: " o invitar nuevos usuarios vía email"
  label_principal_search: "Añadir usuarios o grupos existentes"
  label_privacy_policy: "Política de privacidad y seguridad de datos"
  label_product_version: "Versión del producto"
  label_profile: "Perfil"
  label_percent_complete: "% compleado"
  label_project: "Project"
  label_project_activity: "Actividad del proyecto"
  label_project_attribute_plural: "Atributos del proyecto"
  label_project_attribute_manage_link: "Administrar atributos del proyecto"
  label_project_count: "Número total de proyectos"
  label_project_copy_notifications: "Enviar notificaciones por correo electrónico durante la copia del proyecto"
  label_project_latest: "Últimos proyectos"
  label_project_default_type: "Permitir tipo vacio"
  label_project_hierarchy: "Jerarquía del proyecto"
  label_project_mappings: "Activado en proyectos"
  label_project_new: "Nuevo proyecto"
  label_project_plural: "Proyectos"
  label_project_list_plural: "Listas de proyectos"
  label_project_attributes_plural: "Atributos del proyecto"
  label_project_custom_field_plural: "Atributos del proyecto"
  label_project_settings: "Configuración del proyecto"
  label_project_attributes_settings: "Ajustes de los atributos del proyecto"
  label_project_storage_plural: "Almacenes de archivos"
  label_project_storage_project_folder: "Almacenes de archivos: Carpetas de proyectos"
  label_projects_disk_usage_information: "%{count} proyectos utilizando %{used_disk_space} espacio de disco"
  label_project_view_all: "Ver todos los proyectos"
  label_project_show_details: "Mostrar los detalles del proyecto"
  label_project_hide_details: "Ocultar los detalles del proyecto"
  label_public_projects: "Proyectos públicos"
  label_query_new: "Nueva consulta"
  label_query_plural: "Consultas personalizadas"
  label_read: "Leer..."
  label_register: "Crear una nueva cuenta"
  label_register_with_developer: "Registrarse como desarrollador"
  label_registered_on: "Registrado en"
  label_registration_activation_by_email: "activación de cuenta por correo electrónico"
  label_registration_automatic_activation: "activación automática de la cuenta"
  label_registration_manual_activation: "activación manual de la cuenta"
  label_related_work_packages: "Paquetes de trabajo relacionados"
  label_relates: "relacionado con"
  label_relates_to: "relacionado con"
  label_relation_delete: "Eliminar relación"
  label_relation_new: "Nueva relación"
  label_release_notes: "Notas de lanzamiento"
  label_remaining_work: "Trabajo restante"
  label_remove_columns: "Eliminar columnas seleccionadas"
  label_renamed: "nombre cambiado"
  label_reply_plural: "Respuestas"
  label_report: "Informe"
  label_report_bug: "Informa de un fallo"
  label_report_plural: "Informes"
  label_reported_work_packages: "Paquetes de trabajo reportados"
  label_reporting: "Presentación de informe"
  label_reporting_plural: "Presentacion de Informes"
  label_repository: "Repositorio"
  label_repository_root: "Raiz del repositorio"
  label_repository_plural: "Repositorios"
  label_required: "requerido"
  label_requires: "requiere"
  label_result_plural: "Resultados"
  label_reverse_chronological_order: "Recientes primero"
  label_revision: "Revisión"
  label_revision_id: "Revisión %{value}"
  label_revision_plural: "Revisiones"
  label_roadmap: "Hoja de ruta"
  label_roadmap_edit: "Editar hoja de ruta %{name}"
  label_roadmap_due_in: "Válido en %{value}"
  label_roadmap_no_work_packages: "No hay paquetes de trabajo para esta versión"
  label_roadmap_overdue: "%{value} tarde"
  label_role_and_permissions: "Roles y permisos"
  label_role_new: "Nuevo rol"
  label_role_plural: "Perfiles"
  label_role_search: "Asignar rol a nuevos miembros"
  label_scm: "SCM"
  label_search: "Buscar"
  label_send_information: "Enviar nuevas credenciales al usuario"
  label_send_test_email: "Enviar un correo electrónico de prueba"
  label_session: "Sesión"
  label_setting_plural: "Configuración"
  label_system_settings: "Ajustes de sistema"
  label_show_completed_versions: "Mostrar versiones terminadas"
  label_columns: "Columnas"
  label_sort: "Ordenar"
  label_sort_by: "Ordenar por %{value}"
  label_sorted_by: "ordenados por %{value}"
  label_sort_higher: "Mover hacia arriba"
  label_sort_highest: "Arriba de todo"
  label_sort_lower: "Mover hacia abajo"
  label_sort_lowest: "Mover al final"
  label_spent_time: "Tiempo invertido"
  label_start_to_end: "de principio a fin"
  label_start_to_start: "iniciar para iniciar"
  label_statistics: "Estadísticas"
  label_status: "Estado"
  label_storage_free_space: "Espacio de disco restante"
  label_storage_used_space: "Espacio de disco utilizado"
  label_storage_group: "Sistema de archivos de almacenamiento %{identifier}"
  label_storage_for: "Abarca almacenamiento para"
  label_string: "Texto"
  label_subproject: "Subproyecto"
  label_subproject_new: "Subproyecto nuevo"
  label_subproject_plural: "Subproyectos"
  label_subtask_plural: "Subtareas"
  label_summary: "Resumen"
  label_system: "Sistema"
  label_system_storage: "Información de almacenamiento"
  label_table_of_contents: "Índice"
  label_tag: "Etiqueta"
  label_team_planner: "Planificador de equipos"
  label_text: "Texto largo"
  label_this_month: "este mes"
  label_this_week: "esta semana"
  label_this_year: "este año"
  label_time_entry_plural: "Tiempo invertido"
  label_time_entry_activity_plural: "Actividades de tiempo invertido"
  label_title: "Título"
  label_projects_menu: "Proyectos"
  label_today: "hoy"
  label_top_menu: "Menú superior"
  label_topic_plural: "Temas"
  label_total: "Total"
  label_type_new: "Nuevo tipo"
  label_type_plural: "Tipos"
  label_ui: "Interfaz de usuario"
  label_updated_time: "%{value} actualizado hace"
  label_updated_time_at: "%{author} %{age}"
  label_updated_time_by: "Actualizado por %{author} hace %{age}"
  label_upgrade_guides: "Guías de actualización"
  label_used_by: "Utilizado por"
  label_used_by_types: "Utilizado por tipos"
  label_used_in_projects: "Utilizado en proyectos"
  label_user: "Usuario"
  label_user_and_permission: "Usuarios y permisos"
  label_user_named: "Usuario %{name}"
  label_user_activity: "Actividad de %{value} "
  label_user_anonymous: "Anónimo"
  label_user_mail_option_all: "Para cualquier evento en todos mis proyectos"
  label_user_mail_option_none: "No hay eventos"
  label_user_mail_option_only_assigned: "Sólo para cosas asignadas a mí"
  label_user_mail_option_only_my_events: "Sólo para cosas que controlo o en las que participo"
  label_user_mail_option_only_owner: "Sólo para cosas de las que soy el dueño"
  label_user_mail_option_selected: "Únicamente para cualquier evento de los proyectos seleccionados"
  label_user_new: "Nuevo usuario"
  label_user_plural: "Usuarios"
  label_user_search: "Búsqueda de usuario"
  label_user_settings: "Configuración de usuario"
  label_users_settings: "Ajustes de usuario"
  label_version_new: "Nueva versión"
  label_version_plural: "Versiones"
  label_version_sharing_descendants: "Con subproyectos"
  label_version_sharing_hierarchy: "Con la jerarquía del proyecto"
  label_version_sharing_none: "No compartido"
  label_version_sharing_system: "Con todos los proyectos"
  label_version_sharing_tree: "Con el árbol del proyecto"
  label_videos: "Vídeos"
  label_view_all_revisions: "Ver todas las revisiones"
  label_view_diff: "Ver diferencias"
  label_view_revisions: "Ver revisiones"
  label_watched_work_packages: "Paquetes de trabajos seguidos"
  label_what_is_this: "¿Qué es esto?"
  label_week: "Semana"
  label_wiki_content_added: "Página wiki añadida"
  label_wiki_content_updated: "Página wiki actualizada"
  label_wiki_toc: "Tabla de contenidos"
  label_wiki_toc_empty: "El índice está vacío porque no hay ningún encabezado."
  label_wiki_dont_show_menu_item: "No mostrar esta página wiki en la navegación del proyecto"
  label_wiki_edit: "Editar Wiki"
  label_wiki_edit_plural: "Ediciones Wiki"
  label_wiki_page_attachments: "Datos adjuntos de página wiki"
  label_wiki_page_id: "ID de la página de Wiki"
  label_wiki_navigation: "Navegación wiki"
  label_wiki_page: "Página wiki"
  label_wiki_page_plural: "Páginas Wiki"
  label_wiki_show_index_page_link: "Mostrar el elemento de submenú 'Tabla de contenidos'"
  label_wiki_show_menu_item: "Mostrar como elemento de menú de navegación de proyecto"
  label_wiki_show_new_page_link: "Mostrar el elemento de submenú 'Crear nueva página hija'"
  label_wiki_show_submenu_item: "Mostrar como elemento de submenú de "
  label_wiki_start: "Página de inicio"
  label_work: "Trabajo"
  label_work_package: "Paquete de trabajo"
  label_work_package_attachments: "Datos adjuntos de paquete de trabajo"
  label_work_package_category_new: "Nueva categoría"
  label_work_package_category_plural: "Categorías de paquete de trabajo"
  label_work_package_hierarchy: "Jerarquía del paquete de trabajo"
  label_work_package_new: "Nuevo paquete de trabajo"
  label_work_package_edit: "Editar paquete de trabajo %{name}"
  label_work_package_plural: "Paquetes de trabajo"
  label_work_package_status: "Estado del paquete de trabajo"
  label_work_package_status_new: "Nuevo estatus"
  label_work_package_status_plural: "Estatus del paquete de trabajo"
  label_work_package_types: "Tipos de paquetes de trabajo"
  label_work_package_tracking: "Seguimiento de paquetes de trabajo"
  label_work_package_view_all: "Ver todos los paquetes de trabajo"
  label_workflow: "Flujo de trabajo"
  label_workflow_plural: "Flujos de trabajo"
  label_workflow_summary: "Resumen"
  label_working_days_and_hours: "Días y horas de trabajo"
  label_x_closed_work_packages_abbr:
    one: "1 cerrado"
    other: "%{count} cerrados"
    zero: "0 cerrados"
  label_x_comments:
    one: "1 comentario"
    other: "%{count} comentarios"
    zero: "sin comentarios"
  label_x_open_work_packages_abbr:
    one: "1 abierto"
    other: "%{count} abiertos"
    zero: "0 abiertos"
  label_x_work_packages:
    one: "1 paquete de trabajo"
    other: "%{count} paquetes de trabajo"
    zero: "Sin paquetes de trabajo"
  label_x_projects:
    one: "1 proyecto"
    other: "%{count} proyectos"
    zero: "sin proyectos"
  label_x_files:
    one: "1 archivo"
    other: "%{count} archivos"
    zero: "sin archivos"
  label_yesterday: "ayer"
  label_zen_mode: "Modo zen"
  label_role_type: "Tipo"
  label_member_role: "Rol del proyecto"
  label_global_role: "Rol global"
  label_not_changeable: "(no modificable)"
  label_global: "Global"
  label_seeded_from_env_warning: Este registro se ha creado a través de un ajuste / variable de entorno. No es editable a través de la interfaz de usuario.
  macro_execution_error: "Error ejecutando el macro %{macro_name}"
  macro_unavailable: "Macro  %{macro_name} no puede ser mostrado."
  macros:
    placeholder: "[Placeholder] Macro %{macro_name}"
    errors:
      missing_or_invalid_parameter: "Parámetro de macro no encontrado o no válido."
    legacy_warning:
      timeline: "Esta macro de cronograma heredada se ha quitado y ya no está disponible. Puede sustituir la función por una macro de tabla insertada."
    include_wiki_page:
      removed: "La macro ya no existe."
    wiki_child_pages:
      errors:
        page_not_found: "No se encuentra la página wiki “%{name}”."
    create_work_package_link:
      errors:
        no_project_context: "Llamando a la macro create_work_package_link desde el contexto externo del proyecto."
        invalid_type: "No se ha encontrado ningún tipo con nombre '%{type}' en el proyecto '%{project}'."
      link_name: "Nuevo paquete de trabajo"
      link_name_type: "%{type_name} nuevo"
  mail:
    actions: "Acciones"
    digests:
      including_mention_singular: "incluyendo una mención"
      including_mention_plural: "incluyendo %{number_mentioned} menciones"
      unread_notification_singular: "1 notificación sin leer"
      unread_notification_plural: "%{number_unread} notificaciones sin leer"
      you_have: "Tiene"
    logo_alt_text: "Logotipo"
    mention:
      subject: "%{user_name} le mencionó en %{id}: %{subject}"
    notification:
      center: "Al centro de notificaciones"
      see_in_center: "Ver comentario en el centro de notificaciones"
      settings: "Cambiar configuración de correo electrónico"
    salutation: "Hola %{user}"
    salutation_full_name: "Nombre completo"
    work_packages:
      created_at: "Creado a las %{timestamp} por %{user} "
      login_to_see_all: "Inicie sesión para ver todas las notificaciones."
      mentioned: "Le han <b>mencionado en un comentario</b>"
      mentioned_by: "%{user} le mencionó en un comentario"
      more_to_see:
        one: "Hay un paquete de trabajo más con notificaciones."
        other: "Hay %{count} paquetes de trabajo más con notificaciones."
      open_in_browser: "Abrir en el navegador"
      reason:
        watched: "Supervisado"
        assigned: "Asignado"
        responsible: "Responsable"
        mentioned: "Mencionado"
        shared: "Compartido"
        subscribed: "todos"
        prefix: "Recibido por la configuración de notificaciones: %{reason}"
        date_alert_start_date: "Alerta de fecha"
        date_alert_due_date: "Alerta de fecha"
      see_all: "Ver todo"
      updated_at: "Actualizado a las %{timestamp} por %{user}"
    sharing:
      work_packages:
        allowed_actions: "Puede %{allowed_actions} este paquete de trabajo. Esto puede cambiar dependiendo del rol y los permisos de su proyecto."
        create_account: "Para acceder a este paquete de trabajo necesitará crear y activar una cuenta en %{instance}. "
        open_work_package: "Abrir paquete de trabajo"
        subject: "Paquete de trabajo #%{id} fue compartido contigo"
        enterprise_text: "Compartir paquetes de trabajo con usuarios que no son miembros del proyecto."
        summary:
          user: "%{user} ha compartido un paquete de trabajo contigo con permisos de %{role_rights}"
          group: "%{user} ha compartido un paquete de trabajo con el grupo %{group} del que eres miembro"
    storages:
      health:
        plaintext:
          storage: "Almacenamiento"
          healthy:
            summary: '¡Buenas noticias! El estado de su almacenamiento, %{storage_name}, se muestra actualmente como «Sano».'
            error-solved-on: "Resuelto el"
            recommendation: "Seguiremos supervisando el sistema para asegurarnos de que sigue gozando de buena salud. En caso de discrepancias, se lo notificaremos."
            details: "Para más detalles o para realizar las modificaciones necesarias, puede visitar su configuración de almacenamiento"
          unhealthy:
            summary: 'El estado de su almacenamiento, %{storage_name}, se muestra actualmente como «Error». Hemos detectado un problema que podría requerir su atención.'
            error-details: "Detalles del error"
            error-message: "Mensaje de error"
            error-occurred-on: "Ocurrido el"
            recommendation: "Le recomendamos que se dirija a la página de configuración del almacenamiento para solucionar este problema"
            unsubscribe: "Si no desea seguir recibiendo estas notificaciones, puede cancelar su suscripción en cualquier momento. Para cancelar su suscripción, siga las instrucciones de esta página"
        email_notification_settings: "Ajustes de notificación por correo electrónico de almacenamiento"
        see_storage_settings: "Ver ajustes de almacenamiento"
        healthy:
          subject: '¡El almacenamiento «%{name}» está ahora sano!'
          solved_at: "resuelto el"
          summary: "El problema con la integración de su almacenamiento %{storage_name} ya está resuelto"
        unhealthy:
          subject: '¡El almacenamiento «%{name}» no está sano!'
          since: "desde"
          summary: "Hay un problema con la integración de su almacenamiento %{storage_name}."
          troubleshooting:
            text: "Para más información, consulte los almacenamientos de archivos"
            link_text: "documentación para la solución de problemas"
  mail_body_account_activation_request: "Ha registrado un nuevo usuario (%{value}). La cuenta está pendiente de aprobación:"
  mail_body_account_information: "Información de su cuenta"
  mail_body_account_information_external: "Puede usar su %{value} cuenta para ingresar."
  mail_body_backup_ready: "La copia de seguridad solicitada está preparada. Puede descargarla desde aquí:"
  mail_body_backup_token_reset_admin_info: Se ha restablecido el token de copias de seguridad para el usuario «%{user}».
  mail_body_backup_token_reset_user_info: Se ha restablecido su token de copias de seguridad.
  mail_body_backup_token_info: El token anterior ya no es válido.
  mail_body_backup_waiting_period: El nuevo token se habilitará en %{hours} horas.
  mail_body_backup_token_warning: Si no lo ha solicitado, inicie sesión en OpenProject de inmediato y vuelva a restablecerlo.
  mail_body_incoming_email_error: El correo electrónico que enviaste a OpenProject no pudo ser procesado.
  mail_body_incoming_email_error_in_reply_to: "El %{received_at} %{from_email} escribió"
  mail_body_incoming_email_error_logs: "Registros"
  mail_body_lost_password: "Para cambiar su contraseña, haga clic en el siguiente enlace:"
  mail_password_change_not_possible:
    title: "No es posible cambiar la contraseña"
    body: "Su cuenta en %{app_title} está conectada a un proveedor de autenticación externo (%{name})."
    subtext: "Las contraseñas de las cuentas externas no pueden cambiarse en la aplicación. Utilice la funcionalidad de pérdida de contraseña de su proveedor de autenticación."
  mail_body_register: "Bienvenido a %{app_title}. Por favor, active su cuenta haciendo clic en este enlace:"
  mail_body_register_header_title: "Correo electrónico de invitación al miembro del proyecto"
  mail_body_register_user: "Estimado/a %{name},"
  mail_body_register_links_html: |
    Le invitamos a explorar nuestro canal de YouTube (%{youtube_link}), donde encontrará un seminario web (%{webinar_link})
    y vídeos de introducción (%{get_started_link}) para que empiece a usar OpenProject de la forma más fácil posible.
    <br />
    Si tiene alguna pregunta, consulte la documentación (%{documentation_link}) o póngase en contacto con el administrador.
  mail_body_register_closing: "Tu equipo de OpenProject"
  mail_body_register_ending: "¡Mantente conectado! Saludos,"
  mail_body_reminder: "%{count} paquete(s) de trabajo que le fueron asignados vencen en los próximos %{days}:"
  mail_body_group_reminder: '%{count} paquete(s) de trabajo asignado(s) al grupo “%{group}” vencerán en los próximos %{days} días:'
  mail_body_wiki_page_added: "La página wiki \"%{id}\" ha sido añadida por %{author}."
  mail_body_wiki_page_updated: "La página wiki \"%{id}\" ha sido actualizada por %{author}."
  mail_subject_account_activation_request: "solicitud de activación de cuenta de %{value}"
  mail_subject_backup_ready: "La copia de seguridad está preparada"
  mail_subject_backup_token_reset: "Resetear token de respaldo"
  mail_subject_incoming_email_error: "Un correo electrónico que enviaste a OpenProject no pudo ser procesado."
  mail_subject_lost_password: "Su contraseña %{value}"
  mail_subject_register: "La activación de la cuenta %{value}"
  mail_subject_wiki_content_added: "'%{id}' wiki página ha sido agregada"
  mail_subject_wiki_content_updated: "'%{id}' wiki página ha sido actualizada"
  mail_member_added_project:
    subject: "%{project}: se añadió como miembro a su usuario"
    body:
      added_by:
        without_message: "%{user} le añadió como miembro al proyecto «%{project}»."
        with_message: "%{user} le añadió como miembro al proyecto «%{project}» con el mensaje siguiente:"
      roles: "Tiene los roles siguientes:"
  mail_member_updated_project:
    subject: "%{project}: se actualizaron sus roles"
    body:
      updated_by:
        without_message: "%{user} actualizó los roles que tiene en el proyecto «%{project}»."
        with_message: "%{user} actualizó los roles que tiene en el proyecto «%{project}» con el mensaje siguiente:"
      roles: "Tiene asignados los roles siguientes:"
  mail_member_updated_global:
    subject: "Se actualizaron sus permisos globales"
    body:
      updated_by:
        without_message: "%{user} actualizó sus roles globales."
        with_message: "%{user} actualizó sus roles globales con el mensaje siguiente:"
      roles: "Tiene asignados los roles siguientes:"
  mail_user_activation_limit_reached:
    subject: Se ha alcanzado el límite de activaciones del usuario
    message: |
      Un nuevo usuario (%{email}) intento crear una cuenta en el ambiente de Proyecto Abierto que usted administra (%{host}).
      El usuario no puede activar su cuenta debido a que el límite del usuario ha sido alcanzado.
    steps:
      label: "Para permitir al usuario ingresar, usted puede: "
      a: "Mejore su plan de pago ([here](upgrade_url))" #here turned into a link
      b: "Bloquear o eliminar un usuario existente ([here](users_url))" #here turned into a link
  more_actions: "Más funciones"
  noscript_description: "Necesita activar JavaScript para poder usar OpenProject!"
  noscript_heading: "JavaScript desactivado"
  noscript_learn_more: "Más información"
  notice_accessibility_mode: El modo de accesibilidad puede ser habilitado a través de tu cuenta [settings](url).
  notice_account_activated: "Su cuenta ha sido activada. Ahora puede iniciar sesión."
  notice_account_already_activated: La Cuenta ya había sido activada.
  notice_account_invalid_token: Token de activación no válido
  notice_account_invalid_credentials: "Usuario no válido o la contraseña"
  notice_account_invalid_credentials_or_blocked: "Usuario no válido o la contraseña o la cuenta está bloqueada debido a múltiples intentos de inicio de sesión fallidos. Si es así, se desbloquea automáticamente en poco tiempo."
  notice_account_lost_email_sent: "Se le envió un correo electrónico con instrucciones para elegir una nueva contraseña."
  notice_account_new_password_forced: "Se requiere una contraseña nueva."
  notice_account_password_expired: "Su contraseña expiró después de %{days} días. Por favor seleccione uno nuevo."
  notice_account_password_updated: "Contraseña se actualizó correctamente."
  notice_account_pending: "Su cuenta fue creada y ahora está pendiente de aprobación del administrador."
  notice_account_register_done: "Cuenta se ha creado correctamente. Para activar su cuenta, haga clic en el enlace que fue enviado a su email."
  notice_account_unknown_email: "Usuario desconocido."
  notice_account_update_failed: "No se pudieron salvar los ajustes de la cuenta. Por favor revise en la página de su cuenta."
  notice_account_updated: "Cuenta se actualizó correctamente."
  notice_account_other_session_expired: "Todas las sesiones ligadas a tu cuenta han sido invalidadas."
  notice_account_wrong_password: "Contraseña incorrecta"
  notice_account_registered_and_logged_in: "Bienvenido, tu cuenta ha sido activada. Ahora estás logueado."
  notice_activation_failed: No se pudo activar la cuenta.
  notice_auth_stage_verification_error: "No se pudo verificar la etapa '%{stage}'."
  notice_auth_stage_wrong_stage: "Se esperaba que finalizara la fase de autenticación '%{expected}', pero se devolvió '%{actual}'."
  notice_auth_stage_error: "La fase de autenticación '%{stage}' falló."
  notice_can_t_change_password: "Esta cuenta utiliza una fuente de autenticación externa. Es imposible cambiar la contraseña."
  notice_custom_options_deleted: "Se ha eliminado la opción '%{option_value}' y sus %{num_deleted} apariciones."
  notice_email_error: "Un error ha ocurrido mientras se enviaba el correo (%{value})"
  notice_email_sent: "Se ha enviado un email a %{value}"
  notice_failed_to_save_work_packages: "Fallo al salvar %{count} paquete(s) de trabajo en %{total} seleccionado: %{ids}."
  notice_failed_to_save_members: "Fallo al salvar miembro(s): %{errors}."
  notice_deletion_scheduled: "La eliminación se ha programado y se ejecutará de forma asincrónica."
  notice_file_not_found: "La página que estaba intentando acceder no existe o ha sido eliminada."
  notice_forced_logout: "Su sesión ha sido cerrada automáticamente después de %{ttl_time} minutos de inactividad."
  notice_internal_server_error: "Ha ocurrido un error en la página que usted trato de acceder. Si usted continua teniendo problemas por favor contacte su administrador de %{app_title} para asistencia."
  notice_locking_conflict: "La información ha sido actualizada por al menos otro usuario mientras tanto."
  notice_locking_conflict_additional_information: "La(s) actualización(es) hecha(s) por %{users}."
  notice_locking_conflict_reload_page: "Por favor recargue la página, revise los cambios y re-aplique las actualizaciones."
  notice_member_added: Se añadio a %{name} al proyecto.
  notice_members_added: Añadidos %{number} usuarios al proyecto.
  notice_member_removed: "Se ha eliminado a %{user} del proyecto."
  notice_member_deleted: "El usuario %{user} ha sido borrado del proyecto y eliminado."
  notice_no_principals_found: "No se encontraron resultados."
  notice_bad_request: "Petición incorrecta."
  notice_not_authorized: "No está autorizado a acceder a esta página."
  notice_not_authorized_archived_project: "El proyecto que usted esta tratando de acceder ha sido archivado."
  notice_password_confirmation_failed: "La contraseña es incorrecta. No se puede continuar."
  notice_principals_found_multiple: "Hemos encontrado %{number} resultados. \n Pulse TAB para ver el primer resultado."
  notice_principals_found_single: "Se ha encontrado solo un resultado. \n Pulse TAB para verlo."
  notice_project_not_deleted: "El proyecto no fue eliminado."
  notice_project_not_found: "Proyecto no encontrado."
  notice_successful_connection: "Conexión exitosa."
  notice_successful_create: "Creación exitosa."
  notice_successful_delete: "Eliminado con éxito."
  notice_successful_update: "Actualización correcta."
  notice_successful_update_custom_fields_added_to_project: |
    Actualización correcta. Los campos personalizados de los tipos ya activados se activan automáticamente en el formulario de paquete de trabajo. <a href="%{url}" target="_blank">Ver más</a>.
  notice_successful_update_custom_fields_added_to_type: |
    Actualización correcta. Los campos personalizados activos se activan automáticamente para
    los proyectos asociados de este tipo.
  notice_to_many_principals_to_display: "Hay demasiados resultados.\nAfine la búsqueda ingresando el nombre del nuevo miembro (o grupo)."
  notice_user_missing_authentication_method: El usuario todavía tiene que elegir una contraseña u otra manera de iniciar sesión.
  notice_user_invitation_resent: Se envió una invitación a %{email}.
  present_access_key_value: "Su %{key_name} es: %{value}"
  notice_automatic_set_of_standard_type: "Establecer tipo estándar automáticamente."
  notice_logged_out: "Has cerrado la sesion."
  notice_wont_delete_auth_source: La conexión LDAP no puede eliminarse mientras siga habiendo usuarios que la utilicen.
  notice_project_cannot_update_custom_fields: "No se pueden actualizar campos personalizados disponibles del proyecto. El proyecto es inválido: %{errors}"
  notice_attachment_migration_wiki_page: >
    Esta página se generó automáticamente al actualizar OpenProject. Contiene todos los datos adjuntos que estaban asociados anteriormente al %{container_type} "%{container_name}".
  #Default format for numbers
  number:
    format:
      delimiter: ""
      precision: 3
      separator: "."
    human:
      format:
        delimiter: ""
        precision: 1
      storage_units:
        format: "%n %u"
        units:
          byte:
            one: "Byte"
            other: "Bytes"
          gb: "GB"
          kb: "kB"
          mb: "MB"
          tb: "TB"
  onboarding:
    heading_getting_started: "Obtener información general"
    text_getting_started_description: "Obtenga un resumen rápido sobre la gestión de proyectos y la colaboración en equipo con OpenProject. Puedes volver a ver este video des del menú de ayuda."
    welcome: "Bienvenido a %{app_title}"
    select_language: "Seleccione su idioma"
  permission_add_work_package_notes: "Añadir notas"
  permission_add_work_packages: "Añadir paquetes de trabajo"
  permission_add_messages: "Publicar mensajes"
  permission_add_project: "Crear proyectos"
  permission_add_work_package_attachments: "Añadir archivos adjuntos"
  permission_add_work_package_attachments_explanation: "Permite añadir archivos adjuntos sin el permiso Editar paquetes de trabajo"
  permission_archive_project: "Archivar proyecto"
  permission_create_user: "Crear usuarios"
  permission_manage_user: "Editar usuarios"
  permission_manage_placeholder_user: "Crear, editar y eliminar usuarios de marcador de posición"
  permission_add_subprojects: "Crear subproyectos"
  permission_add_work_package_watchers: "Agregar observadores"
  permission_assign_versions: "Asignar versiones"
  permission_browse_repository: "Permiso de solo lectura sobre el repositorio (Navegación y checkout)"
  permission_change_wiki_parent_page: "Cambiar wiki pagina madre"
  permission_change_work_package_status: "Cambiar el estado del paquete de trabajo"
  permission_change_work_package_status_explanation: "Permite cambiar el estado sin el permiso Editar paquetes de trabajo"
  permission_comment_news: "Comentar noticias"
  permission_commit_access: "Permiso de escritura sobre el repositorio (commit)"
  permission_copy_projects: "Copiar proyectos"
  permission_copy_work_packages: "Copiar paquetes de trabajo"
  permission_create_backup: "Crear copias de seguridad"
  permission_delete_work_package_watchers: "Eliminar los observadores"
  permission_delete_work_packages: "Eliminar paquetes de trabajo"
  permission_delete_messages: "Eliminar mensajes"
  permission_delete_own_messages: "Borrar los mensajes propios"
  permission_delete_reportings: "Eliminar reportes"
  permission_delete_timelines: "Eliminar cronogramas"
  permission_delete_wiki_pages: "Eliminar wiki página"
  permission_delete_wiki_pages_attachments: "Eliminar adjuntos"
  permission_edit_work_package_notes: "Editar notas"
  permission_edit_work_packages: "Editar paquetes de trabajo"
  permission_edit_messages: "Editar mensajes"
  permission_edit_own_work_package_notes: "Editar notas propias"
  permission_edit_own_messages: "Editar mensajes propios"
  permission_edit_own_time_entries: "Editar registros de tiempo propios"
  permission_edit_project: "Editar proyecto"
  permission_edit_reportings: "Editar reportes"
  permission_edit_time_entries: "Editar registros de tiempo para otros usuarios"
  permission_edit_timelines: "Editar cronogramas"
  permission_edit_wiki_pages: "Editar wiki página"
  permission_export_work_packages: "Exportar Paquetes de Trabajo"
  permission_export_wiki_pages: "Exportar wiki página"
  permission_list_attachments: "Lista archivos adjuntos"
  permission_log_own_time: "Registrar tiempo para uno mismo"
  permission_log_time: "Registrar tiempo para otros usuarios"
  permission_manage_forums: "Administrar foros"
  permission_manage_categories: "Administrar categorías del paquete de trabajo"
  permission_manage_dashboards: "Administrar tableros de control"
  permission_manage_work_package_relations: "Gestionar las relaciones del paquete de trabajo"
  permission_manage_members: "Gestión de Miembros"
  permission_manage_news: "Administrar noticias"
  permission_manage_project_activities: "Gestionar actividades del proyecto"
  permission_manage_public_queries: "Administrar vistas públicas"
  permission_manage_repository: "Gestionar repositorio"
  permission_manage_subtasks: "Administrar jerarquías de paquetes de trabajo"
  permission_manage_versions: "Administrar versiones"
  permission_manage_wiki: "Administrar wiki"
  permission_manage_wiki_menu: "Administrar menú wiki"
  permission_move_work_packages: "Mover paquetes de trabajo"
  permission_protect_wiki_pages: "Proteger páginas wiki"
  permission_rename_wiki_pages: "Renombrar páginas wiki"
  permission_save_queries: "Guardar vistas"
  permission_search_project: "Buscar proyecto"
  permission_select_custom_fields: "Seleccionar campos personalizados"
  permission_select_project_custom_fields: "Seleccione los atributos del proyecto"
  permission_select_project_modules: "Seleccionar módulos de proyecto"
  permission_share_work_packages: "Compartir paquetes de trabajo"
  permission_manage_types: "Seleccionar Tipos"
  permission_view_project: "Ver proyectos"
  permission_view_changesets: "Ver las revisiones del repositorio en OpenProject"
  permission_view_commit_author_statistics: "Ver estadísticas del commit del autor"
  permission_view_dashboards: "Ver paneles de control"
  permission_view_work_package_watchers: "Ver lista de observadores"
  permission_view_work_packages: "Ver paquetes de trabajo"
  permission_view_messages: "Ver mensajes"
  permission_view_news: "Ver noticias"
  permission_view_members: "Ver miembros"
  permission_view_reportings: "Ver reportes"
  permission_view_shared_work_packages: "Ver paquetes de trabajo compartidos"
  permission_view_time_entries: "Ver tiempo invertido"
  permission_view_timelines: "Ver cronogramas"
  permission_view_wiki_edits: "Ver historial wiki"
  permission_view_wiki_pages: "Ver wiki"
  permission_work_package_assigned: "Hazte asignado/responsable"
  permission_work_package_assigned_explanation: "Los paquetes de trabajo se pueden asignar a usuarios y grupos con este papel en los proyectos correspondientes"
  permission_view_project_activity: "Ver la actividad del proyecto"
  permission_save_bcf_queries: "Guardar consultas BCF"
  permission_manage_public_bcf_queries: "Administrar consultas BCF públicas"
  permission_edit_attribute_help_texts: "Editar textos de ayuda de atributos"
  permission_manage_public_project_queries: "Administrar listas públicas de proyectos"
  permission_view_project_query: "Ver vistas de proyecto"
  permission_edit_project_query: "Editar vistas de proyecto"
  placeholders:
    default: "-"
  project:
    destroy:
      confirmation: "Si continúas, el proyecto %{identifier} será eliminado permanentemente. Para confirmar esta acción, por favor introduce el nombre del proyecto en el campo de abajo, este será:"
      project_delete_result_1: "Eliminar todos los datos relacionados."
      project_delete_result_2: "Eliminar todas las carpetas de proyecto gestionadas en los almacenamientos adjuntos."
      info: "La eliminación del proyecto no se puede deshacer."
      project_verification: "Introduzca el nombre del proyecto %{name} para confirmar la eliminación."
      subprojects_confirmation: "Los sub-proyecto(s): %{value} también serán eliminado."
      title: "Borrar el proyecto %{name}"
    identifier:
      warning_one: Los miembros del proyecto deberán migrar los repositorios del proyecto.
      warning_two: Los links al proyeto existentes dejarán de funcionar.
      title: Cambiar el identificador de proyecto
    template:
      copying: >
        Tu proyecto está siendo creado a partir de la plantilla seleccionada. Serás notificado por correo electrónico tan pronto como el proyecto esté disponible.
      use_template: "Usar plantilla"
      make_template: "Establecer como plantilla"
      remove_from_templates: "Eliminar de plantillas"
    archive:
      are_you_sure: "¿Está seguro que desea archivar el proyecto '%{name}'?"
      archived: "Archivado"
    count:
      zero: "0 proyectos"
      one: "1 proyecto"
      other: "%{count} proyectos"
  project_module_activity: "Actividad"
  project_module_forums: "Foros"
  project_module_work_package_tracking: "Paquetes de trabajo"
  project_module_news: "Noticias"
  project_module_repository: "Repositorio"
  project_module_wiki: "Wiki"
  permission_header_for_project_module_work_package_tracking: "Paquetes de trabajo y diagramas de Gantt"
  query:
    attribute_and_direction: "%{attribute} (%{direction})"
  #possible query parameters (e.g. issue queries),
  #which are not attributes of an AR-Model.
  query_fields:
    active_or_archived: "Activo o archivado"
    assigned_to_role: "Asignación de roles"
    assignee_or_group: "Grupo al que pertenece o al que está asignado"
    member_of_group: "Asignación de grupo"
    name_or_identifier: "Nombre o identificador"
    only_subproject_id: "Sólo subproyecto"
    shared_with_user: "Compartido con usuarios"
    shared_with_me: "Compartido conmigo"
    subproject_id: "Incluyendo subproyecto"
  repositories:
    at_identifier: "en %{identifier}"
    atom_revision_feed: "Feed de revisión de Atom"
    autofetch_information: "Marque esta casilla si desea que los repositorios sean actualizados automáticamente al acceder a la página del módulo del repositorio. \nEsto abarca la recuperación de entregas del repositorio y actualizar el almacenamiento en disco necesario."
    checkout:
      access:
        readwrite: "Lectura + Escritura"
        read: "Solo lectura"
        none: "No dispone de permisos para hacer checkout, a través de esta aplicación solo puede ver el repositorio."
      access_permission: "Sus permisos sobre este repositorio"
      url: "URL de Checkout"
      base_url_text: "La URL base para generar las URLs de checkout (ej: https://myserver.example.org/repos/).\nNota: La URL base solo se utiliza para sobreescribir las URLs de checkout en repositorios administrados. El resto de repositorios no son alterados."
      default_instructions:
        git: |-
          Los datos almacenados en este repositorio pueden ser descargados a su ordenador con Git.
          Por favor, consulte la documentación de Git si necesita mas información sobre el procedimiento de checkout y clientes disponibles.
        subversion: |-
          Los datos almacenados en este repositorio pueden ser descargados a su ordenador con Subversion.
          Por favor, consulte la documentación de Subversion si necesita mas información sobre el procedimiento de checkout y clientes disponibles.
      enable_instructions_text: "Muestra las instrucciones de checkout definidas mas abajo sobre todas las páginas relacionadas con repositorios."
      instructions: "Instrucciones de checkout"
      show_instructions: "Mostrar las instrucciones de checkout"
      text_instructions: "Este texto es mostrado conjuntamente con la URL de checkout para guiar en el proceso de checkout del repositorio."
      not_available: "Las instrucciones de Checkout para este repositorio no estan definidas. Consulte con su administrador para habilitarlas en este proyecto en la configuración del sistema."
    create_managed_delay: "Nota: el repositorio es administrado, se crea asincrónicamente en el disco y estará disponible en breve."
    create_successful: "El repositorio ha sido registrado."
    delete_sucessful: "El repositorio ha sido eliminado."
    destroy:
      confirmation: "Si continúa, se borarrá definitivamente el repositorio gestionado."
      info: "La eliminación del repositorio no se puede deshacer."
      info_not_managed: "Nota: Esto NO borrará el contenido de este repositorio, ya que no es gestionado por OpenProject."
      managed_path_note: "Se borrará el directorio siguiente: %{path}"
      repository_verification: "Intruduzca el identificador del proyecto %{identifier} para confirmar la eliminación de su repositorio."
      subtitle: "¿Esta seguro de que desea eliminar el tipo %{repository_type} del proyecto %{project_name}?"
      subtitle_not_managed: "¿Esta seguro de que quiere eliminar la %{url} del %{repository_type} del proyecto %{project_name}?"
      title: "Eliminar el %{repository_type}"
      title_not_managed: "Eliminar el %{repository_type} linkado?"
    errors:
      build_failed: "No se puede crear el repositorio con la configuración seleccionada. %{reason}"
      managed_delete: "No fue posible eliminar el repositorio gestionado."
      managed_delete_local: "No se pudo eliminar el repositorio local del sistema de ficheros '%{path}': %{error_message}"
      empty_repository: "El repositorio existe, pero está vacío. No contiene revisiones aún."
      exists_on_filesystem: "El directorio del repositorio ya existe en el sistema de ficheros."
      filesystem_access_failed: "Se produjo un error al acceder al repositorio en el sistema de ficheros: %{message}"
      not_manageable: "Este proveedor de repositorios no puede ser gestionado por OpenProject."
      path_permission_failed: "Error al intentar crear la siguiente ruta: %{path}. Por favor asegúrese de que OpenProject puede escribir en esa carpeta."
      unauthorized: "Usted no está autorizado a acceder al repositorio o las credenciales no son válidas."
      unavailable: "El repositorio no está disponible."
      exception_title: "No se puede acceder al repositorio: %{message}"
      disabled_or_unknown_type: "El tipo seleccionado %{type} es inválido o ya no está disponible para el proveedor SCM %{vendor}."
      disabled_or_unknown_vendor: "El proveedor SCM %{vendor} es inválido o ya no está disponible."
      remote_call_failed: "La llamada al remoto administrado falló con el siguiente mensaje de respuesta '%{message}' (Código: %{code})"
      remote_invalid_response: "Recibida respuesta incorrecta recivida desde el remoto administrado."
      remote_save_failed: "No se pudo guardar el repositorio con los parámetros obtenidos desde el remoto."
    git:
      instructions:
        managed_url: "Esta es la URL del repositorio Git (local) administrado."
        path: >-
          Especifique la ruta de acceso al repositorio Git (por ejemplo, %{example_path}). También puede usar repositorios remotos que se clonen en una copia local con un valor que empiece por http(s):// o file://.
        path_encoding: "Reemplazar Git vía codificación (por defecto: UTF-8)"
      local_title: "Enlace de repositorio Git local existente"
      local_url: "URL local"
      local_introduction: "Si tienes un repositorio Git local existente, puede enlazarlo con OpenProject para acceder a él desde dentro de la aplicación."
      managed_introduction: "Permitir que OpenProject cree e integre un repositorio Git local automáticamente."
      managed_title: "Repositorios Git integrados en OpenProject"
      managed_url: "URL Administrada"
      path: "Ruta de acceso al repositorio Git"
      path_encoding: "Ruta de codificación"
    go_to_revision: "Ir a la revisión"
    managed_remote: "Los repositorios administrados para este proveedor son gestionados de forma remota."
    managed_remote_note: "La información sobre la URL y la ruta de este repositorio no están disponibles antes de su creación."
    managed_url: "URL Administrada"
    settings:
      automatic_managed_repos_disabled: "Desactivar la creación automática"
      automatic_managed_repos: "Creación automática de repositorios gestionados"
      automatic_managed_repos_text: "Al establecer un proveedor aquí, los proyectos recién creados recibirán automáticamente un repositorio gestionado de este proveedor."
    scm_vendor: "Sistema de gestión de control de fuente"
    scm_type: "Tipo de repositorio"
    scm_types:
      local: "Enlazar repositorio local existente"
      existing: "Enlazar repositorio existente"
      managed: "Crear un nuevo repositorio en OpenProject"
    storage:
      not_available: "Consumo de almacenamiento de disco no está disponible para este repositorio."
      update_timeout: "Mantener la última información de espacio de disco requerida para un repositorio de N minutos. Contar el espacio de disco requerido de un repositorio puede ser costoso, aumente este valor para reducir el impacto en el rendimiento."
      oauth_application_details: "La clave secreta de cliente no será accesible una vez se cierre esta ventana. Por favor, copie estos valores en la configuración de la integración de OpenProject en Nextcloud:"
      oauth_application_details_link_text: "Ir a la página de configuración"
      setup_documentation_details: "Si necesita ayuda para configurar un nuevo almacenamiento de archivos, compruebe la documentación: "
      setup_documentation_details_link_text: "Configuración de almacenamiento de archivos"
      show_warning_details: "Para utilizar este almacenamiento recuerde activar el módulo y el almacenamiento específico en la configuración de cada proyecto deseado."
    subversion:
      existing_title: "Subversion existentes de repositorio"
      existing_introduction: "Si tienes una Subversion de repositorio existente, puede enlazarlo con OpenProject para acceder a él desde dentro de la aplicación."
      existing_url: "URL existente"
      instructions:
        managed_url: "Esta es la URL de las Subversion de repositorio administradas (local)."
        url: "Introduzca la URL del repositorio. Esta puede apuntar ya sea un repositorio local (a partir de %{local_proto}), o un repositorio remoto. \nLos siguientes esquemas URL son compatibles:"
      managed_title: "Subversiones de repositorio integradas en OpenProject"
      managed_introduction: "Permitir que OpenProject cree e integre una Subversion de repositorio local automáticamente."
      managed_url: "URL Administrada"
      password: "Contraseña del repositorio"
      username: "Nombre de usuario del repositorio"
    truncated: "Lo sentimos, pero hemos tenido que truncar este directorio hasta %{limit} archivos. %{truncated} entradas de la lista han sido omitidas."
    named_repository: "Repositorio de %{vendor_name}"
    update_settings_successful: "La configuración se guardó correctamente."
    url: "URL al repositorio"
    warnings:
      cannot_annotate: "No se pueden realizar notas sobre este fichero."
  scheduling:
    activated: "Habilitado"
    deactivated: "deshabilitado"
  search_input_placeholder: "Buscar..."
  setting_apiv3_cors_enabled: "Habilitar CORS"
  setting_apiv3_cors_origins: "Orígenes permitidos de la API de CORS (uso compartido de recursos entre orígenes) V3"
  setting_apiv3_cors_origins_text_html: >
    Si CORS está habilitado, estos son los orígenes que tienen permiso para acceder a la API de OpenProject. <br/> Consulte la <a href="%{origin_link}" target="_blank">documentación sobre el encabezado Origin</a> para obtener información sobre cómo especificar los valores esperados.
  setting_apiv3_write_readonly_attributes: "Acceso de escritura a atributos de solo lectura"
  setting_apiv3_write_readonly_attributes_instructions_html: >
    Si se activa, la API permitirá a los administradores escribir atributos estáticos de solo lectura durante la creación, como createdAt y author. <br/> <strong>Atención:</strong> Este ajuste tiene un caso de uso para, por ejemplo, la importación de datos, pero permite a los administradores suplantar la creación de elementos como otros usuarios. Sin embargo, todas las solicitudes de creación se registran con el verdadero autor. </br> Para obtener más información sobre los atributos y los recursos admitidos, consulte el enlace %{api_documentation_link}.
  setting_apiv3_max_page_size: "Tamaño máximo de página API"
  setting_apiv3_max_page_instructions_html: >
    Establecer el tamaño máximo de página con el que responderá la API. No será posible realizar peticiones API que devuelvan más valores en una sola página. <br/> <strong>Advertencia:</strong> Por favor, cambie este valor sólo si está seguro de por qué lo necesita. Un ajuste alto impactará significativamente el rendimiento, mientras que un valor inferior a las opciones por página causará errores en las vistas paginadas.
  setting_apiv3_docs: "Documentación"
  setting_apiv3_docs_enabled: "Activar página de documentos"
  setting_apiv3_docs_enabled_instructions_html: >
    Si la página de documentos está habilitada, puede obtener una vista interactiva de la documentación de APIv3 en <a href="%{link}" target="_blank">%{link}</a>.
  setting_attachment_whitelist: "Lista de permitidos de carga de archivos adjuntos"
  setting_email_delivery_method: "Método de envío de correo electrónico"
  setting_emails_salutation: "Dirigirse al usuario en los correos como"
  setting_sendmail_location: "Ubicación del ejecutable de sendmail"
  setting_smtp_enable_starttls_auto: "Usar STARTTLS automáticamente si está disponible"
  setting_smtp_ssl: "Usar conexión SSL"
  setting_smtp_address: "Servidor SMTP"
  setting_smtp_port: "Puerto SMTP"
  setting_smtp_authentication: "Autenticación SMTP"
  setting_smtp_user_name: "Nombre de usuario SMTP"
  setting_smtp_password: "Contraseña SMTP"
  setting_smtp_domain: "Dominio SMTP HELO"
  setting_activity_days_default: "Días mostrados en actividad de proyecto"
  setting_app_subtitle: "Subtítulo de aplicación"
  setting_app_title: "Título de aplicación"
  setting_attachment_max_size: "Tamaño máximo de adjunto"
  setting_show_work_package_attachments: "Mostrar archivos adjuntos en la pestaña de archivos por defecto"
  setting_antivirus_scan_mode: "Modo de escaneo"
  setting_antivirus_scan_action: "Acción del archivo infectado"
  setting_autofetch_changesets: "Recopilación automática de cambios del repositorio"
  setting_autologin: "Inicio de sesión automático"
  setting_available_languages: "Idiomas disponibles"
  setting_bcc_recipients: "Destinatarios con copia carbon oculta (cco)"
  setting_brute_force_block_after_failed_logins: "Bloquear al usuario después de este número de intentos de login fallidos"
  setting_brute_force_block_minutes: "Tiempo que el usuario estará bloqueado"
  setting_cache_formatted_text: "Texto formateado del cache"
  setting_use_wysiwyg_description: "Seleccione esta opción para habilitar el editor WYSIWYG de CKEditor 5 de forma predeterminada para todos los usuarios. CKEditor tiene funciones limitadas para la versión GFM de Markdown."
  setting_column_options: "Columnas de listas del paquete de trabajo por defecto"
  setting_commit_fix_keywords: "Reparando palabras clave"
  setting_commit_logs_encoding: "Codificación de mensajes de compromiso"
  setting_commit_logtime_activity_id: "Actividad para tiempo registrado"
  setting_commit_logtime_enabled: "Activar registro de tiempo"
  setting_commit_ref_keywords: "Referenciando palabras clave"
  setting_consent_time: "Tiempo de consentimiento"
  setting_consent_info: "Texto de información de consentimiento"
  setting_consent_required: "Se requiere consentimiento"
  setting_consent_decline_mail: "Consentimiento de la dirección de correo electrónico"
  setting_cross_project_work_package_relations: "Permitir relaciones cruzadas en paquetes de trabajo de proyecto"
  setting_first_week_of_year: "La primera semana del año contiene"
  setting_date_format: "Fecha"
  setting_default_language: "Idioma predeterminado"
  setting_default_projects_modules: "Modulos activados por defecto para nuevos proyectos"
  setting_default_projects_public: "Nuevos proyectos son públicos por defecto"
  setting_diff_max_lines_displayed: "Cantidad máxima de diferencias de lineas mostradas"
  setting_display_subprojects_work_packages: "Mostrar paquetes de trabajo de subproyectos en proyectos principales por defecto"
  setting_duration_format: "Formato de la duración"
  setting_duration_format_hours_only: "Sólo horas"
  setting_duration_format_days_and_hours: "Días y horas"
  setting_duration_format_instructions: "Define cómo se muestran las duraciones de Trabajo, Trabajo restante y Tiempo empleado."
  setting_emails_footer: "Pie de correos electronicos"
  setting_emails_header: "Encabezado de correos electrónicos"
  setting_email_login: "Usar correo electrónico como nombre de usuario"
  setting_enabled_scm: "SCM activado"
  setting_enabled_projects_columns: "Columnas de una lista de proyectos mostradas por defecto"
  setting_feeds_enabled: "Activar Feeds"
  setting_ical_enabled: "Habilitar las suscripciones a iCalendar"
  setting_feeds_limit: "Limite de contenido de feed"
  setting_file_max_size_displayed: "Tamaño máximo de archivos de texto mostrado en linea"
  setting_host_name: "Nombre de host"
  setting_hours_per_day: "Horas al día"
  setting_hours_per_day_explanation: >-
    Define lo que se considera un "día" cuando se muestra la duración en días y horas (por ejemplo, si un día tiene 8 horas, 32 horas serían 4 días).
  setting_invitation_expiration_days: "El correo electrónico de activación caduca después de"
  setting_work_package_done_ratio: "Cálculo del progreso"
  setting_work_package_done_ratio_field: "Basado en el trabajo"
  setting_work_package_done_ratio_status: "Basado en el estado"
  setting_work_package_done_ratio_explanation_html: >
    En el modo <b>basado en el trabajo</b>, el % completado se calcula a partir de cuánto trabajo se ha realizado en relación con el trabajo total. En el modo <b>basado en el estado</b>, cada estado tiene asociado un valor de % completado. El cambio de estado modificará el % completado.
  setting_work_package_properties: "Propiedades de paquete de trabajo"
  setting_work_package_startdate_is_adddate: "Usar fecha actual como fecha de inicio para nuevos paquetes de trabajo"
  setting_work_packages_projects_export_limit: "Fecha límite para exportar paquete de trabajo o proyectos"
  setting_journal_aggregation_time_minutes: "Acciones de usuario agregadas dentro de"
  setting_log_requesting_user: "Registrar inicio de sesión de usuario, nombre, y dirección de correo para todas las solicitudes"
  setting_login_required: "Autentificación requerida"
  setting_mail_from: "Dirección de correo electrónico de emision"
  setting_mail_handler_api_key: "Clave API"
  setting_mail_handler_body_delimiters: "Truncar los correos electrónicos después de una de estas líneas"
  setting_mail_handler_body_delimiter_regex: "Truncar correos que coincidan con esta expresión regular"
  setting_mail_handler_ignore_filenames: "Archivos adjuntos de email ignorados"
  setting_new_project_user_role_id: "Papel ortorgado a usuario no administrador que crea un proyecto"
  setting_password_active_rules: "Activar clases de personajes"
  setting_password_count_former_banned: "Numero de contraseñas usadas mas recientemente bloqueadas para re-uso"
  setting_password_days_valid: "Número de días, después de que sea necesario imponer un cambio de contraseña"
  setting_password_min_length: "Longitud mínima"
  setting_password_min_adhered_rules: "Numero mínimo de clases requeridas"
  setting_per_page_options: "Objetos por página de opciones"
  setting_plain_text_mail: "Correo en texto plano (sin HTML)"
  setting_protocol: "Protocolo"
  setting_project_gantt_query: "Diagrama de Gantt de la cartera de proyectos"
  setting_project_gantt_query_text: "Puede modificar la consulta usada para mostrar el diagrama de Gantt en la página de información general del proyecto."
  setting_security_badge_displayed: "Mostrar insignia de seguridad"
  setting_registration_footer: "Pié de página de registro"
  setting_repositories_automatic_managed_vendor: "Tipo de proveedor de repositorio automático"
  setting_repositories_encodings: "Codificación de Repositorios"
  setting_repository_authentication_caching_enabled: "Habilitar el almacenamiento en cache para las solicitudes de autenticacion del software de control de version"
  setting_repository_storage_cache_minutes: "Tamaño de caché de disco del repositorio"
  setting_repository_checkout_display: "Mostrar instrucciones de checkout"
  setting_repository_checkout_base_url: "Hacer checkout de la URL base"
  setting_repository_checkout_text: "Texto del checkout de la instrucción"
  setting_repository_log_display_limit: "Numero máximo de revisiones mostradas en el archivo de registro"
  setting_repository_truncate_at: "El número máximo de archivos mostrados en el navegador del repositorio"
  setting_rest_api_enabled: "Activar servicio web REST"
  setting_self_registration: "Auto-registro"
  setting_session_ttl: "Tiempo de expiración de sesión por inactividad"
  setting_session_ttl_hint: "Valor por debajo de 5 peticiones como desactivadas"
  setting_session_ttl_enabled: "La sesión expira"
  setting_start_of_week: "La semana empieza el"
  setting_sys_api_enabled: "Habilitar el servicio web de administración de repositorios"
  setting_sys_api_description: "El servicio web de administración de repositorios proporciona integración y autorización de usuario para acceder a los repositorios."
  setting_time_format: "Hora"
  setting_accessibility_mode_for_anonymous: "Activar el modo de accesibilidad para usuarios anónimos"
  setting_user_format: "Formato de nombre de usuarios"
  setting_user_default_timezone: "Zona horaria por defecto de los usuarios"
  setting_users_deletable_by_admins: "Cuentas de usuario eliminables por administradores"
  setting_users_deletable_by_self: "Permitir a los usuarios eliminar sus propias cuentas"
  setting_welcome_text: "Bloque de texto de bienvenida"
  setting_welcome_title: "Título del bloque de bienvenida"
  setting_welcome_on_homescreen: "Mostrar bloque de bienvenida en la pagina de inicio"
  setting_work_package_list_default_highlighting_mode: "Modo de resaltado predeterminado"
  setting_work_package_list_default_highlighted_attributes: "Atributos resaltados en línea predeterminados"
  setting_working_days: "Días laborables"
  settings:
    attachments:
      whitelist_text_html: >
        Define una lista de extensiones de archivo válidas o tipos MIME para los archivos cargados. <br/> Escriba las extensiones de archivo (por ejemplo, <code>%{ext_example}</code>) o tipos MIME (<code>%{mime_example}</code>). <br/> Deje vacío este campo para que pueda cargarse cualquier tipo de archivo. Se permiten varios valores (una línea para cada valor).
      show_work_package_attachments: >
        Al desactivar esta opción se ocultará la lista de archivos adjuntos en la pestaña de archivos de los paquetes de trabajo para los nuevos proyectos. Los archivos adjuntos en la descripción de un paquete de trabajo seguirán cargándose en el almacenamiento interno de archivos adjuntos.
    antivirus:
      title: "Escaneado de virus"
      clamav_ping_failed: "Ha fallado la conexión con el daemon ClamAV. Vuelva a comprobar la configuración e inténtelo de nuevo."
      remaining_quarantined_files_html: >
        Se ha desactivado el análisis de virus. %{file_count} permanecen en cuarentena. Para revisar los archivos en cuarentena, visite este enlace: %{link}
      remaining_scan_complete_html: >
        Se han analizado los archivos restantes. Hay %{file_count} en cuarentena. Está siendo redirigido a la página de cuarentena. Utilice esta página para eliminar o sobreescribir los archivos en cuarentena.
      remaining_rescanned_files: >
        El escaneado de virus se ha activado correctamente. Hay %{file_count} que se cargaron anteriormente y aún deben ser escaneados. Este proceso se ha programado en segundo plano. Los archivos permanecerán accesibles durante el escaneado.
      upsale:
        description: "Asegúrese de que los archivos cargados en OpenProject se analizan en busca de virus antes de que otros usuarios puedan acceder a ellos."
      actions:
        delete: "Eliminar el archivo"
        quarantine: "Ponga el archivo en cuarentena"
        instructions_html: >
          Seleccione la acción a realizar para los archivos en los que se ha detectado un virus: <br/> <ul> <li><strong>%{quarantine_option}</strong>: Poner en cuarentena el archivo, impidiendo que los usuarios accedan a él. Los administradores pueden revisar y eliminar los archivos en cuarentena en la administración.</li> <li><strong>%{delete_option}</strong>: Eliminar el archivo inmediatamente.</li> </ul>
      modes:
        clamav_socket_html: Introduzca el socket al daemon clamd, por ejemplo, %{example}
        clamav_host_html: Introduzca el nombre de host y el puerto al daemon clamd separados por dos puntos. Por ejemplo, %{example}
        description_html: >
          Seleccione el modo en el que debe funcionar la integración del escáner antivirus. <br/> <ul> <li><strong>%{disabled_option}</strong>: Los archivos cargados no se analizan en busca de virus.</li> <li><strong>%{socket_option}</strong>: Ha configurado ClamAV en el mismo servidor que OpenProject y el daemon de análisis clamd se está ejecutando en segundo plano.</li> <li><strong>%{host_option}</strong>: Está transmitiendo archivos a un host externo de análisis de virus.</li> </ul>
    brute_force_prevention: "Bloqueo automático de usuarios"
    date_format:
      first_date_of_week_and_year_set: >
        Si se establece una de las opciones «%{day_of_week_setting_name}» o «%{first_week_setting_name}», también debe establecerse la otra para evitar incoherencias en el front-end.
      first_week_of_year_text_html: >
        Seleccione la fecha de enero contenida en la primera semana del año. Este valor, junto con el primer día de la semana, determina el número total de semanas de un año. Para más información, consulte nuestra <a href="%{link}" target="_blank">documentación</a> sobre este tema.
    experimental:
      save_confirmation: '¡Precaución! ¡Riesgo de pérdida de datos! Active las funciones experimentales solo si no le importa romper su instalación de OpenProject y perder todos sus datos.'
      warning_toast: Las banderas de funciones son ajustes que activan características que aún están en desarrollo. Solo se utilizarán con fines de prueba. Nunca deberán activarse en instalaciones de OpenProject que contengan datos importantes. Es muy probable que estas características corrompan sus datos. Utilícelas bajo su propia responsabilidad.
      feature_flags: Banderas de características
    general: "General"
    highlighting:
      mode_long:
        inline: "Resaltar atributos en línea"
        none: "Sin resaltado"
        status: "Toda la fila por estado"
        type: "Toda la fila por tipo"
        priority: "Toda la fila por prioridad"
    icalendar:
      enable_subscriptions_text_html: Permite a los usuarios con los permisos necesarios suscribirse a los calendarios de OpenProject y acceder a la información de los paquetes de trabajo a través de un cliente de calendario externo. <strong>Nota:</strong> Lea sobre <a href="%{link}" target="_blank">suscripciones a iCalendar</a> para comprender los posibles riesgos de seguridad antes de habilitarlo.
    language_name_being_default: "%{language_name} (por defecto)"
    notifications:
      events_explanation: "Controla para qué evento se envía un correo electrónico. Los paquetes de trabajo se excluyen de esta lista, ya que las notificaciones para estos se pueden configurar específicamente por usuario."
      delay_minutes_explanation: "El envío de correos electrónicos se puede retrasar para permitir que los usuarios que reciban notificaciones en la aplicación puedan confirmarlas desde la aplicación antes de que se envíe un correo. Los usuarios que lean notificaciones en la aplicación no recibirán correos electrónicos de las notificaciones ya leídas."
    other: "Otros"
    passwords: "Contraseñas"
    project_attributes:
      heading: "Atributos del proyecto"
      label_new_attribute: "Atributo del proyecto"
      label_new_section: "Sección"
      label_edit_section: "Editar título"
      label_section_actions: "Acciones de sección"
      heading_description: "Estos atributos del proyecto aparecen en la página de resumen de cada proyecto. Puede añadir nuevos atributos, agruparlos en secciones y reordenarlos a su gusto. Estos atributos pueden activarse o desactivarse, pero no reordenarse a nivel de proyecto."
      label_project_custom_field_actions: "Acciones de atributos del proyecto"
      label_no_project_custom_fields: "No hay atributos del proyecto definidos en esta sección"
      edit:
        description: "Los cambios en este atributo del proyecto se reflejarán en todos los proyectos en los que esté habilitado. Los atributos obligatorios no pueden desactivarse por proyecto."
      new:
        heading: "Nuevo atributo"
        description: "Los cambios en este atributo del proyecto se reflejarán en todos los proyectos en los que esté habilitado. Los atributos obligatorios no pueden desactivarse por proyecto."
    projects:
      missing_dependencies: "Se ha comprobado el módulo de proyecto %{module} que depende de %{dependencies}. Necesitas comprobar estas dependencias también."
      section_new_projects: "Configuración para nuevos proyectos"
      section_project_overview: "Configuración de las listas de proyectos"
    session: "Sesión"
    user:
      default_preferences: "Preferencias predeterminadas"
      display_format: "Formato de presentación"
      deletion: "Eliminación"
    working_days:
      section_work_week: "Semana de trabajo"
      section_holidays_and_closures: "Vacaciones y cierres"
  text_formatting:
    markdown: "Markdown"
    plain: "Texto sin formato"
  status_active: "activo"
  status_archived: "archivado"
  status_blocked: "bloqueado"
  status_invited: invitado
  status_locked: bloqueado
  status_registered: Registrado
  #Used in array.to_sentence.
  support:
    array:
      sentence_connector: "y"
      skip_last_comma: "falso"
  text_accessibility_hint: "El modo de accesibilidad está diseñado para los usuarios ciegos, con dificultades motoras o con la vista mala. Para estos últimos, los elementos enfocados se destacan aún más. Tenga en cuenta que el módulo Backlog no está disponible en este modo."
  text_access_token_hint: "Los tokens de acceso te permiten dar permisos de acceso sobre los recursos de OpenProject a aplicaciones externas."
  text_analyze: "Análisis futuro: %{subject}"
  text_are_you_sure: "¿Estás seguro?"
  text_are_you_sure_continue: "¿Seguro que quiere continuar?"
  text_are_you_sure_with_children: "¿Eliminar el paquete de trabajo y todos sus paquetes dependientes?"
  text_are_you_sure_with_project_custom_fields: "Al eliminar este atributo también se eliminarán sus valores en todos los proyectos. ¿Seguro que desea hacerlo?"
  text_assign_to_project: "Asignar al proyecto"
  text_form_configuration: >
    Puede personalizar los campos que se mostrarán en forma de paquete de trabajo. Puede agrupar libremente los campos para adaptarlos a las necesidades de su dominio.
  text_form_configuration_required_attribute: "El atributo está marcado como obligatorio y, por lo tanto, siempre se muestra"
  text_caracters_maximum: "máximo de %{count} caracteres."
  text_caracters_minimum: "Debe tener al menos %{count} caracteres de largo."
  text_comma_separated: "Permitir múltiples valores (separados por comas)."
  text_comment_wiki_page: "Comentar a la página de wiki: %{page}"
  text_custom_field_possible_values_info: "Una línea para cada valor"
  text_custom_field_hint_activate_per_project: >
    Si utiliza campos personalizados: tenga en cuenta que los campos personalizados deben activarse también en cada proyecto por separado.
  text_custom_field_hint_activate_per_project_and_type: >
    Los campos personalizados se deben activar en cada tipo de paquete de trabajo y en cada proyecto por separado.
  text_wp_status_read_only_html: >
    Enterprise añadirá estas extensiones para los campos de estado de los paquetes de trabajo: <br> <ul> <li><b>Permitir marcar como solo lectura los paquetes de trabajo en estados específicos</b></li> </ul>
  text_project_custom_field_html: >
    Enterprise añadirá estas extensiones para los campos personalizados de los proyectos: <br> <ul> <li><b>Añadir campos personalizados para proyectos a tu lista de proyectos para crear una vista porfolio de proyectos</b></li> </ul>
  text_custom_logo_instructions: >
    Se recomienda usar un logotipo blanco sobre un fondo transparente. Para obtener los mejores resultados, tanto en pantallas convencionales como en las del tipo Retina, asegúrese de que las dimensiones de la imagen sean de 460 × 60 px.
  text_custom_export_logo_instructions: >
    Este es el logotipo que aparece en sus exportaciones PDF. Tiene que ser un archivo de imagen PNG o JPEG. Se recomienda un logotipo negro o de color sobre fondo transparente o blanco.
  text_custom_export_cover_instructions: >
    Esta es la imagen que aparece en el fondo de una página de portada en sus exportaciones PDF. Tiene que ser un archivo de imagen PNG o JPEG de aproximadamente un ancho 800px por 500px de alto.
  text_custom_favicon_instructions: >
    Es el icono diminuto que aparece en la ventana o pestaña del navegador, junto al título de la página. Tiene que ser una imagen PNG cuadrada de 32 × 32 píxeles con un fondo transparente.
  text_custom_touch_icon_instructions: >
    Es el icono que aparece en un móvil o tableta al colocar un marcador en la pantalla de inicio. Debe ser un archivo de imagen PNG cuadrado de 180 × 180 píxeles. Asegúrese de que el fondo de la imagen no sea transparente, ya que tendrá una apariencia poco adecuada en iOS.
  text_database_allows_tsv: "La Base de datos permite TSVector (opcional)"
  text_default_administrator_account_changed: "Se ha cambiado la cuenta de administrador por defecto"
  text_default_encoding: "Por defecto: UTF-8"
  text_destroy: "Borrar"
  text_destroy_with_associated: "Hay objetos adicionales asociados a los paquetes de trabajo que van a ser eliminados. Esos objetos son de los siguientes tipos:"
  text_destroy_what_to_do: "¿Qué quieres hacer?"
  text_diff_truncated: "... Esta diferencia se truncó porque excede el tamaño máximo que puede visualizarse."
  text_email_delivery_not_configured: "No se ha configurado la entrega de correo electrónico y se han deshabilitado las notificaciones.\nConfigure el servidor SMTP para habilitarlas."
  text_enumeration_category_reassign_to: "Reasignarlos a este valor:"
  text_enumeration_destroy_question: "%{count} objetos asignados a este valor."
  text_file_repository_writable: "Directorio de adjuntos escribible"
  text_git_repo_example: "un repositorio local y vacío (por ejemplo /gitrepo, c:\\gitrepo)"
  text_hint_date_format: "Indique una fecha en el formato AAAA-MM-DD. Otros formatos pueden dar lugar a que se interprete una fecha errónea."
  text_hint_disable_with_0: "Nota: Desactivar con 0"
  text_hours_between: "Entre %{min} y %{max} horas."
  text_work_package_added: "Los paquetes de trabajo %{id} han sido actualizados por %{author}."
  text_work_package_category_destroy_assignments: "Remover asignaciones de categorias"
  text_work_package_category_destroy_question: "Algunos paquetes de trabajo (%{count}) están asignados a esta categoría. ¿Que desea hacer?"
  text_work_package_category_reassign_to: "Resignando paquetes de trabajo a esta categoria"
  text_work_package_updated: "Los paquetes de trabajo %{id} han sido actualizados por %{author}."
  text_work_package_watcher_added: "%{watcher_changer} le agregó como observador en el paquete de trabajo %{id}."
  text_work_package_watcher_removed: "%{watcher_changer} le ha quitado como observador del paquete de trabajo %{id}."
  text_work_packages_destroy_confirmation: "¿Esta usted seguro que desea eliminar paquete(s) de trabajo seleccionado(s)?"
  text_work_packages_ref_in_commit_messages: "Referenciando y reparando paquetes de trabajo en mensajes de commit"
  text_journal_added: "%{label} %{value} añadido"
  text_journal_attachment_added: "%{label} %{value} añadido como adjunto"
  text_journal_attachment_deleted: "%{label} %{old} eliminado como archivo adjunto"
  text_journal_changed_plain: "%{label} se cambió de %{old} %{linebreak}a %{new}"
  text_journal_changed_no_detail: "%{label} actualizado"
  text_journal_changed_with_diff: "%{label} modificado (%{link})"
  text_journal_deleted: "%{label} eliminado (%{old})"
  text_journal_deleted_subproject: "%{label} %{old}"
  text_journal_deleted_with_diff: "%{label} eliminado (%{link})"
  text_journal_file_link_added: "%{label} enlace a %{value} (%{storage}) añadido"
  text_journal_file_link_deleted: "Enlace %{label} a %{old} (%{storage}) eliminado"
  text_journal_of: "%{label} %{value}"
  text_journal_set_to: "%{label} establecido al %{value}"
  text_journal_set_with_diff: "%{label} fijado (%{link})"
  text_journal_label_value: "%{label} %{value}"
  text_latest_note: "El último comentario es: %{note}"
  text_length_between: "Longitud entre %{min} y %{max} caracteres."
  text_line_separated: "Múltiples valores permitidos (una línea para cada valor)."
  text_load_default_configuration: "Cargar la configuración predeterminada"
  text_min_max_length_info: "0 significa sin restricción"
  text_no_roles_defined: No hay ningun rol definido.
  text_no_access_tokens_configurable: "No hay ningun token de acceso que pueda ser configurado."
  text_no_configuration_data: "Roles, tipos, estado de petición y flujo de trabajo no han sido configurados. Se recomienda cargar la configuración por defecto. Podrá modificarla cuando haya sido cargada."
  text_no_notes: "No hay comentarios disponibles para este paquete de trabajo."
  text_notice_too_many_values_are_inperformant: "Nota: Si se muestran más de 100 elementos por página puede incrementar el tiempo de carga de la página."
  text_notice_security_badge_displayed_html: >
    Nota: al activarse, se mostrará una insignia con el estado de instalación en el <a href="%{information_panel_path}">%{information_panel_label}</a> panel de administración, y en la página principal. Solamente será visible para administradores. <br/> La insignia comprobará tu versión actual de OpenProject comparada con la base de datos oficial de OpenProject para alertarte de cualquier actualización o vulnerabilidad. Para más información sobre las funciones de la comprobación, los datos necesarios para conseguir actualizaciones disponibles, o para desactivar esta comprobación, por favor visita <a href="%{more_info_url}">la documentación de configuración</a>.
  text_own_membership_delete_confirmation: "Estás a punto de eliminar algunos o todos tus permisos, y podrías no poder volver a editar este proyecto.\n¿Estás seguro/a de que quieres continuar?"
  text_plugin_assets_writable: "Directorio de extensiones activos escribible"
  text_powered_by: "Con tecnología de %{link}"
  text_project_identifier_info: "Se permiten sólo letras minúsculas (a-z), números, guiones y guiones bajos, debe comenzar con una letra minúscula."
  text_reassign: "Reasignar al paquete de trabajo:"
  text_regexp_info: "eg. ^[A-Z0-9]+$"
  text_regexp_multiline: 'La expresión regular se aplica en modo multilínea. Por ejemplo, ^---\s+'
  text_repository_usernames_mapping: "Seleccione o actualize el usuario de OpenProject asignado a cada nombre en el registro del repositorio. Los usuarios con el mismo nombre o email serán mapeados automáticamente."
  text_status_changed_by_changeset: "Aplicado en el conjunto de cambios %{value}."
  text_table_difference_description: "En esta tabla, se muestran %{entries} individuales. Puede ver la diferencia entre dos entradas cualesquiera seleccionando primero los cuadros de verificación adecuados en la tabla. Al hacer clic en el botón bajo la tabla, se muestran las diferencias."
  text_time_logged_by_changeset: "Aplicado en el conjunto de cambios %{value}."
  text_tip_work_package_begin_day: "paquete de trabajo comienza este día"
  text_tip_work_package_begin_end_day: "paquete de trabajo comienza y termina este día"
  text_tip_work_package_end_day: "paquete de trabajo finalizado este día"
  text_type_no_workflow: "No hay flujo de trabajo definido para este tipo"
  text_unallowed_characters: "Caracteres no permitidos"
  text_user_invited: El usuario ha sido invitado y esta a la espera del registro.
  text_user_wrote: "%{value} escribió:"
  text_warn_on_leaving_unsaved: "El paquete de trabajo contiene texto no guardado que se perderá en caso de abandonar esta página."
  text_what_did_you_change_click_to_add_comment: "¿Qué cambió? Haga clic para agregar un comentario"
  text_wiki_destroy_confirmation: "¿Está seguro que desea eliminar este wiki y todo su contenido?"
  text_wiki_page_destroy_children: "Eliminar páginas hijas y todos sus descendientes"
  text_wiki_page_destroy_question: "Esta página tiene %{descendants} página(s) hijas y descendiente(s). ¿Qué quiere hacer?"
  text_wiki_page_nullify_children: "Guardar páginas hijas como páginas principales"
  text_wiki_page_reassign_children: "Reasignar páginas hijas a esta página padre"
  text_workflow_edit: "Seleccione un rol y un tipo para modificar el flujo de trabajo"
  text_zoom_in: "Acercar"
  text_zoom_out: "Alejar"
  text_setup_mail_configuration: "Configurar su proveedor de correo electrónico"
  help_texts:
    views:
      project: >
        %{plural} siempre están unidos a un proyecto. Solo puede seleccionar proyectos aquí donde el módulo %{plural} está activo. Después de crear un %{singular} puedes añadir paquetes de trabajo de otros proyectos.
      public: "Publique esta vista para que otros usuarios puedan acceder a esta. Los usuarios con el permiso «Administrar vistas públicas» puede modificar o quitar vistas públicas. Esto no afecta a la visibilidad de los resultados de paquetes de trabajo en esa vista y, según sus permisos, los usuarios pueden ver resultados distintos."
      favoured: "Marque esta vista como favorita y agréguela a la barra lateral de vistas guardadas de la izquierda."
  time:
    am: "AM"
    formats:
      default: "%m/%d/%Y %I:%M %p"
      long: "%B %d, %Y %H:%M"
      short: "%d %b %H:%M"
      time: "%I:%M %p"
    pm: "pm"
  timeframe:
    show: "Mostrar marco temporal"
    end: "a"
    start: "de"
  title_remove_and_delete_user: Eliminar al usurio invitado del proyecto y eliminarlo.
  title_enterprise_upgrade: "Mejora para desbloquear más usuarios."
  tooltip_user_default_timezone: >
    La zona horaria por defecto para los nuevos usuarios. Puede ser modificada en la configuración del usuario.
  tooltip_resend_invitation: >
    Envía otro correo electrónico de invitación con un token nuevo, en caso de que el antiguo esté caducado o el usuario no hubiera recibido el primer correo. También se puede usar para usuarios activos con el fin de seleccionar un nuevo método de autenticación. Al usarse con usuarios activos, su estado pasará a ser 'invitado'.
  tooltip:
    setting_email_login: >
      En caso de estar habilitado, el usuario no podrá elegir el nombre de usuario durante el registro. En su lugar, deberá utilizar el correo electrónico como nombre de usuario. No obstante, el administrador podría cambiar el nombre de usuario por su cuenta.
  queries:
    apply_filter: Aplicar filtro preconfigurado
    configure_view:
      heading: Configurar vista
      columns:
        input_label: "Añadir columnas"
        input_placeholder: "Seleccionar una columna"
        drag_area_label: "Gestionar y reordenar columnas"
      sort_by:
        automatic:
          heading: "Automático"
          description: "Ordene la %{plural} por uno o varios criterios de clasificación. Perderá la ordenación anterior."
  top_menu:
    additional_resources: "Recursos Adicionales"
    getting_started: "Primeros pasos"
    help_and_support: "Ayuda y soporte"
  total_progress: "Progreso total"
  user:
    all: "todos"
    active: "activo"
    activate: "Activar"
    activate_and_reset_failed_logins: "Activar y restablecer los inicios de sesión fallidos"
    authentication_provider: "Proveedor de autenticación"
    identity_url_text: "El identificador único interno proporcionado por el proveedor de autenticación."
    authentication_settings_disabled_due_to_external_authentication: >
      Este usuario se autentica mediante un proveedor de autenticación externa, así que no hay ninguna contraseña en OpenProject para ser cambiada.
    authorization_rejected: "No tienes permitido iniciar sesion."
    assign_random_password: "Asignar contraseña aleatoria (Enviar al usuario vía email)"
    blocked: "bloqueado temporalmente"
    blocked_num_failed_logins:
      one: "bloqueado temporalmente (un intento fallido de inicio de sesión)"
      other: "bloqueada temporalmente (%{count} intentos fallidos de inicio de sesión)"
    confirm_status_change: "Va a cambiar el estado de “%{name}”. ¿Está seguro de que quiere continuar?"
    deleted: "Usuarios Eliminados"
    error_status_change_failed: "Cambiar la condición de usuario falló debido a los errores siguientes: %{errors}"
    invite: Invitar a un usuario por email
    invited: invitado
    lock: "Bloquear permanentemente"
    locked: "bloqueado permanentemente"
    no_login: "Este usuario se autentica a través de acceso por contraseña. Puesto que está deshabilitado, no puede entrar."
    password_change_unsupported: No se admite el cambio de contraseña.
    registered: "Registrado"
    reset_failed_logins: "Resetear los inicios de sesión fallidos"
    status_user_and_brute_force: "%{user} y %{brute_force}"
    status_change: "Cambio de estado"
    text_change_disabled_for_provider_login: "El nombre lo configura su proveedor de inicio de sesión y no se puede cambiar."
    text_change_disabled_for_ldap_login: "El nombre y el correo electrónico se establecen mediante LDAP y, por tanto, no pueden modificarse."
    unlock: "Desbloquear"
    unlock_and_reset_failed_logins: "Desbloquear y resetear los inicios de sesión fallidos"
  version_status_closed: "cerrado"
  version_status_locked: "bloqueado"
  version_status_open: "abierto"
  note: Nota
  note_password_login_disabled: "El inicio de sesion por contraseña ha sido deshabilitado por %{configuration}."
  warning: Alerta
  warning_attachments_not_saved: "%{count} archivo(s) no podrán ser salvados."
  warning_imminent_user_limit: >
    Usted ha invitado a más usuarios de los que soporta su plan actual. Es posible que los usuarios invitados no puedan unirse a su ambiente de Proyecto Abierto. Por favor<a href="%{upgrade_url}"> actualice su plan </a> o bloquee los usuarios existentes para permitir que los usuarios invitados y registrados se unan.
  warning_registration_token_expired: |
    El e-mail de activación ha expirado. Le enviaremos uno nuevo a %{email}. Por favor haga click en el enlace incluido en el mismo para activar su cuenta.
  warning_user_limit_reached: >
    Añadir usuarios adicionales excederá el límite actual. Póngase en contacto con un administrador para aumentar el límite de usuario para asegurar que los usuarios externos puedan acceder a esta instancia.
  warning_user_limit_reached_admin: >
    Añadir usuarios adicionales excederá el límite actual. Por favor, <a href="%{upgrade_url}">actualice su plan</a> para asegurar que los usuarios externos puedan acceder a esta instancia.
  warning_user_limit_reached_instructions: >
    Has alcanzado el límite de usuarios (%{current}/%{max} usuarios activos). Por favor, contacta con sales@openproject.com para mejorar tu plan de Enterprise y añadir usuarios adicionales.
  warning_protocol_mismatch_html: >

  warning_bar:
    https_mismatch:
      title: "La configuración del modo HTTPS no coincide"
      text_html: >
        Tu aplicación se está ejecutando con el modo HTTPS establecido en <code>%{set_protocol}</code>, pero la solicitud es una solicitud <code>%{actual_protocol}</code> . ¡Esto producirá errores! Necesitará establecer el siguiente valor de configuración: <code>%{setting_value}</code>. Consulte <a href="%{more_info_path}">la documentación de instalación</a> sobre cómo completar esta configuración.
    hostname_mismatch:
      title: "Error de coincidencia de configuración de nombre de host"
      text_html: >
        La aplicación se ejecuta con el nombre de host <code>%{set_hostname}</code>, pero el nombre de host de la solicitud es <code>%{actual_hostname}</code>. Se producirán errores. Vaya a <a href="%{setting_path}">Ajustes de sistema</a> y cambie la configuración de «Nombre de host» para corregir este problema.
  menu_item: "Elemento de menú"
  menu_item_setting: "Visibilidad"
  wiki_menu_item_for: 'Elemento de menú para wiki ''%{title}'''
  wiki_menu_item_setting: "Visibilidad"
  wiki_menu_item_new_main_item_explanation: >
    Usted esta eliminando el único elemento de menú wiki principal. Ahora tiene que elegir un wiki para el cual un nuevo elemento de menú principal será generado. Para eliminar el wiki, éste módulo puede ser desactivado por los administradores del proyecto.
  wiki_menu_item_delete_not_permitted: El único elemento de menú de la única página wiki no puede ser eliminado.
  #TODO: merge with work_packages top level key
  work_package:
    updated_automatically_by_child_changes: |
      _Actualizado automáticamente cambiando los valores en el paquete de trabajo hijo %{child}_
    destroy:
      info: "La eliminación del paquete de trabajo no se puede deshacer."
      title: "Eliminar el pauqete de trabajo"
    progress:
      label_note: "Nota:"
      modal:
        work_based_help_text: "El % completado se obtiene automáticamente a partir del Trabajo y del Trabajo restante."
        status_based_help_text: "% completado se establece por el estado del paquete de trabajo."
        migration_warning_text: "En el modo de cálculo del progreso basado en el trabajo, el % completado no puede fijarse manualmente y está vinculado al Trabajo. El valor existente se mantiene, pero no puede editarse. Introduzca primero el Trabajo."
    permissions:
      comment: "Comentario"
      comment_description: "Puede ver y comentar este paquete de trabajo."
      edit: "Editar"
      edit_description: "Puede ver, comentar y editar este paquete de trabajo."
      view: "Ver"
      view_description: "Puede ver este paquete de trabajo."
  sharing:
    count:
      zero: "0 usuarios"
      one: "1 usuario"
      other: "%{count} usuarios"
    filter:
      project_member: "Miembro del proyecto"
      not_project_member: "No miembro del proyecto"
      project_group: "Grupo del proyecto"
      not_project_group: "No grupo del proyecto"
      user: "Usuario"
      group: "Grupo"
      role: "Rol"
      type: "Tipo"
    denied: "No tiene permisos para compartir %{entities}."
    label_search: "Buscar usuarios para invitar"
    label_search_placeholder: "Buscar por usuario o dirección de correo electrónico"
    label_toggle_all: "Activar todas las comparticiones"
    remove: "Eliminar"
    share: "Compartir"
    text_empty_search_description: "No hay usuarios con los criterios de filtro actuales."
    text_empty_search_header: "No pudimos encontrar ningún resultado coincidente."
    text_empty_state_description: "La %{entity} aún no se ha compartido con nadie."
    text_empty_state_header: "No compartido"
    text_user_limit_reached: "Añadir usuarios adicionales excederá el límite actual. Póngase en contacto con un administrador para aumentar el límite de usuario para asegurar que los usuarios externos puedan acceder a esta %{entity}."
    text_user_limit_reached_admins: 'Añadir usuarios adicionales excederá el límite actual. Por favor, <a href="%{upgrade_url}">actualice su plan</a> para poder añadir más usuarios.'
    warning_user_limit_reached: >
      Añadir usuarios adicionales excederá el límite actual. Póngase en contacto con un administrador para aumentar el límite de usuario para asegurar que los usuarios externos puedan acceder a esta %{entity}.
    warning_user_limit_reached_admin: >
      Añadir usuarios adicionales excederá el límite actual. Por favor, <a href="%{upgrade_url}">actualice su plan</a> para asegurar que los usuarios externos puedan acceder a esta %{entity}.
    warning_no_selected_user: "Por favor, seleccione usuarios para compartir esta %{entity} con"
    warning_locked_user: "él usuario %{user} está bloqueado y no se puede compartir con él"
    user_details:
      locked: "Usuario bloqueado"
      invited: "Invitación enviada. "
      resend_invite: "Reenviar."
      invite_resent: "La invitación ha sido reenviada"
      not_project_member: "No miembro del proyecto"
      project_group: "Los miembros del grupo pueden tener privilegios adicionales (como miembros del proyecto)"
      not_project_group: "Grupo (compartido con todos los miembros)"
      additional_privileges_project: "Puede tener privilegios adicionales (como miembros del proyecto)"
      additional_privileges_group: "Puede tener privilegios adicionales (como miembros de un grupo)"
      additional_privileges_project_or_group: "Puede tener privilegios adicionales (como miembros del proyecto o de un grupo)"
    project_queries:
      publishing_denied: "No tiene permiso para hacer públicas las listas de proyectos."
      access_warning: "Los usuarios sólo verán los proyectos a los que tienen acceso. Compartir listas de proyectos no afecta a los permisos individuales del proyecto."
      user_details:
        owner: "Propietario de la lista"
        can_view_because_public: "Ya puede verla porque la lista se comparte con todos los usuarios"
        can_manage_public_lists: "Puede editar debido a permisos globales"
      public_flag:
        label: "Compartir con todos en %{instance_name}"
        caption: "Todo el mundo puede ver esta lista de proyectos. Aquellos con permisos de edición global pueden modificarla."
      blank_state:
        public:
          header: "Compartido con todos"
          description: "Todo el mundo puede ver esta lista de proyectos. También puede añadir usuarios individuales con permisos adicionales."
        private:
          header: "No compartida: Privado"
          description: "Esta lista de proyectos aún no se ha compartido con nadie. Sólo usted puede acceder a esta lista."
      permissions:
        view: "Ver"
        view_description: "Puede ver esta lista de proyectos."
        edit: "Editar"
        edit_description: "Puede ver, compartir y editar esta lista de proyectos."
      upsale:
        message: "Compartir listas de proyectos con usuarios individuales es una extensión Enterprise."
  working_days:
    info: >
      Los días no seleccionados se omiten al programar los paquetes de trabajo (y no se incluyen en el recuento de días). Esto puede anularse a nivel de paquete de trabajo.
    instance_wide_info: >
      Las fechas añadidas a la lista siguiente se consideran no laborables y se omiten al programar los paquetes de trabajo.
    change_button: "Cambiar los días laborables"
    warning: >
      Cambiar qué días de la semana se consideran laborables y cuáles no, puede afectar a las fechas de inicio y fin de todos los paquetes de trabajo en todos los proyectos de esta instancia.
    journal_note:
      changed: _**Días laborales** cambiados (%{changes})._
      days:
        working: "%{day} es ahora laboral"
        non_working: "%{day} es ahora no laboral"
      dates:
        working: "%{date} es ahora laboral"
        non_working: "%{date} es ahora no laboral"
  nothing_to_preview: "Nada para previsualizar"
  api_v3:
    attributes:
      lock_version: "Versión Bloqueada"
      property: "Propiedad"
    errors:
      code_400: "Solicitud errónea: %{message}"
      code_401: "Tiene que estar autenticado para acceder a este recurso."
      code_401_wrong_credentials: "No se proporcionaron las credenciales correctas."
      code_403: "No está autorizado a acceder a este recurso."
      code_404: "No se pudo encontrar el recurso solicitado."
      code_409: "No se pudo actualizar el recurso debido a un conflicto de modificaciones."
      code_429: "Demasiadas solicitudes. Vuelva a intentarlo más tarde."
      code_500: "Ha ocurrido un error interno."
      code_500_outbound_request_failure: "Una solicitud de salida a otro recurso ha fallado con el código de estado %{status_code}."
      code_500_missing_enterprise_token: "La solicitud no puede ser manejada debido a un token Enterprise inválido o inexistente."
      not_found:
        work_package: "No se encuentra el paquete de trabajo que busca, o bien se ha eliminado."
      expected:
        date: "AAAA-MM-DD (ISO 8601 fecha solamente)"
        datetime: "YYYY-MM-DDThh:mm:ss[.lll][+hh:mm] (cualquier valor de fecha/hora compatible con el formato ISO 8601)"
        duration: "Duración de la ISO 8601"
      invalid_content_type: "Se esperaba que el CONTENT-TYPE fuera '%{content_type}' pero se obtuvo '%{actual}'."
      invalid_format: "Formato inválido para la propiedad '%{property}': Formato esperado como '%{expected_format}', pero se recibió '%{actual}'."
      invalid_json: "La solicitud no se pudo analizar como JSON."
      invalid_relation: "La relación no es válida."
      invalid_resource: "Para la propiedad '%{property}' se espera un enlace como '%{expected}', pero obtiene '%{actual}'."
      invalid_signal:
        embed: "No se admite la inserción solicitada de %{invalid}. Inserciones admitidas: %{supported}"
        select: "No se admite la selección solicitada de %{invalid}. Selecciones admitidas: %{supported}"
      invalid_user_status_transition: "El estado actual de la cuenta del usuario no permite esta operación."
      missing_content_type: "sin especificar"
      missing_property: "Falta la propiedad «%{property}»."
      missing_request_body: "No hay cuerpo de la solicitud."
      missing_or_malformed_parameter: "Falta el parámetro '%{parameter}' de la solicitud o es incorrecto."
      multipart_body_error: "El cuerpo de la solicitud no contiene las partes multiparts previstas."
      multiple_errors: "Múltiples limitaciones de campo han sido violadas."
      unable_to_create_attachment: "No se pudo crear el adjunto"
      unable_to_create_attachment_permissions: "No se pudo guardar el archivo adjunto porque faltan permisos del sistema de archivos"
      render:
        context_not_parsable: "El contexto proporcionado no es un enlace a un recurso."
        unsupported_context: "El recurso dado no es soportado como contexto."
        context_object_not_found: "No se ha podido encontrar el recurso dado como el contexto."
      validation:
        due_date: "La fecha de finalización no se puede establecer en los paquetes de trabajo principales."
        invalid_user_assigned_to_work_package: "El usuario elegido no tiene permiso para ser '%{property}' para este paquete de trabajo."
        start_date: "La fecha de inicio no puede ser establecida en paquetes de trabajo padres."
      eprops:
        invalid_gzip: "es un archivo gzip no válido: %{message}"
        invalid_json: "es un archivo JSON no válido: %{message}"
    resources:
      schema: "Esquema"
    undisclosed:
      parent: 'Oculto: el elemento primario seleccionado no se muestra porque no tiene los permisos necesarios.'
      ancestor: No revelado - El antepasado es invisible por falta de permisos.
  doorkeeper:
    pre_authorization:
      status: "Pre-autorización"
    auth_url: "URL de autenticación"
    access_token_url: "URL del token de acceso"
    errors:
      messages:
        #Common error messages
        invalid_request:
          unknown: "Falta un parámetro necesario en la petición, un valor de parámetro no compatible ha sido añadido, o se encuentra deformado."
          missing_param: "Falta el parámetro requerido: %{value}."
          request_not_authorized: "La solicitud debe ser autorizada. El parámetro requerido para autorizar la solicitud falta o no es válido."
        invalid_redirect_uri: "El URI de redirección solicitado tiene un formato incorrecto o no coincide con el URI de redirección del cliente."
        unauthorized_client: "El cliente no está autorizado a realizar esta petición usando este método."
        access_denied: "El propietario de este recurso o servidor de autorización ha denegado la petición."
        invalid_scope: "El ámbito solicitado es inválido, desconocido, o está malformado."
        invalid_code_challenge_method: "El método de desafío del código debe ser simple o S256."
        server_error: "El servidor de autorización se encontró con una condición inesperada que impidió cumplir con la solicitud."
        temporarily_unavailable: "El servidor de autorización no puede manejar actualmente la solicitud debido a una sobrecarga temporal o a mantenimiento del servidor."
        #Configuration error messages
        credential_flow_not_configured: "El Flujo de Credenciales de Contraseña para el Propietario del Recurso ha fallado debido a la desconfiguración de Doorkeeper.configure.resource_owner_from_credentials."
        resource_owner_authenticator_not_configured: "Fallo al encontrar Propietario del Recurso debido a la desconfiguración de Doorkeeper.configure.resource_owner_authenticator."
        admin_authenticator_not_configured: "El acceso al panel de administrador está prohibido debido a la desconfiguración de Doorkeeper.configure.admin_authenticator."
        #Access grant errors
        unsupported_response_type: "El servidor de autorización no es compatible con este tipo de respuesta."
        unsupported_response_mode: "El servidor de autorización no es compatible con este tipo de respuesta."
        #Access token errors
        invalid_client: "La certificación del cliente ha fallado debido a un cliente desconocido, omisión del cliente, o un método de certificación no compatible."
        invalid_grant: "El permiso de autorización proporcionado es inválido, ha sido revocado, no concuerda con la redirección URI usada en la petición de autorización, o ha sido otorgada a otro cliente."
        unsupported_grant_type: "El tipo de permiso de autorización no es compatible con el servidor de autorización."
        invalid_token:
          revoked: "El token de acceso ha sido revocado"
          expired: "El token de acceso ha expirado"
          unknown: "El token de acceso es inválido"
        revoke:
          unauthorized: "No estás autorizado a revocar este token."
        forbidden_token:
          missing_scope: 'El acceso a este recurso requiere competencia "%{oauth_scopes}".'
  unsupported_browser:
    title: "Tu explorador esta desactualizado y no es compatible."
    message: "Podrás experimentar errores y una experiencia de mala calidad en esta página."
    update_message: "Por favor, actualiza tu navegador."
    close_warning: "Ignore esta advertencia."
  oauth:
    application:
      singular: "Aplicación OAuth"
      plural: "Aplicaciones OAuth"
      named: "Aplicación OAuth '%{name}'"
      new: "Nueva aplicación OAuth"
      default_scopes: "(Ámbitos por defecto)"
      instructions:
        name: "El nombre de tu aplicación. Se mostrará a otros usuarios tras previa autorización."
        redirect_uri_html: >
          Las URLs permitidas a las que los usuarios autorizados serán redirigidos. Una entrada por línea. <br/> Si estás registrando una aplicación de escritorio, usa la siguiente URL.
        confidential: "Comprueba que la aplicación puede ser usada en donde la clave de cliente secreta puede seguir siendo confidencial. Las aplicaciones nativas del móvil y las aplicaciones de páginas particulares se consideran no confidenciales."
        scopes: "Marque los ámbitos a los que desea que la aplicación otorgue acceso. Si no se verifica el alcance, api_v3 se supone."
        client_credential_user_id: "ID de usuario opcional para representar a clientes que usan esta aplicación. No necesita rellenarse si permites un acceso público"
        register_intro: "Si estás desarrollando una aplicación de cliente API de OAuth para OpenProject, puedes registrarla usando este formulario para todos los usuarios."
        default_scopes: ""
    client_id: "ID de cliente"
    client_secret_notice: >
      Esta es la única vez que podremos imprimirte la clave de cliente secreta, por favor apúntalo y mantenlo en un lugar seguro. Debe tratarse como una contraseña y no puede ser recuperado de OpenProject más adelante.
    authorization_dialog:
      authorize: "Autorizar"
      cancel: "Cancelar y rechazar autorización."
      prompt_html: "¿Quieres autorizar a <strong>%{application_name}</strong> para usar tu cuenta <em>%{login}</em>?"
      title: "Autorizar %{application_name}"
      wants_to_access_html: >
        Esta aplicación solicita acceso a tu cuenta OpenProject. <br/><strong>Se han solicitado los siguientes permisos:</strong>
    scopes:
      api_v3: "Acceso API v3 completo"
      api_v3_text: "La aplicación recibirá acceso completo de lectura y escritura al Proyecto Abierto API v3 \npara realizar acciones en su nombre."
    grants:
      created_date: "Aprobado el"
      scopes: "Permisos"
      successful_application_revocation: "Revocación con éxito de la aplicación %{application_name}."
      none_given: "No se ha concedido el acceso a tu cuenta de usuario a las aplicaciones OAuth."
    x_active_tokens:
      one: "un token activo"
      other: "%{count} token/s activo/s"
    flows:
      authorization_code: "Flujo de código de autorización"
      client_credentials: "Flujo de credenciales del Cliente"
    client_credentials: "Usuario empleado para credenciales de Cliente"
    client_credentials_impersonation_set_to: "Usuario de credenciales de Cliente establecido como"
    client_credentials_impersonation_warning: "Nota: los Clientes usando el flujo 'credenciales de Cliente' de esta aplicación tendrá los derechos de este usuario"
    client_credentials_impersonation_html: >
      Por defecto, OpenProject proporciona autorización a OAuth 2.0 a través de %{authorization_code_flow_link}. Puedes activar %{client_credentials_flow_link} de manera óptima, aunque necesitas aportar un usuario en cuya representación se harán las peticiones.
    authorization_error: "Se ha generado un error de autorización."
    revoke_my_application_confirmation: "¿Seguro que quieres eliminar esta aplicación? Eso suspenderá %{token_count} activos para realizarse."
    my_registered_applications: "Aplicaciones OAuth Registradas"
  oauth_client:
    urn_connection_status:
      connected: "Conectado"
      error: "Error"
      failed_authorization: "Error en la autorización"
    labels:
      label_oauth_integration: "Integración de OAuth2"
      label_redirect_uri: "Redirigir URI"
      label_request_token: "Solicitar token"
      label_refresh_token: "Regenerar token"
    errors:
      oauth_authorization_code_grant_had_errors: "Error al conceder la autorización de OAuth2"
      oauth_reported: "Proveedor reportado del OAuth2 "
      oauth_returned_error: "Hay un error en el OAuth2 "
      oauth_returned_json_error: "Hay un error de JSON en el OAuth2 "
      oauth_returned_http_error: "Hay un error de red en el OAuth2 "
      oauth_returned_standard_error: "Hay un error interno en el OAuth2 "
      wrong_token_type_returned: "Tipo de token incorrecto en el OAuth2, se espera un AccessToken::Bearer"
      oauth_issue_contact_admin: "Hay un error en el OAuth2. Por favor, consulte con el administrador del sistema."
      oauth_client_not_found: "Cliente del OAuth2 no encontrado en el punto final 'callback' (redirect_uri)."
      refresh_token_called_without_existing_token: >
        Error interno: Se ha solicitado una regeneración del token sin haber un token existente.
      refresh_token_updated_failed: "Error durante la actualización del OAuthClientToken"
      oauth_client_not_found_explanation: >
        Este error aparece después de haber actualizado el client_id y el client_secret en OpenProject, pero no haber actualizado el campo 'Return URI' en el proveedor OAuth2.
      oauth_code_not_present: "'Código' OAuth2 no encontrado en el punto final 'callback' (redirect_uri)."
      oauth_code_not_present_explanation: >
        Este error aparece si se ha seleccionado el response_type incorrecto en el proveedor OAuth2. El response_type debe ser 'Código' o similar.
      oauth_state_not_present: "El 'estado' del OAuth2 no encontrado en el punto final 'callback' (redirect_uri)."
      oauth_state_not_present_explanation: >
        El 'estado' se utiliza para indicar a OpenProject donde continuar después de autentificar correctamente el OAuth2. Sin el 'estado' es probable que se produzca un error durante la configuración. Por favor, contacte con su administrador de sistema.
      rack_oauth2:
        client_secret_invalid: "La clave de cliente secreta no es válida (client_secret_invalid)"
        invalid_request: >
          El servidor de autorización de OAuth2 respondió con 'invalid_request'. Este error aparece si intenta autorizar varias veces o en caso de problemas técnicos.
        invalid_response: "El servidor de autorización de OAuth2 respondió de forma inválida (invalid_request)"
        invalid_grant: "El servidor de autorización de OAuth2 necesita que se autorice de nuevo (invalid_grant)"
        invalid_client: "El servidor de autorización de OAuth2 no reconoce OpenProject (invalid_client)."
        unauthorized_client: "El servidor de autorización de OAuth2 no acepta el tipo de garantía (unauthorized_client)"
        unsupported_grant_type: "El servidor de autorización de OAuth2 pide que actualice de nuevo (unsupported_grant_type)"
        invalid_scope: "No tienes permisos para acceder a este recurso (invalid_scope)."
  http:
    request:
      failed_authorization: "La solicitud por parte del servidor no se pudo autorizar a sí misma."
      missing_authorization: "La solicitud por parte del servidor ha fallado debido a la falta información de autorización."
    response:
      unexpected: "Se ha recibido una respuesta inesperada."
  you: su usuario
  link: enlace
  plugin_openproject_auth_plugins:
    name: "Plugins Auth de OpenProject"
    description: "Integración de los proveedores de estrategia de OmniAuth para la autentificación en OpenProject."
  plugin_openproject_auth_saml:
    name: "OmniAuth SAML / Inicio de sesión único"
    description: "Añade el proveedor OmniAuth SAML a OpenProject"<|MERGE_RESOLUTION|>--- conflicted
+++ resolved
@@ -265,11 +265,7 @@
       favored: "Proyectos favoritos"
       archived: "Proyectos archivados"
       shared: "Listas de proyectos compartidas"
-<<<<<<< HEAD
-      my_private: "Mis listas de proyectos privados"
-=======
       my_lists: "My project lists"
->>>>>>> e0f67812
       new:
         placeholder: "Nueva lista de proyectos"
       delete_modal:
@@ -305,7 +301,7 @@
       types:
         no_results_title_text: Actualmente no hay tipos disponibles.
         form:
-          enable_type_in_project: 'Habilitar tipo «%{type}»'
+          enable_type_in_project: "Habilitar tipo «%{type}»"
       versions:
         no_results_title_text: Actualmente no hay versiones para este proyecto.
         no_results_content_text: Crear un nueva versión
@@ -405,7 +401,7 @@
       no_results_title_text: Actualmente no hay tokens de acceso disponibles.
       notice_api_token_revoked: "Se ha eliminado el token de la API. Para crear un nuevo token, utilice el botón de la sección API."
       notice_rss_token_revoked: "Se ha eliminado el token RSS. Para crear un nuevo token, utilice el enlace de la sección RSS."
-      notice_ical_token_revoked: 'Se ha revocado el token de iCalendar «%{token_name}» para el calendario «%{calendar_name}» del proyecto «%{project_name}». La URL de iCalendar con este token ya no es válida.'
+      notice_ical_token_revoked: "Se ha revocado el token de iCalendar «%{token_name}» para el calendario «%{calendar_name}» del proyecto «%{project_name}». La URL de iCalendar con este token ya no es válida."
   news:
     index:
       no_results_title_text: No hay noticias sobre las que informar por el momento.
@@ -415,7 +411,7 @@
       prompt: "Permanecer conectado para %{num_days}"
     sessions:
       remembered_devices: "Dispositivos recordados"
-      remembered_devices_caption: "Una lista de todos los dispositivos que se conectaron a esta cuenta usando la opción \"Permanecer conectado\"."
+      remembered_devices_caption: 'Una lista de todos los dispositivos que se conectaron a esta cuenta usando la opción "Permanecer conectado".'
       session_name: "%{browser_name} %{browser_version} en %{os_name}"
       browser: "Navegador"
       device: "Dispositivo / SO"
@@ -532,7 +528,7 @@
     sharing:
       missing_workflow_warning:
         title: "Falta el flujo de trabajo para compartir paquetes de trabajo"
-        message: "Ningún flujo de trabajo está configurado para el rol 'Editor de paquetes de trabajo'. Sin un flujo de trabajo, el usuario compartido no puede alterar el estado del paquete de trabajo. Los flujos de trabajo pueden ser copiados. Seleccione un tipo de base (por ejemplo, 'Tarea') y el rol de base (por ejemplo, 'Miembro'). Luego seleccione los tipos de destino. Para empezar, puede seleccionar todos los tipos como objetivos. Por último, seleccione el papel de \"Editor de paquetes de trabajo\" como objetivo y presione \"Copiar\". Después de haber creado así los valores predeterminados, ajuste los flujos de trabajo como lo hace para cualquier otro rol."
+        message: 'Ningún flujo de trabajo está configurado para el rol ''Editor de paquetes de trabajo''. Sin un flujo de trabajo, el usuario compartido no puede alterar el estado del paquete de trabajo. Los flujos de trabajo pueden ser copiados. Seleccione un tipo de base (por ejemplo, ''Tarea'') y el rol de base (por ejemplo, ''Miembro''). Luego seleccione los tipos de destino. Para empezar, puede seleccionar todos los tipos como objetivos. Por último, seleccione el papel de "Editor de paquetes de trabajo" como objetivo y presione "Copiar". Después de haber creado así los valores predeterminados, ajuste los flujos de trabajo como lo hace para cualquier otro rol.'
         link_message: "Configure un flujo de trabajo en la administración."
     summary:
       reports:
@@ -1381,7 +1377,7 @@
     text_update_consent_time: Marque esta casilla para estimular a los usuarios a dar, nuevamente, su consentimiento. Habilite cuando haya cambiado el aspecto legal de la información relativa al mencionado consentimiento.
     update_consent_last_time: "Última actualización de consentimiento: %{update_time}"
   copy_project:
-    title: 'Copiar proyecto «%{source_project_name}»'
+    title: "Copiar proyecto «%{source_project_name}»"
     started: 'Comenzó la copia del proyecto ''%{source_project_name}'' a "%{target_project_name}". Se le informará por correo tan pronto como esté disponible el proyecto "%{target_project_name}".'
     failed: "No se puede copiar proyecto %{source_project_name}"
     failed_internal: "Copia fallida debido a un error interno."
@@ -1436,7 +1432,7 @@
       long: "%B %d, %Y"
       short: "%b %d"
     #Don't forget the nil at the beginning; there's no such thing as a 0th month
-    month_names:  #Used in date_select and datetime_select.
+    month_names: #Used in date_select and datetime_select.
       - null
       - "Enero"
       - "Febrero"
@@ -1451,9 +1447,9 @@
       - "Noviembre"
       - "Diciembre"
     order:
-      - ':año'
+      - ":año"
       - :mes
-      - ':día'
+      - ":día"
   datetime:
     distance_in_words:
       about_x_hours:
@@ -1834,7 +1830,7 @@
   label_api_access_key_created_on: "Código de acceso API creado  hace %{value}"
   label_api_access_key_type: "API"
   label_ical_access_key_type: "iCalendar"
-  label_ical_access_key_description: 'Token de iCalendar «%{token_name}» para «%{calendar_name}» en «%{project_name}»'
+  label_ical_access_key_description: "Token de iCalendar «%{token_name}» para «%{calendar_name}» en «%{project_name}»"
   label_ical_access_key_not_present: "Token(s) de iCalendar no presente(s)."
   label_ical_access_key_generation_hint: "Se genera automáticamente al suscribirse a un calendario."
   label_ical_access_key_latest: "último"
@@ -2497,12 +2493,12 @@
         plaintext:
           storage: "Almacenamiento"
           healthy:
-            summary: '¡Buenas noticias! El estado de su almacenamiento, %{storage_name}, se muestra actualmente como «Sano».'
+            summary: "¡Buenas noticias! El estado de su almacenamiento, %{storage_name}, se muestra actualmente como «Sano»."
             error-solved-on: "Resuelto el"
             recommendation: "Seguiremos supervisando el sistema para asegurarnos de que sigue gozando de buena salud. En caso de discrepancias, se lo notificaremos."
             details: "Para más detalles o para realizar las modificaciones necesarias, puede visitar su configuración de almacenamiento"
           unhealthy:
-            summary: 'El estado de su almacenamiento, %{storage_name}, se muestra actualmente como «Error». Hemos detectado un problema que podría requerir su atención.'
+            summary: "El estado de su almacenamiento, %{storage_name}, se muestra actualmente como «Error». Hemos detectado un problema que podría requerir su atención."
             error-details: "Detalles del error"
             error-message: "Mensaje de error"
             error-occurred-on: "Ocurrido el"
@@ -2511,11 +2507,11 @@
         email_notification_settings: "Ajustes de notificación por correo electrónico de almacenamiento"
         see_storage_settings: "Ver ajustes de almacenamiento"
         healthy:
-          subject: '¡El almacenamiento «%{name}» está ahora sano!'
+          subject: "¡El almacenamiento «%{name}» está ahora sano!"
           solved_at: "resuelto el"
           summary: "El problema con la integración de su almacenamiento %{storage_name} ya está resuelto"
         unhealthy:
-          subject: '¡El almacenamiento «%{name}» no está sano!'
+          subject: "¡El almacenamiento «%{name}» no está sano!"
           since: "desde"
           summary: "Hay un problema con la integración de su almacenamiento %{storage_name}."
           troubleshooting:
@@ -2549,9 +2545,9 @@
   mail_body_register_closing: "Tu equipo de OpenProject"
   mail_body_register_ending: "¡Mantente conectado! Saludos,"
   mail_body_reminder: "%{count} paquete(s) de trabajo que le fueron asignados vencen en los próximos %{days}:"
-  mail_body_group_reminder: '%{count} paquete(s) de trabajo asignado(s) al grupo “%{group}” vencerán en los próximos %{days} días:'
-  mail_body_wiki_page_added: "La página wiki \"%{id}\" ha sido añadida por %{author}."
-  mail_body_wiki_page_updated: "La página wiki \"%{id}\" ha sido actualizada por %{author}."
+  mail_body_group_reminder: "%{count} paquete(s) de trabajo asignado(s) al grupo “%{group}” vencerán en los próximos %{days} días:"
+  mail_body_wiki_page_added: 'La página wiki "%{id}" ha sido añadida por %{author}.'
+  mail_body_wiki_page_updated: 'La página wiki "%{id}" ha sido actualizada por %{author}.'
   mail_subject_account_activation_request: "solicitud de activación de cuenta de %{value}"
   mail_subject_backup_ready: "La copia de seguridad está preparada"
   mail_subject_backup_token_reset: "Resetear token de respaldo"
@@ -3109,7 +3105,7 @@
       first_week_of_year_text_html: >
         Seleccione la fecha de enero contenida en la primera semana del año. Este valor, junto con el primer día de la semana, determina el número total de semanas de un año. Para más información, consulte nuestra <a href="%{link}" target="_blank">documentación</a> sobre este tema.
     experimental:
-      save_confirmation: '¡Precaución! ¡Riesgo de pérdida de datos! Active las funciones experimentales solo si no le importa romper su instalación de OpenProject y perder todos sus datos.'
+      save_confirmation: "¡Precaución! ¡Riesgo de pérdida de datos! Active las funciones experimentales solo si no le importa romper su instalación de OpenProject y perder todos sus datos."
       warning_toast: Las banderas de funciones son ajustes que activan características que aún están en desarrollo. Solo se utilizarán con fines de prueba. Nunca deberán activarse en instalaciones de OpenProject que contengan datos importantes. Es muy probable que estas características corrompan sus datos. Utilícelas bajo su propia responsabilidad.
       feature_flags: Banderas de características
     general: "General"
@@ -3388,7 +3384,7 @@
         La aplicación se ejecuta con el nombre de host <code>%{set_hostname}</code>, pero el nombre de host de la solicitud es <code>%{actual_hostname}</code>. Se producirán errores. Vaya a <a href="%{setting_path}">Ajustes de sistema</a> y cambie la configuración de «Nombre de host» para corregir este problema.
   menu_item: "Elemento de menú"
   menu_item_setting: "Visibilidad"
-  wiki_menu_item_for: 'Elemento de menú para wiki ''%{title}'''
+  wiki_menu_item_for: "Elemento de menú para wiki '%{title}'"
   wiki_menu_item_setting: "Visibilidad"
   wiki_menu_item_new_main_item_explanation: >
     Usted esta eliminando el único elemento de menú wiki principal. Ahora tiene que elegir un wiki para el cual un nuevo elemento de menú principal será generado. Para eliminar el wiki, éste módulo puede ser desactivado por los administradores del proyecto.
@@ -3549,7 +3545,7 @@
     resources:
       schema: "Esquema"
     undisclosed:
-      parent: 'Oculto: el elemento primario seleccionado no se muestra porque no tiene los permisos necesarios.'
+      parent: "Oculto: el elemento primario seleccionado no se muestra porque no tiene los permisos necesarios."
       ancestor: No revelado - El antepasado es invisible por falta de permisos.
   doorkeeper:
     pre_authorization:
