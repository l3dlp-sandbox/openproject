#-- copyright
#OpenProject is an open source project management software.
#Copyright (C) 2012-2024 the OpenProject GmbH
#This program is free software; you can redistribute it and/or
#modify it under the terms of the GNU General Public License version 3.
#OpenProject is a fork of ChiliProject, which is a fork of Redmine. The copyright follows:
#Copyright (C) 2006-2013 Jean-Philippe Lang
#Copyright (C) 2010-2013 the ChiliProject Team
#This program is free software; you can redistribute it and/or
#modify it under the terms of the GNU General Public License
#as published by the Free Software Foundation; either version 2
#of the License, or (at your option) any later version.
#This program is distributed in the hope that it will be useful,
#but WITHOUT ANY WARRANTY; without even the implied warranty of
#MERCHANTABILITY or FITNESS FOR A PARTICULAR PURPOSE.  See the
#GNU General Public License for more details.
#You should have received a copy of the GNU General Public License
#along with this program; if not, write to the Free Software
#Foundation, Inc., 51 Franklin Street, Fifth Floor, Boston, MA  02110-1301, USA.
#See COPYRIGHT and LICENSE files for more details.
#++
ms:
  no_results_title_text: Pada masa ini tiada apa untuk dipaparkan.
  activities:
    index:
      no_results_title_text: Tiada sebarang aktiviti untuk projek dalam tempoh masa ini.
  admin:
    plugins:
      no_results_title_text: Pada masa ini tiada sebarang plugin yang dipasang.
      no_results_content_text: Lihat halaman integrasi dan plugin kami untuk maklumat lebih lanjut.
    custom_styles:
      color_theme: "Tema warna"
      color_theme_custom: "(Tersuai)"
      colors:
        primary-button-color: "Butang utama"
        accent-color: "Aksen"
        header-bg-color: "Latar belakang pengepala"
        header-item-bg-hover-color: "Latar belakang pengepala pada hover"
        header-item-font-color: "Fon pengepala"
        header-item-font-hover-color: "Fon pengepala pada hover"
        header-border-bottom-color: "Sempadan pengepala"
        main-menu-bg-color: "Latar belakang menu utama"
        main-menu-bg-selected-background: "Menu utama apabila dipilih"
        main-menu-bg-hover-background: "Menu utama pada hover"
        main-menu-font-color: "Fon menu utama"
        main-menu-selected-font-color: "Fon menu utama apabila dipilih"
        main-menu-hover-font-color: "Fon menu utama pada hover"
        main-menu-border-color: "Sempadan menu utama"
      custom_colors: "Pilihan warna tersuai"
      customize: "Ubah suai pemasangan OpenProject dengan logo dan warna anda sendiri."
      enterprise_notice: "'Terima kasih!' sebagai tanda istimewa atas kontribusi kewangan mereka untuk membangunkan OpenProject, penambahan kecil ini hanya tersedia untuk pelanggan sokongan edisi Enterprise."
      enterprise_more_info: "Perhatian: logo yang digunakan akan boleh diakses secara umum."
      manage_colors: "Edit pilihan pilihan warna "
      instructions:
        primary-button-color: "Warna aksen yang kuat, digunakan untuk butang paling penting pada skrin"
        accent-color: "Warna untuk pautan dan elemen-elemen lain yang disorotkan."
        header-item-bg-hover-color: "Warna latar belakang item pengepala boleh diklik apabila hover dengan tetikus."
        header-item-font-color: "Warna fon item pengepala boleh diklik."
        header-item-font-hover-color: "Warna fon item pengepala boleh diklik apabila hover dengan tetikus."
        header-border-bottom-color: "Garisan halus di bawah pengepala. Biarkan ruangan ini kosong jika anda tidak mahu sebarang garisan."
        main-menu-bg-color: "Warna latar belakang menu sebelah kiri."
      theme_warning: Penukaran tema akan menulis ganti gaya tersuai anda. Reka bentuk tersebut akan hilang. Adakah anda pasti anda ingin teruskan?
    enterprise:
      upgrade_to_ee: "Naik taraf ke edisi Enterprise"
      add_token: "Muat naik token sokongan edisi Enterprise"
      delete_token_modal:
        text: "Adakah anda pasti anda ingin hapuskan token edisi Enterprise terkini yang telah digunakan?"
        title: "Padam token"
      replace_token: "Ganti token sokongan semasa anda"
      order: "Pesan edisi di premis Enterprise"
      paste: "Sisipkan token sokongan edisi Enterprise anda"
      required_for_feature: "Tambahan ini hanya tersedia dengan token sokongan edisi Enterprise yang aktif."
      enterprise_link: "Untuk maklumat lanjut, klik disini."
      start_trial: "Mulakan tempoh percubaan percuma"
      book_now: "Tempah sekarang"
      get_quote: "Dapatkan sebut harga"
      buttons:
        upgrade: "Naik taraf sekarang"
        contact: "Hubungi kami untuk demo"
      enterprise_info_html: "ialah tambahan Enterprise <span class='spot-icon spot-icon_inline spot-icon_enterprise-addons'>."
      upgrade_info: "Sila naik taraf ke pelan berbayar untuk mengaktifkan dan mula menggunakannya dalam pasukan anda."
    journal_aggregation:
      explanation:
        text: "Tindakan individu pengguna (cth. mengemas kini pakej kerja dua kali) dikumpulkan ke dalam satu tindakan tunggal jika perbezaan umur mereka kurang daripada tempoh masa yang ditetapkan. Mereka akan dipaparkan sebagai tindakan tunggal dalam aplikasi. Ini juga akan menangguhkan pemberitahuan dengan jumlah masa yang sama, mengurangkan bilangan e-mel yang dihantar serta akan memberi kesan kepada penagguhan %{webhook_link}."
        link: "webhook"
  announcements:
    show_until: Paparkan sehingga
    is_active: kini dipaparkan
    is_inactive: tidak dipaparkan buat masa ini
  antivirus_scan:
    not_processed_yet_message: "Muat turun disekat kerana fail masih belum diimbas untuk virus. Sila cuba sebentar lagi."
    quarantined_message: "Virus telah dikesan dalam fail '%{filename}'. Ia telah diasingkan dan tidak tersedia untuk muat turun."
    deleted_message: "Virus telah dikesan dalam fail '%{filename}'. Fail berikut telah dipadamkan."
    deleted_by_admin: "Fail '%{filename}' yang diasingkan telah dipadamkan oleh pentadbir."
    overridden_by_admin: "Pengasingan untuk fail '%{filename}' telah dibatalkan oleh %{user}. Fail tersebut kini boleh diakses."
    quarantined_attachments:
      container: "Bekas"
      delete: "Padamkan fail yang diasingkan"
      title: "Lampiran yang diasingkan"
      error_cannot_act_self: "Tidak boleh laksanakan tindakan pada fail yang anda sendiri yang telah dimuat naik."
  attribute_help_texts:
    note_public: "Sebarang teks dan imej yang anda tambah ke ruangan ini boleh dilihat secara umum oleh semua pengguna yang log masuk!"
    text_overview: "Dalam paparan ini, anda boleh mencipta teks bantuan tersuai untuk paparan atribut. Apabila ditetapkan, teks ini boleh ditunjukkan dengan mengklik ikon bantuan bersebelahan dengan atribut yang dimilikinya."
    label_plural: "Atribut teks bantuan"
    show_preview: "Teks previu"
    add_new: "Tambah teks bantuan"
    edit: "Edit teks bantuan untuk %{attribute_caption}"
  background_jobs:
    status:
      error_requeue: "Pekerjaan mengalami ralat tetapi sedang mencuba semula. Ralat tersebut ialah: %{message}"
      cancelled_due_to: "Pekerjaan dibatalkan disebabkan oleh ralat: %{message}"
  ldap_auth_sources:
    ldap_error: "Ralat-LDAP: %{error_message}"
    ldap_auth_failed: "Tidak boleh mengesahkan di Server-LDAP."
    sync_failed: "Gagal untuk diselaraskan daripada LDAP: %{message}."
    back_to_index: "Klik di sini untuk kembali ke senarai sambungan."
    technical_warning_html: |
      Borang LDAP ini memerlukan pengetahuan teknikal LDAP anda / pemasangan Direktori Aktif.
      <br/>
      <a href="https://www.openproject.org/help/administration/manage-ldap-authentication/">Sila kunjungi dokumentasi kami untuk arahan lebih terperinci</a>.
    attribute_texts:
      name: Nama arbitrari sambungan LDAP
      host: Nama hos atau alamat IP LDAP
      login_map: Kunci atribut dalam LDAP yang digunakan untuk mengenal pasti log masuk pengguna yang unik. Biasanya, ini akan menjadi `uid` atau `samAccountName`.
      generic_map: Kunci atribut LDAP yang telah dipetakan ke atribut `%{attribute}` OpenProject
      admin_map_html: "Pilihan: Kunci atribut LDAP yang <strong>jika hadir</strong> menandakan pengguna OpenProject sebagai pentadbir. Biarkan kosong jika ragu-ragu."
      system_user_dn_html: |
        Masukkan DN sistem pengguna yang digunakan untuk akses baca sahaja.
        <br/>
        Contoh: uid=openproject,ou=sistem,dc=contoh,dc=com
      system_user_password: Masukkan kata laluan ikatan bagi pengguna sistem
      base_dn: |
        Masukkan pangkalan DN dari subpokok LDAP yang anda mahukan di OpenProject untuk mencari pengguna dan kumpulan.
        OpenProject akan menyaring nama pengguna yang disediakan di subpokok ini sahaja.
        Contoh: ou=pengguna,dc=contoh,dc=com
      filter_string: |
        Tambah penyaring RFC4515 secara pilihan untuk digunakan pada hasil yang dikembalikan untuk pengguna yang disaring dalam LDAP.
        Ini boleh digunakan untuk mengehadkan set pengguna yang ditemui oleh OpenProject untuk pengesahan dan sinkronisasi kumpulan.
      filter_string_concat: |
        OpenProject akan sentiasa menyaring atribut log masuk yang disediakan oleh pengguna untuk mengenal pasti rekod. Jika anda menyediakan penyaringan di sini, ia akan digabungkan ke satu AND. Secara default, tangkap semua (objekKelas=*) akan digunakan sebagai penyaring.
      onthefly_register: |
        Jika anda menandakan kotak ini, OpenProject akan mencipta pengguna baharu secara automatik daripada entri LDAP mereka
        apabila mereka pertama kali mengesahkan dengan OpenProject.
        Biarkan kotak ini kosong untuk hanya membenarkan akaun sedia ada dalam OpenProject untuk mengesahkan melalui LDAP!
    connection_encryption: "Penyulitan sambungan"
    encryption_details: "pilihan-pilihan LDAPS/STARTTTLS"
    system_account: "Akaun sistem"
    system_account_legend: |
      OpenProject memerlukan akses baca-sahaja melalui akaun sistem untuk pencarian pengguna dan kumpulan dalam pokok LDAP anda.
      Sila tetapkan kelayakan ikatan bagi pengguna sistem tersebut dalam bahagian berikutnya.
    ldap_details: "Butiran LDAP"
    user_settings: "Pemetaan atribut"
    user_settings_legend: |
      Ruang berikut berkaitan tentang bagaimana pengguna dicipta dalam OpenProject daripada entri LDAP dan
      atribut LDAP apa yang digunakan untuk menentukan atribut pengguna OpenProject (pemetaan atribut)
    tls_mode:
      plain: "tiada"
      simple_tls: "LDAPS"
      start_tls: "STARTTTLS"
      plain_description: "Buka sambungan tidak sulit ke server LDAP. Tidak disarankan untuk produksi."
      simple_tls_description: "Gunakan LDAPS. Perlukan port yang berasingan pada server LDAP. Mod ini selalu lapuk, kami sarankan untuk gunakan STARTTLS jika boleh."
      start_tls_description: "Hantar perintah STARTTLS selepas sambungkan ke port LDAP standard. Disarankan untuk sambungan yang disulitkan."
      section_more_info_link_html: >
        Bahagian ini berkaitan dengan keselamatan sambungan sumber pengesahan LDAP ini. Untuk maklumat lanjut, kunjungi <a href="%{link}">Net::dokumentasi LDAP</a> berikut.
    tls_options:
      verify_peer: "Sahkan sijil SSL"
      verify_peer_description_html: >
        Membolehkan verifikasi SSL ketat bagi rantaian dipercayai sijil. <br/><strong>Amaran:</strong> Nyahtandakan pilihan ini untuk nyahaktifkan verifikasi SSL bagi sijil server LDAP. Ini mendedahkan hubungan anda kepada Orang dalam serangan Tengah.
      tls_certificate_description: "Jika sijil server LDAP bukan lagi di sumber yang dipercayai di sistem ini, anda boleh tambahkannya secara manual di sini. Masukkan sijil rentetan PEM X509."
  forums:
    show:
      no_results_title_text: Tiada pos bagi forum buat masa ini.
  colors:
    index:
      no_results_title_text: Tiada warna buat masa ini.
      no_results_content_text: Cipta warna baharu
      label_new_color: "Warna baharu"
    new:
      label_new_color: "Warna Baharu"
    edit:
      label_edit_color: "Edit Warna"
    form:
      label_new_color: "Warna baharu"
      label_edit_color: "Edit warna"
    label_no_color: "Tiada warna"
    label_properties: "Ciri-ciri"
    label_really_delete_color: >
      Adakah anda pasti anda ingin membuang warna berikut? Jenis-jenis yang menggunakan warna ini tidak akan dipadam.
  custom_actions:
    actions:
      name: "Tindakan"
      add: "Tambah tindakan"
      assigned_to:
        executing_user_value: "(Tugaskan ke pengguna yang melaksana)"
    conditions: "Syarat-syarat"
    plural: "Tindakan tersuai"
    new: "Tindakan tersuai baharu"
    edit: "Edit tindakan tersuai %{name}"
    execute: "Laksanakan %{name}"
    upsale:
      title: "Tindakan tersuai"
      description: "Tindakan tersuai adalah pintasan satu klik ke satu set tindakan yang telah ditetapkan yang anda boleh sediakan untuk pakej kerja tertentu berdasarkan status, peranan, jenis atau projek."
  custom_fields:
    text_add_new_custom_field: >
      Untuk menambah ruang tersuai ke projek, anda perlu menciptanya terlebih dahulu sebelum anda boleh menambahnya ke projek ini.
    is_enabled_globally: "Adalah diaktifkan secara global"
    enabled_in_project: "Diaktifkan dalam projek"
    contained_in_type: "Terkandung dalam jenis"
    confirm_destroy_option: "Padamkan satu pilihan akan memadamkan semua kejadian yang berkaitan dengannya (cth. dalam pakej kerja). Adakah anda pasti anda ingin memadamkannya?"
    reorder_alphabetical: "Susun semula nilai mengikut abjad"
    reorder_confirmation: "Amaran: Susunan semasa nilai yang sedia ada akan hilang. Teruskan?"
    instructions:
      is_required: "Tandakan ruang yang tersuai seperti yang diperlukan. Ini akan buatkan ia wajib untuk isikan ruang tersebut apabila membuat sumber yang baharu atau kemas kini sumber sedia ada."
      is_for_all: "Tandakan ruang tersuai sebagai tersedia di semua projek baharu dan sedia ada."
      searchable: "Sertakan nilai-nilai ruangan apabila gunakan fungsi pencarian global."
      editable: "Benarkan ruangan tersebut boleh diedit oleh pengguna sendiri."
      visible: "Buat ruangan boleh dilihat ke semua pengguna (bukan pentadbir) dalam gambaran kesuluruhan projek dan dipaparkan di widget butiran projek di Gambaran Keseluruhan Projek."
      is_filter: >
        Benarkan ruang tersuai untuk digunakan di penyaring paparan pakej kerja. Perhatikan bahawa hanya "Untuk semua projek" yang dipilih, ruang tersuai akan dipaparkan di paparan global.
    tab:
      no_results_title_text: Tiada ruangan tersuai pada masa ini.
      no_results_content_text: Cipta ruangan tersuai baharu
  concatenation:
    single: "atau"
  global_search:
    placeholder: "Cari dalam %{app_title}"
    overwritten_tabs:
      wiki_pages: "Wiki"
      messages: "Forum"
  groups:
    index:
      no_results_title_text: Tiada kumpulan buat masa ini.
      no_results_content_text: Cipta kumpulan baru
    users:
      no_results_title_text: Saat ini tiada pengguna yang menjadi sebahagian daripada kumpulan ini.
    memberships:
      no_results_title_text: Saat ini tiada projek yang menjadi sebahagian daripada kumpulan ini.
  incoming_mails:
    ignore_filenames: >
      Nyatakan senarai nama untuk diabaikan apabila memproses lampiran untuk mel yang akan datang (cth, tandatangan atau ikon). Masukkan satu nama fail setiap baris.
  projects:
    copy:
      #Contains custom strings for options when copying a project that cannot be found elsewhere.
      members: "Ahli projek"
      overviews: "Gambaran keseluruhan projek"
      queries: "Pakej kerja: paparan yang disimpan"
      wiki_page_attachments: "Halaman wiki: lampiran"
      work_package_attachments: "Pakej kerja: lampiran"
      work_package_categories: "Pakej kerja: kategori"
      work_package_file_links: "Pakej kerja: pautan fail"
      work_package_shares: "Work packages: shares"
    delete:
      scheduled: "Pembuangan telah dijadualkan dan dilaksanakan di latar belakang. Anda akan dimaklumkan tentang hasilnya."
      schedule_failed: "Projek tidak dapat dipadam: %{errors}"
      failed: "Pemadaman projek %{name} telah gagal"
      failed_text: "Permintaan untuk padamkan projek %{name} telah gagal. Projek telah diarkibkan."
      completed: "Pemadaman projek %{name} selesai"
      completed_text: "Permintaan untuk memadamkan projek %{name} selesai."
      completed_text_children: "Tambahan pula, subprojek berikut telah dipadam:"
    index:
      open_as_gantt: "Buka sebagai paparan Gantt"
      no_results_title_text: Tiada projek buat masa ini.
      no_results_content_text: Cipta projek baharu
    lists:
      active: "Projek yang aktif"
      my: "Projek saya"
      favored: "Projek kegemaran"
      archived: "Projek yang diarkibkan"
      shared: "Shared project lists"
<<<<<<< HEAD
      my_private: "Senarai projek peribadi saya"
=======
      my_lists: "My project lists"
>>>>>>> e0f67812
      new:
        placeholder: "Senarai projek baharu"
      delete_modal:
        title: "Padamkan senarai projek"
        text: "Tindakan ini tidak akan memadamkan sebarang projek yang terkandung di dalam senarai. Adakah anda pasti untuk memadamkan senarai projek ini?"
    settings:
      change_identifier: Tukar pengenal
      activities:
        no_results_title_text: Tiada aktiviti yang tersedia buat masa ini.
      forums:
        no_results_title_text: Tiada forum untuk projek tersebut buat masa ini.
        no_results_content_text: Cipta forum baharu
      categories:
        no_results_title_text: Tiada kategori pakej kerja buat masa ini.
        no_results_content_text: Cipta kategori pakej kerja baharu
      custom_fields:
        no_results_title_text: Tiada ruangan tersuai tersedia buat masa ini.
      project_custom_fields:
        header:
          title: "Atribut projek"
          description: 'Atribut projek berikut akan dipaparkan di <a href=%{overview_url} target="_blank"> laman gambaran keseluruhan projek</a> anda di bawah bahagian masing-masing. Anda boleh mengaktifkan atau menyahaktifkan atribut individu. Atribut dan bahagian projek ditakrifkan dalam <a href=%{admin_settings_url} target="_blank">tetapan pentadbiran</a> oleh pentadbir yang bertanggungjawab.'
        filter:
          label: "Cari atribut projek"
        actions:
          label_enable_single: "Aktif dalam projek ini, klik untuk nyahaktifkan"
          label_disable_single: "Tidak aktif dalam projek ini, klik untuk aktifkan"
          deactivate_for_project: "Nyahaktifkan untuk projek ini"
          label_enable_all: "Aktifkan semua"
          label_disable_all: "Nyahaktifkan semua"
        is_required_blank_slate:
          heading: Diperlukan dalam semua projek
          description: Atribut projek ini telah diaktifkan dalam semua projek sejak pilihan "Diperlukan dalam semua projek" telah ditandakan. Ia tidak boleh dinyahaktifkan untuk projek individu.
      types:
        no_results_title_text: Tiada jenis yang tersedia buat masa ini.
        form:
          enable_type_in_project: 'Aktifkan jenis "%{type}"'
      versions:
        no_results_title_text: Tiada versi untuk projek tersebut buat masa ini.
        no_results_content_text: Cipta versi baharu
      storage:
        no_results_title_text: Tiada ruang cakera terekod tambahan yang digunakan untuk projek ini.
  lists:
    create:
      success: "Senarai yang diubah suai telah disimpan sebagai senarai baharu."
      failure: "Senarai yang diubah suai tidak boleh disimpan: %{errors}"
    update:
      success: "Senarai yang diubah suai telah disimpan"
      failure: "Senarai yang diubah suai tidak boleh disimpan: %{errors}"
    publish:
      success: "Senarai telah didedahkan menjadi umum"
      failure: "Senarai tidak boleh didedahkan menjadi umum: %{errors}"
    unpublish:
      success: "Senarai telah dijadikan peribadi"
      failure: "Senarai tidak boleh dijadikan peribadi: %{errors}"
    can_be_saved: "Senarai yang diubah suai:"
    can_be_saved_as: "Pengubah suaian tersebut hanya boleh disimpan di senarai baharu:"
  members:
    index:
      no_results_title_text: Tiada ahli yang menjadi sebahagian daripada projek ini buat masa ini.
      no_results_content_text: Tambah ahli ke projek
    invite_by_mail: "Hantar jemputan ke %{mail}"
    send_invite_to: "Hantar jemputan ke"
    columns:
      shared: "Dikongsi"
    filters:
      all_shares: "Semua perkongsian"
    menu:
      all: "Semua"
      invited: "Telah dijemput"
      locked: "Terkunci"
      project_roles: "Peranan projek"
      wp_shares: "Kongsian pakej kerja"
      groups: "Kumpulan"
    delete_member_dialog:
      title: "Keluarkan ahli"
      will_remove_the_users_role: "Ini akan membatalkan peranan pengguna dari projek ini."
      will_remove_the_groups_role: "Ini akan membatalkan peranan kumpulan dari projek ini."
      however_work_packages_shared_with_user_html:
        other: "Walau bagaimanapun, %{shared_work_packages_link} juga telah dikongsi dengan pengguna ini."
      however_work_packages_shared_with_group_html:
        other: "Walau bagaimanapun, %{shared_work_packages_link} juga telah dikongsi dengan kumpulan ini."
      remove_work_packages_shared_with_user_too: "Seorang pengguna yang telah dikeluarkan sebagai ahli masih boleh mengakses pakej kerja yang dikongsi. Adakah anda ingin mengeluarkan perkongsian juga?"
      remove_work_packages_shared_with_group_too: "Satu kumpulan yang telah dikeluarkan sebagai ahli masih boleh mengakses pakej kerja yang dikongsi. Adakah anda ingin mengeluarkan perkongsian juga?"
      will_not_affect_inherited_shares: "(Ini tidak akan mempengaruhi pakej kerja yang dikongsikan dengan kumpulan mereka)."
      can_remove_direct_but_not_shared_roles: "Anda boleh mengeluarkan pengguna ini sebagai ahli projek secara langsung tetapi kumpulan yang mereka sertai juga merupakan ahli projek ini, jadi mereka akan terus menjadi ahli melalui kumpulan."
      also_work_packages_shared_with_user_html:
        other: "Juga, %{shared_work_packages_link} telah dikongsikan dengan pengguna ini."
      remove_project_membership_or_work_package_shares_too: "Adakah anda ingin mengeluarkan pengguna ini sebagai ahli projek secara langsung (dan kekalkan perkongsian) atau keluarkan perkongsian pakej kerja juga?"
      will_remove_all_user_access_priveleges: "Mengeluarkan ahli ini akan membatalkan semua kebenaran akses pengguna dari projek. Pengguna tersebut akan masih wujud sebagai sebahagian daripada kejadian."
      will_remove_all_group_access_priveleges: "Mengeluarkan ahli ini akan membatalkan semua kebenaran akses kumpulan dari projek. Kumpulan tersebut akan masih wujud sebagai sebahagian daripada kejadian."
      cannot_delete_inherited_membership: "Anda tidak boleh mengeluarkan ahli ini kerana mereka tergolong dalam satu kumpulan yang juga merupakan ahli dalam projek ini."
      cannot_delete_inherited_membership_note_admin_html: "Anda boleh sama ada mengeluarkan kumpulan tersebut sebagai ahli projek atau ahli tertentu ini dari kumpulan tersebut dalam %{administration_settings_link}."
      cannot_delete_inherited_membership_note_non_admin: "Anda boleh sama ada mengeluarkan kumpulan tersebut sebagai ahli projek atau hubungi pentadbir anda untuk mengeluarkan ahli tertentu ini dari kumpulan tersebut."
    delete_work_package_shares_dialog:
      title: "Tarik semula perkongsian pakej kerja"
      shared_with_this_user_html:
        other: "%{all_shared_work_packages_link} telah dikongsikan dengan pengguna ini."
      shared_with_this_group_html:
        other: "%{all_shared_work_packages_link} telah dikongsikan dengan kumpulan ini."
      shared_with_permission_html:
        other: "Hanya %{shared_work_packages_link} telah dikongsikan dengan kebenaran %{shared_role_name}."
      revoke_all_or_with_role: "Adakah anda ingin menarik semula akses ke semua pakej kerja yang dikongsikan, atau hanya mereka dengan kebenaran %{shared_role_name}?"
      will_not_affect_inherited_shares: "(Ini tidak akan mempengaruhi pakej kerja yang dikongsikan dengan kumpulan mereka)."
      cannot_remove_inherited: "Perkongsian pakej kerja yang dikongsikan melalui kumpulan tidak boleh dibuang."
      cannot_remove_inherited_with_role: "Perkongsian pakej kerja dengan peranan %{shared_role_name} dikongsikan melalui kumpulan dan tidak boleh dibuang."
      cannot_remove_inherited_note_admin_html: "Anda boleh sama ada membatalkan perkongsian kepada kumpulan tersebut atau keluarkan ahli tertentu ini daripada kumpulan tersebut dalam %{administration_settings_link}."
      cannot_remove_inherited_note_non_admin: "Anda boleh sama ada membatalkan perkongsian kepada kumpulan tersebut atau hubungi pentadbir anda untuk mengeluarkan ahli tertentu ini daripada kumpulan tersebut."
      will_revoke_directly_granted_access: "Tindakan ini akan membatalkan akses mereka kepada semuanya, kecuali pakej kerja yang dikongsikan dengan kumpulan."
      will_revoke_access_to_all: "Tindakan ini akan membatalkan akses mereka kepada semuanya."
  my:
    access_token:
      errors:
        token_name_blank: "Please provide an API token name"
        token_name_in_use: "This API token name is already in use, please select a different one"
      new_access_token_dialog_title: "Create new API token"
      new_access_token_dialog_show_button_text: "API token"
      new_access_token_dialog_text_field_placeholder_text: "My API token"
      new_access_token_dialog_text_field_label: "Name"
      new_access_token_dialog_submit_button_text: "Create"
      new_access_token_dialog_text: "This token will allow third-party applications to communicate with your instance. To differentiate the new API token, please give it a name."
      new_access_token_dialog_attention_text: "Treat API tokens like passwords. Anyone with this link will have access to information from this instance, share it only with trusted users."
      failed_to_reset_token: "Gagal untuk set semula token akses: %{error}"
      failed_to_create_token: "Failed to create access token: %{error}"
      failed_to_revoke_token: "Failed to revoke access token: %{error}"
      notice_reset_token: "Token %{type} yang baharu telah dijanakan. Token akses anda ialah:"
      token_value_warning: "Perhatian: Ini adalah satu-satunya masa anda akan melihat token ini, pastikan untuk menyalinnya sekarang."
      no_results_title_text: Tiada token akses tersedia buat masa ini.
      notice_api_token_revoked: "The API token has been deleted. To create a new token please use the button in the API section."
      notice_rss_token_revoked: "Token RSS telah dipadamkan. Untuk mencipta token baharu sila gunakan pautan di bahagian RSS."
      notice_ical_token_revoked: 'Token iCalendar "%{token_name}" untuk kalendar "%{calendar_name}" projek "%{project_name}" telah dibatalkan. URL iCalendar serta token ini sudah tidak sah.'
  news:
    index:
      no_results_title_text: Tiada berita untuk dipaparkan buat masa ini.
      no_results_content_text: Tambah item berita
  users:
    autologins:
      prompt: "Kekal log masuk selama %{num_days}"
    sessions:
      remembered_devices: "Peranti yang disimpan"
      remembered_devices_caption: "Senarai semua peranti yang log masuk ke dalam akaun ini dengan menggunakan pilihan \"Kekal log masuk\"."
      session_name: "%{browser_name}%{browser_version} pada %{os_name}"
      browser: "Pelayar"
      device: "Peranti / OS"
      unknown_browser: "pelayar yang tidak diketahui"
      unknown_os: "sistem operasi yang tidak diketahui"
      current: "Sesi kini"
      title: "Pengurusan sesi"
      instructions: "Ini adalah senarai semua peranti yang log masuk ke dalam akaun anda. Batalkan sesi yang anda tidak kenali atau tidak lagi mempunyai akses kepadanya."
      may_not_delete_current: "Anda tidak boleh memadamkan sesi semasa anda."
    groups:
      member_in_these_groups: "Pengguna ini ialah ahli dalam kumpulan berikut buat masa ini:"
      no_results_title_text: Pengguna ini bukan ahli untuk mana-mana kumpulan buat masa ini.
    memberships:
      no_results_title_text: Pengguna ini bukan ahli projek buat masa ini.
  page:
    text: "Teks"
  placeholder_users:
    right_to_manage_members_missing: >
      Anda tidak dibenarkan untuk membuang pengguna placeholder. Anda tidak mempunyai hak untuk mengurus ahli untuk semua projek yang pengguna placeholder merupakan ahli pada.
    delete_tooltip: "Buang pengguna placeholder"
    deletion_info:
      heading: "Buang pengguna placeholder %{name}"
      data_consequences: >
        Semua kejadian pengguna placeholder (cth., sebagai penerima tugasan, bertanggungjawab atau nilai pengguna lain) akan ditugaskan semula kepada akaun yang dipanggil "Pengguna yang dipadam". Oleh kerana data setiap akaun yang dipadam ditugaskan semula ke akaun ini, tidak mungkin akan dapat untuk membezakan data yang dicipta oleh pengguna, daripada data akaun lain yang dipadam.
      irreversible: "Tindakan ini tidak dapat dipulihkan"
      confirmation: "Masukkan nama pengguna placeholder %{name} untuk mengesahkan pembuangan."
    upsale:
      title: Pengguna placeholder
      description: >
        Pengguna placeholder ialah satu cara untuk memperuntukkan pakej kerja kepada pengguna yang bukan sebahagian daripada projek anda. Ianya berguna dalam pelbagai senario; contohnya, jika anda perlu menjejaki tugas untuk sumber yang masih belum dinamakan atau disediakan, atau jika anda tidak ingin memberikan akses kepada seseorang di OpenProject, tetapi masih hendak menjejaki tugas yang telah diperuntukkan ke mereka.
  prioritiies:
    edit:
      priority_color_text: |
        Klik untuk menugaskan atau menukar warna untuk keutamaan ini.
        Ia boleh digunakan untuk menyoroti pakej kerja dalam jadual ini.
  reportings:
    index:
      no_results_title_text: Tiada laporan status buat masa ini.
      no_results_content_text: Tambah status laporan
  statuses:
    edit:
      status_readonly_html: |
        Tandakan pilihan ini untuk menanda pakej kerja dengan status ini sebagai baca-sahaja.
        Tiada atribut yang boleh diubah dengan pengecualian status.
        <br/>
        <strong>Perhatian</strong>: Nilai yang diwarisi (cth, dari anak-anak atau saudara) masih akan digunakan.
      status_excluded_from_totals_text: |-
        Tandakan pilihan ini untuk mengecualikan pakej kerja dengan status ini dari jumlah Kerja, Kerja yang berbaki, dan % Selesai dalam hierarki.
      status_color_text: |
        Klik untuk menugaskan atau menukar warna status ini.
        Ia ditunjukkan pada butang status dan boleh digunakan untuk menyoroti pakej kerja dalam jadual.
    index:
      no_results_title_text: Tiada status pakej kerja buat masa ini.
      no_results_content_text: Tambah status baharu
      headers:
        is_default: "Default"
        is_closed: "Tertutup"
        is_readonly: "Baca-sahaja"
        excluded_from_totals: "Dikecualikan daripada jumlah"
  themes:
    dark: "Dark (experimental)"
    light: "Terang"
    light_high_contrast: "Kontras tinggi yang terang"
  types:
    index:
      no_results_title_text: Tiada jenis buat masa ini.
      no_results_content_text: Cipta jenis baharu
    edit:
      settings: "Tetapan"
      form_configuration: "Konfigurasi borang"
      more_info_text_html: >
        Edisi Enterprise membenarkan anda untuk menyuaikan borang konfigurasi dengan segala jenis penambahan: <br> <ul class="%{list_styling_class}"> <li><b>Tambah kumpulan atribut baharu</b></li> <li><b>Namakan semula atribut kumpulan</b></li> <li><b>Tambah jadual pakej kerja yang berkaitan</b></li> </ul>
      projects: "Projek"
      enabled_projects: "Projek yang diaktifkan"
      edit_query: "Edit jadual"
      query_group_placeholder: "Berikan nama kepada jadual berikut"
      reset: "Set semula ke default"
      type_color_text: |
        Warna yang dipilih membezakan jenis-jenis yang berbeza
        dalam carta Gantt atau jadual pakej kerja. Oleh itu, ianya disarankan untuk menggunakan warna yang kuat.
  versions:
    overview:
      work_packages_in_archived_projects: "Versi ini dikongsi dengan projek yang diarkibkan yang masih mempunyai pakej kerja ditugaskan ke versi ini. Ini dikira, tetapi tidak akan muncul dalam paparan yang dipautkan."
      no_results_title_text: Tiada pakej kerja yang ditugaskan pada versi ini buat masa ini.
  wiki:
    page_not_editable_index: Halaman yang diminta belum (lagi) wujud. Anda telah diubah hala ke indeks semua halaman wiki.
    no_results_title_text: Tiada halaman wiki buat masa ini.
    print_hint: Ini akan mencetak kandungan halaman wiki ini tanpa sebarang bar navigasi.
    index:
      no_results_content_text: Tambah halaman wiki baharu
  work_flows:
    index:
      no_results_title_text: Tiada aliran kerja buat masa ini.
  work_packages:
    x_descendants:
      other: "%{count} keturunan pakej kerja"
    bulk:
      copy_failed: "Pakej kerja ini tidak boleh disalin."
      move_failed: "Pakej kerja tidak boleh dialihkan."
      could_not_be_saved: "Pakej kerja yang berikut tidak dapat disimpan:"
      none_could_be_saved: "Tiada pakej kerja %{total} yang boleh dikemas kini."
      x_out_of_y_could_be_saved: "%{failing} daripada %{total} pakej kerja tidak dapat dikemas kini manakala %{success} boleh."
      selected_because_descendants: "Semasa %{selected} pakej kerja dipilih, sebanyak %{total} pakej kerja terjejas, termasuk keturunannya."
      descendant: "keturunan yang dipilih"
    move:
      no_common_statuses_exists: "Tiada status tersedia untuk semua pakej kerja yang terpilih. Status mereka tidak dapat diubah."
      unsupported_for_multiple_projects: "Pindahan/salinan secara pukal tidak disokong untuk pakej kerja dari projek yang berbeza"
      current_type_not_available_in_target_project: >
        The current type of the work package is not enabled in the target project. Please enable the type in the target project if you'd like them to remain unchanged. Otherwise, the work package's type will be automatically re-assigned leading to potential data loss.
      bulk_current_type_not_available_in_target_project: >
        The current types of the work packages aren't enabled in the target project. Please enable the types in the target project if you'd like them to remain unchanged. Otherwise, the work packages' types will be automatically re-assigned leading to potential data loss.
    sharing:
      missing_workflow_warning:
        title: "Aliran kerja hilang untuk perkongsian pakej kerja"
        message: "Tiada aliran kerja yang dikonfigurasikan untuk peranan 'Pengedit Pakej Kerja'. Tanpa aliran kerja, yang dikongsikan dengan pengguna tidak boleh mengubah status pakej kerja. Aliran kerja boleh disalin. Pilih jenis sumber (cth. 'Tugasan') dan peranan sumber (cth. 'Ahli'). Kemudian pilih jenis sasaran. Untuk bermula, anda boleh memilih semua jenis sebagai sasaran. Akhirnya, pilih peranan 'Pengedit Pakej Kerja' sebagai sasaran dan tekan 'Salin'. Setelah mencipta default, selaraskan aliran kerja sebagaimana anda lakukan untuk peranan lain."
        link_message: "Konfigurasikan aliran kerja dalam pentadbiran."
    summary:
      reports:
        category:
          no_results_title_text: Tiada kategori tersedia buat masa ini.
        assigned_to:
          no_results_title_text: Tiada ahli yang menjadi sebahagian daripada projek ini buat masa ini.
        responsible:
          no_results_title_text: Tiada ahli yang menjadi sebahagian daripada projek ini buat masa ini.
        author:
          no_results_title_text: Tiada ahli yang menjadi sebahagian daripada projek ini buat masa ini.
        priority:
          no_results_title_text: Tiada keutamaan yang tersedia buat masa ini.
        type:
          no_results_title_text: Tiada jenis yang tersedia buat masa ini.
        version:
          no_results_title_text: Tiada versi yang tersedia buat masa ini.
  label_invitation: Jemputan
  account:
    delete: "Padam akaun"
    delete_confirmation: "Adakah anda pasti anda mahu memadam akaun?"
    deletion_pending: "Akaun telah dikunci dan dijadualkan untuk pemadaman. Ambil perhatian bahawa proses ini berlaku di latar belakang. Ia mungkin mengambil beberapa saat sehingga pengguna dipadamkan sepenuhnya."
    deletion_info:
      data_consequences:
        other: 'Data yang dicipta oleh pengguna (cth. e-mel, keutamaan, pakej kerja, entri wiki) akan dipadam sebanyak mungkin. Namun, perlu diingat bahawa data seperti pakej kerja dan entri wiki tidak boleh dipadam tanpa mengganggu kerja pengguna lain. Data tersebut kemudian ditugaskan semula ke akaun dipanggil "Pengguna yang dipadam", kerana data setiap akaun yang dipadam, ditugaskan semula ke akaun ini tidak akan dapat untuk membezakan data yang dicipta oleh pengguna daripada data akaun lain yang dipadam.'
        self: 'Data yang anda ciptakan (cth. e-mel, keutamaan, pakej kerja, entri wiki) akan dipadam sebanyak mungkin. Namun, perlu diingat bahawa data seperti pakej kerja dan entri wiki tidak boleh dipadam tanpa mengganggu kerja pengguna lain. Data tersebut kemudian ditugaskan semula ke akaun dipanggil "Pengguna yang dipadam", kerana data setiap akaun yang dipadam, ditugaskan semula ke akaun ini tidak akan dapat untuk membezakan data anda cipta daripada data akaun lain yang dipadam.'
      heading: "Padam akaun %{name}"
      info:
        other: "Memadamkan akaun pengguna adalah tindakan yang tidak dapat dipulihkan."
        self: "Memadamkan akaun pengguna anda adalah tindakan yang tidak dapat dipulihkan."
      login_consequences:
        other: "Akaun ini akan dipadamkan dari sistem. Oleh itu, pengguna ini tidak akan dapat log masuk lagi dengan kelayakan semasa mereka. Mereka boleh memilih untuk menjadi pengguna aplikasi ini semula dengan cara yang diberikan oleh aplikasi ini."
        self: "Akaun anda akan dipadamkan dari sistem. Oleh itu, anda tidak akan dapat log masuk lagi dengan kelayakan semasa anda. Jika anda memilih untuk menjadi pengguna aplikasi ini semula, anda boleh lakukannya dengan cara yang diberikan oleh aplikasi ini."
      login_verification:
        other: "Masukkan %{name} log masuk untuk mengesahkan pemadaman. Setelah dihantar, anda akan diminta untuk mengesahkan kata laluan anda."
        self: "Masukkan %{name} log masuk anda untuk mengesahkan pemadaman. Setelah dihantar, anda akan diminta untuk mengesahkan kata laluan anda."
    error_inactive_activation_by_mail: >
      Akaun anda masih belum diaktifkan. Untuk pengaktifan akaun anda, klik pautan yang telah dihantar melalui e-mel anda.
    error_inactive_manual_activation: >
      Akaun anda masih belum diaktifkan. Sila tunggu pentadbir untuk mengaktifkan akaun anda.
    error_self_registration_disabled: >
      Pendaftaran pengguna tidak diaktifkan pada sistem ini. Sila minta pentadbir untuk mencipta satu akaun untuk anda.
    error_self_registration_limited_provider: >
      Pendaftaran pengguna terhad pada penyediaan log masuk satu kali '%{name}'. Sila meminta pentadbir untuk mengaktifkan akaun tersebut untuk anda atau tukar had pendaftaran sendiri untuk penyediaan ini.
    login_with_auth_provider: "atau daftar masuk dengan akaun sedia ada anda"
    signup_with_auth_provider: "atau daftar menggunakan"
    auth_source_login: Sila log masuk sebagai <em>%{login}</em> untuk mengaktifkan akaun anda.
    omniauth_login: Sila log masuk untuk mengaktifkan akaun anda.
  actionview_instancetag_blank_option: "Sila pilih"
  activerecord:
    attributes:
      announcements:
        show_until: "Paparkan sehingga"
      attachment:
        attachment_content: "Kandungan lampiran"
        attachment_file_name: "Nama fail lampiran"
        downloads: "Muat turun"
        file: "Fail"
        filename: "Fail"
        filesize: "Saiz"
      attribute_help_text:
        attribute_name: "Atribut"
        help_text: "Teks bantuan"
      ldap_auth_source:
        account: "Akaun"
        attr_firstname: "Atribut nama pertama"
        attr_lastname: "Atribut nama akhir"
        attr_login: "Atribut nama pengguna"
        attr_mail: "Atribut e-mel"
        base_dn: "Pangkalan DN"
        host: "Hos"
        onthefly: "Penciptaan pengguna automatik"
        port: "Port"
        tls_certificate_string: "Sijil SSL server LDAP"
      changeset:
        repository: "Repositori"
      color:
        hexcode: "Kod Hex"
      comment:
        commented: "Komen" #an object that this comment belongs to
      custom_action:
        actions: "Tindakan"
      custom_field:
        allow_non_open_versions: "Benarkan versi tidak terbuka"
        default_value: "Nilai default"
        editable: "Boleh diedit"
        field_format: "Format"
        is_filter: "Digunakan sebagai penyaring"
        is_required: "Diperlukan"
        max_length: "Panjang maksima"
        min_length: "Panjang minimum"
        multi_value: "Benarkan pemilihan berganda"
        possible_values: "Nilai yang mungkin"
        regexp: "Ungkapan biasa"
        searchable: "Dapat dicari"
        visible: "Terlihat"
      custom_value:
        value: "Nilai"
      enterprise_token:
        starts_at: "Sah sehingga"
        subscriber: "Pelanggan"
        encoded_token: "Token sokongan Enterprise"
        active_user_count_restriction: "Pengguna aktif maksimum"
      grids/grid:
        page: "Halaman"
        row_count: "Bilangan baris"
        column_count: "Bilangan kolum"
        widgets: "Widget"
      oauth_client:
        client: "ID pelanggan"
      relation:
        lag: "Lag"
        from: "Pakej kerja"
        to: "Pakej kerja yang berkaitan"
      status:
        is_closed: "Pakej kerja ditutup"
        is_readonly: "Pakej kerja baca-sahaja"
        excluded_from_totals: "Dikecualikan daripada pengiraan jumlah dalam hierarki"
      journal:
        notes: "Nota"
      member:
        roles: "Peranan\n"
      project:
        active_value:
          true: "tidak diarkibkan"
          false: "diarkibkan"
        identifier: "Pengenal"
        latest_activity_at: "Aktiviti terakhir di"
        parent: "Subprojek kepada"
        public_value:
          title: "Penglihatan"
          true: "umum"
          false: "peribadi"
        queries: "Pertanyaan"
        status_code: "Status projek"
        description: "Deskripsi"
        status_explanation: "Deskripsi status projek"
        status_codes:
          not_started: "Belum dimulakan"
          on_track: "Ikut jadual"
          at_risk: "Berisiko"
          off_track: "Lari jadual"
          finished: "Selesai"
          discontinued: "Dihentikan"
        templated: "Projek templat"
        templated_value:
          true: "ditandakan sebagai templat"
          false: "tidak ditandakan sebagai templat"
        types: "Jenis"
        versions: "Versi"
        work_packages: "Pakej Kerja"
      query:
        column_names: "Kolum"
        relations_to_type_column: "Berhubung dengan %{type}"
        relations_of_type_column: "%{type} hubungan"
        group_by: "Kumpulkan hasil mengikut"
        filters: "Penyaring"
        timeline_labels: "Label garis masa"
      repository:
        url: "URL"
      role:
        permissions: "Kebenaran"
      time_entry:
        activity: "Aktiviti"
        hours: "Jam"
        spent_on: "Tarikh"
        type: "Jenis"
        ongoing: "Sedang berlangsung"
      type:
        description: "Teks default untuk deskripsi"
        attribute_groups: ""
        is_in_roadmap: "Dipaparkan dalam roadmap secara default"
        is_default: "Diaktifkan untuk projek baharu secara default"
        is_milestone: "Adalah pencapaian"
        color: "Warna"
      user:
        admin: "Pentadbir"
        auth_source: "Sumber pengesahan"
        ldap_auth_source: "Sambungan LDAP"
        identity_url: "Identiti URL"
        current_password: "Kata laluan semasa"
        force_password_change: "Menguatkuasakan penukaran kata laluan pada log masuk yang berikutnya"
        language: "Bahasa"
        last_login_on: "Log masuk kali terakhir"
        new_password: "Kata laluan baharu"
        password_confirmation: "Pengesahan"
        consented_at: "Dipersetujui di"
      user_preference:
        comments_sorting: "Paparkan komen"
        hide_mail: "Sembunyikan alamat e-mel saya"
        impaired: "Mod ketercapaian"
        time_zone: "Zon waktu"
        auto_hide_popups: "Pemberitahuan kejayaan auto-sembunyi"
        warn_on_leaving_unsaved: "Beri amaran kepada saya apabila meninggalkan pakej kerja dengan perubahan yang belum disimpan."
        theme: "Mod"
        mode_guideline: "Some modes will overwrite custom theme colours for accessibility and legibility. For the full custom theme, please select Light mode."
      version:
        effective_date: "Tarikh selesai"
        sharing: "Perkongsian"
      wiki_content:
        text: "Teks"
      wiki_page:
        parent_title: "Halaman induk"
        redirect_existing_links: "Ubah hala pautan sedia ada"
      planning_element_type_color:
        hexcode: Kod Hex
      project_custom_field:
        custom_field_section: Bahagian
      work_package:
        begin_insertion: "Permulaan kemasukan"
        begin_deletion: "Permulaan pemadaman"
        children: "Subelemen"
        derived_done_ratio: "Jumlah % selesai"
        derived_remaining_hours: "Jumlah kerja berbaki"
        derived_remaining_time: "Jumlah kerja berbaki"
        done_ratio: "% Selesai"
        duration: "Tempoh"
        end_insertion: "Pengakhiran kemasukan"
        end_deletion: "Pengakhiran pemadaman"
        ignore_non_working_days: "Abaikan hari tidak bekerja"
        include_non_working_days:
          title: "Hari bekerja"
          false: "hari bekerja sahaja"
          true: "termasuk hari tidak bekerja"
        notify: "Maklumkan" #used in custom actions
        parent: "Induk"
        parent_issue: "Induk"
        parent_work_package: "Induk"
        priority: "Keutamaan"
        progress: "% Selesai"
        readonly: "Baca sahaja"
        remaining_hours: "Kerja berbaki"
        remaining_time: "Kerja berbaki"
        shared_with_users: "Dikongsi dengan"
        schedule_manually: "Penjadualan secara manual"
        spent_hours: "Masa yang dihabiskan"
        spent_time: "Masa yang dihabiskan"
        subproject: "Subprojek"
        time_entries: "Masa log"
        type: "Jenis"
        version: "Versi"
        watcher: "Pemerhati"
      "doorkeeper/application":
        uid: "ID Pelanggan"
        secret: "Rahsia pelanggan"
        owner: "Pemilik"
        redirect_uri: "Ubah hala URI"
        client_credentials_user_id: "ID Pengguna Kelayakan Pelanggan"
        scopes: "Skop\n"
        confidential: "Sulit"
    errors:
      messages:
        accepted: "mesti diterima."
        after: "mesti selepas %{date}."
        after_or_equal_to: "mesti selepas atau sama dengan %{date}."
        before: "mesti sebelum %{date}."
        before_or_equal_to: "mesti sebelum atau sama dengan %{date}."
        blank: "tidak boleh dibiarkan kosong."
        blank_nested: "perlu ada ciri-ciri '%{property}' yang ditetapkan."
        cannot_delete_mapping: "diperlukan. Tidak boleh dipadam."
        cant_link_a_work_package_with_a_descendant: "Pakej kerja tidak boleh dipautkan ke salah satu subtugasnya."
        circular_dependency: "Hubungan ini akan mencipta kebergantungan bulat."
        confirmation: "tidak sepadan dengan %{attribute}."
        could_not_be_copied: "%{dependency} tidak dapat disalin (sepenuhnya)."
        does_not_exist: "tidak wujud."
        error_enterprise_only: "%{action} hanya tersedia di OpenProject edisi Enterprise"
        error_unauthorized: "tidak boleh diakses."
        error_readonly: "telah cuba untuk menulis tetapi tidak dapat ditulis."
        error_conflict: "Sementara itu, maklumat telah dikemas kini oleh sekurang-kurangnya salah satu pengguna lain."
        email: "adalah bukan alamat e-mel yang sah."
        empty: "tidak boleh kosong."
        even: "perlu sama."
        exclusion: "sudah dikhaskan."
        file_too_large: "adalah terlalu besar (saiz maksimum adalah %{count} Bytes)."
        filter_does_not_exist: "penyaring tidak wujud."
        format: "tidak sepadan dengan format yang dijangka '%{expected}'."
        format_nested: "tidak sepadan dengan format yang dijangka '%{expected}' di laluan '%{path}'."
        greater_than: "perlu lebih besar dari %{count}."
        greater_than_or_equal_to: "perlu lebih besar atau sama dengan %{count}."
        greater_than_or_equal_to_start_date: "perlu lebih besar atau sama dengan tarikh mula."
        greater_than_start_date: "perlu lebih besar dari tarikh mula."
        inclusion: "tidak ditetapkan pada salah satu nilai yang dibenarkan."
        inclusion_nested: "tidak ditetapkan pada salah satu nilai yang dibenarkan pada laluan '%{path}'."
        invalid: "tidak sah."
        invalid_url: "adalah bukan URL yang sah."
        invalid_url_scheme: "adalah bukan protokol yang disokong (dibenarkan: %{allowed_schemes})."
        less_than_or_equal_to: "perlu kurang daripada atau sama dengan %{count}."
        not_available: "adalah tidak tersedia kerana konfigurasi sistem."
        not_deletable: "tidak dapat dipadamkan."
        not_current_user: "adalah bukan pengguna semasa."
        not_a_date: "bukan tarikh yang sah."
        not_a_datetime: "bukan tarikh masa yang sah."
        not_a_number: "bukan nombor."
        not_allowed: "adalah tidak sah kerana kekurangan kebenaran."
        not_an_integer: "bukan sebuah integer."
        not_an_iso_date: "bukan tarikh yang sah. Format yang diperlukan: TTTT-BB-HH."
        not_same_project: "tidak tergolong dalam projek yang sama."
        odd: "mesti ganjil."
        regex_match_failed: "tidak padan dengan ungkapan biasa %{expression}."
        regex_invalid: "tidak dapat disahkan dengan ungkapan biasa yang berkaitan."
        smaller_than_or_equal_to_max_length: "perlu kurang daripada atau sama dengan panjang maksima."
        taken: "sudah diguna pakai."
        too_long: "adalah terlalu panjang (maksimum adalah %{count} karakter)."
        too_short: "adalah terlalu pendek (minimum adalah %{count} karakter)."
        type_mismatch: "adalah bukan jenis '%{type}'"
        type_mismatch_nested: "adalah bukan jenis '%{type}' di laluan '%{path}'"
        unchangeable: "tidak boleh diubah."
        unknown_property: "bukan ciri-ciri yang diketahui."
        unknown_property_nested: "mempunyai laluan yang tidak diketahui '%{path}'."
        unremovable: "tidak dapat dikeluarkan."
        url_not_secure_context: >
          tidak menyediakan "Konteks Selamat". Gunakan antara HTTPS atau alamat gelung-balik, seperti localhost.
        wrong_length: "adalah panjang yang salah (sepatutnya %{count} karakter)."
      models:
        ldap_auth_source:
          attributes:
            tls_certificate_string:
              invalid_certificate: "Sijil SSL yang disediakan tidak sah: %{additional_message}"
              format: "%{message}"
        attachment:
          attributes:
            content_type:
              blank: "Jenis kandungan fail tidak boleh kosong."
              not_whitelisted: "Fail ditolak oleh penyaring automatik. '%{value}' tidak diluluskan untuk dimuat naik."
              format: "%{message}"
        capability:
          context:
            global: "Global"
          query:
            filters:
              minimum: "perlu sertakan sekurang-kurangnya satu saringan utama, konteks, atau id dengan operator '='."
        custom_field:
          at_least_one_custom_option: "Sekurang-kurangnya satu pilihan perlu tersedia."
        custom_actions:
          only_one_allowed: "(%{name}) hanya satu nilai yang dibenarkan."
          empty: "(%{name}) nilai tidak boleh kosong."
          inclusion: "(%{name}) nilai tidak ditetapkan sebagai salah satu nilai yang dibenarkan."
          not_logged_in: "(%{name}) nilai tidak boleh ditetapkan kerana anda belum log masuk."
          not_an_integer: "(%{name}) adalah bukan integer."
          smaller_than_or_equal_to: "(%{name}) perlu kurang daripada atau sama dengan %{count}."
          greater_than_or_equal_to: "(%{name}) perlu lebih besar daripada atau sama dengan %{count}."
          format: "%{message}"
        doorkeeper/application:
          attributes:
            redirect_uri:
              fragment_present: "tidak boleh mengandungi fragmen."
              invalid_uri: "mestilah URI yang sah."
              relative_uri: "mestilah URI mutlak."
              secured_uri: 'tidak menyediakan "Konteks Selamat". Gunakan antara HTTPS atau alamat gelung-balik, seperti localhost.'
              forbidden_uri: "adalah dilarang oleh server."
            scopes:
              not_match_configured: "tidak sepadan dengan skop yang tersedia."
        enterprise_token:
          unreadable: "tidak boleh dibaca. Adakah anda pasti ia adalah token sokongan?"
        grids/grid:
          overlaps: "bertindih."
          outside: "luar daripada grid."
          end_before_start: "nilai akhir perlu lebih besar daripada nilai mula."
        ical_token_query_assignment:
          attributes:
            name:
              blank: "adalah wajib. Sila pilih nama."
              not_unique: "sudah digunakan. Sila pilih nama lain."
        notifications:
          at_least_one_channel: "Sekurang-kurangnya satu saluran untuk menghantar pemberitahuan perlu ditentukan."
          attributes:
            read_ian:
              read_on_creation: "tidak boleh ditetapkan kepada benar semasa penciptaan pemberitahuan."
            mail_reminder_sent:
              set_on_creation: "tidak boleh ditetapkan kepada benar semasa penciptaan pemberitahuan."
            reason:
              no_notification_reason: "tidak boleh kosong kerana IAN dipilih sebagai saluran."
            reason_mail_digest:
              no_notification_reason: "tidak boleh kosong kerana ringkasan mel dipilih sebagai saluran."
        non_working_day:
          attributes:
            date:
              taken: "Hari tidak bekerja sudah wujud untuk %{value}."
              format: "%{message}"
        parse_schema_filter_params_service:
          attributes:
            base:
              unsupported_operator: "Operator tersebut tidak disokong."
              invalid_values: "Satu nilai tidak sah."
              id_filter_required: "Penyaring 'id' diperlukan."
        project:
          archived_ancestor: "Projek mempunyai leluhur yang diarkibkan."
          foreign_wps_reference_version: "Pakej kerja dalam projek bukan keturunan versi rujukan projek atau keturunannya."
          attributes:
            base:
              archive_permission_missing_on_subprojects: "Anda tidak mempunyai kebenaran yang diperlukan untuk mengarkib semua sub-projek. Sila hubungi pentadbir."
            types:
              in_use_by_work_packages: "masih digunakan oleh pakej kerja: %{types}"
            enabled_modules:
              dependency_missing: "Modul '%{dependency}' perlu dibenarkan juga kerana modul '%{module}' bergantung padanya."
              format: "%{message}"
        project_custom_field_project_mapping:
          attributes:
            project_ids:
              blank: "Please select a project."
        query:
          attributes:
            project:
              error_not_found: "tidak ditemui"
            public:
              error_unauthorized: "- Pengguna tersebut tiada kebenaran untuk mencipta paparan umum."
            group_by:
              invalid: "Tidak dapat dikumpulkan mengikut: %{value}"
              format: "%{message}"
            column_names:
              invalid: "Kolum pertanyaan tidak sah: %{value}"
              format: "%{message}"
            sort_criteria:
              invalid: "Tidak boleh disusun mengikut kolum: %{value}"
              format: "%{message}"
            timestamps:
              invalid: "Penanda masa mengandungi nilai yang tidak sah: %{values}"
              forbidden: "Penanda masa mengandungi nilai terlarang: %{values}"
              format: "%{message}"
            selects:
              name_not_included: "Kolum 'Nama' perlu disertakan"
              nonexistent: "Kolum '%{column}' tidak wujud."
              format: "%{message}"
          group_by_hierarchies_exclusive: "saling eksklusif dengan kumpulan oleh '%{group_by}'. Anda tidak boleh mengaktifkan kedua-duanya."
          can_only_be_modified_by_owner: "Pertanyaan hanya boleh diubah suai oleh pemiliknya."
          need_permission_to_modify_public_query: "Anda tidak boleh mengubah suai pertanyaan umum."
          filters:
            custom_fields:
              inexistent: "Tiada ruangan tersuai untuk penyaring tersebut."
        queries/filters/base:
          attributes:
            values:
              inclusion: "penyaring mempunyai nilai yang tidak sah."
              format: "%{message}"
        relation:
          typed_dag:
            circular_dependency: "Hubungan ini mencipta sebuah lingkaran hubungan."
          attributes:
            to:
              error_not_found: "pakej kerja dalam posisi `ke` tidak dapat ditemui atau tidak kelihatan."
              error_readonly: "pautan `ke` yang sedia ada tidak berubah"
            from:
              error_not_found: "pakej kerja dalam posisi `dari` tidak dapat ditemui atau tidak kelihatan"
              error_readonly: "pautan `dari` yang sedia ada tidak berubah"
        repository:
          not_available: "Vendor SCM tidak tersedia"
          not_whitelisted: "tidak dibenarkan oleh konfigurasi."
          invalid_url: "bukan repositori URL atau laluan yang sah."
          must_not_be_ssh: "tidak boleh menjadi url SSH."
          no_directory: "adalah bukan direktori."
        role:
          attributes:
            permissions:
              dependency_missing: "juga perlu sertakan '%{dependency}' kerana '%{permission}' dipilih."
        setting:
          attributes:
            base:
              working_days_are_missing: "Sekurang-kurangnya sehari dalam seminggu perlu ditentukan sebagai hari bekerja."
              previous_working_day_changes_unprocessed: "Perubahan terdahulu pada konfigurasi hari bekerja belum dilaksanakan lagi."
              hours_per_day_are_missing: "Bilangan jam dalam sehari perlu ditentukan."
              durations_are_not_positive_numbers: "Jangka masa mestilah nombor positif."
              hours_per_day_is_out_of_bounds: "Jam sehari tidak boleh melebihi 24"
        time_entry:
          attributes:
            hours:
              day_limit: "adalah terlalu tinggi kerana maksimum 24 jam boleh dicatatkan setiap tarikh."
        user_preference:
          attributes:
            pause_reminders:
              invalid_range: "hanya boleh menjadi julat tarikh yang sah."
            daily_reminders:
              full_hour: "hanya boleh dikonfigurasikan untuk dihantar pada jam penuh."
            notification_settings:
              only_one_global_setting: "Perlu ada satu sahaja tetapan pemberitahuan global."
              email_alerts_global: "Tetapan pemberitahuan e-mel hanya boleh ditetapkan secara global."
              format: "%{message}"
              wrong_date: "Nilai yang salah untuk Tarikh mula, Tarikh luput, atau Terlewat."
        watcher:
          attributes:
            user_id:
              not_allowed_to_view: "adalah tidak dibenarkan untuk melihat sumber ini."
              locked: "adalah terkunci."
        wiki_page:
          error_conflict: "Halaman wiki telah dikemas kini oleh orang lain semasa anda sedang mengeditnya."
          attributes:
            slug:
              undeducible: "tidak boleh disimpulkan daripada tajuk tersebut '%{title}'."
        work_package:
          is_not_a_valid_target_for_time_entries: "Pakej kerja #%{id} adalah sasaran yang tidak sah untuk penugasan semula entri waktu."
          attributes:
            assigned_to:
              format: "%{message}"
            due_date:
              not_start_date: "bukan pada tarikh mula, walaupun ini diperlukan untuk pencapaian."
              cannot_be_null: "tidak boleh ditetapkan kepada kosong kerana tarikh mula dan tempoh masa telah diketahui."
            duration:
              larger_than_dates: "adalah lebih besar daripada selang waktu antara tarikh mula dan akhir."
              smaller_than_dates: "adalah lebih kecil daripada selang waktu antara tarikh mula dan akhir."
              not_available_for_milestones: "adalah tidak tersedia untuk pakej kerja jenis pencapaian."
              cannot_be_null: "tidak boleh ditetapkan kepada kosong kerana tarikh mula dan tarikh tamat telah diketahui."
            parent:
              cannot_be_milestone: "tidak boleh menjadi pencapaian."
              cannot_be_self_assigned: "tidak boleh ditugaskan pada dirinya."
              cannot_be_in_another_project: "tidak boleh berada dalam projek lain."
              not_a_valid_parent: "adalah tidak sah."
            start_date:
              violates_relationships: "hanya boleh ditetapkan pada %{soonest_start} atau kemudian untuk tidak mengganggu hubungan pakej kerja."
              cannot_be_null: "tidak boleh ditetapkan kepada kosong kerana tarikh tamat dan tempoh masa telah diketahui."
            status_id:
              status_transition_invalid: "adalah tidak sah kerana tiada peralihan sah yang wujud daripada status lama ke baharu untuk peranan pengguna semasa."
              status_invalid_in_type: "adalah tidak sah kerana status semasa berikut tidak wujud dalam jenis ini."
            type:
              cannot_be_milestone_due_to_children: "tidak boleh menjadi satu pencapaian kerana pakej kerja ini mempunyai anak."
            priority_id:
              only_active_priorities_allowed: "perlu dijadikan aktif."
            category:
              only_same_project_categories_allowed: "Kategori pakej kerja mesti dalam projek yang sama dengan pakej kerja."
              does_not_exist: "Kategori yang ditentukan tidak wujud."
            estimated_hours:
              not_a_number: "bukan jangka masa yang sah."
              cant_be_inferior_to_remaining_work: "Tidak boleh lebih rendah daripada kerja yang Berbaki."
              must_be_set_when_remaining_work_is_set: "Diperlukan apabila kerja yang Berbaki ditetapkan."
              only_values_greater_or_equal_zeroes_allowed: "Perlu >= 0."
              format: "%{message}"
            remaining_hours:
              not_a_number: "bukan jangka masa yang sah."
              cant_exceed_work: "Tidak boleh lebih tinggi daripada Kerja."
              must_be_set_when_work_is_set: "Diperlukan apabila Kerja ditetapkan."
              format: "%{message}"
          readonly_status: "Pakej kerja berada dalam status baca sahaja maka atributnya tidak boleh diubah."
        type:
          attributes:
            attribute_groups:
              attribute_unknown: "Atribut pakej kerja tidak sah digunakan."
              attribute_unknown_name: "Atribut pakej kerja tidak sah digunakan: %{attribute}"
              duplicate_group: "Nama kumpulan '%{group}' digunakan lebih dari sekali. Nama kumpulan mestilah unik."
              query_invalid: "Pencarian yang ditetapkan '%{group}' tidak sah: %{details}"
              group_without_name: "Kumpulan tanpa nama tidak dibenarkan."
        user:
          attributes:
            base:
              user_limit_reached: "Had pengguna tercapai. Tiada lagi akaun boleh dicipta pada pelan semasa."
              one_must_be_active: "Pengguna Pentadbir tidak boleh dikunci/dibuang. Sekurang-kurangnya satu pentadbir perlulah aktif."
            password_confirmation:
              confirmation: "Pengesahan kata laluan tidak sepadan dengan kata laluan."
              format: "%{message}"
            password:
              weak: "Perlu mengandungi karakter-karakter kelas berikut (sekurang-kurangnya %{min_count} dari %{all_count}): %{rules}."
              lowercase: "huruf kecil (cth. 'a')"
              uppercase: "huruf besar (cth. 'A')"
              numeric: "angka (cth. '1')"
              special: "istimewa (cth. '%')"
              reused:
                other: "telah digunakan sebelum ini. Sila pilih yang berbeza daripada %{count} terakhir anda."
              match:
                confirm: "Sahkan kata laluan baharu."
                description: "'Pengesahan kata laluan' perlu sepadan dengan input dalam ruangan 'Kata laluan baharu'."
            status:
              invalid_on_create: "adalah bukan status yang sah untuk pengguna baharu."
            ldap_auth_source:
              error_not_found: "tidak ditemui"
            auth_source:
              error_not_found: "tidak ditemui"
        member:
          principal_blank: "Sila pilih sekurang-kurangnya satu pengguna atau kumpulan."
          role_blank: "perlu ditugaskan."
          attributes:
            roles:
              ungrantable: "mempunyai peranan yang tidak boleh ditugaskan."
              more_than_one: "mempunyai lebih daripada satu peranan."
            principal:
              unassignable: "tidak boleh ditugaskan ke projek."
        version:
          undeletable_archived_projects: "Versi tidak dapat dipadam kerana ia mempunyai pakej kerja yang dilampirkan padanya."
          undeletable_work_packages_attached: "Versi tidak dapat dipadam kerana ia mempunyai pakej kerja yang dilampirkan padanya."
        status:
          readonly_default_exlusive: "tidak dapat diaktifkan untuk status-status yang ditandakan sebagai default."
        token/api:
          attributes:
            token_name:
              format: "%{message}"
      template:
        body: "Sila semak ruang-ruang yang berikut:"
        header:
          other: "%{count} ralat menghalang %{model} ini daripada disimpan"
    models:
      attachment: "Fail"
      attribute_help_text: "Teks bantuan atribut"
      category: "Kategori"
      comment: "Komen"
      custom_action: "Tindakan tersuai"
      custom_field: "Ruang tersuai"
      "doorkeeper/application": "Aplikasi OAuth"
      forum: "Forum"
      global_role: "Peranan global"
      group: "Kumpulan"
      member: "Ahli"
      news: "Berita"
      notification:
        other: "Pemberitahuan"
      placeholder_user: "Pengguna placeholder"
      project: "Projek"
      project_query:
        other: "Project lists"
      query: "Pertanyaan tersuai"
      role:
        other: "Peranan\n"
      status: "Status pakej kerja"
      type: "Jenis"
      user: "Pengguna"
      version: "Versi"
      workflow: "Aliran kerja"
      work_package: "Pakej kerja"
      wiki: "Wiki"
      wiki_page: "Halaman wiki"
  errors:
    header_invalid_fields:
      other: "Terdapat masalah dengan ruangan yang berikut:"
    header_additional_invalid_fields:
      other: "Tambahan pula, terdapat masalah dengan ruangan yang berikut:"
    field_erroneous_label: "Ruang ini tidak sah: %{full_errors}\nSila masukkan nilai yang sah."
  activity:
    item:
      created_by_on: "dicipta oleh %{user} pada %{datetime}"
      created_by_on_time_entry: "masa dilog oleh %{user} pada %{datetime}"
      created_on: "dicipta oleh %{datetime}"
      created_on_time_entry: "masa yang dilog pada %{datetime}"
      updated_by_on: "dikemas kini oleh %{user} pada %{datetime}"
      updated_by_on_time_entry: "masa yang dilog dikemas kini oleh %{user} pada %{datetime}"
      updated_on: "dikemas kini pada %{datetime}"
      updated_on_time_entry: "masa yang dilog dikemas kini pada %{datetime}"
      deleted_on: "dipadamkan pada %{datetime}"
      deleted_by_on: "dipadamkan oleh %{user} pada %{datetime}"
      added_on: "ditambah pada %{datetime}"
      added_by_on: "ditambah oleh %{user} pada %{datetime} "
      removed_on: "dikeluarkan pada %{datetime}"
      removed_by_on: "dikeluarkan oleh %{user} pada %{datetime}"
      parent_without_of: "Subprojek"
      parent_no_longer: "Bukan lagi subprojek kepada"
      time_entry:
        hour:
          other: "%{count} jam"
        hour_html:
          other: "<i>%{count} jam</i>"
        updated: "ditukar dari %{old_value} kepada %{value}"
        logged_for: "Dilog untuk"
    filter:
      changeset: "Set ubah suai"
      message: "Forum-forum"
      news: "Berita"
      project_attribute: "Atribut projek"
      subproject: "Termasuk subprojek"
      time_entry: "Masa yang dihabiskan"
      wiki_edit: "Wiki"
      work_package: "Pakej kerja"
  #common attributes of all models
  attributes:
    active: "Aktif"
    assigned_to: "Penerima tugasan"
    assignee: "Penerima tugasan"
    attachments: "Lampiran"
    author: "Pengarang"
    base: "Ralat Umum:"
    blocks_ids: "ID pakej kerja yang disekat"
    category: "Kategori"
    comment: "Komen"
    comments: "Komen"
    content: "Kandungan"
    color: "Warna"
    created_at: "Dicipta pada"
    custom_options: "Nilai yang mungkin"
    custom_values: "Ruangan tersuai"
    date: "Tarikh"
    default_columns: "Kolum default"
    description: "Deskripsi"
    derived_due_date: "Tarikh tamat yang diperolehi"
    derived_estimated_hours: "Jumlah kerja"
    derived_start_date: "Tarikh mula yang diperolehi"
    display_sums: "Paparkan Jumlah"
    due_date: "Tarikh tamat"
    estimated_hours: "Kerja"
    estimated_time: "Kerja"
    expires_at: "Tamat tempoh pada"
    firstname: "Nama pertama"
    group: "Kumpulan"
    groups: "Kumpulan"
    id: "ID"
    is_default: "Nilai default"
    is_for_all: "Untuk semua projek"
    public: "Umum"
    #kept for backwards compatibility
    issue: "Pakej kerja"
    lastname: "Nama akhir"
    login: "Nama pengguna"
    mail: "E-mel"
    name: "Nama"
    password: "Kata Laluan"
    priority: "Keutamaan"
    project: "Projek"
    responsible: "Bertanggungjawab"
    role: "Peranan"
    roles: "Peranan\n"
    start_date: "Tarikh mula"
    status: "Status"
    subject: "Subjek"
    summary: "Ringkasan"
    title: "Tajuk"
    type: "Jenis"
    updated_at: "Dikemas kini pada"
    updated_on: "Dikemas kini pada"
    uploader: "Pemuat naik\n"
    user: "Pengguna"
    value: "Nilai"
    version: "Versi"
    work_package: "Pakej kerja"
  backup:
    failed: "Sandaran gagal"
    label_backup_token: "Token sandaran"
    label_create_token: "Cipta token sandaran"
    label_delete_token: "Padam token sandaran"
    label_reset_token: "Set semula token sandaran"
    label_token_users: "Pengguna berikut mempunyai token sandaran aktif"
    reset_token:
      action_create: Cipta
      action_reset: Tetapkan semula
      heading_reset: "Tetapkan semula token sandaran"
      heading_create: "Cipta token sandaran"
      implications: >
        Mengaktifkan sandaran akan membenarkan mana-mana pengguna dengan kebenaran yang diperlukan, dan token sandaran ini untuk memuat turun sandaran yang mengandungi semua data pemasangan OpenProject ini. Ini termasuk data semua pengguna.
      info: >
        Anda perlu menghasilkan token sandaran untuk dapat mencipta sandaran. Setiap kali anda ingin meminta sandaran anda perlu menyediakan token ini. Anda boleh memadam token sandaran tersebut untuk menyahdayakan sandaran untuk pengguna ini.
      verification: >
        Masukkan %{word} untuk mengesahkan anda mahu %{action} token sandaran.
      verification_word_reset: Tetapkan semula
      verification_word_create: cipta
      warning: >
        Apabila anda mencipta token baharu anda hanya akan dibenarkan untuk meminta sandaran selepas 24 jam. Ini adalah langkah keselamatan. Selepas itu anda boleh meminta sandaran pada bila-bila masa menggunakan token tersebut.
    text_token_deleted: Token sandaran dipadam. Sandaran kini dinyahdayakan.
    error:
      invalid_token: Tidak sah atau token sandaran hilang
      token_cooldown: Token sandaran ini akan sah dalam %{hours} jam.
      backup_pending: Sudah ada sandaran yang belum selesai.
      limit_reached: Anda hanya boleh membuat %{limit} sandaran setiap hari.
  button_actions: "Tindakan"
  button_add: "Tambah"
  button_add_comment: "Tambah komen"
  button_add_member: Tambah ahli
  button_add_watcher: "Tambah pemerhati"
  button_annotate: "Anotasi"
  button_apply: "Gunakan"
  button_archive: "Arkib"
  button_back: "Kembali"
  button_cancel: "Batal"
  button_change: "Tukar"
  button_change_parent_page: "Tukar halaman induk"
  button_change_password: "Tukar kata laluan"
  button_check_all: "Semak semua"
  button_clear: "Kosongkan"
  button_click_to_reveal: "Klik untuk dedahkan"
  button_close: "Tutup"
  button_collapse_all: "Sembunyikan semua"
  button_configure: "Konfigurasi"
  button_continue: "Seterusnya"
  button_copy: "Salin"
  button_copy_to_clipboard: "Salin ke papan klip"
  button_copy_link_to_clipboard: "Salin pautan ke papan klip"
  button_copy_and_follow: "Salin dan ikut"
  button_create: "Cipta"
  button_create_and_continue: "Simpan dan teruskan"
  button_delete: "Padam"
  button_decline: "Tolak"
  button_delete_watcher: "Buang pemerhati %{name}"
  button_download: "Muat turun"
  button_duplicate: "Salinan"
  button_edit: "Edit"
  button_edit_associated_wikipage: "Edit halaman Wiki berkaitan: %{page_title}"
  button_expand_all: "Kembangkan semua"
  button_favorite: "Tambah ke kegemaran"
  button_filter: "Saring"
  button_generate: "Menjana"
  button_list: "Senarai"
  button_lock: "Kunci"
  button_login: "Daftar masuk"
  button_move: "Alih"
  button_move_and_follow: "Alih dan ikut"
  button_print: "Cetak"
  button_quote: "Petikan"
  button_remove: Keluarkan
  button_rename: "Namakan semula"
  button_replace: "Ganti"
  button_revoke: "Batalkan"
  button_reply: "Balas"
  button_reset: "Tetapkan semula"
  button_rollback: "Kembalikan kepada versi ini"
  button_save: "Simpan"
  button_save_as: "Simpan sebagai"
  button_apply_changes: "Guna pakai perubahan"
  button_save_back: "Simpan dan kembali"
  button_show: "Paparkan"
  button_sort: "Susun"
  button_submit: "Hantar"
  button_test: "Uji"
  button_unarchive: "Nyaharkib"
  button_uncheck_all: "Batalkan semua pilihan"
  button_unlock: "Buka kunci"
  button_unfavorite: "Keluarkan dari kegemaran"
  button_unwatch: "Berhenti memerhati"
  button_update: "Kemas kini"
  button_upgrade: "Naik taraf"
  button_upload: "Muat naik"
  button_view: "Lihat"
  button_watch: "Lihat"
  button_manage_menu_entry: "Konfigurasi item menu"
  button_add_menu_entry: "Tambah item menu"
  button_configure_menu_entry: "Konfigurasi item menu"
  button_delete_menu_entry: "Padam item menu"
  button_view_shared_work_packages: "Lihat pakej kerja yang dikongsikan"
  button_manage_roles: "Uruskan peranan"
  button_remove_member: "Keluarkan ahli"
  button_remove_member_and_shares: "Keluarkan ahli dan perkongsian"
  button_revoke_work_package_shares: "Batalkan perkongsian pakej kerja"
  button_revoke_access: "Batalkan akses"
  button_revoke_all: "Batalkan semua"
  button_revoke_only: "Batalkan %{shared_role_name} sahaja"
  button_publish: "Jadikan umum"
  button_unpublish: "Jadikan peribadi"
  consent:
    checkbox_label: Saya sudah menyatakan dan bersetuju dengan perkara di atas.
    failure_message: Persetujuan gagal, tidak boleh teruskan.
    title: Persetujuan Pengguna
    decline_warning_message: Anda telah menolak untuk memberi persetujuan dan telah dilog keluar.
    user_has_consented: Pengguna telah bersetuju dengan kenyataan yang telah dikonfigurasi anda pada masa yang diberikan.
    not_yet_consented: Pengguna masih belum memberi persetujuan, ia akan diminta pada log masuk seterusnya.
    contact_mail_instructions: Tentukan alamat e-mel yang boleh dihubungi oleh pengguna untuk membuat permintaan perubahan atau pemindahan data kepada pengawal data.
    contact_your_administrator: Sila hubungi pentadbir anda jika anda mahu akaun anda dipadamkan.
    contact_this_mail_address: Sila hubungi %{mail_address} jika anda mahu akaun anda dipadamkan.
    text_update_consent_time: Tanda kotak ini untuk memaksa pengguna untuk memberikan persetujuan semula. Dayakan apabila anda telah mengubah aspek undang-undang maklumat persetujuan di atas.
    update_consent_last_time: "Kemas kini terakhir persetujuan: %{update_time}"
  copy_project:
    title: 'Salin projek "%{source_project_name}"'
    started: 'Bermula untuk menyalin projek "%{source_project_name}" ke ''''%{target_project_name}". Anda akan dimaklumkan melalui mel sebaik sahaja "%{target_project_name}" tersedia.'
    failed: "Tidak dapat menyalin projek %{source_project_name}"
    failed_internal: "Penyalinan gagal disebabkan ralat dalaman."
    succeeded: "Projek yang dicipta %{target_project_name}"
    errors: "Ralat"
    project_custom_fields: "Ruangan tersuai pada projek"
    x_objects_of_this_type:
      zero: "Tiada objek untuk jenis ini"
      one: "Satu objek untuk jenis ini"
      other: "%{count} objek untuk jenis ini"
    text:
      failed: 'Tidak dapat menyalin projek "%{source_project_name}" ke projek "%{target_project_name}".'
      succeeded: 'Menyalin projek "%{source_project_name}" ke "%{target_project_name}".'
  create_new_page: "Halaman wiki"
  date:
    abbr_day_names:
      - "Aha"
      - "Isn"
      - "Sel"
      - "Rab"
      - "Kha"
      - "Jum"
      - "Sab"
    abbr_month_names:
      - null
      - "Jan"
      - "Feb"
      - "Mac"
      - "Apr"
      - "Mei"
      - "Jun"
      - "Jul"
      - "Ogo"
      - "Sep"
      - "Okt"
      - "Nov"
      - "Dis"
    abbr_week: "Minggu"
    day_names:
      - "Ahad"
      - "Isnin"
      - "Selasa"
      - "Rabu"
      - "Khamis"
      - "Jumaat"
      - "Sabtu"
    formats:
      #Use the strftime parameters for formats.
      #When no format has been given, it uses default.
      #You can provide other formats here if you like!
      default: "%m/%d/%Y"
      long: "%B %d, %Y"
      short: "%b %d"
    #Don't forget the nil at the beginning; there's no such thing as a 0th month
    month_names:  #Used in date_select and datetime_select.
      - null
      - "Januari"
      - "Februari"
      - "Mac"
      - "April"
      - "Mei"
      - "Jun"
      - "Julai"
      - "Ogos"
      - "September"
      - "Oktober"
      - "November"
      - "Disember"
    order:
      - :tahun
      - :bulan
      - :hari
  datetime:
    distance_in_words:
      about_x_hours:
        other: "sekitar %{count} jam"
      about_x_months:
        other: "sekitar %{count} bulan"
      about_x_years:
        other: "sekitar %{count} tahun"
      almost_x_years:
        other: "hampir %{count} tahun"
      half_a_minute: "setengah minit"
      less_than_x_minutes:
        other: "kurang dari %{count} minit"
      less_than_x_seconds:
        other: "kurang dari %{count} saat"
      over_x_years:
        other: "sepanjang %{count} tahun"
      x_days:
        other: "%{count} hari"
      x_minutes:
        other: "%{count} minit"
      x_minutes_abbreviated:
        other: "%{count} min"
      x_hours:
        other: "%{count} jam"
      x_hours_abbreviated:
        other: "%{count} j"
      x_weeks:
        other: "%{count} minggu"
      x_months:
        other: "%{count} bulan"
      x_years:
        other: "%{count} tahun"
      x_seconds:
        other: "%{count} saat"
      x_seconds_abbreviated:
        other: "%{count} s"
    units:
      hour:
        other: "jam"
  description_active: "Aktif?"
  description_attachment_toggle: "Paparkan/Sembunyikan lampiran"
  description_autocomplete: >
    Ruangan ini menggunakan autolengkap. Semasa menaip tajuk pakej kerja anda akan menerima senarai calon yang boleh jadi. Pilih satu dengan menggunakan anak panah atas dan anak panah bawah, dan memilihnya dengan menggunakan tab atau enter. Secara alternatif, anda boleh masukkan nombor pakej kerja secara langsung.
  description_available_columns: "Kolum Tersedia"
  description_choose_project: "Projek"
  description_compare_from: "Bandingkan dari"
  description_compare_to: "Bandingkan dengan "
  description_current_position: "Anda di sini:"
  description_date_from: "Masukkan tarikh mula"
  description_date_to: "Masukkan tarikh tamat"
  description_enter_number: "Masukkan nombor"
  description_enter_text: "Masukkan teks"
  description_filter: "Saring"
  description_filter_toggle: "Paparkan/Sembunyikan saringan"
  description_category_reassign: "Pilih kategori"
  description_message_content: "Kandungan mesej"
  description_my_project: "Anda adalah ahli"
  description_notes: "Nota"
  description_parent_work_package: "Pakej kerja induk semasa"
  description_project_scope: "Skop carian"
  description_query_sort_criteria_attribute: "Susun atribut"
  description_query_sort_criteria_direction: "Arah susunan"
  description_search: "Ruang carian"
  description_select_work_package: "Pilih pakej kerja"
  description_selected_columns: "Kolum Terpilih"
  description_sub_work_package: "Sub pakej kerja semasa"
  description_toc_toggle: "Tunjukkan/Sembunyikan jadual kandungan"
  description_wiki_subpages_reassign: "Pilih laman induk baharu"
  #Text direction: Left-to-Right (ltr) or Right-to-Left (rtl)
  direction: ltr
  ee:
    upsale:
      form_configuration:
        description: "Menyuaikan borang konfigurasi dengan segala jenis tambahan ini:"
        add_groups: "Tambah kumpulan atribut baharu"
        rename_groups: "Nama semula kumpulan atribut"
      project_filters:
        description_html: "Menyaring dan menyusun ruang tersuai adalah tambahan edisi Enterprise."
  enumeration_activities: "Aktiviti penjejakan masa"
  enumeration_work_package_priorities: "Keutamaan pakej kerja"
  enumeration_reported_project_statuses: "Status projek yang dilaporkan"
  error_auth_source_sso_failed: "Log masuk satu kali (SSO) untuk pengguna '%{value}' gagal"
  error_can_not_archive_project: "Projek ini tidak boleh diarkibkan: %{errors}"
  error_can_not_delete_entry: "Tidak dapat membuang entri"
  error_can_not_delete_custom_field: "Tidak dapat membuang ruangan tersuai"
  error_can_not_delete_in_use_archived_undisclosed: "Terdapat juga pakej kerja dalam projek yang telah diarkibkan. Anda perlu meminta pentadbir untuk melaksanakan pemadaman untuk melihat projek yang mana akan terjejas."
  error_can_not_delete_in_use_archived_work_packages: "Terdapat juga pakej kerja dalam projek yang telah diarkibkan. Anda perlu mengaktifkan semula projek berikut dahulu, sebelum anda boleh mengubah atribut pakej kerja yang berkenaan: %{archived_projects_urls}"
  error_can_not_delete_type:
    explanation: 'Jenis ini mengandungi pakej kerja dan tidak boleh dipadamkan. Anda boleh melihat semua pakej kerja yang terjejas dalam <a target="_blank" href="%{url}">paparan ini</a>.'
  error_can_not_delete_standard_type: "Jenis standard tidak boleh dipadamkan."
  error_can_not_invite_user: "Gagal menghantar jemputan kepada pengguna."
  error_can_not_remove_role: "Peranan ini sedang digunakan dan tidak boleh dipadam."
  error_can_not_reopen_work_package_on_closed_version: "Pakej kerja yang ditugaskan ke versi tertutup tidak boleh dibuka semula"
  error_can_not_find_all_resources: "Tidak dapat mencari semua sumber yang berkaitan dengan permintaan ini."
  error_can_not_unarchive_project: "Projek ini tidak boleh dinyaharkibkan: %{errors}"
  error_check_user_and_role: "Sila pilih pengguna dan peranan."
  error_code: "Ralat %{code}"
  error_color_could_not_be_saved: "Warna tidak dapat disimpan"
  error_cookie_missing: "Kuki OpenProject tidak ditemui. Sila pastikan bahawa kuki telah diaktifkan, kerana aplikasi ini tidak akan berfungsi dengan betul tanpanya."
  error_custom_option_not_found: "Pilihan tidak wujud."
  error_enterprise_activation_user_limit: "Akaun anda tidak dapat diaktifkan (had pengguna dicapai). Sila hubungi pentadbir anda  untuk dapatkan akses."
  error_enterprise_token_invalid_domain: "Edisi Enterprise tidak aktif. Domain token Enterprise anda (%{actual}) tidak sepadan dengan nama hos sistem (%{expected})."
  error_failed_to_delete_entry: "Gagal untuk memadamkan entri ini."
  error_in_dependent: "Ralat dalam pencubaan untuk mengubah objek yang bergantung: %{dependent_class} #%{related_id} -  %{related_subject}: %{error}"
  error_in_new_dependent: "Ralat dalam percubaan untuk mencipta objek yang bergantung: %{dependent_class} - %{related_subject}: %{error}"
  error_invalid_selected_value: "Nilai yang dipilih tidak sah."
  error_journal_attribute_not_present: "Jurnal tidak mengandungi atribut %{attribute}."
  error_pdf_export_too_many_columns: "Terlalu banyak kolum dipilih untuk eksport PDF. Sila kurangkan bilangan kolum."
  error_pdf_failed_to_export: "Eksport PDF tidak dapat disimpan: %{error}"
  error_token_authenticity: "Tidak dapat mengesahkan token Cross-Site Request Forgery. Adakah anda sedang mencuba untuk menghantar data di pelbagai pelayar atau tab? Sila tutup semua tab dan cuba lagi."
  error_work_package_not_found_in_project: "Pakej kerja tidak ditemui atau tidak tergolong dalam projek ini"
  error_must_be_project_member: "perlu menjadi ahli projek"
  error_migrations_are_pending: "Pemasangan OpenProject anda mempunyai migrasi pangkalan data yang belum selesai. Anda mungkin telah terlepas menjalankan migrasi semasa naik taraf terakhir anda. Sila semak panduan menaik taraf untuk menaikkan taraf pemasangan anda dengan betul."
  error_migrations_visit_upgrade_guides: "Sila kunjungi dokumentasi panduan naik taraf kami"
  error_no_default_work_package_status: 'Tiada status pakej kerja default telah ditetapkan. Sila semak konfigurasi anda (Pergi ke "Pentadbiran -> Status pakej kerja").'
  error_no_type_in_project: "Tiada jenis yang berkaitan dengan projek ini. Sila semak tetapan Projek."
  error_omniauth_registration_timed_out: "Pendaftaran melalui penyedia pengesahan luaran telah tamat tempoh. Sila cuba lagi."
  error_omniauth_invalid_auth: "Maklumat pengesahan yang dikembalikan dari penyedia identiti adalah tidak sah. Sila hubungi pentadbir anda untuk bantuan lanjut."
  error_password_change_failed: "Ralat berlaku semasa percubaan untuk menukar kata laluan."
  error_scm_command_failed: "Ralat berlaku semasa percubaan untuk mengakses repositori: %{value}"
  error_scm_not_found: "Entri atau semakan tersebut tidak ditemui dalam repositori."
  error_type_could_not_be_saved: "Jenis tidak dapat disimpan"
  error_unable_delete_status: "Status pakej kerja tidak boleh dipadamkan kerana ianya digunakan oleh sekurang-kurangnya satu pakej kerja."
  error_unable_delete_default_status: "Tidak dapat memadamkan status pakej kerja default. Sila pilih status pakej kerja default yang lain sebelum memadamkan yang semasa."
  error_unable_to_connect: "Tidak dapat untuk menyambung (%{value})"
  error_unable_delete_wiki: "Tidak dapat memadam halaman wiki berikut."
  error_unable_update_wiki: "Tidak dapat menaik taraf halaman wiki berikut."
  error_workflow_copy_source: "Sila pilih jenis sumber atau peranan"
  error_workflow_copy_target: "Sila pilih jenis sasaran dan peranan"
  error_menu_item_not_created: Item menu tidak dapat ditambah
  error_menu_item_not_saved: Item menu tidak dapat disimpan
  error_wiki_root_menu_item_conflict: >
    Tidak dapat menamakan semula "%{old_name}" ke "%{new_name}" disebabkan konflik dalam item menu yang dihasilkan dengan item menu yang sedia ada "%{existing_caption}" (%{existing_identifier}).
  error_external_authentication_failed: "Ralat berlaku semasa pengesahan luaran. Sila cuba sekali lagi."
  error_attribute_not_highlightable: "Atribut tidak boleh disorotkan: %{attributes}"
  events:
    changeset: "Set perubahan telah diedit"
    message: Mesej telah diedit
    news: Berita
    project_attributes: "Atribut projek telah diedit"
    project: "Projek telah diedit"
    projects: "Projek telah diedit"
    reply: Dibalas
    time_entry: "Log masa diedit"
    wiki_page: "Halaman wiki telah diedit"
    work_package_closed: "Pakej Kerja ditutup"
    work_package_edit: "Pakej Kerja diedit"
    work_package_note: "Nota Pakej Kerja ditambah"
    title:
      project: "Projek: %{name}"
      subproject: "Subprojek: %{name}"
  export:
    your_work_packages_export: "Eksport pakej kerja anda"
    succeeded: "Eksport telah selesai dengan jayanya."
    failed: "Eksport telah gagal: %{message}"
    format:
      atom: "Atom"
      csv: "CSV"
      pdf: "PDF"
      pdf_overview_table: "Jadual PDF"
      pdf_report_with_images: "Laporan PDF dengan imej"
      pdf_report: "Laporan PDF"
      pdf_gantt: "Gantt PDF"
    image:
      omitted: "Imej tidak dieksport."
    macro:
      error: "Ralat makro,%{message}"
      attribute_not_found: "atribut tidak ditemui: %{attribute}"
      model_not_found: "model atribut tidak sah: %{model}"
      resource_not_found: "sumber tidak ditemui: %{resource}"
      rich_text_unsupported: "Penyematan teks kaya tidak disokong bagi eksport buat masa ini"
    units:
      hours: j
      days: h
  extraction:
    available:
      pdftotext: "PdfkeTeks tersedia (pilihan)"
      unrtf: "Unrtf tersedia (pilihan)\n"
      catdoc: "Catdoc tersedia (pilihan)"
      xls2csv: "Xls2csv tersedia (pilihan)"
      catppt: "Catppt tersedia (pilihan)"
      tesseract: "Tesseract tersedia (pilihan)"
  general_csv_decimal_separator: "."
  general_csv_encoding: "UTF-8"
  general_csv_separator: ","
  general_first_day_of_week: "7"
  general_pdf_encoding: "ISO-8859-1"
  general_text_no: "tidak"
  general_text_yes: "ya"
  general_text_No: "Tidak"
  general_text_Yes: "Ya"
  general_text_true: "benar"
  general_text_false: "palsu"
  gui_validation_error: "1 ralat"
  gui_validation_error_plural: "%{count} ralat"
  homescreen:
    additional:
      projects: "Projek terbaru yang dapat dilihat dalam contoh ini."
      no_visible_projects: "Tiada projek yang dapat dilihat dalam contoh ini."
      users: "Pengguna berdaftar terbaru dalam contoh ini"
    blocks:
      community: "Komuniti OpenProject"
      upsale:
        title: "Naik taraf ke edisi Enterprise"
        more_info: "Maklumat lanjut"
    links:
      upgrade_enterprise_edition: "Naik taraf ke edisi Enterprise"
      postgres_migration: "Mengalihkan pemasangan anda ke PostgreSQL"
      user_guides: "Panduan pengguna"
      faq: "SOALAN-SOALAN LAZIM"
      impressum: "Notis undang-undang"
      glossary: "Glosari"
      shortcuts: "Pintasan"
      blog: "Blog OpenProject"
      forums: "Forum komuniti"
      newsletter: "Amaran keselamatan / Surat berita"
  image_conversion:
    imagemagick: "Imagemagick"
  journals:
    changes_retracted: "Perubahan telah ditarik balik."
    caused_changes:
      dates_changed: "Tarikh ditukar"
      default_attribute_written: "Atribut baca-sahaja ditulis"
      progress_mode_changed_to_status_based: "Pengiraan perkembangan dikemas kini"
      status_changed: "Status '%{status_name}'"
      system_update: "Kemas kini sistem OpenProject:"
    cause_descriptions:
      work_package_predecessor_changed_times: dengan perubahan pada pendahulu %{link}
      work_package_parent_changed_times: dengan perubahan pada induk %{link}
      work_package_children_changed_times: dengan perubahan pada anak %{link}
      work_package_related_changed_times: dengan perubahan pada %{link} yang berkaitan
      unaccessable_work_package_changed: dengan perubahan pada pakej kerja yang berkaitan
      working_days_changed:
        changed: "dengan perubahan pada hari bekerja (%{changes})"
        days:
          working: "%{day} kini hari bekerja"
          non_working: "%{day} kini bukan hari bekerja"
        dates:
          working: "%{date} kini hari bekerja"
          non_working: "%{date} kini bukan hari bekerja"
      progress_mode_changed_to_status_based: Mod pengiraan perkembangan ditetapkan kepada berasaskan status
      status_excluded_from_totals_set_to_false_message: kini termasuk dalam jumlah hierarki
      status_excluded_from_totals_set_to_true_message: kini dikeluarkan daripada jumlah hierarki
      status_percent_complete_changed: "% selesai ditukar daripada %{old_value}% kepada %{new_value}%"
      system_update:
        file_links_journal: >
          Mulai sekarang, aktiviti berkaitan dengan pautan fail (fail-fail yang disimpan di storan luaran) akan muncul dalam tab Aktiviti. Yang berikut mewakili aktiviti berkenaan pautan yang sudah sedia ada:
        progress_calculation_adjusted_from_disabled_mode: >-
          Perkembangan pengiraan <a href="%{href}" target="_blank">ditetapkan ke mod berasaskan kerja secara automatik dan diselaraskan dengan versi kemas kini</a>.
        progress_calculation_adjusted: >-
          Perkembangan pengiraan <a href="%{href}" target="_blank"> diselaraskan dengan versi kemas kini</a>.
        totals_removed_from_childless_work_packages: >-
          Jumlah kerja dan perkembangan dipadam untuk pakej kerja bukan induk secara automatik dengan <a href="%{href}" target="_blank">versi kemas kini</a>. Ini ialah tugasan penyelenggaraan dan boleh diabaikan dengan selamat.
  links:
    configuration_guide: "Panduan konfigurasi"
    get_in_touch: "Anda mempunyai soalan? Sila hubungi kami."
  instructions_after_registration: "Anda boleh daftar masuk sebaik sahaja akaun anda diaktifkan dengan mengklik %{signin}."
  instructions_after_logout: "Anda boleh daftar masuk semula dengan mengklik %{signin}."
  instructions_after_error: "Anda boleh cuba daftar masuk semula dengan mengklik %{signin}. Jika ralat ini masih berterusan, sila minta bantuan dari pentadbir anda,"
  menus:
    admin:
      mail_notification: "Pemberitahuan e-mel"
      mails_and_notifications: "E-mel dan pemberitahuan"
      aggregation: "Pengumpulan"
      api_and_webhooks: "API dan webhooks"
    quick_add:
      label: "Buka menu tambah cepat"
    breadcrumb:
      nested_element: "%{section_header}: <b>%{title}</b>"
  my_account:
    access_tokens:
      no_results:
        title: "Tiada token akses untuk dipaparkan"
        description: "Semuanya telah dinyahdayakan. Mereka boleh didayakan semula dalam menu pentadbiran."
      access_tokens: "Token akses"
      headers:
        action: "Tindakan"
        expiration: "Tamat tempoh"
      indefinite_expiration: "Tidak akan"
      simple_revoke_confirmation: "Adakah anda pasti anda mahu membatalkan token ini?"
      api:
        title: "API"
        text_hint: "Token API membenarkan aplikasi pihak ketiga untuk berkomunikasi dengan OpenProject ini, contohnya, melalui REST API."
        static_token_name: "Token API"
        disabled_text: "Token API tidak didayakan oleh pentadbir. Sila hubungi pentadbir anda untuk menggunakan fitur ini."
      ical:
        title: "iCalendar"
        text_hint: 'Token iCalendar membenarkan pengguna untuk <a href="%{path}" target="_blank">melanggan kalendar OpenProject</a> dan lihat maklumat pakej kerja terkini daripada pelanggan luaran.'
        disabled_text: "Langganan iCalendar tidak didayakan oleh pentadbir. Sila hubungi pentadbir anda untuk menggunakan fitur ini."
        empty_text_hint: "Untuk menambah token iCalendar, langgan kalendar baharu atau kalendar yang sedia ada dalam modul Kalendar projek. Anda perlu mempunyai kebenaran yang diperlukan."
      oauth:
        title: "OAuth"
        text_hint: "Token OAuth membenarkan aplikasi pihak ketiga untuk menyambung dengan contoh OpenProject ini."
        empty_text_hint: "Tiada akses aplikasi pihak ketiga yang dikonfigurasikan dan aktif untuk anda. Sila hubungi pentadbir anda untuk aktifkan fitur ini."
      rss:
        title: "RSS"
        text_hint: "Token RSS membenarkan pengguna untuk mengikut perubahan terkini dalam contoh OpenProject ini melalui pembaca RSS luaran. "
        static_token_name: "Token RSS"
        disabled_text: "Token RSS tidak diaktifkan oleh pentadbir. Sila hubungi pentadbir anda untuk menggunakan fitur ini."
      storages:
        title: "Storan Fail"
        text_hint: "Token Storan Fail menyambungkan contoh OpenProject dengan Storan Fail luaran."
        empty_text_hint: "Tiada akses storan terpaut pada akaun anda."
        revoke_token: "Adakah anda ingin membuang token ini? Anda perlu log masuk semula di %{storage}"
        removed: "Token Storan Fail berjaya dipadamkan"
        failed: "Sebuah ralat telah berlaku dan token tidak dapat dipadam. Sila cuba lagi kemudian."
        unknown_storage: "Storan tidak dikenal pasti"
  notifications:
    reasons:
      assigned: "Assignee"
      dateAlert: "Date alert"
      mentioned: "Mentioned"
      responsible: "Accountable"
      shared: "Shared"
      watched: "Watcher"
    menu:
      by_project: "Unread by project"
      by_reason: "Reason"
      inbox: "Inbox"
    send_notifications: "Hantar pemberitahuan untuk tindakan ini"
    work_packages:
      subject:
        created: "Pakej kerja telah dicipta."
        assigned: "Anda telah ditugaskan ke %{work_package}"
        subscribed: "Anda telah melanggan %{work_package}"
        mentioned: "Anda telah disebut di %{work_package}"
        responsible: "Anda telah bertanggungjawab untuk %{work_package}"
        watched: "Anda sedang melihat %{work_package}"
  label_accessibility: "Kebolehcapaian"
  label_account: "Akaun"
  label_active: "Aktif"
  label_activate_user: "Aktifkan pengguna"
  label_active_in_new_projects: "Aktifkan dalam projek baharu"
  label_activity: "Aktiviti"
  label_add_edit_translations: "Tambah dan edit terjemahan"
  label_add_another_file: "Tambah fail yang lain"
  label_add_columns: "Tambah kolum yang dipilih"
  label_add_note: "Tambah nota"
  label_add_projects: "Add projects"
  label_add_related_work_packages: "Tambah pakej kerja yang berkaitan"
  label_add_subtask: "Tambah subtugas"
  label_added: "ditambah"
  label_added_by: "Ditambah oleh %{author}"
  label_added_time_by: "Ditambah oleh %{author} %{age} yang lalu"
  label_additional_workflow_transitions_for_assignee: "Peralihan tambahan dibenarkan jika pengguna ialah penerima tugasan"
  label_additional_workflow_transitions_for_author: "Peralihan tambahan dibenarkan apabila pengguna ialah pengarang"
  label_administration: "Pentadbiran"
  label_advanced_settings: "Tetapan lanjutan"
  label_age: "Umur"
  label_ago: "hari yang lalu"
  label_all: "semua"
  label_all_time: "sepanjang masa"
  label_all_words: "Semua perkataan"
  label_all_open_wps: "Semua terbuka"
  label_always_visible: "Selalu dipaparkan"
  label_announcement: "Pengumuman"
  label_angular: "AngularJS"
  label_api_access_key: "Kunci akses API"
  label_api_access_key_created_on: "Kunci akses API dicipta %{value} yang lalu"
  label_api_access_key_type: "API"
  label_ical_access_key_type: "iCalendar"
  label_ical_access_key_description: 'Token iCalendar "%{token_name}" untuk "%{calendar_name}" dalam "%{project_name}"'
  label_ical_access_key_not_present: "Token iCalendar tidak ada."
  label_ical_access_key_generation_hint: "Dijanakan secara automatik apabila melanggan kalendar."
  label_ical_access_key_latest: "terkini"
  label_ical_access_key_revoke: "Tarik balik"
  label_applied_status: "Status yang dilaksanakan"
  label_archive_project: "Arkib projek"
  label_ascending: "Menaik"
  label_assigned_to_me_work_packages: "Pakej kerja yang ditugaskan kepada saya"
  label_associated_revisions: "Semakan yang berhubungan"
  label_attachment_plural: "Lampiran"
  label_attribute: "Atribut"
  label_attribute_plural: "Atribut"
  label_ldap_auth_source_new: "Sambungan LDAP baharu"
  label_ldap_auth_source: "Sambungan LDAP"
  label_ldap_auth_source_plural: "Sambungan LDAP"
  label_attribute_expand_text: "Teks yang lengkap untuk '%{attribute}'"
  label_authentication: "Pengesahan"
  label_available_global_roles: "Peranan global yang tersedia"
  label_available_project_attributes: "Atribut projek yang tersedia"
  label_available_project_forums: "Forum yang tersedia"
  label_available_project_repositories: "Repositori-repositori yang tersedia"
  label_available_project_versions: "Versi yang tersedia"
  label_available_project_work_package_categories: "Kategori pakej kerja yang tersedia"
  label_available_project_work_package_types: "Jenis pakej kerja yang tersedia"
  label_available_projects: "Projek yang tersedia"
  label_api_doc: "Dokumentasi API"
  label_backup: "Sandaran"
  label_backup_code: "Kod sandaran"
  label_between: "antara"
  label_blocked_by: "disekat oleh"
  label_blocks: "blok"
  label_blog: "Blog"
  label_forums_locked: "Terkunci"
  label_forum_new: "Forum baharu"
  label_forum_plural: "Forum-forum"
  label_forum_sticky: "Pelekat"
  label_boolean: "Boolean"
  label_board_plural: "Board"
  label_branch: "Cabang"
  label_browse: "Melayari"
  label_bulk_edit_selected_work_packages: "Edit secara pukal pakej kerja yang dipilih"
  label_bundled: "(Terkumpul)"
  label_calendar: "Kalendar"
  label_calendars_and_dates: "Kalendar dan tarikh"
  label_calendar_show: "Paparkan Kalendar"
  label_category: "Kategori"
  label_consent_settings: "Persetujuan Pengguna"
  label_wiki_menu_item: Item menu wiki
  label_select_main_menu_item: Pilih item menu utama baharu
  label_required_disk_storage: "Storan cakera yang diperlukan"
  label_send_invitation: Hantar jemputan
  label_change_plural: "Perubahan"
  label_change_properties: "Tukar ciri-ciri"
  label_change_status: "Tukar status"
  label_change_status_of_user: "Tukar status #{username}"
  label_change_view_all: "Lihat semua perubahan"
  label_changes_details: "Butiran semua perubahan"
  label_changeset: "Set ubahsuai"
  label_changeset_id: "ID Set Ubahsuai"
  label_changeset_plural: "Set Ubahsuai"
  label_checked: "ditanda"
  label_check_uncheck_all_in_column: "Tanda/Nyahtanda semua dalam kolum"
  label_check_uncheck_all_in_row: "Tanda/Nyahtanda semua dalam baris"
  label_child_element: "Elemen anak"
  label_choices: "Pilihan"
  label_chronological_order: "Paling lama dahulu"
  label_close_versions: "Tutup versi yang telah selesai"
  label_closed_work_packages: "ditutup"
  label_collapse: "Sembunyi"
  label_collapsed_click_to_show: "Disembunyikan. Klik untuk paparkan"
  label_configuration: konfigurasi
  label_comment_add: "Tambah komen"
  label_comment_added: "Komen ditambah"
  label_comment_delete: "Padam komen"
  label_comment_plural: "Komen"
  label_commits_per_author: "Komit setiap pengarang"
  label_commits_per_month: "Komit setiap bulan"
  label_confirmation: "Pengesahan"
  label_contains: "mengandungi"
  label_content: "Kandungan"
  label_color_plural: "Warna"
  label_copied: "disalin"
  label_copy_same_as_target: "Sama seperti sasaran"
  label_copy_source: "Sumber"
  label_copy_target: "Sasaran"
  label_copy_workflow_from: "Salin aliran kerja dari"
  label_copy_project: "Salin projek"
  label_core_version: "Versi teras"
  label_core_build: "Binaan teras"
  label_current_status: "Status semasa"
  label_current_version: "Versi semasa"
  label_custom_field_add_no_type: "Tambah ruangan ini ke jenis pakej kerja"
  label_custom_field_new: "Ruang tersuai baharu"
  label_custom_field_plural: "Ruang tersuai"
  label_custom_field_default_type: "Jenis kosong"
  label_custom_style: "Reka bentuk"
  label_dashboard: "Papan Pemuka"
  label_database_version: "Versi PostgreSQL"
  label_date: "Tarikh"
  label_date_and_time: "Tarikh dan masa"
  label_date_format: "Format tarikh"
  label_date_from: "Dari"
  label_date_from_to: "Dari %{start} hingga %{end}"
  label_date_to: "Hingga"
  label_day_plural: "hari"
  label_default: "Default"
  label_delete_user: "Padam pengguna"
  label_delete_project: "Padam projek"
  label_deleted: "dipadam"
  label_deleted_custom_field: "(ruang tersuai yang telah dipadam)"
  label_deleted_custom_option: "(pilihan yang telah dipadam)"
  label_empty_element: "(kosong)"
  label_missing_or_hidden_custom_option: "(nilai yang hilang atau kurang kebenaran untuk mengakses)"
  label_descending: "Menurun"
  label_details: "Butiran"
  label_development_roadmap: "Jadual pembangunan"
  label_diff: "beza"
  label_diff_inline: "sebaris"
  label_diff_side_by_side: "bersebelahan"
  label_digital_accessibility: "Kebolehcapaian digital (DE)"
  label_disabled: "dinyahaktifkan"
  label_disabled_uppercase: "Dinyahaktifkan"
  label_display: "Paparan"
  label_display_per_page: "Setiap halaman: %{value}"
  label_display_used_statuses_only: "Hanya paparkan status-status yang digunakan dalam jenis ini"
  label_download: "%{count} Muat turun"
  label_download_plural: "%{count} Muat turun"
  label_downloads_abbr: "D/L"
  label_duplicated_by: "diduplikasi oleh"
  label_duplicate: "duplikasi"
  label_duplicates: "duplikasi"
  label_edit: "Edit"
  label_edit_x: "Edit: %{x}"
  label_enable_multi_select: "Tukar pilihan berganda"
  label_enabled_project_custom_fields: "Ruang tersuai yang diaktifkan"
  label_enabled_project_modules: "Modul yang diaktifkan"
  label_enabled_project_activities: "Dayakan aktiviti penjejakan masa "
  label_end_to_end: "hujung ke hujung"
  label_end_to_start: "hujung ke mula"
  label_enumeration_new: "Nilai perhitungan baharu"
  label_enumeration_value: "Nilai perhitungan"
  label_enumerations: "Perhitungan"
  label_enterprise: "Enterprise"
  label_enterprise_active_users: "%{current}/%{limit} pengguna aktif yang ditempah"
  label_enterprise_edition: "Edisi Enterprise"
  label_enterprise_support: "sokongan Enterprise"
  label_enterprise_addon: "Tambahan Enterprise"
  label_environment: "Persekitaran"
  label_estimates_and_progress: "Anggaran dan perkembangan"
  label_equals: "ialah"
  label_everywhere: "di mana-mana sahaja"
  label_example: "Contoh"
  label_experimental: "Eksperimental"
  label_i_am_member: "Saya adalah ahli"
  label_ifc_viewer: "Pemerhati ifc"
  label_ifc_model_plural: "Model ifc"
  label_import: "Import"
  label_export_to: "Juga boleh didapati dalam:"
  label_expand: "Kembangkan"
  label_expanded_click_to_collapse: "Dikembangkan. Klik untuk sembunyikan"
  label_f_hour: "%{value} jam"
  label_f_hour_plural: "%{value} jam"
  label_favorite: "Kegemaran"
  label_feed_plural: "Feed"
  label_feeds_access_key: "Kunci akses RSS"
  label_feeds_access_key_created_on: "Kunci akses RSS dicipta %{value} yang lalu"
  label_feeds_access_key_type: "RSS"
  label_file_plural: "Fail-fail"
  label_filter_add: "Tambah penyaring"
  label_filter: "Penyaring"
  label_filter_plural: "Penyaring"
  label_filters_toggle: "Paparkan/sembunyikan penyaring\n"
  label_float: "Terapung"
  label_folder: "Folder"
  label_follows: "ikuti"
  label_force_user_language_to_default: "Tetapkan bahasa pengguna yang mempunyai bahasa yang tidak dibenarkan kepada default"
  label_form_configuration: "Konfigurasi borang"
  label_gantt_chart: "Carta Gantt"
  label_gantt_chart_plural: "Carta Gantt"
  label_general: "Umum"
  label_generate_key: "Jana kunci"
  label_git_path: "Laluan ke direktori .git"
  label_greater_or_equal: ">="
  label_group_by: "Kumpulkan mengikut"
  label_group_new: "Kumpulan baharu"
  label_group: "Kumpulan"
  label_group_named: "Kumpulan %{name}"
  label_group_plural: "Kumpulan"
  label_help: "Bantuan"
  label_here: di sini
  label_hide: "Sembunyi"
  label_history: "Sejarah"
  label_hierarchy_leaf: "Daun hierarki"
  label_home: "Utama"
  label_subject_or_id: "Subjek atau ID"
  label_calendar_subscriptions: "Langganan kalendar"
  label_identifier: "Pengenal"
  label_in: "dalam"
  label_in_less_than: "dalam kurang daripada"
  label_in_more_than: "dalam lebih daripada"
  label_inactive: "Tidak aktif"
  label_incoming_emails: "E-mel masuk"
  label_includes: "termasuk"
  label_include_sub_projects: Include sub-projects
  label_index_by_date: "Indeks mengikut tarikh"
  label_index_by_title: "Indeks mengikut tajuk"
  label_information: "Maklumat"
  label_information_plural: "Maklumat"
  label_installation_guides: "Panduan pemasangan"
  label_integer: "Integer"
  label_internal: "Dalaman"
  label_introduction_video: "Video pengenalan"
  label_invite_user: "Jemput pengguna"
  label_share: "Kongsi"
  label_share_project_list: "Share project list"
  label_share_work_package: "Share work package"
  label_show_hide: "Papar/sembunyi"
  label_show_hide_n_items: "Show/hide %{count} items"
  label_show_all_registered_users: "Paparkan semua pengguna berdaftar"
  label_journal: "Jurnal"
  label_journal_diff: "Perbandingan Deskripsi"
  label_language: "Bahasa"
  label_languages: "Bahasa-bahasa"
  label_jump_to_a_project: "Lompat ke projek..."
  label_keyword_plural: "Kata kunci"
  label_language_based: "Berdasarkan bahasa pengguna"
  label_last_activity: "Aktiviti terakhir"
  label_last_change_on: "Perubahan terakhir pada"
  label_last_changes: "%{count} perubahan terakhir"
  label_last_login: "Log masuk kali terakhir"
  label_last_month: "bulan lepas"
  label_last_n_days: "%{count} hari yang lalu"
  label_last_week: "minggu lepas"
  label_latest_revision: "Semakan terkini"
  label_latest_revision_plural: "Semakan terkini"
  label_ldap_authentication: "Pengesahan LDAP"
  label_learn_more: "Ketahui lebih lanjut"
  label_less_or_equal: "<="
  label_less_than_ago: "kurang dari beberapa hari yang lalu"
  label_link_url: "Pautan (URL) "
  label_list: "Senarai"
  label_loading: "Sedang memuatkan..."
  label_lock_user: "Kunci pengguna"
  label_logged_as: "Log masuk sebagai"
  label_login: "Daftar masuk"
  label_custom_logo: "Logo tersuai"
  label_custom_export_logo: "Logo eksport tersuai"
  label_custom_export_cover: "Latar belakang penutup eksport tersuai"
  label_custom_export_cover_overlay: "Lapisan latar belakang penutup eksport tersuai"
  label_custom_export_cover_text_color: "Warna teks"
  label_custom_pdf_export_settings: "Tetapan eksport PDF tersuai"
  label_custom_favicon: "Favicon tersuai"
  label_custom_touch_icon: "Ikon sentuh tersuai"
  label_logout: "Daftar keluar"
  label_main_menu: "Menu Sampingan"
  label_manage: "Manage"
  label_manage_groups: "Urus kumpulan"
  label_managed_repositories_vendor: "Repositori %{vendor} yang diuruskan"
  label_max_size: "Saiz maksimum"
  label_me: "saya"
  label_member_new: "Ahli baru"
  label_member_all_admin: "(Semua peranan disebabkan oleh status pentadbir)"
  label_member_plural: "Ahli-ahli"
  label_membership_plural: "Keahlian"
  label_membership_added: "Member added"
  label_membership_updated: "Member updated"
  label_menu: "Menu"
  label_menu_badge:
    pre_alpha: "pra-alpha"
    alpha: "alpha"
    beta: "beta"
  label_menu_item_name: "Nama item menu"
  label_message: "Mesej"
  label_message_last: "Mesej terakhir"
  label_message_new: "Mesej baharu"
  label_message_plural: "Mesej"
  label_message_posted: "Mesej ditambah"
  label_min_max_length: "Min - Maks panjang"
  label_minute_plural: "minit"
  label_missing_api_access_key: "Kunci akses API hilang"
  label_missing_feeds_access_key: "Kunci akses RSS hilang"
  label_modification: "%{count} perubahan"
  label_modified: "diubah suai"
  label_module_plural: "Modul"
  label_modules: "Modul"
  label_months_from: "bulan dari"
  label_more: "Lagi"
  label_more_than_ago: "lebih dari beberapa hari yang lalu"
  label_move_work_package: "Alih pakej kerja"
  label_my_account: "Akaun saya"
  label_my_activity: "Aktiviti saya"
  label_my_account_data: "Data akaun saya"
  label_my_avatar: "Avatar saya"
  label_my_queries: "Pertanyaan tersuai saya"
  label_name: "Nama"
  label_never: "Tidak akan"
  label_new: "Baharu"
  label_new_features: "Fitur baharu"
  label_new_statuses_allowed: "Status baharu yang dibenarkan"
  label_news_singular: "Berita"
  label_news_added: "Berita yang ditambah"
  label_news_comment_added: "Komen ditambah ke berita"
  label_news_latest: "Berita-berita terkini"
  label_news_new: "Tambah berita"
  label_news_edit: "Edit berita"
  label_news_plural: "Berita"
  label_news_view_all: "Lihat semua berita"
  label_next: "Seterusnya"
  label_next_week: "Minggu hadapan"
  label_no_change_option: "(Tiada perubahan)"
  label_no_data: "Tiada data untuk dipaparkan"
  label_no_parent_page: "Tiada halaman induk"
  label_nothing_display: "Tiada apa untuk dipaparkan"
  label_nobody: "tiada siapa"
  label_not_found: "tidak ditemui"
  label_none: "tiada"
  label_none_parentheses: "(tiada)"
  label_not_contains: "tidak mengandungi"
  label_not_equals: "adalah tidak"
  label_on: "pada"
  label_operator_all: "bukan kosong"
  label_operator_none: "adalah kosong"
  label_operator_equals_or: "adalah (ATAU)"
  label_operator_equals_all: "adalah (DAN)"
  label_operator_shared_with_user_any: "sebarang"
  label_open_menu: "Buka menu"
  label_open_work_packages: "buka"
  label_open_work_packages_plural: "buka"
  label_openproject_website: "Laman web OpenProject"
  label_optional_description: "Deskripsi"
  label_options: "Pilihan"
  label_other: "Lain"
  label_overall_activity: "Aktiviti keseluruhan"
  label_overview: "Gambaran Keseluruhan"
  label_page_title: "Tajuk halaman"
  label_part_of: "sebahagian daripada"
  label_password_lost: "Lupa kata laluan anda?"
  label_password_rule_lowercase: "Huruf Kecil"
  label_password_rule_numeric: "Aksara Nombor"
  label_password_rule_special: "Aksara Khas"
  label_password_rule_uppercase: "Huruf Besar"
  label_path_encoding: "Laluan pengekodan"
  label_per_page: "Setiap halaman"
  label_people: "Orang"
  label_permissions: "Kebenaran"
  label_permissions_report: "Laporan kebenaran"
  label_personalize_page: "Peribadikan halaman ini"
  label_placeholder_user: "Pengguna placeholder"
  label_placeholder_user_new: "Pengguna placeholder baharu"
  label_placeholder_user_plural: "Pengguna placeholder"
  label_planning: "Perancangan"
  label_please_login: "Sila log masuk"
  label_plugins: "Plugin"
  label_modules_and_plugins: "Modul dan Plugin"
  label_precedes: "mendahului"
  label_preferences: "Keutamaan"
  label_preview: "Previu"
  label_preview_not_available: "Previu tidak tersedia"
  label_previous: "Sebelumnya"
  label_previous_week: "Minggu sebelumnya"
  label_principal_invite_via_email: "atau jemput pengguna baharu melalui e-mel"
  label_principal_search: "Tambah pengguna atau kumpulan sedia ada"
  label_privacy_policy: "Privasi data dan dasar keselamatan"
  label_product_version: "Versi produk"
  label_profile: "Profil"
  label_percent_complete: "% Selesai"
  label_project: "Project"
  label_project_activity: "Aktiviti projek"
  label_project_attribute_plural: "Atribut projek"
  label_project_attribute_manage_link: "Urus atribut projek"
  label_project_count: "Jumlah bilangan projek"
  label_project_copy_notifications: "Hantar pemberitahuan e-mel semasa salinan projek"
  label_project_latest: "Projek terkini"
  label_project_default_type: "Benarkan jenis kosong"
  label_project_hierarchy: "Hierarki projek"
  label_project_mappings: "Enabled in projects"
  label_project_new: "Projek baharu"
  label_project_plural: "Projek"
  label_project_list_plural: "Senarai projek"
  label_project_attributes_plural: "Atribut projek"
  label_project_custom_field_plural: "Atribut projek"
  label_project_settings: "Tetapan projek"
  label_project_attributes_settings: "Tetapan atribut projek"
  label_project_storage_plural: "Storan Fail"
  label_project_storage_project_folder: "Storan Fail: Folder projek"
  label_projects_disk_usage_information: "%{count} projek menggunakan %{used_disk_space} ruang cakera"
  label_project_view_all: "Lihat semua projek"
  label_project_show_details: "Paparkan butiran projek"
  label_project_hide_details: "Sembunyikan butiran projek"
  label_public_projects: "Projek awam"
  label_query_new: "Pertanyaan baharu"
  label_query_plural: "Pertanyaan tersuai"
  label_read: "Baca..."
  label_register: "Cipta akaun baru"
  label_register_with_developer: "Daftar sebagai pembangun"
  label_registered_on: "Didaftar pada"
  label_registration_activation_by_email: "Pengaktifan akaun melalui e-mel"
  label_registration_automatic_activation: "Pengaktifan akaun secara automatik"
  label_registration_manual_activation: "Pengaktifan akaun secara manual"
  label_related_work_packages: "Pakej kerja yang berkaitan"
  label_relates: "berkait dengan"
  label_relates_to: "berkait dengan"
  label_relation_delete: "Hubungan terpadam"
  label_relation_new: "Hubungan baharu"
  label_release_notes: "Nota keluaran"
  label_remaining_work: "Kerja berbaki"
  label_remove_columns: "Keluarkan kolum yang dipilih"
  label_renamed: "namakan semula"
  label_reply_plural: "Balasan"
  label_report: "Laporan"
  label_report_bug: "Lapor bug"
  label_report_plural: "Laporan"
  label_reported_work_packages: "Pakej kerja yang dilaporkan"
  label_reporting: "Laporan"
  label_reporting_plural: "Laporan"
  label_repository: "Repositori"
  label_repository_root: "Akar repositori"
  label_repository_plural: "Repositori"
  label_required: "diperlukan"
  label_requires: "memerlukan"
  label_result_plural: "Keputusan"
  label_reverse_chronological_order: "Terbaharu dahulu"
  label_revision: "Semakan"
  label_revision_id: "Semakan %{value}"
  label_revision_plural: "Semakan"
  label_roadmap: "Roadmap"
  label_roadmap_edit: "Edit roadmap %{name}"
  label_roadmap_due_in: "Masa tamat dalam %{value}"
  label_roadmap_no_work_packages: "Tiada pakej kerja untuk versi ini"
  label_roadmap_overdue: "%{value} lambat"
  label_role_and_permissions: "Peranan dan kebenaran"
  label_role_new: "Peranan baharu"
  label_role_plural: "Peranan\n"
  label_role_search: "Tetapkan peranan ke ahli baharu"
  label_scm: "SCM"
  label_search: "Cari"
  label_send_information: "Hantar kelayakan baharu ke pengguna tersebut"
  label_send_test_email: "Hantar e-mel ujian"
  label_session: "Sesi"
  label_setting_plural: "Tetapan"
  label_system_settings: "Tetapan sistem"
  label_show_completed_versions: "Paparkan versi lengkap"
  label_columns: "Kolum"
  label_sort: "Susun"
  label_sort_by: "Susun mengikut %{value}"
  label_sorted_by: "disusun mengikut %{value}"
  label_sort_higher: "Alihkan ke atas"
  label_sort_highest: "Alih ke paling atas"
  label_sort_lower: "Alih ke bawah"
  label_sort_lowest: "Alih ke paling bawah"
  label_spent_time: "Masa yang dihabiskan"
  label_start_to_end: "mula hingga akhir"
  label_start_to_start: "mula ke mula"
  label_statistics: "Statistik"
  label_status: "Status"
  label_storage_free_space: "Ruang cakera yang berbaki"
  label_storage_used_space: "Ruang cakera yang digunakan"
  label_storage_group: "Sistem storan fail %{identifier}"
  label_storage_for: "Merangkumi storan untuk"
  label_string: "Teks"
  label_subproject: "Subprojek"
  label_subproject_new: "Subprojek baharu"
  label_subproject_plural: "Subprojek"
  label_subtask_plural: "Subtugas"
  label_summary: "Ringkasan"
  label_system: "Sistem"
  label_system_storage: "Maklumat storan"
  label_table_of_contents: "Jadual kandungan"
  label_tag: "Tag"
  label_team_planner: "Perancang Pasukan"
  label_text: "Teks panjang"
  label_this_month: "bulan ini"
  label_this_week: "minggu ini"
  label_this_year: "tahun ini"
  label_time_entry_plural: "Masa yang dihabiskan"
  label_time_entry_activity_plural: "Aktiviti masa yang diluangkan"
  label_title: "Tajuk"
  label_projects_menu: "Projek"
  label_today: "hari ini"
  label_top_menu: "Menu Teratas"
  label_topic_plural: "Topik"
  label_total: "Jumlah"
  label_type_new: "Jenis baharu"
  label_type_plural: "Jenis"
  label_ui: "Antara Muka Pengguna"
  label_updated_time: "Dikemas kini %{value} yang lalu"
  label_updated_time_at: "%{author} %{age}"
  label_updated_time_by: "Dikemas kini oleh %{author} %{age} yang lalu"
  label_upgrade_guides: "Kemas kini panduan"
  label_used_by: "Digunakan oleh"
  label_used_by_types: "Digunakan oleh jenis"
  label_used_in_projects: "Digunakan dalam projek"
  label_user: "Pengguna"
  label_user_and_permission: "Pengguna dan kebenaran"
  label_user_named: "Pengguna %{name}"
  label_user_activity: "aktiviti %{value}"
  label_user_anonymous: "Anonim"
  label_user_mail_option_all: "Untuk sebarang peristiwa pada semua projek saya"
  label_user_mail_option_none: "Tiada peristiwa"
  label_user_mail_option_only_assigned: "Hanya untuk perkara yang ditugaskan kepada saya"
  label_user_mail_option_only_my_events: "Hanya untuk perkara yang saya perhatikan atau yang saya terlibat dalam"
  label_user_mail_option_only_owner: "Hanya untuk perkara yang merupakan saya pemiliknya"
  label_user_mail_option_selected: "Untuk sebarang peristiwa pada projek yang terpilih sahaja"
  label_user_new: "Pengguna baharu"
  label_user_plural: "Pengguna"
  label_user_search: "Cari pengguna"
  label_user_settings: "Tetapan pengguna"
  label_users_settings: "Tetapan pengguna"
  label_version_new: "Versi baharu"
  label_version_plural: "Versi-versi"
  label_version_sharing_descendants: "Dengan subprojek"
  label_version_sharing_hierarchy: "Dengan hierarki projek"
  label_version_sharing_none: "Tidak dikongsikan"
  label_version_sharing_system: "Dengan semua projek"
  label_version_sharing_tree: "Dengan pokok projek"
  label_videos: "Video"
  label_view_all_revisions: "Lihat semua semakan"
  label_view_diff: "Lihat perbezaan"
  label_view_revisions: "Lihat semakan"
  label_watched_work_packages: "Pakej kerja yang dipantau"
  label_what_is_this: "Apakah ini?"
  label_week: "Minggu"
  label_wiki_content_added: "Halaman wiki ditambah"
  label_wiki_content_updated: "Halaman wiki dikemas kini"
  label_wiki_toc: "Jadual Kandungan"
  label_wiki_toc_empty: "Jadual Kandungan kosong kerana tiada pengepala yang tersedia."
  label_wiki_dont_show_menu_item: "Jangan paparkan halaman wiki ini di navigasi projek."
  label_wiki_edit: "Edit wiki"
  label_wiki_edit_plural: "Edit wiki"
  label_wiki_page_attachments: "Lampiran halaman wiki"
  label_wiki_page_id: "ID halaman wiki"
  label_wiki_navigation: "Navigasi wiki"
  label_wiki_page: "Halaman wiki"
  label_wiki_page_plural: "Halaman wiki"
  label_wiki_show_index_page_link: "Paparkan item submenu 'Jadual Kandungan'"
  label_wiki_show_menu_item: "Paparkan sebagai item menu dalam navigasi projek"
  label_wiki_show_new_page_link: "Paparkan item submenu 'Cipta laman anak baharu'"
  label_wiki_show_submenu_item: "Paparkan sebagai item submenu "
  label_wiki_start: "Halaman mula"
  label_work: "Kerja"
  label_work_package: "Pakej kerja"
  label_work_package_attachments: "Lampiran pakej kerja"
  label_work_package_category_new: "Kategori baharu"
  label_work_package_category_plural: "Kategori pakej kerja"
  label_work_package_hierarchy: "Hierarki pakej kerja"
  label_work_package_new: "Pakej kerja baharu"
  label_work_package_edit: "Edit pakej kerja %{name}"
  label_work_package_plural: "Pakej kerja"
  label_work_package_status: "Status pakej kerja"
  label_work_package_status_new: "Status baharu"
  label_work_package_status_plural: "Status pakej kerja"
  label_work_package_types: "Jenis pakej kerja "
  label_work_package_tracking: "Penjejakan pakej kerja"
  label_work_package_view_all: "Lihat semua pakej kerja"
  label_workflow: "Aliran kerja"
  label_workflow_plural: "Aliran kerja"
  label_workflow_summary: "Ringkasan"
  label_working_days_and_hours: "Hari dan jam bekerja"
  label_x_closed_work_packages_abbr:
    one: "1 ditutup"
    other: "%{count} ditutup"
    zero: "0 ditutup"
  label_x_comments:
    one: "1 komen"
    other: "%{count} komen"
    zero: "Tiada komen"
  label_x_open_work_packages_abbr:
    one: "1 dibuka"
    other: "%{count} dibuka"
    zero: "0 dibuka"
  label_x_work_packages:
    one: "1 pakej kerja"
    other: "%{count} pakej kerja"
    zero: "Tiada pakej kerja"
  label_x_projects:
    one: "1 projek"
    other: "%{count} projek"
    zero: "tiada projek"
  label_x_files:
    one: "1 fail"
    other: "%{count} fail"
    zero: "tiada fail"
  label_yesterday: "semalam"
  label_zen_mode: "Mod Zen"
  label_role_type: "Jenis"
  label_member_role: "Peranan projek"
  label_global_role: "Peranan global"
  label_not_changeable: "(tidak boleh diubah)"
  label_global: "Global"
  label_seeded_from_env_warning: Rekod ini telah dicipta melalui tetapan / pemboleh ubah persekitaran. Tidak boleh diedit melalui UI.
  macro_execution_error: "Ralat melaksanakan makro berikut %{macro_name}"
  macro_unavailable: "Makro %{macro_name} tidak dapat dipaparkan."
  macros:
    placeholder: "[Placeholder] Makro %{macro_name}"
    errors:
      missing_or_invalid_parameter: "Parameter makro hilang atau tidak sah."
    legacy_warning:
      timeline: "Garis masa warisan makro ini telah dipadamkan dan tidak lagi tersedia. Anda boleh menggantikan fungsi tersebut dengan makro jadual yang ditetapkan."
    include_wiki_page:
      removed: "Makro tersebut tidak lagi wujud."
    wiki_child_pages:
      errors:
        page_not_found: "Tidak dapat mencari halaman wiki '%{name}'."
    create_work_package_link:
      errors:
        no_project_context: "Memanggil makro create_work_package_link dari luar konteks projek. "
        invalid_type: "Tiada jenis ditemui dengan nama '%{type}' dalam projek '%{project}'."
      link_name: "Pakej kerja baharu"
      link_name_type: "%{type_name} baharu"
  mail:
    actions: "Tindakan"
    digests:
      including_mention_singular: "termasuk sebutan"
      including_mention_plural: "termasuk %{number_mentioned} sebutan"
      unread_notification_singular: "1 pemberitahuan belum dibaca"
      unread_notification_plural: "%{number_unread} pemberitahuan belum dibaca"
      you_have: "Anda mempunyai"
    logo_alt_text: "Logo"
    mention:
      subject: "%{user_name} menyebut anda dalam #%{id} - %{subject}"
    notification:
      center: "Ke pusat pemberitahuan"
      see_in_center: "Lihat komen dalam pusat pemberitahuan"
      settings: "Tukar tetapan e-mel"
    salutation: "Helo %{user}"
    salutation_full_name: "Nama penuh"
    work_packages:
      created_at: "Dicipta pada %{timestamp} oleh %{user}"
      login_to_see_all: "Log masuk untuk melihat semua pemberitahuan"
      mentioned: "Anda telah <b>disebut dalam komen</b>"
      mentioned_by: "%{user} menyebut anda di komen"
      more_to_see:
        other: "Terdapat %{count} lagi pakej kerja dengan pemberitahuan."
      open_in_browser: "Buka di pelayar"
      reason:
        watched: "Dipantau"
        assigned: "Ditugaskan"
        responsible: "Bertanggungjawab"
        mentioned: "Disebut"
        shared: "Dikongsi"
        subscribed: "semua"
        prefix: "Diterima kerana tetapan pemberitahuan: %{reason}"
        date_alert_start_date: "Peringatan tarikh"
        date_alert_due_date: "Peringatan tarikh"
      see_all: "Lihat semua"
      updated_at: "Dikemas kini pada %{timestamp} oleh %{user}"
    sharing:
      work_packages:
        allowed_actions: "Anda boleh %{allowed_actions} pakej kerja ini. Ini akan berubah bergantung kepada peranan projek dan kebenaran anda."
        create_account: "Untuk mengakses pakej kerja ini, anda perlu mencipta dan mengaktifkan akaun di %{instance}."
        open_work_package: "Buka pakej kerja"
        subject: "Pakej kerja #%{id} telah dikongsikan dengan anda"
        enterprise_text: "Kongsi pakej kerja dengan pengguna yang bukan ahli projek."
        summary:
          user: "%{user} telah berkongsi satu pakej kerja bersama anda dengan hak %{role_rights}"
          group: "%{user} telah berkongsi pakej kerja dengan kumpulan %{group} yang anda merupakan ahli kepadanya"
    storages:
      health:
        plaintext:
          storage: "Storan"
          healthy:
            summary: 'Berita gembira! Status storan anda, %{storage_name}, kini dipaparkan sebagai "Sihat".'
            error-solved-on: "Diselesaikan Pada"
            recommendation: "Kami akan teruskan memantau sistem untuk memastikan ia berada dalam keadaan yang baik. Sekiranya terdapat perbezaan, kami akan memberi maklum balas kepada anda."
            details: "Untuk maklumat lanjut atau untuk membuat sebarang pindaan, anda boleh kunjungi konfigurasi storan anda"
          unhealthy:
            summary: 'Status storan anda, %{storage_name}, kini dipaparkan sebagai "Ralat". Kami telah mengesan satu isu yang mungkin memerlukan perhatian anda.'
            error-details: "Butiran Ralat"
            error-message: "Mesej Ralat"
            error-occurred-on: "Berlaku Pada"
            recommendation: "Kami mencadangkan untuk kunjungi halaman konfigurasi storan untuk menangani isu ini"
            unsubscribe: "Jika anda tidak lagi ingin untuk menerima pemberitahuan ini, anda boleh berhenti melanggan pada bila-bila masa sahaja. Untuk berhenti melanggan, sila ikuti arahan di laman ini"
        email_notification_settings: "Tetapan pemberitahuan e-mel storan"
        see_storage_settings: "Lihat tetapan storan"
        healthy:
          subject: 'Storan "%{name}" kini sihat!'
          solved_at: "diselesaikan pada"
          summary: "Masalah dengan integrasi storan %{storage_name} anda kini telah diselesaikan"
        unhealthy:
          subject: 'Storan "%{name}" kini tidak sihat!'
          since: "sejak"
          summary: "Terdapat masalah dengan integrasi storan %{storage_name} anda "
          troubleshooting:
            text: "Untuk maklumat lanjut, semak storan fail"
            link_text: "pencarisilapan dokumentasi"
  mail_body_account_activation_request: "Pengguna baharu (%{value}) telah mendaftar. Akaun ini sedang menunggu kelulusan anda:"
  mail_body_account_information: "Maklumat akaun anda"
  mail_body_account_information_external: "Anda boleh menggunakan akaun %{value} anda untuk log masuk."
  mail_body_backup_ready: "Permintaan sandaran anda sudah bersedia. Anda boleh memuat turunnya di sini:"
  mail_body_backup_token_reset_admin_info: Token sandaran untuk pengguna '%{user}' telah ditetapkan semula.
  mail_body_backup_token_reset_user_info: Token sandaran anda telah ditetapkan semula.
  mail_body_backup_token_info: Token sebelumnya sudah tidak sah.
  mail_body_backup_waiting_period: Token baharu akan diaktifkan dalam %{hours} jam.
  mail_body_backup_token_warning: Jika ini bukan anda, log masuk ke OpenProject dengan serta merta dan tetapkannya semula.
  mail_body_incoming_email_error: E-mel yang anda hantar ke OpenProject tidak boleh diproses.
  mail_body_incoming_email_error_in_reply_to: "Di %{received_at} %{from_email} menulis"
  mail_body_incoming_email_error_logs: "Log"
  mail_body_lost_password: "Untuk menukar kata laluan, klik pautan berikut:"
  mail_password_change_not_possible:
    title: "Tidak dapat menukar kata laluan"
    body: "Akaun anda %{app_title} telah disambungkan ke penyedia pengesahan luaran (%{name})."
    subtext: "Kata laluan bagi akaun luar tidak boleh ditukar di dalam aplikasi. Sila gunakan fungsi kehilangan kata laluan di penyedia pengesahan anda."
  mail_body_register: "Selamat datang ke %{app_title}. Sila aktifkan akaun anda dengan mengklik pautan ini:"
  mail_body_register_header_title: "E-mel jemputan ahli projek"
  mail_body_register_user: "Kepada %{name},"
  mail_body_register_links_html: |
    Dengan rasa lapang, sila melayari saluran Youtube kami (%{youtube_link}), di mana kami akan menyediakan webinar (%{webinar_link})
    dan video-video "Mari bermula" (%{get_started_link}) untuk membuat langkah pertama anda di OpenProject dengan mudah.
    <br />
    Jika anda mempunyai sebarang soalan, rujuklah dokumentasi kami (%{documentation_link}) atau hubungi pentadbir anda.
  mail_body_register_closing: "Pasukan OpenProject anda"
  mail_body_register_ending: "Kekal berhubung! Yang benar, "
  mail_body_reminder: "%{count} pakej kerja yang ditugaskan kepada anda akan tamat dalam masa %{days} hari yang akan datang:"
  mail_body_group_reminder: '%{count} pakej kerja yang ditugaskan kepada kumpulan "%{group}" akan tamat dalam masa %{days} hari yang akan datang:'
  mail_body_wiki_page_added: "Halaman wiki '%{id}' telah ditambah oleh %{author}."
  mail_body_wiki_page_updated: "Halaman wiki '%{id}' telah dikemas kini oleh %{author}."
  mail_subject_account_activation_request: "Permintaan pengaktifan akaun %{value}"
  mail_subject_backup_ready: "Sandaran anda telah siap"
  mail_subject_backup_token_reset: "Tetapkan semula token sandaran"
  mail_subject_incoming_email_error: "E-mel yang anda hantar ke OpenProject tidak boleh diproses"
  mail_subject_lost_password: "Kata laluan %{value} anda"
  mail_subject_register: "Pengaktifan akaun %{value} anda"
  mail_subject_wiki_content_added: "Halaman wiki '%{id}' telah ditambah"
  mail_subject_wiki_content_updated: "Halaman wiki '%{id}' telah dikemas kini"
  mail_member_added_project:
    subject: "%{project} - Anda telah ditambah sebagai ahli"
    body:
      added_by:
        without_message: "%{user} telah menambah anda sebagai ahli pada projek '%{project}'."
        with_message: "%{user} telah menambah anda sebagai ahli dalam penulisan projek '%{project}':"
      roles: "Anda mempunyai peranan-peranan yang berikut:"
  mail_member_updated_project:
    subject: "%{project} - Peranan anda telah dikemas kini"
    body:
      updated_by:
        without_message: "%{user} telah mengemas kini peranan yang anda miliki dalam projek '%{project}'."
        with_message: "%{user} mengemas kini peranan anda dalam penulisan projek '%{project}':"
      roles: "Anda kini mempunyai peranan yang berikut:"
  mail_member_updated_global:
    subject: "Kebenaran global anda telah dikemas kini"
    body:
      updated_by:
        without_message: "%{user} telah mengemas kini peranan yang anda miliki secara global."
        with_message: "%{user} telah mengemas kini peranan yang anda tulis secara global:"
      roles: "Anda kini mempunyai peranan yang berikut:"
  mail_user_activation_limit_reached:
    subject: Had pengaktifan pengguna dicapai
    message: |
      Pengguna baharu (%{email}) telah cuba mencipta satu akaun pada persekitaran OpenProject yang anda uruskan (%{host}).
      Pengguna tersebut tidak dapat mengaktifkan akaun mereka kerana had pengguna telah dicapai.
    steps:
      label: "Untuk membenarkan pengguna untuk daftar masuk, anda juga boleh: "
      a: "Naik taraf pelan pembayaran anda ([di sini](upgrade_url))" #here turned into a link
      b: "Kunci atau padam pengguna sedia ada ([di sini](users_url))" #here turned into a link
  more_actions: "Lebih banyak fungsi"
  noscript_description: "Anda perlu mengaktifkan JavaScript untuk menggunakan OpenProject!"
  noscript_heading: "JavaScript dinyahdayakan"
  noscript_learn_more: "Ketahui lebih lanjut"
  notice_accessibility_mode: Mod kebolehcapaian boleh didayakan dalam [tetapan akaun](url) anda.
  notice_account_activated: "Akaun anda telah diaktifkan. Anda kini boleh log masuk."
  notice_account_already_activated: Akaun tersebut sudah diaktifkan.
  notice_account_invalid_token: Token pengaktifan tidak sah
  notice_account_invalid_credentials: "Pengguna atau kata laluan tidak sah"
  notice_account_invalid_credentials_or_blocked: "Pengguna atau kata laluan tidak sah atau akaun disekat kerana beberapa cubaan log masuk yang gagal. Jika begitu, ianya akan dinyahsekat secara automatik dalam masa yang singkat."
  notice_account_lost_email_sent: "E-mel bersertaan arahan untuk memilih kata laluan baharu telah dihantar kepada anda."
  notice_account_new_password_forced: "Kata laluan baharu diperlukan."
  notice_account_password_expired: "Kata laluan anda telah tamat tempoh selepas %{days} hari. Sila tetapkan yang baharu."
  notice_account_password_updated: "Kata laluan telah berjaya dikemas kini."
  notice_account_pending: "Akaun anda telah dicipta dan sedang menunggu kelulusan pentadbir."
  notice_account_register_done: "Akaun anda berjaya dicipta. Untuk mengaktifkan akaun anda, klik pautan yang telah dihantar melalui e-mel kepada anda."
  notice_account_unknown_email: "Pengguna tidak diketahui."
  notice_account_update_failed: "Tetapan akaun tidak dapat disimpan. Sila lihat di halaman akaun anda."
  notice_account_updated: "Akaun telah berjaya dikemas kini."
  notice_account_other_session_expired: "Semua sesi lain yang berkaitan dengan akaun anda telah dibatalkan."
  notice_account_wrong_password: "Kata laluan salah"
  notice_account_registered_and_logged_in: "Selamat datang, akaun anda telah diaktifkan. Anda kini sudah dilog masuk."
  notice_activation_failed: Akaun tersebut tidak dapat diaktifkan.
  notice_auth_stage_verification_error: "Tidak dapat mengesahkan peringkat '%{stage}'."
  notice_auth_stage_wrong_stage: "Dijangka tamat peringkat pengesahan '%{expected}', tetapi '%{actual}' dikembalikan."
  notice_auth_stage_error: "Peringkat pengesahan '%{stage}' gagal."
  notice_can_t_change_password: "Akaun ini digunakan sebagai sumber pengesahan luaran. Mustahil untuk menukar kata laluan."
  notice_custom_options_deleted: "Pilihan '%{option_value}' dan %{num_deleted} kejadiannya telah dipadamkan."
  notice_email_error: "Ralat berlaku sewaktu menghantar e-mel (%{value})"
  notice_email_sent: "E-mel telah dihantar ke %{value}"
  notice_failed_to_save_work_packages: "Gagal untuk menyimpan %{count} pakej kerja pada %{total} yang dipilih: %{ids}."
  notice_failed_to_save_members: "Gagal untuk simpan ahli: %{errors}."
  notice_deletion_scheduled: "Pemadaman telah dijadualkan dan dijalankan secara ansuran."
  notice_file_not_found: "Halaman yang anda cuba untuk akses tidak wujud atau telah dikeluarkan."
  notice_forced_logout: "Anda telah dilog keluar secara automatik selepas %{ttl_time} minit tidak aktif."
  notice_internal_server_error: "Ralat berlaku pada halaman yang anda sedang cuba untuk mengakses. Jika anda mengalami masalah secara berterusan, sila hubungi pentadbir %{app_title} anda untuk bantuan."
  notice_locking_conflict: "Sementara itu, maklumat telah dikemas kini oleh sekurang-kurangnya salah satu pengguna lain."
  notice_locking_conflict_additional_information: "Kemas kini tersebut ialah daripada %{users}."
  notice_locking_conflict_reload_page: "Sila muat semula halaman, semak semula perubahan dan terapkan semula kemas kini anda."
  notice_member_added: Tambah %{name} ke projek.
  notice_members_added: Tambah %{number} pengguna ke projek.
  notice_member_removed: "Keluarkan %{user} dari projek."
  notice_member_deleted: "%{user} telah dikeluarkan dari projek ini dan dipadam."
  notice_no_principals_found: "Tiada hasil ditemui."
  notice_bad_request: "Ralat Permintaan."
  notice_not_authorized: "Anda tidak diberi kebenaran untuk mengakses halaman ini."
  notice_not_authorized_archived_project: "Projek yang anda cuba mengakses telah diarkibkan."
  notice_password_confirmation_failed: "Kata laluan tidak betul. Tidak boleh teruskan."
  notice_principals_found_multiple: "Terdapat %{number} hasil ditemui. \n Tab untuk memfokuskan hasil pertama."
  notice_principals_found_single: "Terdapat satu hasil. \n Tab untuk fokuskan."
  notice_project_not_deleted: "Projek tersebut tidak dipadam."
  notice_project_not_found: "Project not found."
  notice_successful_connection: "Sambungan berjaya."
  notice_successful_create: "Penciptaan berjaya."
  notice_successful_delete: "Pemadaman berjaya."
  notice_successful_update: "Kemas kini berjaya."
  notice_successful_update_custom_fields_added_to_project: |
    Naik taraf berjaya. Jenis ruang tersuai yang aktif telah diaktifkan di borang pakej kerja secara automatik. <a href="%{url}" target="_blank">Lihat lebih lagi</a>.
  notice_successful_update_custom_fields_added_to_type: |
    Naik taraf berjaya. Ruang tersuai yang aktif untuk projek yang berkaitan dengan jenis ini telah diaktifkan secara automatik.
  notice_to_many_principals_to_display: "Terlalu banyak hasil.\nSpesifikasikan pencarian dengan masukkan nama ahli baru (atau kumpulan)."
  notice_user_missing_authentication_method: Pengguna masih belum memilih kata laluan atau cara lain untuk log masuk.
  notice_user_invitation_resent: Jemputan telah dihantar ke %{email}.
  present_access_key_value: "%{key_name} anda ialah: %{value}"
  notice_automatic_set_of_standard_type: "Tetapkan jenis standard secara automatik."
  notice_logged_out: "Anda telah dilog keluar."
  notice_wont_delete_auth_source: Sambungan LDAP tidak boleh dipadam sekiranya masih ada pengguna yang menggunakannya.
  notice_project_cannot_update_custom_fields: "Anda tidak boleh mengemas kini ruang tersuai tersedia projek. Projek tersebut tidak sah: %{errors}"
  notice_attachment_migration_wiki_page: >
    Halaman ini dijanakan secara automatik semasa penaiktarafan OpenProject. Ia mengandungi semua lampiran yang sebelum ini berkaitan dengan %{container_type} "%{container_name}".
  #Default format for numbers
  number:
    format:
      delimiter: ""
      precision: 3
      separator: "."
    human:
      format:
        delimiter: ""
        precision: 1
      storage_units:
        format: "%n %u"
        units:
          byte:
            other: "Bait"
          gb: "GB"
          kb: "kB"
          mb: "MB"
          tb: "TB"
  onboarding:
    heading_getting_started: "Dapatkan gambaran keseluruhan"
    text_getting_started_description: "Dapatkan gambaran ringkas pengurusan projek dan kolaborasi kumpulan dengan OpenProject. Anda boleh mula semula video ini di menu bantuan."
    welcome: "Selamat datang ke %{app_title}"
    select_language: "Sila pilih bahasa anda"
  permission_add_work_package_notes: "Tambah nota"
  permission_add_work_packages: "Tambah pakej kerja"
  permission_add_messages: "Pos mesej"
  permission_add_project: "Cipta projek"
  permission_add_work_package_attachments: "Tambah lampiran"
  permission_add_work_package_attachments_explanation: "Benarkan penambahan lampiran tanpa kebenaran Edit pakej kerja"
  permission_archive_project: "Arkib projek"
  permission_create_user: "Cipta pengguna"
  permission_manage_user: "Edit pengguna"
  permission_manage_placeholder_user: "Cipta, edit, dan buang pengguna placeholder"
  permission_add_subprojects: "Cipta subprojek"
  permission_add_work_package_watchers: "Tambah pemerhati"
  permission_assign_versions: "Tetapkan versi"
  permission_browse_repository: "Akses baca-sahaja kepada repositori (melayari dan keluar)"
  permission_change_wiki_parent_page: "Tukar induk halaman wiki "
  permission_change_work_package_status: "Tukar status pakej kerja"
  permission_change_work_package_status_explanation: "Benarkan penukaran status tanpa kebenaran Edit pakej kerja"
  permission_comment_news: "Komen berita"
  permission_commit_access: "Baca/tulis akses ke repositori (komit)"
  permission_copy_projects: "Salin projek"
  permission_copy_work_packages: "Salin pakej kerja"
  permission_create_backup: "Cipta sandaran"
  permission_delete_work_package_watchers: "Buang pemerhati"
  permission_delete_work_packages: "Padam pakej kerja"
  permission_delete_messages: "Padam mesej"
  permission_delete_own_messages: "Padam mesej sendiri"
  permission_delete_reportings: "Padam laporan"
  permission_delete_timelines: "Padam garis masa"
  permission_delete_wiki_pages: "Padam halaman wiki"
  permission_delete_wiki_pages_attachments: "Padam lampiran"
  permission_edit_work_package_notes: "Edit nota"
  permission_edit_work_packages: "Edit pakej kerja"
  permission_edit_messages: "Edit mesej"
  permission_edit_own_work_package_notes: "Edit nota sendiri"
  permission_edit_own_messages: "Edit mesej sendiri"
  permission_edit_own_time_entries: "Edit log masa sendiri"
  permission_edit_project: "Edit projek"
  permission_edit_reportings: "Edit laporan"
  permission_edit_time_entries: "Edit log masa untuk pengguna lain"
  permission_edit_timelines: "Edit garis masa"
  permission_edit_wiki_pages: "Edit halaman wiki"
  permission_export_work_packages: "Eksport pakej kerja"
  permission_export_wiki_pages: "Eksport halaman wiki"
  permission_list_attachments: "Senarai lampiran"
  permission_log_own_time: "Log masa sendiri"
  permission_log_time: "Log masa untuk pengguna lain"
  permission_manage_forums: "Uruskan forum"
  permission_manage_categories: "Urus kategori pakej kerja"
  permission_manage_dashboards: "Urus papan pemuka"
  permission_manage_work_package_relations: "Urus hubungan pakej kerja"
  permission_manage_members: "Urus ahli-ahli"
  permission_manage_news: "Urus berita"
  permission_manage_project_activities: "Urus aktiviti projek"
  permission_manage_public_queries: "Uruskan paparan umum"
  permission_manage_repository: "Urus repositori"
  permission_manage_subtasks: "Urus hierarki pakej kerja"
  permission_manage_versions: "Urus versi"
  permission_manage_wiki: "Urus wiki"
  permission_manage_wiki_menu: "Urus menu wiki"
  permission_move_work_packages: "Alih pakej kerja"
  permission_protect_wiki_pages: "Lindungi halaman wiki"
  permission_rename_wiki_pages: "Nama semula halaman wiki"
  permission_save_queries: "Simpan paparan"
  permission_search_project: "Cari projek"
  permission_select_custom_fields: "Pilih ruang tersuai"
  permission_select_project_custom_fields: "Pilih atribut projek"
  permission_select_project_modules: "Pilih modul projek"
  permission_share_work_packages: "Kongsi pakej kerja"
  permission_manage_types: "Pilih jenis"
  permission_view_project: "Lihat projek"
  permission_view_changesets: "Lihat semakan repositori dalam OpenProject"
  permission_view_commit_author_statistics: "Lihat statistik pengarang komit"
  permission_view_dashboards: "Lihat papan pemuka"
  permission_view_work_package_watchers: "Lihat senarai pemerhati"
  permission_view_work_packages: "Lihat pakej kerja"
  permission_view_messages: "Lihat mesej"
  permission_view_news: "Lihat berita"
  permission_view_members: "Lihat ahli"
  permission_view_reportings: "Lihat laporan"
  permission_view_shared_work_packages: "Lihat perkongsian pakej kerja"
  permission_view_time_entries: "Lihat masa yang digunakan"
  permission_view_timelines: "Lihat garis masa"
  permission_view_wiki_edits: "Lihat sejarah wiki"
  permission_view_wiki_pages: "Lihat wiki"
  permission_work_package_assigned: "Menjadi penerima tugasan/bertanggungjawab"
  permission_work_package_assigned_explanation: "Pakej kerja boleh ditugaskan kepada pengguna dan kumpulan yang memegang peranan ini dalam projek yang berkaitan"
  permission_view_project_activity: "Lihat aktiviti projek"
  permission_save_bcf_queries: "Simpan pertanyaan BCF"
  permission_manage_public_bcf_queries: "Urus pertanyaan BCF awam"
  permission_edit_attribute_help_texts: "Edit atribut teks bantuan"
  permission_manage_public_project_queries: "Uruskan senarai projek awam"
  permission_view_project_query: "Lihat pertanyaan projek"
  permission_edit_project_query: "Edit pertanyaan projek"
  placeholders:
    default: "-"
  project:
    destroy:
      confirmation: "Jika anda teruskan, projek %{identifier} tersebut akan dimusnahkan selama-lamanya. Untuk mengesahkan tindakan ini sila perkenalkan nama projek dalam ruang dibawah, ini akan:"
      project_delete_result_1: "Padam semua data berkaitan"
      project_delete_result_2: "Padam semua projek yang diuruskan dalam storan yang dilampirkan."
      info: "Memadam projek tersebut adalah tindakan yang tidak dapat dipulihkan."
      project_verification: "Masukkan nama projek %{name} untuk mengesahkan pemadaman."
      subprojects_confirmation: "Subprojeknya: %{value} juga akan dipadamkan."
      title: "Padamkan projek %{name}"
    identifier:
      warning_one: Ahli projek akan perlu memindahkan semula repositori projek.
      warning_two: Pautan sedia ada pada projek tidak akan berfungsi lagi.
      title: Ubah pengenal projek
    template:
      copying: >
        Projek anda sedang dicipta dari templat projek yang dipilih. Anda akan dimaklumkan melalui mel sebaik sahaja projek tersebut tersedia.
      use_template: "Guna templat"
      make_template: "Tetapkan sebagai templat"
      remove_from_templates: "Keluarkan dari templat"
    archive:
      are_you_sure: "Adakah anda pasti anda ingin mengarkib projek '%{name}'?"
      archived: "Telah diarkibkan"
    count:
      zero: "0 Projek"
      one: "1 Projek"
      other: "%{count} Projek"
  project_module_activity: "Aktiviti"
  project_module_forums: "Forum-forum"
  project_module_work_package_tracking: "Pakej kerja"
  project_module_news: "Berita"
  project_module_repository: "Repositori"
  project_module_wiki: "Wiki"
  permission_header_for_project_module_work_package_tracking: "Pakej kerja dan carta Gantt"
  query:
    attribute_and_direction: "%{attribute} (%{direction})"
  #possible query parameters (e.g. issue queries),
  #which are not attributes of an AR-Model.
  query_fields:
    active_or_archived: "Aktif atau diarkibkan"
    assigned_to_role: "Peranan penerima tugasan"
    assignee_or_group: "Penerima tugasan atau kumpulan pemilik"
    member_of_group: "Kumpulan penerima tugasan"
    name_or_identifier: "Nama atau pengenal"
    only_subproject_id: "Hanya subprojek"
    shared_with_user: "Dikongsi dengan pengguna"
    shared_with_me: "Dikongsikan dengan saya"
    subproject_id: "Termasuk suprojek"
  repositories:
    at_identifier: "pada %{identifier}"
    atom_revision_feed: "Feed semakan atom"
    autofetch_information: "Tandakan ini jika anda mahu repositori untuk dikemas kini secara automatik apabila mengakses halaman modul repositori.\nIni meliputi pengambilan semula komit dari repositori dan muat semula storan cakera yang diperlukan."
    checkout:
      access:
        readwrite: "Baca + Tulis"
        read: "Baca-sahaja"
        none: "Tiada akses pengeluaran, anda hanya boleh melihat repositori tersebut melalui aplikasi ini."
      access_permission: "Kebenaran anda pada repositori ini"
      url: "URL pengeluaran"
      base_url_text: "Pangkalan URL yang digunakan untuk menjana pengeluaran URL (cth., https://myserver.example.org/repos/).\nPerhatian: Pangkalan URL hanya digunakan untuk penulisan semula pengeluaran URL dalam repositori yang diuruskan. \nRepositori lain tidak diubah."
      default_instructions:
        git: |-
          Data yang terkandung dalam repositori ini boleh dimuat turun ke dalam komputer anda dengan Git.
          Sila rujuk dokumentasi Git jika anda memerlukan maklumat lanjut mengenai prosedur pengeluaran dan pelanggan yang tersedia.
        subversion: |-
          Data yang terkandung dalam repositori ini boleh dimuat turun ke dalam komputer anda dengan Subversion.
          Sila rujuk dokumentasi Subversion jika anda memerlukan maklumat lanjut mengenai prosedur pengeluaran dan pelanggan yang tersedia.
      enable_instructions_text: "Paparkan arahan pengeluaran yang ditakrifkan di bawah pada semua halaman berkaitan repositori."
      instructions: "Arahan pengeluaran"
      show_instructions: "Paparkan arahan pengeluaran"
      text_instructions: "Teks ini dipaparkan bersama pengeluaran URL untuk bimbingan cara untuk membuat pengeluaran repositori."
      not_available: "Arahan pengeluaran tidak ditetapkan untuk repositori ini. Minta pentadbir anda untuk mengaktifkannya untuk repositori ini dalam tetapan sistem."
    create_managed_delay: "Sila ambil perhatian: Repositori tersebut telah diuruskan, ianya dicipta secara ansuran pada cakera dan akan tersedia tidak lama lagi."
    create_successful: "Repositori telah didaftarkan."
    delete_sucessful: "Repositori telah dipadamkan."
    destroy:
      confirmation: "Jika anda teruskan, ini akan memadamkan repositori yang diuruskan selama-lamanya."
      info: "Memadam repositori tersebut adalah tindakan yang tidak dapat dipulihkan."
      info_not_managed: "Perhatian: Ini TIDAK akan memadam kandungan repositori, kerana ia bukan diuruskan oleh OpenProject."
      managed_path_note: "Direktori berikut akan dipadamkan: %{path}"
      repository_verification: "Masukkan pengenal projek %{identifier} untuk mengesahkan pemadaman repositorinya."
      subtitle: "Adakah anda benar-benar ingin memadam %{repository_type} projek %{project_name}?"
      subtitle_not_managed: "Adakah anda benar-benar mahu mengeluarkan %{repository_type} %{url} yang terpaut daripada projek %{project_name}?"
      title: "Padamkan %{repository_type} tersebut"
      title_not_managed: "Keluarkan pautan %{repository_type}?"
    errors:
      build_failed: "Tidak boleh mencipta repositori dengan konfigurasi yang dipilih. %{reason}"
      managed_delete: "Tidak boleh memadam repositori yang diuruskan."
      managed_delete_local: "TIdak dapat memadam repositori tempatan pada sistem fail di '%{path}': %{error_message}"
      empty_repository: "Repositori tersebut wujud, tetapi kosong. Ia tidak mengandungi sebarang semakan lagi."
      exists_on_filesystem: "Direktori repositori telah wujud dalam sistem fail."
      filesystem_access_failed: "Satu ralat berlaku semasa mengakses repositori dalam sistem fail: %{message}"
      not_manageable: "Vendor repositori ini tidak boleh diuruskan oleh OpenProject."
      path_permission_failed: "Ralat berlaku semasa percubaan membuat laluan berikut: %{path}. Sila pastikan OpenProject boleh menulis pada folder tersebut."
      unauthorized: "Anda tidak dibenarkan untuk mengakses repositori atau kelayakan tersebut tidak sah."
      unavailable: "Repositori tersebut tidak tersedia."
      exception_title: "Tidak boleh mengakses repositori tersebut: %{message}"
      disabled_or_unknown_type: "Jenis yang dipilih %{type} dinyahaktifkan atau tidak lagi tersedia untuk vendor SCM %{vendor}."
      disabled_or_unknown_vendor: "Vendor SCM %{vendor} dinyahaktifkan atau tidak lagi tersedia."
      remote_call_failed: "Panggilan ke remote yang diuruskan gagal dengan mesej '%{message}' (Kod: %{code})"
      remote_invalid_response: "Tindak balas yang diterima tidak sah dari remote yang diuruskan."
      remote_save_failed: "Tidak dapat menyimpan repositori dengan parameter yang diambil dari remote tersebut."
    git:
      instructions:
        managed_url: "Ini adalah URL repositori Git terurus (lokal)."
        path: >-
          Tentukan laluan ke repositori Git tempatan anda (cth., %{example_path} ). Anda juga boleh menggunakan repositori jauh yang diklon ke salinan tempatan menggunakan nilai permulaan dengan http(s):// atau file://.
        path_encoding: "Mengatasi pengekodan laluan Git (Default: UTF-8)"
      local_title: "Pautkan repositori Git lokal sedia ada"
      local_url: "URL lokal"
      local_introduction: "JIka anda mempunyai repositori Git sedia ada, anda boleh pautkan ia dengan OpenProject untuk mengaksesnya dari dalam aplikasi."
      managed_introduction: "Biarkan OpenProject mencipta dan mengintegrasikan repositori Git lokal secara automatik."
      managed_title: "Repositori Git diintegrasikan ke dalam OpenProject"
      managed_url: "URL yang diuruskan"
      path: "Laluan ke repositori Git"
      path_encoding: "Laluan pengekodan"
    go_to_revision: "Pergi ke semakan"
    managed_remote: "Repositori yang diurus untuk vendor ini dikendalikan dari jauh."
    managed_remote_note: "Maklumat URL dan laluan repositori ini tidak tersedia sebelum penciptaannya."
    managed_url: "URL yang diuruskan"
    settings:
      automatic_managed_repos_disabled: "Nyahdayakan penciptaan automatik"
      automatic_managed_repos: "Penciptaan automatik repositori yang diuruskan"
      automatic_managed_repos_text: "Dengan menetapkan vendor di sini, projek yang baru dicipta akan menerima repositori secara automatik yang dikendalikan vendor ini."
    scm_vendor: "Sistem pengurusan kawalan sumber"
    scm_type: "Jenis repositori"
    scm_types:
      local: "Pautkan repositori lokal sedia ada"
      existing: "Pautkan repositori lokal"
      managed: "Cipta repositori baharu dalam OpenProject"
    storage:
      not_available: "Penggunaan storan cakera tidak tersedia untuk repositori."
      update_timeout: "Simpan informasi ruang cakera terakhir yang diperlukan untuk repositori selama N minit.\nMemandangkan pengiraan ruang cakera yang diperlukan bagi repositori mungkin mahal, tinggikan nilai ini untuk mengurangkan kesan prestasinya."
      oauth_application_details: "Nilai rahsia pelanggan tidak akan dapat untuk diakses lagi setelah anda menutup tetingkap ini. Sila salin nilai-nilai ini ke tetapan Integrasi Nextcloud OpenProject:"
      oauth_application_details_link_text: "Pergi ke halaman tetapan"
      setup_documentation_details: "Jika anda memerlukan bantuan mengkonfigurasikan storan fail baharu, sila lihat dokumentasi berikut:"
      setup_documentation_details_link_text: "Penyediaan Storan Fail"
      show_warning_details: "Untuk gunakan storan fail ini, ingat untuk mengaktifkan modul dan storan khusus di tetapan projek setiap projek yang dikehendaki."
    subversion:
      existing_title: "Repositori Subversion sedia ada"
      existing_introduction: "Jika anda mempunyai repositori Subversion sedia ada, anda boleh pautkan ia dengan OpenProject untuk mengaksesnya dari dalam aplikasi."
      existing_url: "URL sedia ada"
      instructions:
        managed_url: "Ini ialah URL repositori Subversion yang telah dikendalikan (lokal)."
        url: "Masukkan URL repositori. Ia mungkin sama ada menyasarkan repositori lokal (bermula dengan %{local_proto} ), atau repositori jauh.\nSkim URL yang disokong adalah seperti berikut:"
      managed_title: "Repositori Subversion diintegrasikan ke OpenProject"
      managed_introduction: "Biarkan OpenProject mencipta dan mengintegrasikan repositori Subversion lokal secara automatik."
      managed_url: "URL yang diuruskan"
      password: "Kata Laluan Repositori "
      username: " Nama Pengguna Repositori"
    truncated: "Harap maaf, kami terpaksa pangkas direktori ini ke fail %{limit}. Entri %{truncated} telah dipadamkan dari senarai."
    named_repository: "repositori %{vendor_name}"
    update_settings_successful: "Tetapan tersebut telah berjaya disimpan."
    url: "URL ke repositori"
    warnings:
      cannot_annotate: "Fail ini tidak boleh dianotasikan."
  scheduling:
    activated: "diaktifkan"
    deactivated: "dinyahaktifkan"
  search_input_placeholder: "Cari ..."
  setting_apiv3_cors_enabled: "Aktifkan CORS"
  setting_apiv3_cors_origins: "Asal yang dibenarkan Perkongsian Sumber Rentas Asal (CORS) API V3 "
  setting_apiv3_cors_origins_text_html: >
    Jika CORS telah dibenarkan, ini ialah asal yang dibenarkan untuk mengakses API OpenProject. <br/> Sila semak dokumentasi <a href="%{origin_link}" target="_blank">di pengepala Asal </a> untuk cara nyatakan nilai-nilai yang dijangkakan.
  setting_apiv3_write_readonly_attributes: "Tulis akses pada atribut baca-sahaja"
  setting_apiv3_write_readonly_attributes_instructions_html: >
    Jika dibenarkan, API tersebut akan membenarkan para pentadbir untuk menulis atribut statik baca-sahaja semasa penciptaan, seperti diciptakanPada dan pengarang. <br/> <strong>Amaran:</strong> Tetapan ini mempunyai kes-guna untuk, cth., mengimport data, tetapi membenarkan para pentadbir untuk meniru penciptaan item sebagai pengguna lain. Walau bagaimanapun, semua permintaan penciptaan sedang dilog oleh pengarang sebenar. </br> Untuk maklumat lanjut tentang atribut dan sumber yang disokong, sila lihat %{api_documentation_link}.
  setting_apiv3_max_page_size: "Saiz halaman maksimum API"
  setting_apiv3_max_page_instructions_html: >
    Tetapkan saiz halaman maksimum yang boleh diberi maklum balas API. Ia tidak mungkin boleh melaksanakan permintaan API yang kembalikan lebih banyak nilai pada satu halaman. <br/> <strong>Amaran:</strong> Sila ubah nilai ini hanya jika anda pasti anda perlukannya. Tetapkan ia ke nilai tinggi akan  memberi kesan kepada prestasi yang ketara, manakala nilai yang lagi rendah dari pilihan mengikut halaman akan mengakibatkan ralat di paparan yang dipautkan.
  setting_apiv3_docs: "Dokumentasi"
  setting_apiv3_docs_enabled: "Benarkan halaman docs"
  setting_apiv3_docs_enabled_instructions_html: >
    Jika halaman docs dibenarkan anda boleh mendapatkan paparan interaktif dokumentasi APIv3 dibawah <a href="%{link}" target="_blank">.
  setting_attachment_whitelist: "Lampiran memuat naik senarai putih"
  setting_email_delivery_method: "Kaedah penghantaran e-mel"
  setting_emails_salutation: "Menggelar pengguna dalam e-mel dengan"
  setting_sendmail_location: "Lokasi sendmail boleh dilaksanakan"
  setting_smtp_enable_starttls_auto: "Gunakan STARTTLS secara automatik jika tersedia"
  setting_smtp_ssl: "Guna sambungan SSL"
  setting_smtp_address: "Server SMTP"
  setting_smtp_port: "Port SMTP"
  setting_smtp_authentication: "Pengesahan SMTP"
  setting_smtp_user_name: "Nama pengguna SMTP"
  setting_smtp_password: "Kata laluan SMTP"
  setting_smtp_domain: "Domain SMTP HELO"
  setting_activity_days_default: "Hari yang dipaparkan pada aktiviti projek"
  setting_app_subtitle: "Subtajuk aplikasi"
  setting_app_title: "Tajuk aplikasi"
  setting_attachment_max_size: "Saiz maksimum lampiran"
  setting_show_work_package_attachments: "Paparkan lampiran di tab fail secara default"
  setting_antivirus_scan_mode: "Mod pengimbas"
  setting_antivirus_scan_action: "Tindakan fail yang dijangkiti"
  setting_autofetch_changesets: "Perubahan repositori autofetch"
  setting_autologin: "Log masuk automatik"
  setting_available_languages: "Bahasa yang tersedia"
  setting_bcc_recipients: "Penerima salinan karbon tertutup (bcc)"
  setting_brute_force_block_after_failed_logins: "Sekat pengguna selepas bilangan percubaan log masuk gagal ini"
  setting_brute_force_block_minutes: "Masa pengguna disekat selama"
  setting_cache_formatted_text: "Teks yang diformat dalam cache"
  setting_use_wysiwyg_description: "Pilih untuk aktifkan pengedit CKEditor5 WYSIWYG untuk semua pengguna secara default. CKEditor mempunyai kefungsian terhad untuk GFM Markdown."
  setting_column_options: "Senarai kolum pakej kerja default"
  setting_commit_fix_keywords: "Membetulkan kata kunci"
  setting_commit_logs_encoding: "Pengekodan mesej komit"
  setting_commit_logtime_activity_id: "Aktiviti masa dicatat"
  setting_commit_logtime_enabled: "Benarkan pencatatan masa"
  setting_commit_ref_keywords: "Merujuk kata kunci"
  setting_consent_time: "Masa pemberian persetujuan"
  setting_consent_info: "Teks maklumat persetujuan"
  setting_consent_required: "Persetujuan yang diperlukan"
  setting_consent_decline_mail: "Alamat mel hubungan pemberi persetujuan"
  setting_cross_project_work_package_relations: "Benarkan hubungan pakej kerja rentas projek"
  setting_first_week_of_year: "Minggu pertama dalam tahun mengandungi "
  setting_date_format: "Tarikh"
  setting_default_language: "Bahasa default"
  setting_default_projects_modules: "Modul yang diaktifkan secara default untuk projek baharu"
  setting_default_projects_public: "Projek baharu adalah awam secara default"
  setting_diff_max_lines_displayed: "Jumlah maksimum baris perbezaan yang dipaparkan"
  setting_display_subprojects_work_packages: "Paparkan subprojek pakej kerja di projek utama secara default"
  setting_duration_format: "Duration format"
  setting_duration_format_hours_only: "Hours only"
  setting_duration_format_days_and_hours: "Days and hours"
  setting_duration_format_instructions: "This defines how Work, Remaining work, and Time spent durations are displayed."
  setting_emails_footer: "Pengaki e-mel"
  setting_emails_header: "Pengepala e-mel"
  setting_email_login: "Guna e-mel untuk log masuk"
  setting_enabled_scm: "Aktifkan SCM"
  setting_enabled_projects_columns: "Kolum dalam senarai projek dipaparkan secara default"
  setting_feeds_enabled: "Aktifkan Feed"
  setting_ical_enabled: "Benarkan langganan iCalendar"
  setting_feeds_limit: "Had kandungan feed "
  setting_file_max_size_displayed: "Saiz maksimum fail teks ditampilkan sebaris "
  setting_host_name: "Nama hos"
  setting_hours_per_day: "Jam sehari"
  setting_hours_per_day_explanation: >-
    This defines what is considered a "day" when displaying duration in days and hours (for example, if a day is 8 hours, 32 hours would be 4 days).
  setting_invitation_expiration_days: "Pengaktifan e-mel tamat tempoh selepas"
  setting_work_package_done_ratio: "Pengiraan perkembangan"
  setting_work_package_done_ratio_field: "Berasaskan kerja"
  setting_work_package_done_ratio_status: "Berasaskan status"
  setting_work_package_done_ratio_explanation_html: >
    Di mod <b>berasaskan kerja</b>, % Selesai dikira daripada berapa banyak kerja yang telah siap berhubungan dengan jumlah kerja. Di mod <b>berasaskan status</b>, setiap status mempunyai kadar % Selesai berkait dengannya. Pertukaran status akan mengubah % Selesai.
  setting_work_package_properties: "Ciri-ciri pakej kerja"
  setting_work_package_startdate_is_adddate: "Guna tarikh semasa sebagai tarikh mula untuk pakej kerja baharu"
  setting_work_packages_projects_export_limit: "Pakej kerja / Had eksport projek"
  setting_journal_aggregation_time_minutes: "Tindakan pengguna dikumpulkan dalam"
  setting_log_requesting_user: "Log masuk pengguna yang direkodkan, nama, dan alamat mel untuk semua permintaan"
  setting_login_required: "Pengesahan diperlukan"
  setting_mail_from: "Alamat e-mel pengeluaran"
  setting_mail_handler_api_key: "Kekunci API"
  setting_mail_handler_body_delimiters: "Memangkas e-mel selepas salah satu barisan ini"
  setting_mail_handler_body_delimiter_regex: "Memangkas e-mel yang hampir sama dengan regex ini"
  setting_mail_handler_ignore_filenames: "Lampiran mel yang diabaikan"
  setting_new_project_user_role_id: "Peranan yang diberikan kepada pengguna bukan pentadbir yang mencipta projek"
  setting_password_active_rules: "Kelas-kelas karakter yang aktif"
  setting_password_count_former_banned: "Jumlah kebanyakkan kata laluan buat masa ini yang telah digunakan yang disekat untuk penggunaan semula"
  setting_password_days_valid: "Jumlah hari, selepas untuk menguatkuasakan pertukaran kata laluan"
  setting_password_min_length: "Panjang minimum"
  setting_password_min_adhered_rules: "Bilangan minimum kelas yang diperlukan"
  setting_per_page_options: "Pilihan objek setiap halaman"
  setting_plain_text_mail: "Teks mel biasa (tiada HTML)"
  setting_protocol: "Protokol"
  setting_project_gantt_query: "Paparan Gantt portfolio projek"
  setting_project_gantt_query_text: "Anda boleh mengubah suai pertanyaan yang digunakan untuk memaparkan carta Gantt dari halaman gambaran keseluruhan projek."
  setting_security_badge_displayed: "Paparkan lambang sekuriti"
  setting_registration_footer: "Pengaki pendaftaran"
  setting_repositories_automatic_managed_vendor: "Jenis vendor repositori automatik"
  setting_repositories_encodings: "Pengekodan repositori"
  setting_repository_authentication_caching_enabled: "Benarkan caching untuk permintaan pengesahan perisian kawalan versi"
  setting_repository_storage_cache_minutes: "Saiz cache cakera repositori"
  setting_repository_checkout_display: "Paparkan arahan pengeluaran"
  setting_repository_checkout_base_url: "URL pangkalan pengeluaran"
  setting_repository_checkout_text: "Teks arahan pengeluaran"
  setting_repository_log_display_limit: "Bilangan maksimum semakan yang dipaparkan pada log fail"
  setting_repository_truncate_at: "Bilangan maksimum fail yang dipaparkan dalam pelayar repositori"
  setting_rest_api_enabled: "Benarkan perkhidmatan web REST"
  setting_self_registration: "Pendaftaran sendiri"
  setting_session_ttl: "Masa tamat sesi selepas tidak aktif"
  setting_session_ttl_hint: "Nilai di bawah 5 berfungsi seperti dinyahaktifkan"
  setting_session_ttl_enabled: "Sesi tamat"
  setting_start_of_week: "Minggu bermula pada"
  setting_sys_api_enabled: "Mengaktifkan pengurusan repositori perkhidmatan web"
  setting_sys_api_description: "Perkhidmatan web pengurusan repositori menyediakan integrasi dan kebenaran pengguna untuk mengakses repositori."
  setting_time_format: "Masa"
  setting_accessibility_mode_for_anonymous: "Mengaktifkan mod kebolehcapaian untuk pengguna anonim"
  setting_user_format: "Format nama pengguna"
  setting_user_default_timezone: "Zon masa default pengguna"
  setting_users_deletable_by_admins: "Akaun pengguna yang boleh dipadam oleh pentadbir"
  setting_users_deletable_by_self: "Pengguna dibenarkan untuk memadam akaun mereka"
  setting_welcome_text: "Teks blok selamat datang"
  setting_welcome_title: "Tajuk blok selamat datang"
  setting_welcome_on_homescreen: "Paparkan blok selamat datang di skrin utama"
  setting_work_package_list_default_highlighting_mode: "Mod penyorotan default"
  setting_work_package_list_default_highlighted_attributes: "Atribut disorot sebaris default"
  setting_working_days: "Hari bekerja"
  settings:
    attachments:
      whitelist_text_html: >
        Jelaskan senarai sambungan fail yang sah dan/atau jenis mime bagi fail yang telah dimuat naik. <br/> Masukkan sambungan fail (cth., <code>%{ext_example}</code>) atau jenis mime (cth., <code>%{mime_example}</code>). <br/> Tinggalkan kosong untuk benarkan sebarang jenis fail untuk dimuat naik. Pelbagai nilai juga dibenarkan. (satu baris untuk setiap nilai)
      show_work_package_attachments: >
        Nyahaktifkan pilihan ini akan menyorokkamenyembunyikan senarai lampiran di tab fail pakej kerja untuk projek baharu. Fail yang dilampirkan di deskripsi pakej kerja masih akan dimuat naik di storan lampiran dalaman.
    antivirus:
      title: "Pengimbasan virus"
      clamav_ping_failed: "Gagal untuk sambung ke daemon ClamAV. Semak semula konfigurasi tersebut dan cuba lagi."
      remaining_quarantined_files_html: >
        Pengimbasan virus telah dinyahaktifkan. %{file_count} kekal diasingkan. Untuk menyemak fail yang diasingkan, sila kunjungi pautan ini: %{link}
      remaining_scan_complete_html: >
        Fail yang berbaki telah diimbas. Terdapat %{file_count} dalam pengasingan. Anda sedang diubah hala ke halaman pengasingan. Guna halaman ini untuk memadam atau mengganti fail yang diasingkan.
      remaining_rescanned_files: >
        Pengimbasan virus telah berjaya diaktifkan. Terdapat %{file_count} yang sebelum ini dimuat naik dan masih perlu diimbas. Proses ini telah dijadualkan di latar belakang. Fail tersebut akan kekal boleh diakses semasa pengimbasan.
      upsale:
        description: "Pastikan fail yang dimuat naik dalam OpenProject diimbas untuk virus sebelum boleh diakses oleh pengguna lain."
      actions:
        delete: "Padamkan fail tersebut"
        quarantine: "Kuarantinkan fail tersebut"
        instructions_html: >
          Pilih tindakan untuk dilaksanakan ke fail yang didapati mempunyai virus: <br/> <ul> <li><strong>%{quarantine_option}</strong>: Kuarantinkan fail tersebut untuk mengelakkan pengguna daripada mengaksesnya. Para pentadbir boleh menyemak dan memadamkan fail yang dikuarantin di pentadbiran. </li> <li><strong>%{delete_option}</strong>: Padamkan fail dengan segera. </li> </ul>
      modes:
        clamav_socket_html: Masukkan soket ke clamd daemon, cth., %{example}
        clamav_host_html: Masukkan nama hos dan port ke clamd daemon dipisahkan dengan kolon. cth., %{example}
        description_html: >
          Pilih mod di mana integrasi pengimbas antivirus perlu dioperasikan. <br/> <ul> <li><strong>%{disabled_option}</strong>: Fail yang telah dimuat naik belum diimbas untuk virus.</li> <li><strong>%{socket_option}</strong>: Anda telah tetapkan ClamAV di server sama seperti OpenProject dan imbasan daemon clamd sedang dilancarkan di latar belakang </li> <li><strong>%{host_option}</strong>: Anda sedang strim fail ke hos imbasan virus luaran.</li> </ul>
    brute_force_prevention: "Penyekatan pengguna secara automatik"
    date_format:
      first_date_of_week_and_year_set: >
        Jika pilihan sama ada"%{day_of_week_setting_name}" atau "%{first_week_setting_name}" telah ditetapkan, pilihan yang lain juga perlu ditetapkan untuk mengelakkan ketidakselarasan di bahagian muka depan.
      first_week_of_year_text_html: >
        Pilih tarikh pada Januari yang mengandungi minggu pertama dari tahun tersebut. Nilai ini sekali dengan hari pertama dari minggu tersebut menentukan jumlah mingguan dalam setahun. Untuk maklumat lanjut, sila lihat <a href="%{link}" target="_blank">dokumentasi kami</a>bagi topik ini.
    experimental:
      save_confirmation: Awas! Risiko kehilangan data! Hanyalah aktifkan fitur eksperimen jika anda tidak keberatan melanggar pemasangan OpenProject anda dan kehilangan kesemua datanya.
      warning_toast: Bendera fitur ialah tetapan yang mengaktifkan fitur yang masih dalam pembangunan. Ia hanyalah patut digunakan atas tujuan pemeriksaan. Ia tidak boleh diaktifkan pada pemasangan OpenProject yang memegang data penting. Fitur ini kemungkinan besar akan merosakkan data anda. Gunakannya dengan risiko anda sendiri.
      feature_flags: Bendera fitur
    general: "Umum"
    highlighting:
      mode_long:
        inline: "Sorotkan sebaris atribut"
        none: "Tiada sorotan"
        status: "Keseluruhan baris mengikut Status"
        type: "Keseluruhan baris mengikut Jenis"
        priority: "Keseluruhan baris mengikut Keutamaan"
    icalendar:
      enable_subscriptions_text_html: "Benarkan pengguna dengan kebenaran yang diperlukan untuk melanggan kalendar OpenProject dan akses maklumat pakej kerja melalui kalendar pelanggan luaran.\n<strong>Perhatian:</strong> Sila baca tentang <a href=\"%{link}\" target=\"_blank\">langganan iCalendar</a> untuk fahami tentang potensi risiko keselamatan sebelum membenarkannya."
    language_name_being_default: "%{language_name} (default)"
    notifications:
      events_explanation: "Tetapkan mana-mana peristiwa untuk e-mel dihantar keluar. Pakej kerja dikecualikan daripada senarai ini kerana pemberitahuannya boleh dikonfigurasikan khusus ke setiap pengguna."
      delay_minutes_explanation: "Penghantaran e-mel mungkin akan ditangguhkan untuk membenarkan pengguna dengan pemberitahuan dalam aplikasi yang dikonfigurasikan, untuk mengesahkan pemberitahuan dalam aplikasi sebelum e-mel dihantarkan. Pengguna yang membaca pemberitahuan dalam aplikasi tidak akan menerima e-mel, oleh kerana pemberitahuan tersebut telah pun dibaca."
    other: "Lain-lain"
    passwords: "Kata laluan"
    project_attributes:
      heading: "Atribut projek"
      label_new_attribute: "Atribut projek"
      label_new_section: "Bahagian"
      label_edit_section: "Edit tajuk"
      label_section_actions: "Tindakan bahagian"
      heading_description: "Atribut projek ini muncul dalam halaman gambaran keseluruhan setiap projek. Anda boleh menambah atribut baharu, kumpulkan ia dalam bahagian dan susunkannya semula mengikut kehendak anda. Atribut ini boleh didayakan atau dinyahdayakan tetapi tidak boleh disusun semula pada tahap projek. "
      label_project_custom_field_actions: "Tindakan atribut projek "
      label_no_project_custom_fields: "Tiada atribut projek yang ditakrifkan dalam bahagian ini"
      edit:
        description: "Perubahan pada atribut projek ini akan dipantulkan ke dalam semua projek di mana ia telah diaktifkan. Atribut yang diperlukan tidak boleh dinyahdayakan berdasarkan setiap projek."
      new:
        heading: "Atribut baharu"
        description: "Perubahan pada atribut projek ini akan dipantulkan ke dalam semua projek di mana ia telah diaktifkan. Atribut yang diperlukan tidak boleh dinyahdayakan berdasarkan setiap projek."
    projects:
      missing_dependencies: "Modul projek %{module} telah disemak yang bergantung pada %{dependencies}. Anda perlu menyemak kebergantungan ini juga."
      section_new_projects: "Tetapan untuk projek baharu"
      section_project_overview: "Tetapan untuk senarai projek"
    session: "Sesi"
    user:
      default_preferences: "Pilihan default"
      display_format: "Format paparan"
      deletion: "Pemadaman"
    working_days:
      section_work_week: "Minggu bekerja"
      section_holidays_and_closures: "Hari perayaan dan penutupan"
  text_formatting:
    markdown: "Markdown"
    plain: "Teks biasa"
  status_active: "aktif"
  status_archived: "diarkibkan"
  status_blocked: "disekat"
  status_invited: dijemput
  status_locked: terkunci
  status_registered: berdaftar
  #Used in array.to_sentence.
  support:
    array:
      sentence_connector: "dan"
      skip_last_comma: "palsu"
  text_accessibility_hint: "Mod kebolehcapaian direka untuk pengguna yang buta, kurang upaya atau yang mempunyai masalah penglihatan. Untuk yang kemudian, unsur yang difokuskan ditekankan secara khusus. Harap maklum, modul Tunggakan tersebut tidak tersedia dalam mod ini."
  text_access_token_hint: "Token akses membenarkan anda untuk memberikan aplikasi luaran akses kepada sumber data OpenProject."
  text_analyze: "Analisis selanjutnya: %{subject}"
  text_are_you_sure: "Adakah anda pasti?"
  text_are_you_sure_continue: "Adakah anda pasti anda ingin teruskan?"
  text_are_you_sure_with_children: "Padam pakej kerja dan semua pakej kerja anak?"
  text_are_you_sure_with_project_custom_fields: "Memadam atribut ini akan memadam nilainya dalam semua projek. Adakah anda pasti anda ingin lakukan ini?"
  text_assign_to_project: "Tugaskan ke projek"
  text_form_configuration: >
    Anda boleh mengubah suai ruangan yang akan dipaparkan dalam borang pakej kerja. Anda boleh mengumpulkan ruangan tersebut dengan bebas untuk memantulkan keperluan domain anda.
  text_form_configuration_required_attribute: "Atribut ditandakan sebagai diperlukan dan dengan itu sentiasa dipaparkan"
  text_caracters_maximum: "%{count} aksara maksimum."
  text_caracters_minimum: "Mesti sekurang-kurangnya %{count} bilangan aksara."
  text_comma_separated: "Beberapa nilai dibenarkan (dipisahkan dengan koma).  "
  text_comment_wiki_page: "Komen pada halaman wiki: %{page}"
  text_custom_field_possible_values_info: "Satu baris untuk setiap nilai"
  text_custom_field_hint_activate_per_project: >
    Apabila menggunakan ruang tersuai: Ingatlah bahawa ruang tersuai perlu diaktifkan untuk setiap projek juga.
  text_custom_field_hint_activate_per_project_and_type: >
    Ruang tersuai perlu diaktifkan untuk setiap jenis pakej kerja dan setiap projek.
  text_wp_status_read_only_html: >
    Edisi Enterprise akan menambahkan segala tambahan ke ruang status pakej kerja: <br> <ul> <li><b>Benarkan untuk menandakan pakej kerja untuk baca-sahaja pada status tertentu </b></li> </ul>
  text_project_custom_field_html: >
    Edisi Enterprise akan menambahkan segala jenis tambahan ke ruang tersuai projek: <br> <ul> <li><b> Tambah ruang tersuai ke projek ke senarai Projek anda untuk ciptakan paparan portfolio project </b></li> </ul>
  text_custom_logo_instructions: >
    Logo putih pada latar belakang telus disarankan. Untuk hasil yang terbaik pada kedua-duanya, paparan konvensional dan paparan retina, pastikan dimensi imej adalah 460px kali 60px.
  text_custom_export_logo_instructions: >
    Ini merupakan logo yang akan muncul dalam eksport PDF anda. Ia perlu menjadi fail imej PNG atau JPEG. Logo hitam atau bewarna pada latar belakang telus atau putih disarankan.
  text_custom_export_cover_instructions: >
    Ini merupakan imej yang akan muncul pada latar belakang muka hadapan eksport PDF anda. Ia perlu menjadi fail imej PNG atau JPEG berukuran kira-kira 800px lebar dan 500px tinggi.
  text_custom_favicon_instructions: >
    ini ialah ikon kecil yang akan dipaparkan di tetingkap pelayar/tab di sebelah tajuk halaman tersebut. Ia perlulah menggunakan fail imej PNG yang bersaiz 32 kali 32 piksel kuasa dua bersertaan latar belakang telus.
  text_custom_touch_icon_instructions: >
    Ini merupakan ikon yang akan muncul dalam telefon bimbit atau tablet anda apabila anda meletakkan penanda pada skrin utama anda. Perlu menjadi fail imej PNG berukuran 180 kali 180 piksel persegi. Sila pastikan latar belakang imej tidak telus, jika tidak, ia akan kelihatan buruk di iOS.
  text_database_allows_tsv: "Pangkalan data membenarkan TSVector (pilihan)"
  text_default_administrator_account_changed: "Akaun default pentadbir diubah"
  text_default_encoding: "Default: UTF-8"
  text_destroy: "Padam"
  text_destroy_with_associated: "Terdapat objek tambahan yang berkaitan dengan pakej kerja yang perlu dipadam. Objek tersebut adalah daripada jenis berikut:"
  text_destroy_what_to_do: "Apakah yang anda ingin lakukan?"
  text_diff_truncated: "... Perbezaan ini dipendekkan kerana ia melebihi saiz maksimum yang boleh dipaparkan."
  text_email_delivery_not_configured: "Penghantaran e-mel belum dikonfigurasi, dan pemberitahuan telah dinyahaktifkan.\nKonfigurasikan server SMTP anda untuk mengaktifkannya."
  text_enumeration_category_reassign_to: "Tetapkan semula mereka ke nilai ini:"
  text_enumeration_destroy_question: "%{count} objek ditugaskan pada nilai ini."
  text_file_repository_writable: "Lampiran direktori boleh ditulis"
  text_git_repo_example: "repositori kosong dan lokal (cth. /gitrepo, c:\\gitrepo)"
  text_hint_date_format: "Masukkan tarikh dalam format TTTT-BB-HH. Format lain mungkin akan diubah ke tarikh yang tidak diingini."
  text_hint_disable_with_0: "Perhatian: Nyahaktifkan dengan 0"
  text_hours_between: "Antara %{min} dan %{max} jam."
  text_work_package_added: "Pakej kerja %{id} telah dilaporkan oleh %{author}."
  text_work_package_category_destroy_assignments: "Padam kategori tugasan"
  text_work_package_category_destroy_question: "Beberapa pakej kerja (%{count}) ditugaskan bagi kategori ini. Apakah yang anda ingin lakukan?"
  text_work_package_category_reassign_to: "Tetapkan semula pakej kerja ke kategori ini"
  text_work_package_updated: "Pakej kerja %{id} telah dikemas kini oleh %{author}."
  text_work_package_watcher_added: "Anda telah ditambah sebagai pemerhati bagi Pakej kerja %{id} oleh %{watcher_changer}."
  text_work_package_watcher_removed: "Anda telah dikeluarkan dari pemerhati Pakej kerja %{id} oleh %{watcher_changer}."
  text_work_packages_destroy_confirmation: "Adakah anda pasti anda ingin memadam pakej kerja yang dipilih tersebut?"
  text_work_packages_ref_in_commit_messages: "Merujuk dan memperbaiki pakej kerja dalam mesej kommit"
  text_journal_added: "%{label} %{value} ditambah"
  text_journal_attachment_added: "%{label} %{value} ditambah sebagai lampiran"
  text_journal_attachment_deleted: "%{label} %{old} dikeluarkan sebagai lampiran"
  text_journal_changed_plain: "%{label} ditukar dari %{old} %{linebreak}ke %{new}"
  text_journal_changed_no_detail: "%{label} dikemas kini"
  text_journal_changed_with_diff: "%{label} diubah (%{link})"
  text_journal_deleted: "%{label} dipadam (%{old})"
  text_journal_deleted_subproject: "%{label} %{old}"
  text_journal_deleted_with_diff: "%{label} dipadam (%{link})"
  text_journal_file_link_added: "%{label} terpaut pada %{value} (%{storage}) ditambah"
  text_journal_file_link_deleted: "%{label} terpaut pada %{old} (%{storage}) dikeluarkan"
  text_journal_of: "%{label} %{value}"
  text_journal_set_to: "%{label} ditetapkan kepada %{value}"
  text_journal_set_with_diff: "%{label} ditetapkan (%{link})"
  text_journal_label_value: "%{label} %{value}"
  text_latest_note: "Komen terkini ialah: %{note}"
  text_length_between: "Panjang aksara antara %{min} dan %{max}."
  text_line_separated: "Lebihan nilai dibenarkan (satu baris untuk setiap nilai)."
  text_load_default_configuration: "Muatkan konfigurasi default"
  text_min_max_length_info: "0 bermakna tiada had"
  text_no_roles_defined: Tiada peranan ditentukan.
  text_no_access_tokens_configurable: "Tiada token akses yang boleh dikonfigurasikan."
  text_no_configuration_data: "Peranan, jenis, status pakej kerja dan aliran kerja belum dikonfigurasikan lagi. Sangat disarankan untuk memuatkan konfigurasi default. Anda akan dapat mengubahnya setelah ianya dimuatkan."
  text_no_notes: "Tiada komen yang tersedia untuk pakej kerja ini."
  text_notice_too_many_values_are_inperformant: "Perhatian: Memaparkan lebih daripada 100 item setiap halaman akan meningkatkan masa muat halaman."
  text_notice_security_badge_displayed_html: >
    Perhatian: jika dibenarkan, ini akan paparkan lambang bersertaan status pemasangan di <a href="%{information_panel_path}">%{information_panel_label}</a> panel pentadbiran, dan di halaman utama. Ia hanya akan dipaparkan ke para pentadbir sahaja. <br/> Lambang tersebut akan menyemak versi OpenProject terkini anda terhadap pangkalan data keluaran rasmi OpenProject untuk memaklumkan anda tentang sebarang kemas kini atau kelemahan yang diketahui. Untuk maklumat lanjut bagi penyediaan semakan, data apa yang diperlukan untuk menyediakan kemas kini tersedia, dan bagaimana untuk menyahaktifkan semakan ini, sila kunjungi <a href="%{more_info_url}">dokumentasi konfigurasi</a>.
  text_own_membership_delete_confirmation: "Anda akan mengeluarkan beberapa atau semua kebenaran anda dan mungkin tidak lagi dapat mengedit projek ini selepas itu.\nAdakah anda pasti anda ingin teruskan?"
  text_plugin_assets_writable: "Aset plugin direktori yang boleh ditulis"
  text_powered_by: "Dikuasakan oleh %{link}"
  text_project_identifier_info: "Hanya huruf kecil (a-z), nombor, sengkang dan tanda garis bawah adalah dibenarkan, mesti mula dengan huruf kecil."
  text_reassign: "Tugaskan semula ke pakej kerja:"
  text_regexp_info: "cth. ^[A-Z0-9]+$"
  text_regexp_multiline: 'Regex digunakan dalam mod berbilang baris. cth., ^---\s+'
  text_repository_usernames_mapping: "Pilih atau kemas kini pengguna OpenProject yang dipetakan ke setiap nama pengguna yang ditemui dalam log repositori.\nPengguna dengan OpenProject dan nama pengguna repositori atau e-mel yang sama dipetakan secara automatik. "
  text_status_changed_by_changeset: "Dilaksanakan dalam set perubahan %{value}."
  text_table_difference_description: "Dalam jadual ini, %{entries} yang tunggal dipaparkan. Anda boleh lihat perbezaan antara mana-mana dua entri dengan mula memilih kotak penyemakan dalam jadual. Apabila butang di bawah jadual ditekan, perbezaan akan ditunjukkan."
  text_time_logged_by_changeset: "Dilaksanakan dalam set perubahan %{value}."
  text_tip_work_package_begin_day: "pakej kerja bermula pada hari ini"
  text_tip_work_package_begin_end_day: "pakej kerja yang bermula dan berakhir pada hari ini"
  text_tip_work_package_end_day: "pakej kerja berakhir pada hari ini"
  text_type_no_workflow: "Tiada aliran kerja yang ditakrifkan untuk jenis ini"
  text_unallowed_characters: "Aksara yang tidak dibenarkan"
  text_user_invited: Pengguna telah dijemput dan sedang menunggu pendaftaran.
  text_user_wrote: "%{value} menulis:"
  text_warn_on_leaving_unsaved: "Pakej kerja tersebut mengandungi teks yang belum disimpan yang akan hilang jika anda tinggalkan halaman ini."
  text_what_did_you_change_click_to_add_comment: "Apakah yang telah anda ubah? Klik untuk tambah komen"
  text_wiki_destroy_confirmation: "Adakah anda pasti anda ingin memadam wiki ini dan semua kandungannya?"
  text_wiki_page_destroy_children: "Padam halaman anak dan semua turunannya"
  text_wiki_page_destroy_question: "Halaman ini mempunyai %{descendants} halaman anak dan turunannya. Apakah yang anda ingin lakukan?"
  text_wiki_page_nullify_children: "Kekalkan halaman anak sebagai halaman asas"
  text_wiki_page_reassign_children: "Tetapkan semula halaman anak kepada halaman induk ini"
  text_workflow_edit: "Pilih satu peranan dan satu jenis untuk edit aliran kerja tersebut"
  text_zoom_in: "Zum masuk"
  text_zoom_out: "Zum keluar"
  text_setup_mail_configuration: "Konfigurasi penyedia e-mel anda"
  help_texts:
    views:
      project: >
        %{plural} sentiasa dilampirkan kepada projek. Anda hanya boleh memilih projek disini dimana modul %{plural} adalah aktif. Selepas mencipta satu %{singular} anda boleh menambah pakej kerja dari projek lain kepadanya.
      public: "Terbitkan paparan ini, membenarkan pengguna lain untuk akses paparan anda. Pengguna dengan kebenaran 'Urus paparan awam' boleh ubah suai atau keluarkan pertanyaan awam. Ini tidak akan mempengaruhi keterlihatan hasil pakej kerja dalam paparan itu dan bergantung kepada kebenaran mereka, pengguna mungkin melihat hasil yang berbeza."
      favoured: "Tandakan paparan ini sebagai kegemaran dan tambah ke bar sisi pandangan yang disimpan di sisi kiri."
  time:
    am: "pagi"
    formats:
      default: "%m/%d/%Y %I:%M %p"
      long: "%B %d, %Y %H:%M"
      short: "%d %b %H:%M"
      time: "%I:%M %p"
    pm: "petang"
  timeframe:
    show: "Paparkan tempoh masa"
    end: "kepada"
    start: "dari"
  title_remove_and_delete_user: Keluarkan pengguna yang dijemput dari projek dan padamkan beliau.
  title_enterprise_upgrade: "Naik taraf untuk membuka lebih ramai pengguna."
  tooltip_user_default_timezone: >
    Zon masa default untuk pengguna baharu. Boleh diubah dalam tetapan pengguna.
  tooltip_resend_invitation: >
    Hantar jemputan e-mel yang lain dengan token baharu jika yang lama sudah tamat tempohnya atau pengguna tidak menerima e-mel asal. Boleh juga digunakan untuk pengguna aktif untuk memilih kaedah pengesahan baharu. Apabila digunakan dengan pengguna aktif, status mereka akan berubah kepada 'dijemput'.
  tooltip:
    setting_email_login: >
      Jika diaktifkan, pengguna tidak akan dapat untuk memilih log masuk semasa pendaftaran. Sebaliknya e-mel yang mereka berikan akan digunakan sebagai log masuk. Pentadbir masih boleh mengubah log masuk secara berasingan.
  queries:
    apply_filter: Gunakan saringan pra-konfigurasi
    configure_view:
      heading: Paparan konfigurasi
      columns:
        input_label: "Tambah kolum"
        input_placeholder: "Pilih satu kolum"
        drag_area_label: "Urus dan susun semula kolum"
      sort_by:
        automatic:
          heading: "Automatik"
          description: "Menyusun %{plural} oleh satu atau lebih kriteria susunan. Anda akan kehilangan susunan sebelumnya."
  top_menu:
    additional_resources: "Sumber tambahan"
    getting_started: "Sedang bermula"
    help_and_support: "Bantuan dan sokongan"
  total_progress: "Jumlah perkembangan"
  user:
    all: "semua"
    active: "aktif"
    activate: "Aktifkan"
    activate_and_reset_failed_logins: "Aktifkan dan set semula log masuk yang gagal"
    authentication_provider: "Penyedia Pengesahan"
    identity_url_text: "Pengenal unik dalaman disediakan oleh pemberi pengesahan."
    authentication_settings_disabled_due_to_external_authentication: >
      Pengguna ini mengesahkan melalui penyedia pengesahan luaran, jadi tiada kata laluan dalam OpenProject untuk diubah.
    authorization_rejected: "Anda tidak dibenarkan untuk daftar masuk."
    assign_random_password: "Tetapkan kata laluan rawak (dihantar ke pengguna melalui e-mel)"
    blocked: "dikunci sementara"
    blocked_num_failed_logins:
      other: "dikunci sementara (%{count} percubaan log masuk gagal)"
    confirm_status_change: "Anda akan mengubah status '%{name}'. Adakah anda pasti anda ingin teruskan?"
    deleted: "Pengguna yang dipadam"
    error_status_change_failed: "Penukaran status pengguna gagal kerana ralat tersebut: %{errors}"
    invite: Jemput pengguna melalui e-mel
    invited: dijemput
    lock: "Kunci secara kekal"
    locked: "dikunci secara kekal"
    no_login: "Pengguna ini mengesahkan melalui log masuk dengan kata laluan. Kerana ia tidak dibenarkan, mereka tidak dapat log masuk."
    password_change_unsupported: Penukaran kata laluan tidak disokong.
    registered: "berdaftar"
    reset_failed_logins: "Tetapkan semula log masuk yang gagal"
    status_user_and_brute_force: "%{user} dan %{brute_force}"
    status_change: "Perubahan status"
    text_change_disabled_for_provider_login: "Nama tersebut ditetapkan oleh penyedia log masuk anda dan oleh itu tidak boleh diubah."
    text_change_disabled_for_ldap_login: "Nama dan e-mel ditetapkan oleh LDAP dan oleh itu tidak boleh diubah."
    unlock: "Buka kunci"
    unlock_and_reset_failed_logins: "Buka kunci dan tetapkan semula log masuk yang gagal"
  version_status_closed: "ditutup"
  version_status_locked: "dikunci"
  version_status_open: "buka"
  note: Perhatian
  note_password_login_disabled: "Kata laluan log masuk telah dibatalkan oleh %{configuration}."
  warning: Amaran
  warning_attachments_not_saved: "%{count} fail tidak dapat disimpan."
  warning_imminent_user_limit: >
    Anda menjemput pengguna lebih dari yang disokong pelan semasa anda. Pengguna yang dijemput mungkin tidak dapat sertai persekitaran OpenProject anda. Sila <a href="%{upgrade_url}">naik taraf pelan anda</a> atau sekat pengguna sedia ada untuk membenarkan pengguna yang dijemput dan berdaftar untuk menyertai.
  warning_registration_token_expired: |
    Pengaktifan e-mel telah tamat tempoh. Kami telah hantar yang baharu kepada anda di %{email}.
    Sila klik pautan di dalamnya untuk mengaktifkan akaun anda.
  warning_user_limit_reached: >
    Menambah pengguna tambahan akan melebihi had semasa. Sila hubungi pentadbir untuk meningkatkan had pengguna bagi memastikan pengguna luaran dapat mengakses contoh ini.
  warning_user_limit_reached_admin: >
    Menambah pengguna tambahan akan melebihi had semasa. Sila <a href="%{upgrade_url}">naik taraf pelan anda</a> bagi memastikan pengguna luaran dapat mengakses contoh ini.
  warning_user_limit_reached_instructions: >
    Anda telah mencapai had pengguna anda (%{current}/%{max} pengguna aktif). Sila hubungi sales@openproject.com untuk menaik taraf pelan edisi Enterprise anda dan tambah pengguna tambahan.
  warning_protocol_mismatch_html: >

  warning_bar:
    https_mismatch:
      title: "Mod penyediaan HTTPS tidak sepadan"
      text_html: >
        Aplikasi anda sedang berjalan dengan mod HTTPS ditetapkan kepada <code>%{set_protocol}</code>, tetapi permintaannya adalah permintaan <code>%{actual_protocol}</code>. Ini akan mengakibatkan ralat! Anda perlu menetapkan nilai konfigurasi seperti yang berikut: <code>%{setting_value}</code>. Sila lihat <a href="%{more_info_path}">dokumentasi pemasangan</a> atas cara-cara untuk menetapkan konfigurasi ini.
    hostname_mismatch:
      title: "Tetapan nama hos tidak sepadan"
      text_html: >
        Aplikasi anda berjalan dengan tetapan nama hos yang ditetapkan ke <code>%{set_hostname}</code>, tetapi permintaan tersebut adalah <code>%{actual_hostname}</code> nama hos. Ini akan mengakibatkan ralat! Pergi ke <a href="%{setting_path}">Tetapan sistem</a> dan ubah tetapan "Nama hos" untuk membetulkannya.
  menu_item: "Item menu"
  menu_item_setting: "Keterlihatan"
  wiki_menu_item_for: 'Item menu untuk halaman wiki "%{title}"'
  wiki_menu_item_setting: "Keterlihatan"
  wiki_menu_item_new_main_item_explanation: >
    Anda sedang memadam satu-satunya item menu utama wiki. Anda kini perlu memilih halaman wiki di mana item menu baharu akan dijanakan. Untuk memadamkan modul wiki tersebut, ianya boleh dinyahaktifkan oleh pentadbir projek.
  wiki_menu_item_delete_not_permitted: Item menu wiki bagi satu-satunya halaman wiki tidak boleh dipadam.
  #TODO: merge with work_packages top level key
  work_package:
    updated_automatically_by_child_changes: |
      _Dikemas kini secara automatik dengan menukar nilai dalam anak pakej kerja %{child}_
    destroy:
      info: "Memadam pakej projek tersebut adalah tindakan yang tidak dapat dipulihkan."
      title: "Padam pakej kerja"
    progress:
      label_note: "Perhatian:"
      modal:
        work_based_help_text: "% Selesai secara automatik diperolehi daripada Kerja dan Kerja yang berbaki."
        status_based_help_text: "% Selesai ditetapkan oleh status pakej kerja."
        migration_warning_text: "Dalam mod pengiraan perkembangan berdasarkan kerja, % Selesai tidak boleh ditetapkan secara manual dan ianya terikat kepada Kerja. Nilai sedia ada tersebut telah disimpan tetapi tidak boleh diedit. Sila input Kerja dahulu."
    permissions:
      comment: "Comment"
      comment_description: "Can view and comment this work package."
      edit: "Edit"
      edit_description: "Can view, comment and edit this work package."
      view: "View"
      view_description: "Can view this work package."
  sharing:
    count:
      zero: "0 users"
      one: "1 user"
      other: "%{count} users"
    filter:
      project_member: "Project member"
      not_project_member: "Not project member"
      project_group: "Project group"
      not_project_group: "Not project group"
      user: "User"
      group: "Group"
      role: "Role"
      type: "Type"
    denied: "You don't have permissions to share %{entities}."
    label_search: "Search for users to invite"
    label_search_placeholder: "Search by user or email address"
    label_toggle_all: "Toggle all shares"
    remove: "Remove"
    share: "Share"
    text_empty_search_description: "There are no users with the current filter criteria."
    text_empty_search_header: "We couldn't find any matching results."
    text_empty_state_description: "The %{entity} has not been shared with anyone yet."
    text_empty_state_header: "Not shared"
    text_user_limit_reached: "Adding additional users will exceed the current limit. Please contact an administrator to increase the user limit to ensure external users are able to access this %{entity}."
    text_user_limit_reached_admins: 'Adding additional users will exceed the current limit. Please <a href="%{upgrade_url}">upgrade your plan</a> to be able to add more users.'
    warning_user_limit_reached: >
      Adding additional users will exceed the current limit. Please contact an administrator to increase the user limit to ensure external users are able to access this %{entity}.
    warning_user_limit_reached_admin: >
      Adding additional users will exceed the current limit. Please <a href="%{upgrade_url}">upgrade your plan</a> to be able to ensure external users are able to access this %{entity}.
    warning_no_selected_user: "Please select users to share this %{entity} with"
    warning_locked_user: "The user %{user} is locked and cannot be shared with"
    user_details:
      locked: "Locked user"
      invited: "Invite sent. "
      resend_invite: "Resend."
      invite_resent: "Invite has been resent"
      not_project_member: "Not a project member"
      project_group: "Group members might have additional privileges (as project members)"
      not_project_group: "Group (shared with all members)"
      additional_privileges_project: "Might have additional privileges (as project member)"
      additional_privileges_group: "Might have additional privileges (as group member)"
      additional_privileges_project_or_group: "Might have additional privileges (as project or group member)"
    project_queries:
      publishing_denied: "You do not have permission to make project lists public."
      access_warning: "Users will only see the projects they have access to. Sharing project lists does not impact individual project permissions."
      user_details:
        owner: "List owner"
        can_view_because_public: "Can already view because list is shared with everyone"
        can_manage_public_lists: "Can edit due to global permissions"
      public_flag:
        label: "Share with everyone at %{instance_name}"
        caption: "Everyone can view this project list. Those with global edit permissions can modify it."
      blank_state:
        public:
          header: "Shared with everyone"
          description: "Everyone can view this project list. You can also add individual users with extra permissions."
        private:
          header: "Not shared: Private"
          description: "This project list has not been shared with anyone yet. Only you can access this list."
      permissions:
        view: "View"
        view_description: "Can view this project list."
        edit: "Edit"
        edit_description: "Can view, share and edit this project list."
      upsale:
        message: "Sharing project lists with individual users is an enterprise add-on."
  working_days:
    info: >
      Hari yang tidak dipilih akan dilangkau semasa penjadualan pakej kerja (dan tidak termasuk dalam kiraan hari). Ini boleh digantikan di peringkat pakej-kerja.
    instance_wide_info: >
      Tarikh yang ditambah ke senarai dibawah diterima sebagai tidak berfungsi dan dilangkau semasa penjadualan pakej kerja.
    change_button: "Tukar hari bekerja"
    warning: >
      Penukaran hari dalam seminggu yang dianggap sebagai hari bekerja atau hari tidak bekerja akan mempengaruhi hari mula dan akhir semua pakej kerja dalam semua projek bagi contoh ini.
    journal_note:
      changed: _**Hari bekerja** telah diubah (%{changes})._
      days:
        working: "%{day} kini hari bekerja"
        non_working: "%{day} kini bukan hari bekerja"
      dates:
        working: "%{date} kini hari bekerja"
        non_working: "%{date} kini bukan hari bekerja"
  nothing_to_preview: "Tiada kandungan untuk dipreviu"
  api_v3:
    attributes:
      lock_version: "Versi Terkunci "
      property: "Ciri-ciri"
    errors:
      code_400: "Ralat Permintaan: %{message}"
      code_401: "Anda perlu disahkan untuk mengakses sumber ini."
      code_401_wrong_credentials: "Anda tidak memberikan kelayakan yang betul."
      code_403: "Anda tidak diberi kebenaran untuk mengakses sumber ini."
      code_404: "Sumber yang diminta tidak dapat ditemui."
      code_409: "Tidak dapat mengemas kini kerana perubahan yang bercanggah."
      code_429: "Terlalu banyak permintaan. Sila cuba sebentar lagi."
      code_500: "Sebuah ralat dalaman telah berlaku."
      code_500_outbound_request_failure: "Satu permintaan outbound ke sumber lain telah gagal dengan kod status %{status_code}. "
      code_500_missing_enterprise_token: "Permintaan tidak boleh dikendalikan kerana token Enterprise yang tidak sah atau hilang."
      not_found:
        work_package: "Pakej kerja yang anda cari tidak dapat ditemui atau telah dipadamkan."
      expected:
        date: "TTTT-BB-HH (ISO 8601 tarikh sahaja)"
        datetime: "TTTT-BB-HHTjj:mm:ss[.lll][+jj:mm] (mana-mana tarikh masa ISO 8601 yang sesuai)"
        duration: "Tempoh masa ISO 8601"
      invalid_content_type: "JENIS-KANDUNGAN dijangka untuk menjadi '%{content_type}' tetapi mendapat '%{actual}'."
      invalid_format: "Format ciri-ciri yang tidak sah '%{property}': Format yang dijangka seperti '%{expected_format}', tetapi mendapat '%{actual}'."
      invalid_json: "Permintaan tersebut tidak dapat dibaca sebagai JSON."
      invalid_relation: "Hubungan tersebut adalah tidak sah."
      invalid_resource: "Untuk ciri-ciri '%{property}' sebuah pautan seperti '%{expected}' dijangkakan, tetapi mendapat '%{actual}'."
      invalid_signal:
        embed: "Permintaan menyemat %{invalid} tidak disokong. Penyematan yang disokong ialah %{supported}."
        select: "Permintaan %{invalid} yang dipilih tidak disokong. Pilihan yang disokong ialah %{supported}."
      invalid_user_status_transition: "Status akaun pengguna semasa tidak membenarkan operasi ini."
      missing_content_type: "tidak ditentukan"
      missing_property: "Ciri-ciri yang hilang '%{property}'."
      missing_request_body: "Tiada badan permintaan."
      missing_or_malformed_parameter: "Parameter pertanyaan '%{parameter}' tidak ditemui atau tidak betul."
      multipart_body_error: "Badan permintaan tidak mempunyai bahagian multipart seperti yang dijangka."
      multiple_errors: "Beberapa kekangan ruang telah dilanggar."
      unable_to_create_attachment: "Lampiran tidak boleh dicipta"
      unable_to_create_attachment_permissions: "Lampiran tidak dapat disimpan kerana kurang kebenaran sistem fail"
      render:
        context_not_parsable: "Konteks yang diberi bukan satu pautan untuk sumber."
        unsupported_context: "Sumber yang diberi tidak disokong sebagai konteks."
        context_object_not_found: "Tidak dapat mencari sumber yang diberikan sebagai konteks."
      validation:
        due_date: "Tarikh tamat tidak boleh ditetapkan pada pakej kerja induk."
        invalid_user_assigned_to_work_package: "Pengguna yang dipilih tidak dibenarkan untuk menjadi '%{property}' untuk pakej kerja ini."
        start_date: "Tarikh mula tidak boleh ditetapkan pada pakej kerja induk."
      eprops:
        invalid_gzip: "adalah gzip yang tidak sah: %{message}"
        invalid_json: "adalah json yang tidak sah: %{message}"
    resources:
      schema: "Skema"
    undisclosed:
      parent: Tidak didedahkan - Induk yang dipilih tidak kelihatan kerana kurang kebenaran.
      ancestor: Tidak didedahkan - Leluhur tidak kelihatan kerana kurang kebenaran.
  doorkeeper:
    pre_authorization:
      status: "Pra-kebenaran"
    auth_url: "URL Auth"
    access_token_url: "Akses token URL"
    errors:
      messages:
        #Common error messages
        invalid_request:
          unknown: "Permintaan tersebut tidak mengandungi parameter yang diperlukan, termasuk nilai parameter yang tidak disokong, atau sebaliknya tidak betul."
          missing_param: "Parameter yang diperlukan hilang: %{value}."
          request_not_authorized: "Permintaan perlu dibenarkan. Parameter yang diperlukan untuk membenarkan permintaan tiada atau tidak sah."
        invalid_redirect_uri: "Pengubah hala URI yang diminta tidak betul atau tidak sepadan dengan pengubah hala URI pelanggan."
        unauthorized_client: "Pelanggan tersebut tidak dibenarkan untuk melaksanakan permintaan ini menggunakan kaedah ini."
        access_denied: "Pemilik sumber atau server kebenaran menafikan permintaan ini."
        invalid_scope: "Skop yang diminta adalah tidak sah, tidak diketahui, atau tidak betul."
        invalid_code_challenge_method: "Kaedah kod cabaran mesti biasa atau S256."
        server_error: "Server kebenaran mengalami keadaan yang tidak dijangka yang menghalangnya daripada memenuhi permintaan."
        temporarily_unavailable: "Server kebenaran pada masa ini tidak dapat mengendalikan permintaan kerana beban berlebihan sementara atau penyelenggaraan server."
        #Configuration error messages
        credential_flow_not_configured: "Aliran Kelayakan Kata Laluan Pemilik Sumber telah gagal disebabkan oleh Doorkeeper.configure.resource_owner_authenticator tidak dikonfigurasikan."
        resource_owner_authenticator_not_configured: "Carian Pemilik Sumber gagal kerana Doorkeeper.configure.resource_owner_authenticator tidak dikonfigurasikan."
        admin_authenticator_not_configured: "Akses ke panel pentadbir dilarang kerana Doorkeeper.configure.admin_authenticator tidak dikonfigurasi."
        #Access grant errors
        unsupported_response_type: "Server kebenaran tidak menyokong jenis tindak balas ini."
        unsupported_response_mode: "Server kebenaran tidak menyokong mod tindak balas ini."
        #Access token errors
        invalid_client: "Pengesahan pelanggan gagal kerana pelanggan yang tidak diketahui, tiada pengesahan pelanggan yang disertakan, atau kaedah pengesahan tidak disokong."
        invalid_grant: "Pemberian kebenaran yang diberikan adalah tidak sah, luput, dibatalkan, tidak sepadan dengan pengubah hala URI yang digunakan dalam permintaan kebenaran, atau dikeluarkan kepada pelanggan lain."
        unsupported_grant_type: "Jenis pemberian kebenaran tidak disokong oleh server pengesahan."
        invalid_token:
          revoked: "Token akses telah ditarik balik"
          expired: "Token akses telah tamat tempoh"
          unknown: "Token akses tidak sah"
        revoke:
          unauthorized: "Anda tidak dibenarkan untuk menarik balik token ini."
        forbidden_token:
          missing_scope: 'Akses kepada sumber ini memerlukan skop "%{oauth_scopes}".'
  unsupported_browser:
    title: "Pelayar anda lapuk dan tidak disokong."
    message: "Anda mungkin mengalami ralat dan pengalaman yang terjejas pada halaman ini."
    update_message: "Sila kemas kini pelayar anda."
    close_warning: "Abaikan amaran ini."
  oauth:
    application:
      singular: "Aplikasi OAuth"
      plural: "Aplikasi OAuth"
      named: "'%{name}' aplikasi OAuth"
      new: "Aplikasi OAuth baharu"
      default_scopes: "(Skop default)"
      instructions:
        name: "Nama aplikasi anda. Ini akan dipaparkan ke pengguna lain selepas kebenaran."
        redirect_uri_html: >
          URL yang dibenarkan membenarkan pengguna boleh diubah hala. Satu entri setiap baris. <br/> Jika anda mendaftar aplikasi desktop, gunakan URL berikut.
        confidential: "Semak jika aplikasi akan digunakan dimana rahsia pelanggan boleh dikekalkan sulit. Aplikasi mudah alih asal dan Single Page Apps dianggap sebagai tidak sulit."
        scopes: "Tandakan skop yang anda mahu untuk berikan akses ke aplikasi tersebut. Jika tiada skop ditandakan, api_v3 akan diandaikan."
        client_credential_user_id: "ID pengguna pilihan untuk menyamar apabila pelanggan menggunakan aplikasi ini. Tinggalkan kosong untuk benarkan akses awam sahaja."
        register_intro: "Jika anda sedang membangunkan aplikasi pelanggan API OAuth untuk OpenProject, anda boleh mendaftarkannya menggunakan borang ini untuk semua pengguna menggunakannya."
        default_scopes: ""
    client_id: "ID pelanggan"
    client_secret_notice: >
      Ini adalah satu-satunya masa di mana kita boleh mencetak rahsia pelanggan, sila catat dan simpankan ia dengan selamat. Ia perlu diperlakukan sebagai sebuah kata laluan dan tidak boleh dipulihkan oleh OpenProject pada masa kemudian.
    authorization_dialog:
      authorize: "Benarkan"
      cancel: "Batal dan nafikan kebenaran."
      prompt_html: "Benarkan <strong>%{application_name}</strong> untuk menggunakan akaun anda <em>%{login}</em>?"
      title: "Benarkan %{application_name}"
      wants_to_access_html: >
        Aplikasi ini meminta akses ke akaun OpenProject anda. <br/> <strong>Ia telah meminta kebenaran yang berikut:</strong>
    scopes:
      api_v3: "Akses API v3 penuh"
      api_v3_text: "Aplikasi akan menerima akses penuh baca & tulis di OpenProject API v3 untuk melaksanakan tindakan bagi pihak anda."
    grants:
      created_date: "Diluluskan pada"
      scopes: "Kebenaran"
      successful_application_revocation: "Pembatalan aplikasi %{application_name} berjaya."
      none_given: "Tiada aplikasi OAuth yang telah diberi akses ke akaun anda."
    x_active_tokens:
      other: "%{count} token aktif"
    flows:
      authorization_code: "Aliran kod kebenaran"
      client_credentials: "Aliran kelayakan pelanggan"
    client_credentials: "Pengguna yang digunakan untuk kelayakan Pelanggan"
    client_credentials_impersonation_set_to: "Pengguna kelayakan pelanggan ditetapkan kepada"
    client_credentials_impersonation_warning: "Perhatian: Pelanggan yang menggunakan aliran 'Kelayakan Pelanggan' dalam aplikasi ini akan mempunyai hak pengguna ini."
    client_credentials_impersonation_html: >
      Secara default, OpenProject menyediakan kebenaran OAuth 2.0 melalui %{authorization_code_flow_link}. Anda boleh memilih untuk mengaktifkan %{client_credentials_flow_link}, tetapi anda mesti menyediakan pengguna yang akan mewakili permintaan.
    authorization_error: "Sebuah ralat kebenaran telah berlaku."
    revoke_my_application_confirmation: "Adakah anda benar-benar mahu memadam aplikasi ini? Ini akan menarik balik %{token_count} yang aktif darinya."
    my_registered_applications: "Aplikasi OAuth berdaftar"
  oauth_client:
    urn_connection_status:
      connected: "Disambungkan"
      error: "Ralat"
      failed_authorization: "Pengesahan gagal"
    labels:
      label_oauth_integration: "Integrasi OAuth2"
      label_redirect_uri: "Ubah hala URI"
      label_request_token: "Token permintaan"
      label_refresh_token: "Token muat semula"
    errors:
      oauth_authorization_code_grant_had_errors: "Pemberian pengesahan OAuth2 tidak berjaya"
      oauth_reported: "Penyedia OAuth2 melaporkan"
      oauth_returned_error: "OAuth2 telah kembalikan sebuah ralat"
      oauth_returned_json_error: "OAuth2 telah kembalikan ralat JSON"
      oauth_returned_http_error: "OAuth2 telah kembalikan ralat rangkaian"
      oauth_returned_standard_error: "OAuth2 telah kembalikan sebuah ralat dalaman"
      wrong_token_type_returned: "Oauth2 telah kembalikan jenis token yang salah, menjangkakan AksesToken::Pembawa"
      oauth_issue_contact_admin: "OAuth2 melaporkan sebuah ralat. Sila hubungi pentadbir sistem anda."
      oauth_client_not_found: "Pelanggan OAuth2 tidak ditemui dalam titik terakhir 'panggilan balik' (redirect_url)."
      refresh_token_called_without_existing_token: >
        Ralat dalaman: Memanggil refresh_token tanpa token yang sedia ada sebelum ini.
      refresh_token_updated_failed: "Ralat semasa kemas kini OAuthClientToken"
      oauth_client_not_found_explanation: >
        Ralat muncul selepas anda mengemas kini client_id dan client_secret di Openproject, tetapi belum mengemas kini ruangan 'URI Kembali' dalam penyedia OAuth2.
      oauth_code_not_present: "'Kod' OAuth2 tidak ditemui dalam titik terakhir 'panggilan balik' (redirect_url)."
      oauth_code_not_present_explanation: >
        Ralat ini muncul jika anda telah memilih response_type yang salah dalam pembekal OAuth2. Response_type perlu 'kod' atau serupa.
      oauth_state_not_present: "'Kondisi' OAuth2 tidak ditemui dalam titik terakhir 'panggilan balik' (ubah hala_url)."
      oauth_state_not_present_explanation: >
        'Kondisi' digunakan untuk menunjukkan ke OpenProject tempat untuk meneruskan selepas kebenaran OAuth2 berjaya. Ketiadaan 'kondisi' adalah ralat dalaman yang mungkin muncul semasa penyediaan. Sila hubungi pentadbir sistem anda.
      rack_oauth2:
        client_secret_invalid: "Rahsia pelanggan adalah tidak sah (rahsia_pelanggan_tidak sah)"
        invalid_request: >
          Server Pengesahan OAuth2 menjawab dengan 'permintaan_tidak sah'. Ralat ini muncul jika anda cuba untuk mendapatkan kebenaran beberapa kali atau dalam kes masalah teknikal.
        invalid_response: "Server Pengesahan OAuth2 menyediakan tindak balas yang tidak sah (respons_tidak sah)"
        invalid_grant: "Server Pengesahan OAuth2 tersebut meminta anda untuk mengesahkan semula (pemberian_tidak sah)."
        invalid_client: "Server Pengesahan OAuth2 tidak mengenali OpenProject (pelanggan_tidak sah)."
        unauthorized_client: "Server Pengesahan OAuth2 tersebut menolak jenis pemberian (pelanggan_tidak berkebenaran)"
        unsupported_grant_type: "Server Pengesahan OAuth2 tersebut meminta anda untuk mengesahkan semula (jenis_pemberian_tidak disokong)."
        invalid_scope: "Anda tidak dibenarkan untuk mengakses sumber yang diminta (skop_tidak sah)."
  http:
    request:
      failed_authorization: "Permintaan dari pihak server gagal mengesahkan dirinya sendiri."
      missing_authorization: "Permintaan dari pihak server gagal disebabkan maklumat pengesahan yang hilang."
    response:
      unexpected: "Tindak balas yang tidak dijangka diterima."
  you: anda
  link: pautan
  plugin_openproject_auth_plugins:
    name: "Plugin Auth OpenProject"
    description: "Integrasi penyedia strategi OmniAuth untuk pengesahan dalam OpenProject."
  plugin_openproject_auth_saml:
    name: "SAML OmniAuth / Daftar Masuk Tunggal"
    description: "Tambah penyediaan SAML OmniAuth ke OpenProject"<|MERGE_RESOLUTION|>--- conflicted
+++ resolved
@@ -267,11 +267,7 @@
       favored: "Projek kegemaran"
       archived: "Projek yang diarkibkan"
       shared: "Shared project lists"
-<<<<<<< HEAD
-      my_private: "Senarai projek peribadi saya"
-=======
       my_lists: "My project lists"
->>>>>>> e0f67812
       new:
         placeholder: "Senarai projek baharu"
       delete_modal:
@@ -411,7 +407,7 @@
       prompt: "Kekal log masuk selama %{num_days}"
     sessions:
       remembered_devices: "Peranti yang disimpan"
-      remembered_devices_caption: "Senarai semua peranti yang log masuk ke dalam akaun ini dengan menggunakan pilihan \"Kekal log masuk\"."
+      remembered_devices_caption: 'Senarai semua peranti yang log masuk ke dalam akaun ini dengan menggunakan pilihan "Kekal log masuk".'
       session_name: "%{browser_name}%{browser_version} pada %{os_name}"
       browser: "Pelayar"
       device: "Peranti / OS"
@@ -1421,7 +1417,7 @@
       long: "%B %d, %Y"
       short: "%b %d"
     #Don't forget the nil at the beginning; there's no such thing as a 0th month
-    month_names:  #Used in date_select and datetime_select.
+    month_names: #Used in date_select and datetime_select.
       - null
       - "Januari"
       - "Februari"
