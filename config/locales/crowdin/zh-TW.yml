#-- copyright
#OpenProject is an open source project management software.
#Copyright (C) 2012-2024 the OpenProject GmbH
#This program is free software; you can redistribute it and/or
#modify it under the terms of the GNU General Public License version 3.
#OpenProject is a fork of ChiliProject, which is a fork of Redmine. The copyright follows:
#Copyright (C) 2006-2013 Jean-Philippe Lang
#Copyright (C) 2010-2013 the ChiliProject Team
#This program is free software; you can redistribute it and/or
#modify it under the terms of the GNU General Public License
#as published by the Free Software Foundation; either version 2
#of the License, or (at your option) any later version.
#This program is distributed in the hope that it will be useful,
#but WITHOUT ANY WARRANTY; without even the implied warranty of
#MERCHANTABILITY or FITNESS FOR A PARTICULAR PURPOSE.  See the
#GNU General Public License for more details.
#You should have received a copy of the GNU General Public License
#along with this program; if not, write to the Free Software
#Foundation, Inc., 51 Franklin Street, Fifth Floor, Boston, MA  02110-1301, USA.
#See COPYRIGHT and LICENSE files for more details.
#++
zh-TW:
  no_results_title_text: 目前無資料可以顯示
  activities:
    index:
      no_results_title_text: 在這一時限內, 該專案沒有任何活動。
  admin:
    plugins:
      no_results_title_text: 目前沒有安裝任何外掛程式
      no_results_content_text: See our integrations and plugins page for more information.
    custom_styles:
      color_theme: "色彩佈景主題"
      color_theme_custom: "自訂"
      colors:
        primary-button-color: "主按鈕"
        accent-color: "強調（Accent）"
        header-bg-color: "頁首背景"
        header-item-bg-hover-color: "頁首背景（滑鼠停留）"
        header-item-font-color: "頁首字型"
        header-item-font-hover-color: "頁首字型（滑鼠移入時）"
        header-border-bottom-color: "頁首邊框"
        main-menu-bg-color: "主畫面背景"
        main-menu-bg-selected-background: "主畫面背景（當選擇時）"
        main-menu-bg-hover-background: "主要選單（滑鼠移入時）"
        main-menu-font-color: "主功能表字型"
        main-menu-selected-font-color: "主功能表字型（當選擇時）"
        main-menu-hover-font-color: "主功能表字型（當滑鼠移入時）"
        main-menu-border-color: "主功能表邊框"
      custom_colors: "自訂顏色"
      customize: "客製OpenProject中專屬您的標誌(logo)與顏色"
      enterprise_notice: "這個插件僅對企業版支持訂閱者開放，以感謝他們對開發 OpenProject 的贊助。"
      enterprise_more_info: "備註：Logo可被公開存取"
      manage_colors: "編輯顏色選擇選項"
      instructions:
        primary-button-color: "Strong accent color, used for the most important button on a screen."
        accent-color: "Color for links and other decently highlighted elements."
        header-item-bg-hover-color: "當滑鼠移動到可點選的標題項目的背景顏色"
        header-item-font-color: "可點擊的標題項目的文字顏色"
        header-item-font-hover-color: "當滑鼠移動到可點選的標題項目的文字顏色"
        header-border-bottom-color: "標題下方的細線。如果你不想要任何線段，請保持此欄位空白。"
        main-menu-bg-color: "左側選單的背景顏色"
      theme_warning: 改變佈景主題會覆蓋你的自訂樣式，你的變更將會遺失。你確定要繼續嗎？
    enterprise:
      upgrade_to_ee: "升級到企業版"
      add_token: "上傳企業版所需權杖(Token)"
      delete_token_modal:
        text: "您確定要刪除當前使用的企業版權杖(Token)嗎？"
        title: "刪除權杖(Token)"
      replace_token: "替換當前權杖(Token)"
      order: "升級至地端企業版"
      paste: "貼上您的企業版所需的權杖(Token)"
      required_for_feature: "此功能僅限具啟用中的企業版所需權杖(Token)的訂閱者使用。"
      enterprise_link: "如需了解詳細信息，請點擊此處。"
      start_trial: "開始免費試用"
      book_now: "立即預約"
      get_quote: "獲取報價"
      buttons:
        upgrade: "立即更新"
        contact: "聯絡我們取得試用"
      enterprise_info_html: "是企業版功能 <span class='spot-icon spot-icon_inline spot-icon_enterprise-addons'></span> 。"
      upgrade_info: "請升級到付費版以啟用此功能"
    journal_aggregation:
      explanation:
        text: "使用者操作（例如\"更新\"工作項目兩次），如果時間差異小於指定的時間間隔，則將整合為單次操作。它們將在應用程序中顯示為單個操作。這也會套用在電子郵件通知，以及 %{webhook_link} delay。"
        link: "webhook"
  announcements:
    show_until: 只顯示到
    is_active: 當前已顯示
    is_inactive: 尚未顯示
  antivirus_scan:
    not_processed_yet_message: "Downloading is blocked, as file was not scanned for viruses yet. Please try again later."
    quarantined_message: "A virus was detected in file '%{filename}'. It has been quarantined and is not available for download."
    deleted_message: "A virus was detected in file '%{filename}'. The file has been deleted."
    deleted_by_admin: "The quarantined file '%{filename}' has been deleted by an administrator."
    overridden_by_admin: "The quarantine for file '%{filename}' has been removed by %{user}. The file can now be acccessed."
    quarantined_attachments:
      container: "隔離區容器"
      delete: "刪除隔離區文件"
      title: "隔離區文件"
      error_cannot_act_self: "無法隔離你上傳的檔案"
  attribute_help_texts:
    note_public: "Any text and images you add to this field is publicly visible to all logged in users!"
    text_overview: "在此頁面，你可以替屬性頁面建立自訂說明文字。當建立完成後，這些文字在點擊相關屬性旁的求助圖示時顯示。"
    label_plural: "屬性說明文字"
    show_preview: "預覽文字"
    add_new: "新增說明文字"
    edit: "編輯 %{attribute_caption} 的說明文字"
  background_jobs:
    status:
      error_requeue: "作業出現錯誤但重試中.錯誤訊息%{message}"
      cancelled_due_to: "作業因錯誤取消: %{message}"
  ldap_auth_sources:
    ldap_error: "LDAP 錯誤: %{error_message}"
    ldap_auth_failed: "無法在 LDAP 伺服器上驗證"
    sync_failed: "LDAP同步失敗：%{message} 。"
    back_to_index: "按一下此處返回連線清單。"
    technical_warning_html: |
      此 LDAP 資料表需要具備 LDAP/Active Directory 技術知識。
      <br/>
      <a href="https://www.openproject.org/help/administration/manage-ldap-authentication/">請查閱此文件取得詳細說明</a>。
    attribute_texts:
      name: LDAP 連線名稱
      host: LDAP 主機名稱或 IP 位址
      login_map: LDAP 中用於識別使用者登入的屬性。 通常是“uid”或“samAccountName”。
      generic_map: LDAP 的的屬性對應到 OpenProject的 `%{attribute}`
      admin_map_html: "Optional: The attribute key in LDAP that <strong>if present</strong> marks the OpenProject user an admin. Leave empty when in doubt."
      system_user_dn_html: |
        Enter the DN of the system user used for read-only access.
        <br/>
        Example: uid=openproject,ou=system,dc=example,dc=com
      system_user_password: 輸入該系統之使用者密碼
      base_dn: |
        Enter the Base DN of the subtree in LDAP you want OpenProject to look for users and groups.
        OpenProject will filter for provided usernames in this subtree only.
        Example: ou=users,dc=example,dc=com
      filter_string: |
        Add an optional RFC4515 filter to apply to the results returned for users filtered in the LDAP.
        This can be used to restrict the set of users that are found by OpenProject for authentication and group synchronization.
      filter_string_concat: |
        OpenProject will always filter for the login attribute provided by the user to identify the record. If you provide a filter here,
        it will be concatenated with an AND. By default, a catch-all (objectClass=*) will be used as a filter.
      onthefly_register: |
        如果勾選此方框，OpenProject 將在使用者"首次"登入時，自動根據 LDAP 資料創建新的使用者帳戶。

        保持此方框不勾選，則僅限於 OpenProject 已有帳戶可以使用 LDAP 驗證登入。
    connection_encryption: "連線加密"
    encryption_details: "LDAPS / STARTTLS 選項"
    system_account: "系統帳戶"
    system_account_legend: |
      OpenProject 需要透過系統帳戶進行唯讀存取才能在 LDAP 樹中尋找使用者和群組。
      請在下一節中指定該系統使用者的綁定憑證。
    ldap_details: "LDAP 詳細資料"
    user_settings: "屬性對應"
    user_settings_legend: |
      以下欄位說明了 OpenProject 如何從 LDAP 資料自動建立使用者帳戶，以及如何使用 LDAP 屬性對應到OpenProject的使用者的屬性 (屬性映射)。
    tls_mode:
      plain: "無"
      simple_tls: "LDAPS"
      start_tls: "STARTTLS"
      plain_description: "開啟未加密連線到LDAP服務器。不建議正式使用。"
      simple_tls_description: "若要使用LDAPS。需要LDAP服務器上的單獨端口。此模式常被棄用，我們建議最好使用STARTTLS。"
      start_tls_description: "連接到標準LDAP端口後發送STARTTLS命令。推薦用於加密連接。"
      section_more_info_link_html: >
        本節涉及此 LDAP 驗證方式的連線安全性。 有關詳細信息，請查閱<a href="%{link}">Net::LDAP 文件</a>。
    tls_options:
      verify_peer: "驗證SSL證書"
      verify_peer_description_html: >
        啓用對受信任鏈證書的嚴格SSL驗證。<br/> <strong>警告：</strong>取消選中此選項會禁用LDAP服務器證書的SSL驗證。這將使您的連接暴露於中間人攻擊。
      tls_certificate_description: "如果LDAP服務器證書不在此系統中，您可以在此手動增加它。輸入PEM X509證書字符串。"
  forums:
    show:
      no_results_title_text: 論壇上目前沒有任何貼文。
  colors:
    index:
      no_results_title_text: 目前沒有顏色
      no_results_content_text: 建立一個新顏色
      label_new_color: "新增顏色"
    new:
      label_new_color: "新增顏色"
    edit:
      label_edit_color: "編輯色彩"
    form:
      label_new_color: "新顏色"
      label_edit_color: "編輯顏色"
    label_no_color: "無顏色"
    label_properties: "屬性"
    label_really_delete_color: >
      確定要刪除這個顏色? 使用這個類型的顏色不會被刪除。
  custom_actions:
    actions:
      name: "操作"
      add: "新增動作"
      assigned_to:
        executing_user_value: "(分配給執行使用者)"
    conditions: "條件"
    plural: "自訂動作"
    new: "新增自訂操作"
    edit: "編輯自訂操作 %{name}"
    execute: "執行 %{name}"
    upsale:
      title: "自訂動作"
      description: "Custom actions are one-click shortcuts to a set of pre-defined actions that you can make available on certain work packages based on status, role, type or project."
  custom_fields:
    text_add_new_custom_field: >
      要加入客製欄位至一個專案，您必須先建立欄位才能將它們加入至此專案。
    is_enabled_globally: "已全域啟用"
    enabled_in_project: "已在專案中啟用"
    contained_in_type: "已包含在類型中"
    confirm_destroy_option: "刪除一個項目將會一併刪除所有出現這個項目的地方 (例如：在工作項目中)。你確定要刪除它嗎？"
    reorder_alphabetical: "Reorder values alphabetically"
    reorder_confirmation: "Warning: The current order of available values will be lost. Continue?"
    instructions:
      is_required: "將此欄位定義成必填。\n"
      is_for_all: "將客製欄位標記為「所有現有專案」和「新專案」中可用。"
      searchable: "使用全域搜尋功能時包含此欄位。"
      editable: "允許使用者自行編輯此欄位"
      visible: "讓欄位對專案總覽中所有使用者（非管理員）皆可見，並詳細顯示在專案總覽中的小工具程式。"
      is_filter: >
        允許在工作項目檢視中的篩選條件使用客製欄位。請注意，僅在選擇「所有專案」的情況下，客製欄位才會出現在所有檢視中。
    tab:
      no_results_title_text: 目前沒有自定義的欄位
      no_results_content_text: 建立一個新的自定義欄位
  concatenation:
    single: "或者"
  global_search:
    placeholder: "在 %{app_title} 搜尋"
    overwritten_tabs:
      wiki_pages: "維基"
      messages: "討論區"
  groups:
    index:
      no_results_title_text: 目前沒有群組
      no_results_content_text: 建立一個新的群組
    users:
      no_results_title_text: 目前沒有使用者在這個群組
    memberships:
      no_results_title_text: 目前沒有專案在這個群組
  incoming_mails:
    ignore_filenames: >
      請列出要排除的檔案名稱（比如：簽名或大頭貼）。每行請輸入一個檔案名稱。
  projects:
    copy:
      #Contains custom strings for options when copying a project that cannot be found elsewhere.
      members: "專案成員"
      overviews: "專案總覽"
      queries: "工作項目：儲存的檢視"
      wiki_page_attachments: "Wiki 頁面附件"
      work_package_attachments: "工作項目：附件"
      work_package_categories: "工作項目：類別"
      work_package_file_links: "工作項目：檔案連結"
      work_package_shares: "Work packages: shares"
    delete:
      scheduled: "Deletion has been scheduled and is performed in the background. You will be notified of the result."
      schedule_failed: "專案無法刪除: %{errors}"
      failed: "專案 %{name} 的刪除失敗"
      failed_text: "刪除專案 %{name} 的請求失敗。該專案已封存。"
      completed: "專案 %{name} 已完成刪除"
      completed_text: "刪除專案 \"%{name}\" 的請求已經完成。"
      completed_text_children: "此外，下列子專案已被刪除："
    index:
      open_as_gantt: "甘特圖檢視"
      no_results_title_text: 目前沒有專案
      no_results_content_text: 建立新專案
    lists:
      active: "啟用中的專案"
      my: "我的專案"
      favored: "Favorite projects"
      archived: "封存專案"
      shared: "Shared project lists"
<<<<<<< HEAD
      my_private: "我的私人專案"
=======
      my_lists: "My project lists"
>>>>>>> e0f67812
      new:
        placeholder: "New project list"
      delete_modal:
        title: "刪除專案列表"
        text: "This action will not delete any project the list contains. Are you sure you want to delete this project list?"
    settings:
      change_identifier: 變更識別碼
      activities:
        no_results_title_text: 目前沒有可用的活動
      forums:
        no_results_title_text: 專案上目前沒有任何論壇。
        no_results_content_text: 建立論壇。
      categories:
        no_results_title_text: 目前沒有工作項目類別
        no_results_content_text: 建立一個新工作項目類別
      custom_fields:
        no_results_title_text: 目前沒有客製欄位可用。
      project_custom_fields:
        header:
          title: "專案屬性"
          description: 'These project attributes will be displayed in your <a href=%{overview_url} target="_blank">project overview page</a> under their respective sections. You can enable or disable individual attributes. Project attributes and sections are defined in the <a href=%{admin_settings_url} target="_blank">administration settings</a> by the administrator of the instance. '
        filter:
          label: "Search project attribute"
        actions:
          label_enable_single: "Active in this project, click to disable"
          label_disable_single: "Inactive in this project, click to enable"
          deactivate_for_project: "Deactivate for this project"
          label_enable_all: "Enable all"
          label_disable_all: "Disable all"
        is_required_blank_slate:
          heading: Required in all projects
          description: This project attribute is activated in all projects since the "Required in all projects" option is checked. It cannot be deactivated for individual projects.
      types:
        no_results_title_text: 目前沒有可用的類型
        form:
          enable_type_in_project: '啟用 "%{type}" 類型'
      versions:
        no_results_title_text: 目前的專案沒有設定版本
        no_results_content_text: 建立一個新版本
      storage:
        no_results_title_text: 該專案沒有額外消耗磁碟空間。
  lists:
    create:
      success: "The modified list has been saved as a new list"
      failure: "The modified list cannot be saved: %{errors}"
    update:
      success: "The modified list has been saved"
      failure: "The modified list cannot be saved: %{errors}"
    publish:
      success: "The list has been made public"
      failure: "The list cannot be made public: %{errors}"
    unpublish:
      success: "The list has been made private"
      failure: "The list cannot be made private: %{errors}"
    can_be_saved: "List modified:"
    can_be_saved_as: "The modifications can only be saved in a new list:"
  members:
    index:
      no_results_title_text: 目前這個專案沒有成員
      no_results_content_text: 新增一個成員到這個專案
    invite_by_mail: "寄發邀請至：%{mail}"
    send_invite_to: "寄送邀請"
    columns:
      shared: "共享"
    filters:
      all_shares: "所有分享的"
    menu:
      all: "全部"
      invited: "已邀請"
      locked: "停用"
      project_roles: "專案角色"
      wp_shares: "共享之工作項目"
      groups: "群組"
    delete_member_dialog:
      title: "移除成員"
      will_remove_the_users_role: "This will remove the user’s role from this project."
      will_remove_the_groups_role: "This will remove the group role from this project."
      however_work_packages_shared_with_user_html:
        other: "However, %{shared_work_packages_link} have also been shared with this user."
      however_work_packages_shared_with_group_html:
        other: "However, %{shared_work_packages_link} have also been shared with this group."
      remove_work_packages_shared_with_user_too: "A user that has been removed as member can still access shared work packages. Would you like to remove the shares too?"
      remove_work_packages_shared_with_group_too: "A group that has been removed as member can still access shared work packages. Would you like to remove the shares too?"
      will_not_affect_inherited_shares: "(This will not affect work packages shared with their group)."
      can_remove_direct_but_not_shared_roles: "You can remove this user as a direct project member but a group they are in is also a member of this project, so they will continue being a member via the group."
      also_work_packages_shared_with_user_html:
        other: "Also, %{shared_work_packages_link} have been shared with this user."
      remove_project_membership_or_work_package_shares_too: "Do you want to remove just the user as a direct member (and keep the shares) or remove the work package shares too?"
      will_remove_all_user_access_priveleges: "Deleting this member will remove all access privileges of the user to the project. The user will still exist as part of the instance."
      will_remove_all_group_access_priveleges: "Deleting this member will remove all access privileges of the group to the project. The group will still exist as part of the instance."
      cannot_delete_inherited_membership: "You cannot delete this member because they belong to a group that is itself a member of this project."
      cannot_delete_inherited_membership_note_admin_html: "You can either remove the group as a member of the project or this specific member from the group in the %{administration_settings_link}."
      cannot_delete_inherited_membership_note_non_admin: "You can either remove the group as a member of the project or contact your administrator to remove this specific member from the group."
    delete_work_package_shares_dialog:
      title: "撤銷已共享的工作項目"
      shared_with_this_user_html:
        other: "%{all_shared_work_packages_link} have been shared with this user."
      shared_with_this_group_html:
        other: "%{all_shared_work_packages_link} have been shared with this group."
      shared_with_permission_html:
        other: "Only %{shared_work_packages_link} have been shared with %{shared_role_name} permissions."
      revoke_all_or_with_role: "Would you like to revoke access to all shared work packages, or only those with %{shared_role_name} permissions?"
      will_not_affect_inherited_shares: "(This will not affect work packages shared with their group)."
      cannot_remove_inherited: "The work packages shares shared via groups cannot be removed."
      cannot_remove_inherited_with_role: "The work packages shares with role %{shared_role_name} are shared via groups and cannot be removed."
      cannot_remove_inherited_note_admin_html: "You can either revoke the share to the group or remove this specific member from the group in the %{administration_settings_link}."
      cannot_remove_inherited_note_non_admin: "You can either revoke the share to the group or contact your administrator to remove this specific member from the group."
      will_revoke_directly_granted_access: "This action will revoke their access to all of them, but the work packages shared with a group."
      will_revoke_access_to_all: "This action will revoke their access to all of them."
  my:
    access_token:
      errors:
        token_name_blank: "Please provide an API token name"
        token_name_in_use: "This API token name is already in use, please select a different one"
      new_access_token_dialog_title: "Create new API token"
      new_access_token_dialog_show_button_text: "API token"
      new_access_token_dialog_text_field_placeholder_text: "My API token"
      new_access_token_dialog_text_field_label: "Name"
      new_access_token_dialog_submit_button_text: "Create"
      new_access_token_dialog_text: "This token will allow third-party applications to communicate with your instance. To differentiate the new API token, please give it a name."
      new_access_token_dialog_attention_text: "Treat API tokens like passwords. Anyone with this link will have access to information from this instance, share it only with trusted users."
      failed_to_reset_token: "無法重置訪問權杖(Token): %{error}"
      failed_to_create_token: "Failed to create access token: %{error}"
      failed_to_revoke_token: "Failed to revoke access token: %{error}"
      notice_reset_token: "生成了一個新的 %{type} 權杖(Token)。您權杖是:"
      token_value_warning: "注意: 這是您唯一可以看到此權杖(Token)的時候, 請務必立即複製它。"
      no_results_title_text: 目前沒有存取權杖(Token)
      notice_api_token_revoked: "The API token has been deleted. To create a new token please use the button in the API section."
      notice_rss_token_revoked: "RSS 權杖(Token)已被刪除。 請使用 在RSS 選項裡提供的連結建立新權杖。"
      notice_ical_token_revoked: '專案「%{project_name}」日曆「%{calendar_name}」的 iCalendar 權杖(Token)「%{token_name}」已被撤銷。 帶有此權杖的 iCalendar URL 無效。'
  news:
    index:
      no_results_title_text: 目前沒有新消息報告
      no_results_content_text: 新增一個消息
  users:
    autologins:
      prompt: "保持登入%{num_days}"
    sessions:
      remembered_devices: "已記錄的設備"
      remembered_devices_caption: "A list of all devices that logged into this account using the 'Stay logged in' option."
      session_name: "%{browser_name} %{browser_version} on %{os_name}"
      browser: "瀏覽器"
      device: "裝置/作業系統"
      unknown_browser: "未知的瀏覽器"
      unknown_os: "未知作業系統"
      current: "目前的連線"
      title: "連線管理"
      instructions: "這是已登入您帳戶的裝置清單。可撤銷這些已連線的裝置。"
      may_not_delete_current: "您不可以刪除自己的連線連線"
    groups:
      member_in_these_groups: "This user is currently a member of the following groups:"
      no_results_title_text: 這個使用者目前不是任何群組的成員
    memberships:
      no_results_title_text: 這個使用者目前不是任何專案的成員
  page:
    text: "文字"
  placeholder_users:
    right_to_manage_members_missing: >
      你不被允許刪除「虛擬群組」(placeholder user)。您無權管理虛擬群組所屬的專案成員。
    delete_tooltip: "刪除「虛擬群組」"
    deletion_info:
      heading: "刪除虛擬群組：%{name}"
      data_consequences: >
        All occurrences of the placeholder user (e.g., as assignee, responsible or other user values) will be reassigned to an account called "Deleted user". As the data of every deleted account is reassigned to this account it will not be possible to distinguish the data the user created from the data of another deleted account.
      irreversible: "這一行動是不可還原的"
      confirmation: "輸入「虛擬群組」名稱： %{name} 來確認刪除"
    upsale:
      title: 虛擬群組
      description: >
        「虛擬群組」是一種將工作項目分配給不屬於您專案成員的方法。它們在一系列場景中十分有用；例如，如果您需要追蹤尚未命名或可用的資源的任務，或者如果您不想讓該人員存取專案，但仍希望追蹤分配給他們的任務。
  prioritiies:
    edit:
      priority_color_text: |
        按一下以分配或更改此優先順序的顏色。
        它可用於突出顯示表中的工作項目。
  reportings:
    index:
      no_results_title_text: 目前沒有狀態可以回報
      no_results_content_text: 新增一個狀態回報
  statuses:
    edit:
      status_readonly_html: |
        選中此選項可將具有此狀態的工作項目設定為唯讀。
        不能更改任何屬性, 但狀態除外。
        123 _ 2 _
        <strong>筆記</strong>: 繼承的值 (例如, 來自子項或關係) 仍將適用。
      status_excluded_from_totals_text: |-
        Check this option to exclude work packages with this status from totals of Work,
        Remaining work, and % Complete in a hierarchy.
      status_color_text: |
        按一下以分配或更改此優先順序的顏色。
        它可用於突出顯示表中的工作包。
    index:
      no_results_title_text: 目前沒有工作項目狀態
      no_results_content_text: 新增一個狀態
      headers:
        is_default: "Default"
        is_closed: "Closed"
        is_readonly: "Read-only"
        excluded_from_totals: "Excluded from totals"
  themes:
    dark: "Dark (experimental)"
    light: "白色主題"
    light_high_contrast: "高對比白色主題"
  types:
    index:
      no_results_title_text: 目前沒有類型
      no_results_content_text: 新增一個類型
    edit:
      settings: "設定"
      form_configuration: "表單設置"
      more_info_text_html: >
        企業版允許您使用以下附加組件自定義表單設定：<br> <ul class="%{list_styling_class}"> <li><b>添加新屬性組</b></li> <li><b>重命名屬性組</b></li> <li><b>添加相關工作項目表</b></li> </ul>
      projects: "專案"
      enabled_projects: "已啟用的專案"
      edit_query: "編輯表格"
      query_group_placeholder: "給表格命名"
      reset: "重設為預設值"
      type_color_text: |
        The selected color distinguishes different types
        in Gantt charts or work packages tables. It is therefore recommended to use a strong color.
  versions:
    overview:
      work_packages_in_archived_projects: "The version is shared with archived projects which still have work packages assigned to this version. These are counted, but will not appear in the linked views."
      no_results_title_text: 目前沒有分配給此版本的工作項目。
  wiki:
    page_not_editable_index: 本頁不存在,重新導至wiki目錄頁。
    no_results_title_text: 目前沒有 wiki 頁面
    print_hint: This will print the content of this wiki page without any navigation bars.
    index:
      no_results_content_text: 新增一個 wiki 頁面
  work_flows:
    index:
      no_results_title_text: 目前沒有工作流程
  work_packages:
    x_descendants:
      other: "%{count} 個子工作項目"
    bulk:
      copy_failed: "此工作項目無法被複製"
      move_failed: "此工作項目無法被移動"
      could_not_be_saved: "以下文檔無法被保存"
      none_could_be_saved: " %{total} 個工作項目無法更新"
      x_out_of_y_could_be_saved: "%{failing} out of the %{total} work packages could not be updated while %{success} could."
      selected_because_descendants: "While %{selected} work packages where selected, in total %{total} work packages are affected which includes descendants."
      descendant: "descendant of selected"
    move:
      no_common_statuses_exists: "被選取的工作項目沒有可用的狀態。他們的狀態不可以變更。"
      unsupported_for_multiple_projects: "工作項目不支援從多個專案的大區塊的移動/複製"
      current_type_not_available_in_target_project: >
        The current type of the work package is not enabled in the target project. Please enable the type in the target project if you'd like them to remain unchanged. Otherwise, the work package's type will be automatically re-assigned leading to potential data loss.
      bulk_current_type_not_available_in_target_project: >
        The current types of the work packages aren't enabled in the target project. Please enable the types in the target project if you'd like them to remain unchanged. Otherwise, the work packages' types will be automatically re-assigned leading to potential data loss.
    sharing:
      missing_workflow_warning:
        title: "Workflow missing for work package sharing"
        message: "No workflow is configured for the 'Work package editor' role. Without a workflow, the shared with user cannot alter the status of the work package. Workflows can be copied. Select a source type (e.g. 'Task') and source role (e.g. 'Member'). Then select the target types. To start with, you could select all the types as targets. Finally, select the 'Work package editor' role as the target and press 'Copy'. After having thus created the defaults, fine tune the workflows as you do for every other role."
        link_message: "Configure the workflows in the administration."
    summary:
      reports:
        category:
          no_results_title_text: 目前沒有可用的類別
        assigned_to:
          no_results_title_text: 目前這個專案沒有成員
        responsible:
          no_results_title_text: 目前這個專案沒有成員
        author:
          no_results_title_text: 目前這個專案沒有成員
        priority:
          no_results_title_text: 目前沒有可用的優先順序
        type:
          no_results_title_text: 目前沒有可用的類型
        version:
          no_results_title_text: 目前沒有可用的版本
  label_invitation: 邀請
  account:
    delete: "刪除帳號"
    delete_confirmation: "您確定要刪除這個帳號嗎？"
    deletion_pending: "帳戶已被鎖定且預計刪除。 請注意，此過程背景執行。 可能需要一些時間才能完全刪除使用者。"
    deletion_info:
      data_consequences:
        other: '您創建的資料 （例如電子郵件、 我的最愛、 工作項目，維基條目） 一樣可能會被刪除。但是請注意像工作項目和維基條目的資料刪除可能導致阻礙其他使用者的工作。這種資料因此重新分配到稱為"刪除使用者"的帳戶。由每筆被刪除而分配到這帳戶將不可能再從刪除帳戶中分配資料給你創建。'
        self: '您創建的資料 （例如電子郵件、 我的最愛、 工作項目，維基條目） 一樣可能會被刪除。但是請注意像工作項目和維基條目的資料刪除可能導致阻礙其他使用者的工作。這種資料因此重新分配到稱為"刪除使用者"的帳戶。由每筆被刪除而分配到這帳戶將不可能再從刪除帳戶中分配資料給你創建。'
      heading: "刪除帳號 %{name}"
      info:
        other: "刪除使用者帳號是不可逆轉的動作。"
        self: "刪除你的帳號是不可逆轉的動作。"
      login_consequences:
        other: "將從系統中刪除該帳號。因此，使用者將不再能夠用他當前的帳密登錄。未來必須重新申請，才能再度成為使用者。"
        self: "您的帳號將從系統中刪除。因此，您將不再能夠使用當前的帳密登錄。未來必需重新申請，才能再度成為使用者。"
      login_verification:
        other: "輸入登入 %{name} 以驗證刪除。一旦提交, 您將被要求確認您的密碼。"
        self: "輸入您的登入名 %{name} 以驗證刪除。一旦提交, 您將被要求確認您的密碼。"
    error_inactive_activation_by_mail: >
      您的帳號尚未啟用。要啟用您的帳號，請點擊系統通過電子郵件發送給您的連結。
    error_inactive_manual_activation: >
      您的帳號尚未啟用。請等待管理員啟用您的帳號。
    error_self_registration_disabled: >
      此系統禁止使用者註冊。請通知管理員為您建立帳號。
    error_self_registration_limited_provider: >
      User registration is limited for the Single sign-on provider '%{name}'. Please ask an administrator to activate the account for you or change the self registration limit for this provider.
    login_with_auth_provider: "或使用您的現有帳號登錄"
    signup_with_auth_provider: "或者註冊"
    auth_source_login: 請登入 <em>%{login}</em> 來啟用您的帳號。
    omniauth_login: 請登入來啟用您的帳號。
  actionview_instancetag_blank_option: "請選擇"
  activerecord:
    attributes:
      announcements:
        show_until: "只顯示到"
      attachment:
        attachment_content: "附件內容"
        attachment_file_name: "附件檔案名稱"
        downloads: "下載"
        file: "檔案"
        filename: "檔案"
        filesize: "檔案大小"
      attribute_help_text:
        attribute_name: "属性"
        help_text: "說明文字"
      ldap_auth_source:
        account: "帳號"
        attr_firstname: "名"
        attr_lastname: "姓"
        attr_login: "使用者名稱屬性。"
        attr_mail: "Email"
        base_dn: "Base DN"
        host: "主機"
        onthefly: "自動新增用戶"
        port: "埠"
        tls_certificate_string: "LDAP伺服器SSL證書"
      changeset:
        repository: "版本庫"
      color:
        hexcode: "Hex code"
      comment:
        commented: "已留言" #an object that this comment belongs to
      custom_action:
        actions: "操作"
      custom_field:
        allow_non_open_versions: "允許非打開版本"
        default_value: "預設值"
        editable: "可編輯"
        field_format: "格式"
        is_filter: "作為篩選條件"
        is_required: "必填"
        max_length: "最大長度"
        min_length: "最小長度"
        multi_value: "允許多選"
        possible_values: "可能的值"
        regexp: "正規表示式"
        searchable: "搜索"
        visible: "可見"
      custom_value:
        value: "值"
      enterprise_token:
        starts_at: "生效自"
        subscriber: "訂閱者"
        encoded_token: "Enterprise support token"
        active_user_count_restriction: "最大活動使用者數"
      grids/grid:
        page: "頁面"
        row_count: "列數"
        column_count: "欄數："
        widgets: "小工具"
      oauth_client:
        client: "客戶端 ID"
      relation:
        lag: "Lag"
        from: "工作項目"
        to: "相關的工作項目"
      status:
        is_closed: "關閉工作項目"
        is_readonly: "設定「工作項目」唯讀"
        excluded_from_totals: "Exclude from calculation of totals in hierarchy"
      journal:
        notes: "備註"
      member:
        roles: "角色"
      project:
        active_value:
          true: "解除封存"
          false: "已封存"
        identifier: "識別碼"
        latest_activity_at: "最新活動"
        parent: "上層專案"
        public_value:
          title: "可見度"
          true: "公開"
          false: "私人的"
        queries: "查詢"
        status_code: "專案狀態"
        description: "說明"
        status_explanation: "專案描述"
        status_codes:
          not_started: "未開始"
          on_track: "進度良好"
          at_risk: "存在風險"
          off_track: "進度落後"
          finished: "已完成"
          discontinued: "已中止"
        templated: "範本專案"
        templated_value:
          true: "設為範本"
          false: "解除範本"
        types: "類型"
        versions: "版本"
        work_packages: "工作項目"
      query:
        column_names: "欄"
        relations_to_type_column: "與 %{type} 的關連"
        relations_of_type_column: "%{type} 關係"
        group_by: "分組依據"
        filters: "篩選條件"
        timeline_labels: "時間軸標籤"
      repository:
        url: "URL"
      role:
        permissions: "權限"
      time_entry:
        activity: "活動"
        hours: "小時"
        spent_on: "日期"
        type: "類型"
        ongoing: "進行中"
      type:
        description: "描述的預設文字"
        attribute_groups: ""
        is_in_roadmap: "在 RoadMap 預設為顯示"
        is_default: "新專案的預設啟動類型"
        is_milestone: "里程碑"
        color: "顏色"
      user:
        admin: "管理員"
        auth_source: "驗證方式"
        ldap_auth_source: "LDAP 連線"
        identity_url: "Identity URL"
        current_password: "目前的密碼"
        force_password_change: "強制在下次登入時更改密碼"
        language: "語言"
        last_login_on: "上次登入時間"
        new_password: "新密碼"
        password_confirmation: "確認密碼"
        consented_at: "同意在"
      user_preference:
        comments_sorting: "顯示留言"
        hide_mail: "隱藏我的電子郵件地址"
        impaired: "協助工具模式"
        time_zone: "時區"
        auto_hide_popups: "自動隱藏成功通知"
        warn_on_leaving_unsaved: "離開尚未儲存的工作包時提示我"
        theme: "模式 "
        mode_guideline: "Some modes will overwrite custom theme colours for accessibility and legibility. For the full custom theme, please select Light mode."
      version:
        effective_date: "完成日期"
        sharing: "分享"
      wiki_content:
        text: "文字"
      wiki_page:
        parent_title: "上層頁面"
        redirect_existing_links: "將現有的連結重定向"
      planning_element_type_color:
        hexcode: 十六進位碼
      project_custom_field:
        custom_field_section: 區段
      work_package:
        begin_insertion: "開始插入"
        begin_deletion: "開始刪除"
        children: "子項"
        derived_done_ratio: "完成百分比"
        derived_remaining_hours: "剩餘時數"
        derived_remaining_time: "剩餘時數"
        done_ratio: "完成度(%)"
        duration: "天數"
        end_insertion: "結束插入"
        end_deletion: "結束刪除"
        ignore_non_working_days: "忽略非工作日"
        include_non_working_days:
          title: "工作日"
          false: "限工作日"
          true: "包含非工作日"
        notify: "通知" #used in custom actions
        parent: "上層目錄："
        parent_issue: "上層目錄："
        parent_work_package: "上層目錄："
        priority: "優先等級"
        progress: "完成度(%)"
        readonly: "唯讀"
        remaining_hours: "剩餘工作"
        remaining_time: "剩餘工作"
        shared_with_users: "共享對象"
        schedule_manually: "手動排程"
        spent_hours: "耗時"
        spent_time: "耗時"
        subproject: "子專案"
        time_entries: "日誌的時間"
        type: "類型"
        version: "版本"
        watcher: "監看者"
      "doorkeeper/application":
        uid: "用戶端 ID"
        secret: "用戶端密鑰"
        owner: "擁有者"
        redirect_uri: "轉址 uri"
        client_credentials_user_id: "用戶端憑證使用者 id"
        scopes: "範圍"
        confidential: "機密的"
    errors:
      messages:
        accepted: "必須被接受"
        after: "必須在 %{date} 之後"
        after_or_equal_to: "必須在 %{date} 以後"
        before: "必須在 %{date} 之前"
        before_or_equal_to: "必須在 %{date} 以前"
        blank: "不可空白"
        blank_nested: "需要設置屬性  '%{property}' "
        cannot_delete_mapping: "is required. Cannot be deleted."
        cant_link_a_work_package_with_a_descendant: "一個工作項目不能聯結到它的一個子項目"
        circular_dependency: "這個關係會建立一個循環依賴"
        confirmation: "不吻合 %{attribute}。"
        could_not_be_copied: "%{dependency} 無法完整複製."
        does_not_exist: "不存在"
        error_enterprise_only: "%{action}僅在 OpenProject 企業版中可用"
        error_unauthorized: "無法被存取。"
        error_readonly: "被嘗試寫入但是無法寫入。"
        error_conflict: "在此同時，資訊已經被至少一個使用者更新"
        email: "不是一個有效的電子郵件地址。 "
        empty: "不可為空"
        even: "必須是偶數"
        exclusion: "已保留"
        file_too_large: "太大 (最大為 %{count} Bytes)."
        filter_does_not_exist: "過濾條件不存在"
        format: "與預期的格式“%{expected}”不符"
        format_nested: "與路徑“%{path}”中的預期格式“%{expected}”不符"
        greater_than: "必須大於 %{count}。"
        greater_than_or_equal_to: "必須大於或等於 %{count}。"
        greater_than_or_equal_to_start_date: "必須晚於或等於開始日期。"
        greater_than_start_date: "必須晚於開始日期。"
        inclusion: "沒有被設置為一個允許的值。"
        inclusion_nested: "未設置為路徑“%{path}”中允許的值之一"
        invalid: "不正確。"
        invalid_url: "不是有效的 URL。"
        invalid_url_scheme: "不是受支援的協定 (允許的協定: %{allowed_schemes})。"
        less_than_or_equal_to: "必須少於或者等於 %{count}。"
        not_available: "由於系統配置所以不可用"
        not_deletable: "無法刪除"
        not_current_user: "不是目前使用者。"
        not_a_date: "不是有效的日期。"
        not_a_datetime: "不是有效的日期時間。"
        not_a_number: "不是數字"
        not_allowed: "是無效的因為缺少權限"
        not_an_integer: "不是整數"
        not_an_iso_date: "不是有效日期。所需格式：YYYY-MM-DD。"
        not_same_project: "不屬於相同的專案"
        odd: "必須是奇數"
        regex_match_failed: "does not match the regular expression %{expression}."
        regex_invalid: "不能被相關聯的正則運算式驗證。"
        smaller_than_or_equal_to_max_length: "必須小於或等於最大長度。"
        taken: "已經被使用"
        too_long: "太長 (最長是 %{count} 個字元)"
        too_short: "太短 (最少 %{count} 個字元)"
        type_mismatch: "不是“%{type}”類型"
        type_mismatch_nested: "在路徑“%{path}”處不是“%{type}”類型"
        unchangeable: "無法更改。"
        unknown_property: "不是已知屬性"
        unknown_property_nested: "具有未知路徑 '%{path}'"
        unremovable: "無法移除"
        url_not_secure_context: >
          未提供「安全上下文」。使用 HTTPS 或環回地址，例如 localhost。
        wrong_length: "長度錯誤 (應該要有 %{count} 個字元)"
      models:
        ldap_auth_source:
          attributes:
            tls_certificate_string:
              invalid_certificate: "SSL證書無效: %{additional_message}"
              format: "%{message}"
        attachment:
          attributes:
            content_type:
              blank: "文件的內容類型不能為空。"
              not_whitelisted: "該文件被拒絕。 “%{value}”未列入上傳白名單。"
              format: "%{message}"
        capability:
          context:
            global: "全域設定"
          query:
            filters:
              minimum: "需要為主體、上下文或 id 至少包含一個帶有“=”運算符的過濾器"
        custom_field:
          at_least_one_custom_option: "需要至少一個選項可用。"
        custom_actions:
          only_one_allowed: "(%{name}) 只允許一個值。"
          empty: "(%{name}) 不可以為空值。"
          inclusion: "(%{name}) 沒有被設定為一個允許的值。"
          not_logged_in: "(%{name}) 的值不可以被設定，因為你還沒有登入。"
          not_an_integer: "(%{name}) 不是一個整數。"
          smaller_than_or_equal_to: "(%{name}) 必須小於等於 %{count}。"
          greater_than_or_equal_to: "(%{name}) 必須大於等於 %{count}。"
          format: "%{message}"
        doorkeeper/application:
          attributes:
            redirect_uri:
              fragment_present: "不能包含片段。"
              invalid_uri: "必須是有效的 uri。"
              relative_uri: "必須是絕對 uri。"
              secured_uri: '未提供「安全上下文」。使用 HTTPS 或環回地址，例如 localhost。'
              forbidden_uri: "被伺服器禁止。"
            scopes:
              not_match_configured: "與可用的範圍不吻合。"
        enterprise_token:
          unreadable: "無法讀取，確定是一個 support token?"
        grids/grid:
          overlaps: "重疊"
          outside: "不在網格(grid)內。"
          end_before_start: "結束值必須大於開始值。"
        ical_token_query_assignment:
          attributes:
            name:
              blank: "必填。 請選擇一個名稱。"
              not_unique: "已被使用。請選擇其他名稱。"
        notifications:
          at_least_one_channel: "至少需要指定一個發送通知的方式"
          attributes:
            read_ian:
              read_on_creation: "在創建通知時不能設置為 true"
            mail_reminder_sent:
              set_on_creation: "在創建通知時不能設置為 true"
            reason:
              no_notification_reason: "當 IAN 被選為頻道時不能為空"
            reason_mail_digest:
              no_notification_reason: "當郵件摘要被選為管道時不能為空"
        non_working_day:
          attributes:
            date:
              taken: "已是非工作日：%{value}。"
              format: "%{message}"
        parse_schema_filter_params_service:
          attributes:
            base:
              unsupported_operator: "不支援此操作"
              invalid_values: "數值無效。"
              id_filter_required: "'id' 篩選條件是必要的"
        project:
          archived_ancestor: "該專案已有一個存檔。"
          foreign_wps_reference_version: "Work packages in non descendant projects reference versions of the project or its descendants."
          attributes:
            base:
              archive_permission_missing_on_subprojects: "您沒有權限將所有子專案封存。請洽系統管理員。"
            types:
              in_use_by_work_packages: "%{types} 仍在被工作項目使用中"
            enabled_modules:
              dependency_missing: "The module '%{dependency}' needs to be enabled as well since the module '%{module}' depends on it."
              format: "%{message}"
        project_custom_field_project_mapping:
          attributes:
            project_ids:
              blank: "Please select a project."
        query:
          attributes:
            project:
              error_not_found: "未找到"
            public:
              error_unauthorized: "- 此用戶沒有建立公共查詢的權限。"
            group_by:
              invalid: "無法按照 %{value} 分組"
              format: "%{message}"
            column_names:
              invalid: "無效的查詢欄：%{value}"
              format: "%{message}"
            sort_criteria:
              invalid: "無法按照 %{value} 排序"
              format: "%{message}"
            timestamps:
              invalid: "時間值錯誤: %{values}"
              forbidden: "時間值錯誤: %{values}"
              format: "%{message}"
            selects:
              name_not_included: "需要包含欄位名稱"
              nonexistent: "無此欄位 '%{column}'"
              format: "%{message}"
          group_by_hierarchies_exclusive: "與按照 \"%{group_by}\" 分組的群組相互排斥。不能同時啟動兩者。"
          can_only_be_modified_by_owner: "The query can only be modified by its owner."
          need_permission_to_modify_public_query: "You cannot modify a public query."
          filters:
            custom_fields:
              inexistent: "篩選條件無客製欄位。"
        queries/filters/base:
          attributes:
            values:
              inclusion: "過濾條件錯誤"
              format: "%{message}"
        relation:
          typed_dag:
            circular_dependency: "無限迴圈的關聯。"
          attributes:
            to:
              error_not_found: "“結束”的工作項目不存在或無法顯示"
              error_readonly: "您無法更改現有關係的“結束”連結"
            from:
              error_not_found: "“開始”的工作項目不存在或無法顯示"
              error_readonly: "您無法更改現有關係的“開始”連結"
        repository:
          not_available: "版本控制無法使用"
          not_whitelisted: "不被設定所允許"
          invalid_url: "是一個無效的儲存庫 Url 或路徑"
          must_not_be_ssh: "不可以是一個 SSH url"
          no_directory: "不是一個資料夾"
        role:
          attributes:
            permissions:
              dependency_missing: "need to also include '%{dependency}' as '%{permission}' is selected."
        setting:
          attributes:
            base:
              working_days_are_missing: "At least one day of the week must be defined as a working day."
              previous_working_day_changes_unprocessed: "The previous changes to the working days configuration have not been applied yet."
              hours_per_day_are_missing: "The number of hours per day must be defined."
              durations_are_not_positive_numbers: "The durations must be positive numbers."
              hours_per_day_is_out_of_bounds: "Hours per day can't be more than 24"
        time_entry:
          attributes:
            hours:
              day_limit: "is too high as a maximum of 24 hours can be logged per date."
        user_preference:
          attributes:
            pause_reminders:
              invalid_range: "必須是合理日期範圍"
            daily_reminders:
              full_hour: "只能配置在一個小時整內交付"
            notification_settings:
              only_one_global_setting: "只能有一項全域通知設定。"
              email_alerts_global: "電子郵件通知設定只能全域設定。"
              format: "%{message}"
              wrong_date: "起迄日或逾期日期錯誤"
        watcher:
          attributes:
            user_id:
              not_allowed_to_view: "不允許查看"
              locked: "已停用。"
        wiki_page:
          error_conflict: "The wiki page has been updated by someone else while you were editing it."
          attributes:
            slug:
              undeducible: "cannot be deduced from the title '%{title}'."
        work_package:
          is_not_a_valid_target_for_time_entries: "工作項目 #%{id} 不是重新分配時間項目有效的目標"
          attributes:
            assigned_to:
              format: "%{message}"
            due_date:
              not_start_date: "儘管日期是里程碑所必需的，但不是開始日期。"
              cannot_be_null: "can not be set to null as start date and duration are known."
            duration:
              larger_than_dates: "is larger than the interval between the start and the finish date."
              smaller_than_dates: "is smaller than the interval between the start and the finish date."
              not_available_for_milestones: "不適用於里程碑類型的工作項目。"
              cannot_be_null: "can not be set to null as start date and finish date are known."
            parent:
              cannot_be_milestone: "不可以成為一個里程碑"
              cannot_be_self_assigned: "不能指派給自己"
              cannot_be_in_another_project: "不能在另一個專案中"
              not_a_valid_parent: "不正確。"
            start_date:
              violates_relationships: "只能設置為 %{soonest_start} 或更晚，才不會違反工作包的關聯。"
              cannot_be_null: "can not be set to null as finish date and duration are known."
            status_id:
              status_transition_invalid: "無效，因為目前使用者的角色沒有從舊狀態到新狀態的有效過度狀態"
              status_invalid_in_type: "無效, 因為此類型中不存在目前狀態。"
            type:
              cannot_be_milestone_due_to_children: "不可以是 MileStone 因為這個工作項目有子項目。"
            priority_id:
              only_active_priorities_allowed: "需要被啟用"
            category:
              only_same_project_categories_allowed: "工作項目的類別必須與工作項目在同一個專案中"
              does_not_exist: "指定的類別不存在"
            estimated_hours:
              not_a_number: "is not a valid duration."
              cant_be_inferior_to_remaining_work: "Cannot be lower than Remaining work."
              must_be_set_when_remaining_work_is_set: "Required when Remaining work is set."
              only_values_greater_or_equal_zeroes_allowed: "Must be >= 0."
              format: "%{message}"
            remaining_hours:
              not_a_number: "is not a valid duration."
              cant_exceed_work: "Cannot be higher than Work."
              must_be_set_when_work_is_set: "Required when Work is set."
              format: "%{message}"
          readonly_status: "工作項目處於唯讀狀態，因此無法變更其屬性。"
        type:
          attributes:
            attribute_groups:
              attribute_unknown: "使用了無效的工作項目屬性。"
              attribute_unknown_name: "使用了無效的工作項目屬性: %{attribute}。"
              duplicate_group: "群組名稱 %{group} 已被使用，群組名稱不可重複。"
              query_invalid: "這個遷入的查詢 '%{group}' 是無效的: %{details}"
              group_without_name: "不允許未命名的群組。"
        user:
          attributes:
            base:
              user_limit_reached: "User limit reached. No more accounts can be created on the current plan."
              one_must_be_active: "Admin User cannot be locked/removed. At least one admin must be active."
            password_confirmation:
              confirmation: "密碼不符"
              format: "%{message}"
            password:
              weak: "必須包含以下的字元 (至少 %{all_count} 個中的 %{min_count} 個): %{rules}"
              lowercase: "小寫（例如：「a」）"
              uppercase: "大寫（例如：「Ａ」）"
              numeric: "數字（例如：「1」）"
              special: "特別（例如：「%」）"
              reused:
                other: "先前%{count} 個已被使用，請改用別的"
              match:
                confirm: "確認新密碼"
                description: "‘確認密碼’ 應該要符合 '新密碼'"
            status:
              invalid_on_create: "不是新用戶的有效狀態"
            ldap_auth_source:
              error_not_found: "未找到"
            auth_source:
              error_not_found: "未找到"
        member:
          principal_blank: "請至少選擇一個使用者或群組。"
          role_blank: "需要被指定"
          attributes:
            roles:
              ungrantable: "has an unassignable role."
              more_than_one: "has more than one role."
            principal:
              unassignable: "無法分派到專案。"
        version:
          undeletable_archived_projects: "該版本無法刪除，因為包含工作項目。"
          undeletable_work_packages_attached: "該版本無法刪除，因為它附帶了工作項目。"
        status:
          readonly_default_exlusive: "，是無法生效的(因其設定為「預設」狀態)"
        token/api:
          attributes:
            token_name:
              format: "%{message}"
      template:
        body: "請檢查下列欄位："
        header:
          other: "有 %{count} 個錯誤發生導致「%{model}」無法被保存。"
    models:
      attachment: "檔案"
      attribute_help_text: "屬性說明文字"
      category: "類別"
      comment: "留言"
      custom_action: "自訂動作"
      custom_field: "客製欄位"
      "doorkeeper/application": "Oauth 應用程式"
      forum: "討論區"
      global_role: "Global role"
      group: "群組"
      member: "成員"
      news: "最新消息"
      notification:
        other: "通知"
      placeholder_user: "虛擬群組"
      project: "專案"
      project_query:
        other: "Project lists"
      query: "自訂查詢"
      role:
        other: "角色"
      status: "工作項目狀態"
      type: "類型"
      user: "使用者"
      version: "版本"
      workflow: "工作流程"
      work_package: "工作項目"
      wiki: "維基"
      wiki_page: "維基頁面"
  errors:
    header_invalid_fields:
      other: "以下的欄位有問題:"
    header_additional_invalid_fields:
      other: "以下的欄位有問題:"
    field_erroneous_label: "此欄位不正確: %{full_errors}\n請輸入一個有效的值！"
  activity:
    item:
      created_by_on: "由 %{user} 於 %{datetime} 新增"
      created_by_on_time_entry: "time logged by %{user} on %{datetime}"
      created_on: "於%{datetime}新增"
      created_on_time_entry: "time logged on %{datetime}"
      updated_by_on: "由 %{user} 於 %{datetime} 更新"
      updated_by_on_time_entry: "logged time updated by %{user} on %{datetime}"
      updated_on: "於%{datetime}更新"
      updated_on_time_entry: "logged time updated on %{datetime}"
      deleted_on: "deleted on %{datetime}"
      deleted_by_on: "deleted by %{user} on %{datetime}"
      added_on: "added on %{datetime}"
      added_by_on: "added by %{user} on %{datetime}"
      removed_on: "removed on %{datetime}"
      removed_by_on: "removed by %{user} on %{datetime}"
      parent_without_of: "子專案"
      parent_no_longer: "No longer subproject of"
      time_entry:
        hour:
          other: "%{count} 一個小時"
        hour_html:
          other: "<i>%{count} hours</i>"
        updated: "從 %{old_value} 更改至 %{value}"
        logged_for: "Logged for"
    filter:
      changeset: "變更集"
      message: "討論區"
      news: "最新消息"
      project_attribute: "專案屬性"
      subproject: "包含子專案"
      time_entry: "耗時"
      wiki_edit: "維基"
      work_package: "工作項目"
  #common attributes of all models
  attributes:
    active: "啟用"
    assigned_to: "執行者"
    assignee: "執行者"
    attachments: "附加檔"
    author: "作者"
    base: "一般錯誤:"
    blocks_ids: "已被限制的工作項目 IDs"
    category: "分類"
    comment: "留言"
    comments: "留言"
    content: "內容"
    color: "顏色"
    created_at: "建立於"
    custom_options: "可能的值"
    custom_values: "客製欄位"
    date: "日期"
    default_columns: "預設欄"
    description: "說明"
    derived_due_date: "Derived finish date"
    derived_estimated_hours: "總工時"
    derived_start_date: "Derived start date"
    display_sums: "顯示加總"
    due_date: "完成日期"
    estimated_hours: "工時"
    estimated_time: "工時"
    expires_at: "過期於"
    firstname: "名字"
    group: "群組"
    groups: "群組"
    id: "ID"
    is_default: "預設值"
    is_for_all: "對所有的專案"
    public: "公開"
    #kept for backwards compatibility
    issue: "工作項目"
    lastname: "姓："
    login: "使用者帳號"
    mail: "電子郵件"
    name: "名稱"
    password: "密碼"
    priority: "優先等級"
    project: "專案"
    responsible: "負責人"
    role: "角色"
    roles: "角色"
    start_date: "起始日期"
    status: "狀態"
    subject: "名稱"
    summary: "總覽"
    title: "標題"
    type: "類型"
    updated_at: "更新於"
    updated_on: "更新於"
    uploader: "上傳者"
    user: "使用者"
    value: "值"
    version: "版本"
    work_package: "工作項目"
  backup:
    failed: "備份失敗"
    label_backup_token: "備份權杖(Token)"
    label_create_token: "產生備份用的權杖(Token)"
    label_delete_token: "刪除備份權杖(Token)"
    label_reset_token: "重置備份權杖(Token)"
    label_token_users: "以下用戶擁有啟用的備份權杖(Token)"
    reset_token:
      action_create: 建立
      action_reset: 重置
      heading_reset: "重置備份權杖(Token)"
      heading_create: "產生備份用的token"
      implications: >
        Enabling backups will allow any user with the required permissions and this backup token to download a backup containing all data of this OpenProject installation. This includes the data of all other users.
      info: >
        您將需要產生備份token才能建立備份。 每次您想要請求備份時，您都必須提供此token。 您可以刪除備份token以停用該備份。
      verification: >
        Enter %{word} to confirm you want to %{action} the backup token.
      verification_word_reset: 重置
      verification_word_create: 建立
      warning: >
        When you create a new token you will only be allowed to request a backup after 24 hours. This is a safety measure. After that you can request a backup any time using that token.
    text_token_deleted: 備份用權杖(Token)已刪除。 備份已停用。
    error:
      invalid_token: 無效或缺少備份權杖(Token)
      token_cooldown: The backup token will be valid in %{hours} hours.
      backup_pending: 已經有一個備份待處理。
      limit_reached: 您每天只能進行 %{limit} 次備份。
  button_actions: "動作"
  button_add: "增加"
  button_add_comment: "新增留言"
  button_add_member: 新增成員
  button_add_watcher: "新增監看者"
  button_annotate: "注釋"
  button_apply: "套用"
  button_archive: "封存"
  button_back: "返回"
  button_cancel: "取消"
  button_change: "變更"
  button_change_parent_page: "更改上層頁面"
  button_change_password: "變更密碼"
  button_check_all: "勾選全部"
  button_clear: "清除"
  button_click_to_reveal: "點擊顯示"
  button_close: "關閉"
  button_collapse_all: "全部摺疊"
  button_configure: "設定"
  button_continue: "繼續"
  button_copy: "複製"
  button_copy_to_clipboard: "複製到剪貼簿"
  button_copy_link_to_clipboard: "複製到剪貼簿"
  button_copy_and_follow: "複製並跟隨"
  button_create: "建立"
  button_create_and_continue: "建立並繼續"
  button_delete: "删除"
  button_decline: "拒絕"
  button_delete_watcher: "刪除監看者 %{name}"
  button_download: "下載"
  button_duplicate: "複本"
  button_edit: "編輯"
  button_edit_associated_wikipage: "編輯關聯的維基頁面：%{page_title}"
  button_expand_all: "全部展開"
  button_favorite: "Add to favorites"
  button_filter: "篩選條件"
  button_generate: "產生"
  button_list: "清單"
  button_lock: "鎖定"
  button_login: "登入"
  button_move: "移動"
  button_move_and_follow: "移動並跟隨"
  button_print: "列印"
  button_quote: "引言"
  button_remove: 刪除
  button_rename: "重新命名"
  button_replace: "取代"
  button_revoke: "撤銷"
  button_reply: "回應"
  button_reset: "重置"
  button_rollback: "回復到此版本"
  button_save: "儲存"
  button_save_as: "保存為"
  button_apply_changes: "套用設定"
  button_save_back: "儲存並返回"
  button_show: "顯示"
  button_sort: "排序"
  button_submit: "提交"
  button_test: "測試"
  button_unarchive: "取消封存"
  button_uncheck_all: "取消全選"
  button_unlock: "解除鎖定"
  button_unfavorite: "Remove from favorites"
  button_unwatch: "取消監看"
  button_update: "更新"
  button_upgrade: "升級"
  button_upload: "上傳"
  button_view: "檢視"
  button_watch: "監看"
  button_manage_menu_entry: "設定選單項目"
  button_add_menu_entry: "新增選單項目"
  button_configure_menu_entry: "設定選單項目"
  button_delete_menu_entry: "刪除選單項目"
  button_view_shared_work_packages: "檢視共享的工作項目"
  button_manage_roles: "管理角色"
  button_remove_member: "移除成員"
  button_remove_member_and_shares: "移除成員及共享"
  button_revoke_work_package_shares: "撤銷已共享的工作項目"
  button_revoke_access: "撤銷存取權限"
  button_revoke_all: "全部撤銷"
  button_revoke_only: "僅撤銷 %{shared_role_name}"
  button_publish: "Make public"
  button_unpublish: "Make private"
  consent:
    checkbox_label: 我已注意到並同意上述情況。
    failure_message: 同意失敗, 無法繼續。
    title: 使用者同意個資意向書
    decline_warning_message: 您已拒絕同意並已登出。
    user_has_consented: 使用者已同意您在給定時間配置的語句。
    not_yet_consented: 使用者尚未同意, 將在下次登錄時請求。
    contact_mail_instructions: 使用者可透過系統更改或移除郵寄地址。
    contact_your_administrator: 如果您想刪除您的帳戶, 請與您的管理員聯繫。
    contact_this_mail_address: 如果要刪除帳戶, 請聯繫 %{mail_address}。
    text_update_consent_time: 若更改上述資訊時，請使用者再次同意。
    update_consent_last_time: "同意日期: %{update_time}"
  copy_project:
    title: '複製專案 %{source_project_name}'
    started: '開始複製專案從「%{source_project_name}」到 「%{target_project_name}」。當「%{target_project_name}」 可以使用以後，我們會盡快用郵件通知您。'
    failed: "無法複製專案 %{source_project_name}"
    failed_internal: "內部錯誤導致複製失敗。"
    succeeded: "專案 %{target_project_name} 建立成功"
    errors: "錯誤"
    project_custom_fields: "專案上的客製欄位"
    x_objects_of_this_type:
      zero: "無此類型物件"
      one: "一個此類型物件"
      other: "有%{count} 此類型物件"
    text:
      failed: '無法從 “%{source_project_name}” 複製專案到 "%{target_project_name}"'
      succeeded: '複製 "%{source_project_name}" 到 "%{target_project_name}"。'
  create_new_page: "維基頁面"
  date:
    abbr_day_names:
      - "日"
      - "一"
      - "二"
      - "三"
      - "四"
      - "五"
      - "六"
    abbr_month_names:
      - null
      - "一月"
      - "二月"
      - "三月"
      - "四月"
      - "五月"
      - "六月"
      - "七月"
      - "八月"
      - "九月"
      - "十月"
      - "十一月"
      - "十二月"
    abbr_week: "週"
    day_names:
      - "星期天"
      - "星期一"
      - "星期二"
      - "星期三"
      - "星期四"
      - "星期五"
      - "星期六"
    formats:
      #Use the strftime parameters for formats.
      #When no format has been given, it uses default.
      #You can provide other formats here if you like!
      default: "%Y年%m月%d日"
      long: "%Y年%B%d日"
      short: "%b%d日"
    #Don't forget the nil at the beginning; there's no such thing as a 0th month
    month_names:  #Used in date_select and datetime_select.
      - null
      - "一月"
      - "二月"
      - "三月"
      - "四月"
      - "五月"
      - "六月"
      - "七月"
      - "八月"
      - "九月"
      - "十月"
      - "十一月"
      - "十二月"
    order:
      - 年
      - 月
      - 日
  datetime:
    distance_in_words:
      about_x_hours:
        other: "大約 %{count} 小時"
      about_x_months:
        other: "大約 %{count} 個月"
      about_x_years:
        other: "大約 %{count} 年"
      almost_x_years:
        other: "差不多 %{count} 年"
      half_a_minute: "半分鐘"
      less_than_x_minutes:
        other: "少於 %{count} 分鐘"
      less_than_x_seconds:
        other: "少於 %{count} 秒"
      over_x_years:
        other: "超過 %{count} 年"
      x_days:
        other: "%{count} 天"
      x_minutes:
        other: "%{count} 分"
      x_minutes_abbreviated:
        other: "%{count} 分"
      x_hours:
        other: "%{count} 一個小時"
      x_hours_abbreviated:
        other: "%{count} 小時"
      x_weeks:
        other: "%{count} 週"
      x_months:
        other: "%{count} 個月"
      x_years:
        other: "%{count}  年"
      x_seconds:
        other: "%{count} 秒"
      x_seconds_abbreviated:
        other: "%{count}  秒"
    units:
      hour:
        other: "小時"
  description_active: "啟用？"
  description_attachment_toggle: "顯示/隱藏附件"
  description_autocomplete: >
    這個欄位使用自動完成的功能。當你在輸入工作項目的標題的時候，你將會收到可能的候選清單。請使用上下鍵移動游標並且按下 Tab 鍵或 Enter 鍵選擇。或者您可直接輸入工作項目編號。
  description_available_columns: "可用欄"
  description_choose_project: "專案"
  description_compare_from: "比較："
  description_compare_to: "比較："
  description_current_position: "你在這裡："
  description_date_from: "輸入開始日期"
  description_date_to: "輸入結束日期"
  description_enter_number: "輸入數字"
  description_enter_text: "輸入文字"
  description_filter: "篩選條件"
  description_filter_toggle: "顯示/隱藏篩選條件"
  description_category_reassign: "選擇類別"
  description_message_content: "訊息內容"
  description_my_project: "您是專案成員"
  description_notes: "備註"
  description_parent_work_package: "上層工作項目"
  description_project_scope: "搜尋範圍"
  description_query_sort_criteria_attribute: "排序的屬性"
  description_query_sort_criteria_direction: "排序方向"
  description_search: "搜尋說明"
  description_select_work_package: "選取工作項目"
  description_selected_columns: "所選的欄"
  description_sub_work_package: "顯示目前的子工作項目"
  description_toc_toggle: "顯示/隱藏目錄"
  description_wiki_subpages_reassign: "選擇一個新的上層頁面"
  #Text direction: Left-to-Right (ltr) or Right-to-Left (rtl)
  direction: 由左至右
  ee:
    upsale:
      form_configuration:
        description: "使用以下附加組件自定義表單配置："
        add_groups: "增加新的屬性群組"
        rename_groups: "重新命名屬性群组"
      project_filters:
        description_html: "自訂過濾條件和排序是企業版功能"
  enumeration_activities: "時間追蹤活動"
  enumeration_work_package_priorities: "工作項目優先等級"
  enumeration_reported_project_statuses: "報告的專案狀態"
  error_auth_source_sso_failed: "單一登入 (SSO) 使用者 '%{value}' 失敗"
  error_can_not_archive_project: "這個專案無法封存：%{errors}"
  error_can_not_delete_entry: "無法刪除項目"
  error_can_not_delete_custom_field: "無法刪除客製欄位"
  error_can_not_delete_in_use_archived_undisclosed: "There are also work packages in archived projects. You need to ask an administrator to perform the deletion to see which projects are affected."
  error_can_not_delete_in_use_archived_work_packages: "There are also work packages in archived projects. You need to reactivate the following projects first, before you can change the attribute of the respective work packages: %{archived_projects_urls}"
  error_can_not_delete_type:
    explanation: 'This type contains work packages and cannot be deleted. You can see all affected work packages in <a target="_blank" href="%{url}">this view</a>.'
  error_can_not_delete_standard_type: "標準類型無法刪除"
  error_can_not_invite_user: "無法向用戶發送邀請。"
  error_can_not_remove_role: "這個角色正在使用中，無法刪除。"
  error_can_not_reopen_work_package_on_closed_version: "被指定到已關閉版本的工作項目將無法重新開啟"
  error_can_not_find_all_resources: "Could not find all related resources to this request."
  error_can_not_unarchive_project: "這個專案無法解除封存：%{errors}"
  error_check_user_and_role: "請選擇一個使用者與一個角色。"
  error_code: "錯誤碼 %{code}"
  error_color_could_not_be_saved: "無法儲存顏色"
  error_cookie_missing: "OpenProject的Cookie遺失了。請確保瀏覽器的Cookie已經啟用，否則本應用程式將無法正常做用。"
  error_custom_option_not_found: "選項不存在。"
  error_enterprise_activation_user_limit: "無法啟動您的帳戶 (已達到使用者限制)。請與管理員聯繫以獲取存取權限。"
  error_enterprise_token_invalid_domain: "企業版未啟用。您的企業版權杖(Token)的域名（%{actual}）與系統的主機名（%{expected}）不匹配。"
  error_failed_to_delete_entry: "刪除此項目失敗。"
  error_in_dependent: "Error attempting to alter dependent object: %{dependent_class} #%{related_id} - %{related_subject}: %{error}"
  error_in_new_dependent: "Error attempting to create dependent object: %{dependent_class} - %{related_subject}: %{error}"
  error_invalid_selected_value: "不合法的項目數值。"
  error_journal_attribute_not_present: "Journal 不含有屬性 %{attribute}。"
  error_pdf_export_too_many_columns: "為 PDF 匯出選擇的列太多。請減少列數。"
  error_pdf_failed_to_export: "無法保存 pdf 匯出: %{error}"
  error_token_authenticity: "無法驗證跨網域請求權杖(Token)。你是不是試圖在多個瀏覽器或者分頁上傳送資料？請關閉所有的分頁後再試一次。"
  error_work_package_not_found_in_project: "工作項目找不到或是不屬於這個專案"
  error_must_be_project_member: "必須是專案的成員"
  error_migrations_are_pending: "Your OpenProject installation has pending database migrations. You have likely missed running the migrations on your last upgrade. Please check the upgrade guide to properly upgrade your installation."
  error_migrations_visit_upgrade_guides: "Please visit our upgrade guide documentation"
  error_no_default_work_package_status: '沒有定義預設的工作項目狀態。請檢查您的設定 (前往 "管理 -> 工作項目狀態")。'
  error_no_type_in_project: "這個專案沒有關聯的類型，請檢查專案設定。"
  error_omniauth_registration_timed_out: "外部身份驗證註冊逾時，請再試一次。"
  error_omniauth_invalid_auth: "The authentication information returned from the identity provider was invalid. Please contact your administrator for further help."
  error_password_change_failed: "An error occurred when trying to change the password."
  error_scm_command_failed: "嘗試存取版本庫的時候發生錯誤: %{value}"
  error_scm_not_found: "在版本庫中找不到項目或修訂"
  error_type_could_not_be_saved: "類型無法保存"
  error_unable_delete_status: "工作項目狀態無法刪除，因為它被至少一個工作項目使用了。"
  error_unable_delete_default_status: "無法刪除預設工作項目狀態。請在刪除這個狀態前選擇另外一個預設工作項目狀態。"
  error_unable_to_connect: "無法連接 (%{value})"
  error_unable_delete_wiki: "無法刪除 wiki 頁面"
  error_unable_update_wiki: "無法更新 wiki 頁面"
  error_workflow_copy_source: "請選擇一個類型或角色來源"
  error_workflow_copy_target: "請選擇目標的類型或角色"
  error_menu_item_not_created: 無法建立選單項目
  error_menu_item_not_saved: 選單項目無法保存
  error_wiki_root_menu_item_conflict: >
    無法將 "%{old_name}" 重命名為 "%{new_name}", 因為結果功能表項目中的衝突與現有功能表項目 "%{existing_caption}" (%{existing_identifier}) 衝突。
  error_external_authentication_failed: "An error occurred during external authentication. Please try again."
  error_attribute_not_highlightable: "無法凸顯的屬性: %{attributes}"
  events:
    changeset: "已編輯變更"
    message: 訊息已編輯
    news: 最新消息
    project_attributes: "專案屬性已修改"
    project: "專案已編輯"
    projects: "專案已編輯"
    reply: 已回覆
    time_entry: "已編輯時間日誌"
    wiki_page: "維基頁面已編輯"
    work_package_closed: "關閉工作項目"
    work_package_edit: "工作項目已編輯"
    work_package_note: "工作項目註記已新增"
    title:
      project: "專案: %{name}"
      subproject: "子專案: %{name}"
  export:
    your_work_packages_export: "輸出工作列表"
    succeeded: "輸出完成"
    failed: "匯出失敗：%{message}"
    format:
      atom: "Atom"
      csv: "CSV"
      pdf: "PDF"
      pdf_overview_table: "PDF(表格)"
      pdf_report_with_images: "PDF報表(含圖)"
      pdf_report: "PDF 報表"
      pdf_gantt: "PDF Gantt"
    image:
      omitted: "影像沒有匯出。"
    macro:
      error: "Macro error, %{message}"
      attribute_not_found: "attribute not found: %{attribute}"
      model_not_found: "invalid attribute model: %{model}"
      resource_not_found: "resource not found: %{resource}"
      rich_text_unsupported: "Rich text embedding currently not supported in export"
    units:
      hours: 小時
      days: 日
  extraction:
    available:
      pdftotext: "Pdftotext 可用 (非必要)"
      unrtf: "Unrtf 可用 (非必要)"
      catdoc: "Catdoc 可用 (非必要)"
      xls2csv: "Xls2csv 可用 (非必要)"
      catppt: "Catppt 可用 (非必要)"
      tesseract: "Tesseract 可用 (非必要)"
  general_csv_decimal_separator: "."
  general_csv_encoding: "UTF-8"
  general_csv_separator: ","
  general_first_day_of_week: "星期日"
  general_pdf_encoding: "ISO-8859-1"
  general_text_no: "否"
  general_text_yes: "是"
  general_text_No: "否"
  general_text_Yes: "是"
  general_text_true: "true"
  general_text_false: "否"
  gui_validation_error: "1 錯誤"
  gui_validation_error_plural: "%{count} 個錯誤"
  homescreen:
    additional:
      projects: "最新的可見專案"
      no_visible_projects: "最新的可見專案"
      users: "最新註冊的使用者"
    blocks:
      community: "OpenProject 社群"
      upsale:
        title: "升級到企業版"
        more_info: "更多資訊"
    links:
      upgrade_enterprise_edition: "升級到企業版"
      postgres_migration: "Migrating your installation to PostgreSQL"
      user_guides: "使用手冊"
      faq: "問答集"
      impressum: "法律聲明"
      glossary: "術語表 "
      shortcuts: "快捷鍵"
      blog: "Openproject 部落格"
      forums: "社群討論區"
      newsletter: "安全警報 / 消息"
  image_conversion:
    imagemagick: "Imagemagick"
  journals:
    changes_retracted: "更改已被撤銷"
    caused_changes:
      dates_changed: "日期變更"
      default_attribute_written: "Read-only attributes written"
      progress_mode_changed_to_status_based: "更新計算後的進度"
      status_changed: "Status '%{status_name}'"
      system_update: "OpenProject 系統更新："
    cause_descriptions:
      work_package_predecessor_changed_times: by changes to predecessor %{link}
      work_package_parent_changed_times: 因上層%{link}而異動
      work_package_children_changed_times: 因子工作項目%{link}而異動
      work_package_related_changed_times: 因與%{link}相關而異動
      unaccessable_work_package_changed: 因相關工作項目而異動
      working_days_changed:
        changed: "因工作天數 (%{changes})變更而異動"
        days:
          working: "%{day} 已是工作日"
          non_working: "%{day} 已非工作日"
        dates:
          working: "%{date} 已是工作日"
          non_working: "%{date} 已非工作日"
      progress_mode_changed_to_status_based: 自動計算模式設定成「Status-based」
      status_excluded_from_totals_set_to_false_message: now included in hierarchy totals
      status_excluded_from_totals_set_to_true_message: now excluded from hierarchy totals
      status_percent_complete_changed: "% complete changed from %{old_value}% to %{new_value}%"
      system_update:
        file_links_journal: >
          From now on, activity related to file links (files stored in external storages) will appear here in the Activity tab. The following represent activity concerning links that already existed:
        progress_calculation_adjusted_from_disabled_mode: >-
          自動計算進度<a href="%{href}" target="_blank">設定為「Work-based」模式並隨著版本更新進行調整</a>。
        progress_calculation_adjusted: >-
          自動計算進度<a href="%{href}" target="_blank">隨版本更新調整</a>。
        totals_removed_from_childless_work_packages: >-
          Work and progress totals automatically removed for non-parent work packages with <a href="%{href}" target="_blank">version update</a>. This is a maintenance task and can be safely ignored.
  links:
    configuration_guide: "設定指南"
    get_in_touch: "如有任何問題，歡迎聯繫我們"
  instructions_after_registration: "帳號啟用後即可點擊 %{signin} 登入"
  instructions_after_logout: "您可點擊 %{signin} 再次登入。"
  instructions_after_error: "你可以試著再按一次 %{signin} 來嘗試登入。如果持續發生錯誤，請向您的管理員尋求幫助。"
  menus:
    admin:
      mail_notification: "電子郵件通知"
      mails_and_notifications: "郵件與通知"
      aggregation: "合併"
      api_and_webhooks: "API 和 Webhook"
    quick_add:
      label: "Open quick add menu"
    breadcrumb:
      nested_element: "%{section_header}: <b>%{title}</b>"
  my_account:
    access_tokens:
      no_results:
        title: "沒有可顯示的存取權杖(Token)"
        description: "他們全都被停用了。他們可以在管理功能表重新啟用"
      access_tokens: "存取權杖(Token)"
      headers:
        action: "動作"
        expiration: "過期"
      indefinite_expiration: "無"
      simple_revoke_confirmation: "你確定要撤銷此權杖(Token)"
      api:
        title: "API"
        text_hint: "API token允許第三方應用程式透過 REST API 與本專案系統進行通訊。"
        static_token_name: "API 權杖(Token)"
        disabled_text: "API tokens are not enabled by the administrator. Please contact your administrator to use this feature."
      ical:
        title: "iCalendar "
        text_hint: 'iCalendar 權杖(Token)允許使用者<a href="%{path}" target="_blank">訂閱專案管理系統日曆</a>，並查看來自外部客戶端的最新工作資訊。'
        disabled_text: "管理員未啟用 iCalendar 訂閱。 請聯絡您的管理員以使用此功能。"
        empty_text_hint: "新增 iCalendar 權杖(Token)，可訂閱各專案裡面的日曆( 需擁有相關權限)。"
      oauth:
        title: "OAuth"
        text_hint: "OAuth tokens allow third-party applications to connect with this OpenProject instance."
        empty_text_hint: "There is no third-party application access configured and active for you. Please contact your administrator to activate this feature."
      rss:
        title: "RSS訂閱"
        text_hint: "RSS 權杖(Token)可讓使用者透過外部 RSS 閱讀器了解本專案管理系統中最新異動。"
        static_token_name: "RSS 權杖(Token)"
        disabled_text: "尚未啟用 RSS 權杖(Token)功能。 請聯絡您的管理員。"
      storages:
        title: "文件儲存空間"
        text_hint: "檔案儲存區權杖(Token)，可將本專案管理系統與外部檔案儲存系統連接。"
        empty_text_hint: "There is no storage access linked to your account."
        revoke_token: "Do you really want to remove this token? You will need to login again on %{storage}"
        removed: "File Storage token successfully removed"
        failed: "An error occurred and the token couldn't be removed. Please try again later."
        unknown_storage: "不明的儲存區"
  notifications:
    reasons:
      assigned: "Assignee"
      dateAlert: "Date alert"
      mentioned: "Mentioned"
      responsible: "Accountable"
      shared: "Shared"
      watched: "Watcher"
    menu:
      by_project: "Unread by project"
      by_reason: "Reason"
      inbox: "Inbox"
    send_notifications: "發送此操作的通知"
    work_packages:
      subject:
        created: "工作項目已建立"
        assigned: "您已被指派到 %{work_package}"
        subscribed: "您訂閱了 %{work_package}"
        mentioned: "您在工作項目「%{work_package}」中被提到"
        responsible: "您已對 %{work_package} 負責"
        watched: "您正在監看 %{work_package}"
  label_accessibility: "輔助功能"
  label_account: "帳號"
  label_active: "啟用"
  label_activate_user: "啟動使用者"
  label_active_in_new_projects: "在新專案中啟用"
  label_activity: "活動"
  label_add_edit_translations: "增加和編輯翻譯"
  label_add_another_file: "新增另一個檔案"
  label_add_columns: "新增所選欄"
  label_add_note: "新增註記"
  label_add_projects: "Add projects"
  label_add_related_work_packages: "新增相關的工作項目"
  label_add_subtask: "新增子任務"
  label_added: "已新增"
  label_added_by: "由 %{author} 新增"
  label_added_time_by: "由%{author}於%{age}前新增"
  label_additional_workflow_transitions_for_assignee: "使用者是執行者時，可用狀態"
  label_additional_workflow_transitions_for_author: "使用者是作者，可用狀態"
  label_administration: "系統管理"
  label_advanced_settings: "進階設定"
  label_age: "年齡"
  label_ago: "天前"
  label_all: "所有"
  label_all_time: "所有的時間"
  label_all_words: "所以的詞"
  label_all_open_wps: "所有「進行中」工作項目"
  label_always_visible: "總是顯示"
  label_announcement: "公告"
  label_angular: "AngularJS"
  label_api_access_key: "API金鑰"
  label_api_access_key_created_on: "API金鑰在 %{value} 以前被建立"
  label_api_access_key_type: "API"
  label_ical_access_key_type: "iCalendar "
  label_ical_access_key_description: 'iCalendar token "%{token_name}" for "%{calendar_name}" in "%{project_name}"'
  label_ical_access_key_not_present: "iCalendar token(s) not present."
  label_ical_access_key_generation_hint: "Automatically generated when subscribing to a calendar."
  label_ical_access_key_latest: "最新"
  label_ical_access_key_revoke: "撤銷"
  label_applied_status: "套用的狀態"
  label_archive_project: "封存專案"
  label_ascending: "昇冪"
  label_assigned_to_me_work_packages: "分配給我的工作項目"
  label_associated_revisions: "關聯的修訂"
  label_attachment_plural: "附加檔"
  label_attribute: "属性"
  label_attribute_plural: "属性"
  label_ldap_auth_source_new: "新增LDAP 連線"
  label_ldap_auth_source: "LDAP 連線"
  label_ldap_auth_source_plural: "LDAP 連線"
  label_attribute_expand_text: "The complete text for '%{attribute}'"
  label_authentication: "身份驗證"
  label_available_global_roles: "可用的角色"
  label_available_project_attributes: "Available project attributes"
  label_available_project_forums: "可用的討論區"
  label_available_project_repositories: "可用的版本庫"
  label_available_project_versions: "可用的版本"
  label_available_project_work_package_categories: "可用的工作項目類別"
  label_available_project_work_package_types: "可用的工作包類型"
  label_available_projects: "可用專案"
  label_api_doc: "API文件"
  label_backup: "備份"
  label_backup_code: "備份代碼"
  label_between: "介於"
  label_blocked_by: "標示禁止者"
  label_blocks: "區塊"
  label_blog: "日誌"
  label_forums_locked: "停用"
  label_forum_new: "新增討論區"
  label_forum_plural: "討論區"
  label_forum_sticky: "釘選"
  label_boolean: "布林值"
  label_board_plural: "看板"
  label_branch: "分支"
  label_browse: "瀏覽"
  label_bulk_edit_selected_work_packages: "整批編輯選取的工作項目"
  label_bundled: "(已附帶)"
  label_calendar: "行事曆"
  label_calendars_and_dates: "行事曆與日期"
  label_calendar_show: "顯示行事曆"
  label_category: "類別"
  label_consent_settings: "使用者同意個資意向書"
  label_wiki_menu_item: 維基選單項目
  label_select_main_menu_item: 選擇新的主選單項目
  label_required_disk_storage: "所使用的磁碟空間"
  label_send_invitation: 發送邀請
  label_change_plural: "更改"
  label_change_properties: "更改屬性"
  label_change_status: "更改狀態"
  label_change_status_of_user: "更改 #{username} 的狀態"
  label_change_view_all: "檢視所有更改"
  label_changes_details: "所有更改的詳細資訊"
  label_changeset: "變更集"
  label_changeset_id: "變更集 ID"
  label_changeset_plural: "變更項目"
  label_checked: "已選取"
  label_check_uncheck_all_in_column: "選取/取消選取 全部"
  label_check_uncheck_all_in_row: "選取/取消選取 全部"
  label_child_element: "子項目"
  label_choices: "選項"
  label_chronological_order: "由舊排列至新"
  label_close_versions: "關閉已完成的版本"
  label_closed_work_packages: "已關閉"
  label_collapse: "折疊"
  label_collapsed_click_to_show: "已折疊。按一下以顯示"
  label_configuration: 組態
  label_comment_add: "新增留言"
  label_comment_added: "新增內容"
  label_comment_delete: "刪除留言"
  label_comment_plural: "留言"
  label_commits_per_author: "每個作者的Commit"
  label_commits_per_month: "每個月的Commits"
  label_confirmation: "確認密碼"
  label_contains: "包含"
  label_content: "內容"
  label_color_plural: "顏色"
  label_copied: "已複製"
  label_copy_same_as_target: "與目標相同"
  label_copy_source: "來源"
  label_copy_target: "目標"
  label_copy_workflow_from: "工作流程來自於"
  label_copy_project: "複製專案"
  label_core_version: "核心版本"
  label_core_build: "核心編譯"
  label_current_status: "目前狀態"
  label_current_version: "目前版本"
  label_custom_field_add_no_type: "新增此欄位至一個工作項目類別"
  label_custom_field_new: "新增欄位"
  label_custom_field_plural: "客製欄位"
  label_custom_field_default_type: "空類型"
  label_custom_style: "設計"
  label_dashboard: "儀表板"
  label_database_version: "PostgreSQL 版本"
  label_date: "日期"
  label_date_and_time: "日期和時間"
  label_date_format: "日期格式"
  label_date_from: "寄件者"
  label_date_from_to: "從 %{start} 到 %{end}"
  label_date_to: "到"
  label_day_plural: "天"
  label_default: "預設"
  label_delete_user: "刪除使用者"
  label_delete_project: "刪除專案"
  label_deleted: "刪除線"
  label_deleted_custom_field: "(已刪除的客製欄位)"
  label_deleted_custom_option: "(deleted option)"
  label_empty_element: "(空)"
  label_missing_or_hidden_custom_option: "(missing value or lacking permissions to access)"
  label_descending: "降冪"
  label_details: "詳細資料"
  label_development_roadmap: "發展路徑圖"
  label_diff: "比較"
  label_diff_inline: "行內"
  label_diff_side_by_side: "並排"
  label_digital_accessibility: "Digital accessibility (DE)"
  label_disabled: "已停用"
  label_disabled_uppercase: "關閉"
  label_display: "顯示"
  label_display_per_page: "每頁: %{value}"
  label_display_used_statuses_only: "顯示此類型會用到的狀態"
  label_download: "已下載 %{count}"
  label_download_plural: "%{count} 個下載項目"
  label_downloads_abbr: "下載"
  label_duplicated_by: "標示重複者"
  label_duplicate: "重複"
  label_duplicates: "重複"
  label_edit: "編輯"
  label_edit_x: "Edit: %{x}"
  label_enable_multi_select: "取用複選"
  label_enabled_project_custom_fields: "開啟客製欄位"
  label_enabled_project_modules: "啟用的模組"
  label_enabled_project_activities: "啟用的時間追蹤活動"
  label_end_to_end: "尾端到尾端"
  label_end_to_start: "尾端至開端"
  label_enumeration_new: "新增列舉選項"
  label_enumeration_value: "列舉值"
  label_enumerations: "列舉選項"
  label_enterprise: "企業"
  label_enterprise_active_users: "%{current}/%{limit} 已預訂的活動使用者"
  label_enterprise_edition: "企業版"
  label_enterprise_support: "Enterprise support"
  label_enterprise_addon: "Enterprise add-on"
  label_environment: "環境"
  label_estimates_and_progress: "Estimates and progress"
  label_equals: "是"
  label_everywhere: "全部"
  label_example: "範例"
  label_experimental: "Experimental"
  label_i_am_member: "我是成員"
  label_ifc_viewer: "Ifc Viewer"
  label_ifc_model_plural: "Ifc Models"
  label_import: "匯入"
  label_export_to: "也可匯出成"
  label_expand: "展開"
  label_expanded_click_to_collapse: "已擴大。按一下可折疊"
  label_f_hour: "%{value} 小時"
  label_f_hour_plural: "%{value} 個小時"
  label_favorite: "最愛"
  label_feed_plural: "串流"
  label_feeds_access_key: "RSS 金鑰"
  label_feeds_access_key_created_on: "RSS 金鑰在 %{value} 前已建立"
  label_feeds_access_key_type: "RSS訂閱"
  label_file_plural: "檔案"
  label_filter_add: "新增條件"
  label_filter: "篩選條件"
  label_filter_plural: "篩選器"
  label_filters_toggle: "顯示/隱藏篩選條件"
  label_float: "浮點數"
  label_folder: "資料夾"
  label_follows: "關注"
  label_force_user_language_to_default: "設置使用者使用預設語言"
  label_form_configuration: "表單設置"
  label_gantt_chart: "甘特圖"
  label_gantt_chart_plural: "甘特圖"
  label_general: "一般"
  label_generate_key: "產生一個金鑰"
  label_git_path: ".git 目錄的路徑"
  label_greater_or_equal: ">="
  label_group_by: "分組依據"
  label_group_new: "新增群組"
  label_group: "群組"
  label_group_named: "群組名稱 %{name}"
  label_group_plural: "群組"
  label_help: "説明"
  label_here: 這裡
  label_hide: "隱藏"
  label_history: "歷史"
  label_hierarchy_leaf: "頁面結構頁"
  label_home: "Home"
  label_subject_or_id: "主旨或 id"
  label_calendar_subscriptions: "訂閱行事曆"
  label_identifier: "識別碼"
  label_in: "在"
  label_in_less_than: "少於"
  label_in_more_than: "多於"
  label_inactive: "未啟用"
  label_incoming_emails: "接收到的電子郵件"
  label_includes: "包括"
  label_include_sub_projects: Include sub-projects
  label_index_by_date: "按日期索引"
  label_index_by_title: "按標題索引"
  label_information: "資訊"
  label_information_plural: "資訊"
  label_installation_guides: "安裝說明"
  label_integer: "整數"
  label_internal: "內部"
  label_introduction_video: "簡介影片"
  label_invite_user: "邀請使用者"
  label_share: "分享"
  label_share_project_list: "Share project list"
  label_share_work_package: "Share work package"
  label_show_hide: "顯示/隱藏"
  label_show_hide_n_items: "Show/hide %{count} items"
  label_show_all_registered_users: "顯示所有註冊使用者"
  label_journal: "日誌"
  label_journal_diff: "內容對比"
  label_language: "語言"
  label_languages: "語言"
  label_jump_to_a_project: "前往一個專案..."
  label_keyword_plural: "關鍵字"
  label_language_based: "根據使用者的語言"
  label_last_activity: "最後的活動"
  label_last_change_on: "最後一次更改在"
  label_last_changes: "最近 %{count} 的變更"
  label_last_login: "上次登入時間"
  label_last_month: "上個月"
  label_last_n_days: "最近 %{count} 天"
  label_last_week: "上週"
  label_latest_revision: "最新版本"
  label_latest_revision_plural: "最新版本"
  label_ldap_authentication: "LDAP 認證"
  label_learn_more: "了解更多"
  label_less_or_equal: "<="
  label_less_than_ago: "幾天內"
  label_link_url: "Link (URL)"
  label_list: "清單"
  label_loading: "讀取中..."
  label_lock_user: "鎖定使用者"
  label_logged_as: "登入為"
  label_login: "登入"
  label_custom_logo: "自訂logo"
  label_custom_export_logo: "客製匯出的Logo"
  label_custom_export_cover: "Custom export cover background"
  label_custom_export_cover_overlay: "Custom export cover background overlay"
  label_custom_export_cover_text_color: "文字顏色"
  label_custom_pdf_export_settings: "匯出PDF設定"
  label_custom_favicon: "自訂圖示"
  label_custom_touch_icon: "自訂觸控圖示"
  label_logout: "登出"
  label_main_menu: "側邊選單"
  label_manage: "Manage"
  label_manage_groups: "管理群組"
  label_managed_repositories_vendor: "已管理的 %{vendor} 版本庫"
  label_max_size: "最大容量"
  label_me: "我"
  label_member_new: "新成員"
  label_member_all_admin: "(All roles due to admin status)"
  label_member_plural: "成員"
  label_membership_plural: "Memberships"
  label_membership_added: "Member added"
  label_membership_updated: "Member updated"
  label_menu: "Menu"
  label_menu_badge:
    pre_alpha: "早期開發版本"
    alpha: "開發版本"
    beta: "測試版本"
  label_menu_item_name: "選單項目名稱"
  label_message: "訊息"
  label_message_last: "最後訊息"
  label_message_new: "新增訊息"
  label_message_plural: "訊息"
  label_message_posted: "訊息已新增"
  label_min_max_length: "最短 - 最長 長度"
  label_minute_plural: "分鐘"
  label_missing_api_access_key: "遺失 API 金鑰"
  label_missing_feeds_access_key: "遺失 RSS訂閱 金鑰"
  label_modification: "%{count} 個變更"
  label_modified: "已修改"
  label_module_plural: "模組"
  label_modules: "模組"
  label_months_from: "從幾個月"
  label_more: "更多"
  label_more_than_ago: "多天前"
  label_move_work_package: "移動工作項目"
  label_my_account: "我的帳號"
  label_my_activity: "我的活動紀錄"
  label_my_account_data: "我的帳號資料"
  label_my_avatar: "我的大頭貼"
  label_my_queries: "我的自訂查詢"
  label_name: "名稱"
  label_never: "無"
  label_new: "新增"
  label_new_features: "新功能"
  label_new_statuses_allowed: "允許的新狀態"
  label_news_singular: "最新消息"
  label_news_added: "有最新消息"
  label_news_comment_added: "最新消息新增留言"
  label_news_latest: "最新消息"
  label_news_new: "增加消息"
  label_news_edit: "編輯消息"
  label_news_plural: "最新消息"
  label_news_view_all: "檢視所有新聞"
  label_next: "下一個"
  label_next_week: "下一週"
  label_no_change_option: "(沒有變動)"
  label_no_data: "沒有資料可顯示"
  label_no_parent_page: "無上層頁面"
  label_nothing_display: "沒有可以顯示的"
  label_nobody: "沒有人"
  label_not_found: "未找到"
  label_none: "無"
  label_none_parentheses: "（無）"
  label_not_contains: "不包含"
  label_not_equals: "不是"
  label_on: "開啟"
  label_operator_all: "全部"
  label_operator_none: "無"
  label_operator_equals_or: "包含(多選)"
  label_operator_equals_all: "包含"
  label_operator_shared_with_user_any: "任何"
  label_open_menu: "開啟選單"
  label_open_work_packages: "進行中"
  label_open_work_packages_plural: "進行中"
  label_openproject_website: "OpenProject 網站"
  label_optional_description: "說明"
  label_options: "選項"
  label_other: "其他"
  label_overall_activity: "全部活動"
  label_overview: "概要"
  label_page_title: "網頁標題"
  label_part_of: "部份於"
  label_password_lost: "忘記你的密碼?"
  label_password_rule_lowercase: "小寫"
  label_password_rule_numeric: "數字字元"
  label_password_rule_special: "特殊字元"
  label_password_rule_uppercase: "大寫"
  label_path_encoding: "路徑編碼"
  label_per_page: "每頁"
  label_people: "人員"
  label_permissions: "權限"
  label_permissions_report: "權限列表"
  label_personalize_page: "個人化本頁"
  label_placeholder_user: "虛擬群組"
  label_placeholder_user_new: "新增虛擬群組"
  label_placeholder_user_plural: "虛擬群組"
  label_planning: "計劃中"
  label_please_login: "請登入"
  label_plugins: "擴充套件"
  label_modules_and_plugins: "模組與外掛"
  label_precedes: "之前"
  label_preferences: "喜好設定"
  label_preview: "預覽"
  label_preview_not_available: "Preview not available"
  label_previous: "上一個"
  label_previous_week: "前一週"
  label_principal_invite_via_email: "或者透過郵件邀請新的使用者"
  label_principal_search: "增加現有使用者或群組"
  label_privacy_policy: "資料隱私與安全性政策"
  label_product_version: "產品版本"
  label_profile: "個人資料"
  label_percent_complete: "(%)完成"
  label_project: "Project"
  label_project_activity: "專案活動"
  label_project_attribute_plural: "專案屬性"
  label_project_attribute_manage_link: "Manage project attributes"
  label_project_count: "專案總數"
  label_project_copy_notifications: "在專案複製期間發送電子郵件通知"
  label_project_latest: "最新的專案"
  label_project_default_type: "允許空類型"
  label_project_hierarchy: "專案結構"
  label_project_mappings: "Enabled in projects"
  label_project_new: "新增專案"
  label_project_plural: "專案"
  label_project_list_plural: "專案列表"
  label_project_attributes_plural: "專案屬性"
  label_project_custom_field_plural: "專案屬性"
  label_project_settings: "專案設定"
  label_project_attributes_settings: "Project attributes settings"
  label_project_storage_plural: "文件儲存空間"
  label_project_storage_project_folder: "File Storages: Project folders"
  label_projects_disk_usage_information: "%{count} projects using %{used_disk_space} disk space"
  label_project_view_all: "檢視所有專案"
  label_project_show_details: "顯示專案詳細資訊"
  label_project_hide_details: "隱藏專案詳細資訊"
  label_public_projects: "公開專案"
  label_query_new: "新增查詢"
  label_query_plural: "自訂查詢"
  label_read: "讀取..."
  label_register: "建立新帳號"
  label_register_with_developer: "註冊成開發者"
  label_registered_on: "註冊在"
  label_registration_activation_by_email: "以電子郵件啟動帳號"
  label_registration_automatic_activation: "自動啟用帳號"
  label_registration_manual_activation: "手動啟用帳號"
  label_related_work_packages: "相關的工作項目"
  label_relates: "相關於"
  label_relates_to: "相關於"
  label_relation_delete: "刪除關聯"
  label_relation_new: "新增關聯"
  label_release_notes: "發行備註"
  label_remaining_work: "剩餘工作"
  label_remove_columns: "移除所選欄"
  label_renamed: "重新命名"
  label_reply_plural: "回覆"
  label_report: "報表"
  label_report_bug: "回報錯誤"
  label_report_plural: "報表"
  label_reported_work_packages: "相關的工作項目"
  label_reporting: "報表"
  label_reporting_plural: "報表"
  label_repository: "版本庫"
  label_repository_root: "版本庫根目錄"
  label_repository_plural: "Repositories"
  label_required: "必要"
  label_requires: "需要"
  label_result_plural: "結果"
  label_reverse_chronological_order: "由新排列至舊"
  label_revision: "修訂"
  label_revision_id: "修訂版 %{value}"
  label_revision_plural: "修訂"
  label_roadmap: "路線圖"
  label_roadmap_edit: "編輯路線圖 %{name}"
  label_roadmap_due_in: "截止於%{value}"
  label_roadmap_no_work_packages: "這個版本沒有工作項目"
  label_roadmap_overdue: "晚了 %{value}"
  label_role_and_permissions: "角色與權限"
  label_role_new: "新增角色"
  label_role_plural: "角色"
  label_role_search: "為新成員分配角色"
  label_scm: "SCM"
  label_search: "搜尋"
  label_send_information: "寄送密碼給使用者"
  label_send_test_email: "發送測試電子郵件"
  label_session: "連線"
  label_setting_plural: "設定"
  label_system_settings: "系統設置"
  label_show_completed_versions: "顯示已完成的版本"
  label_columns: "欄位"
  label_sort: "排序"
  label_sort_by: "按 %{value} 排序"
  label_sorted_by: "以 %{value} 排序"
  label_sort_higher: "往上移動"
  label_sort_highest: "移到頂端"
  label_sort_lower: "往下移動"
  label_sort_lowest: "移到底部"
  label_spent_time: "耗時"
  label_start_to_end: "開始到結束"
  label_start_to_start: "開始到開始"
  label_statistics: "統計"
  label_status: "狀態"
  label_storage_free_space: "剩餘磁碟空間"
  label_storage_used_space: "已用磁碟空間"
  label_storage_group: "儲存檔案系統 %{identifier}"
  label_storage_for: "保留空間給"
  label_string: "文字"
  label_subproject: "子專案"
  label_subproject_new: "新增子專案"
  label_subproject_plural: "子專案"
  label_subtask_plural: "子任務"
  label_summary: "總覽"
  label_system: "系统"
  label_system_storage: "儲存空間資訊"
  label_table_of_contents: "目錄"
  label_tag: "標記"
  label_team_planner: "團隊規劃"
  label_text: "長文字"
  label_this_month: "本月"
  label_this_week: "本週"
  label_this_year: "今年"
  label_time_entry_plural: "耗時"
  label_time_entry_activity_plural: "耗時活動"
  label_title: "標題"
  label_projects_menu: "專案"
  label_today: "今天"
  label_top_menu: "頂層選單"
  label_topic_plural: "主題"
  label_total: "全部"
  label_type_new: "新類型"
  label_type_plural: "類型"
  label_ui: "使用者介面"
  label_updated_time: "%{value}前更新"
  label_updated_time_at: "%{author} %{age}"
  label_updated_time_by: "由%{author}於%{age}前更新"
  label_upgrade_guides: "升級教學"
  label_used_by: "使用者"
  label_used_by_types: "被類別使用中"
  label_used_in_projects: "被專案使用中"
  label_user: "使用者"
  label_user_and_permission: "使用者與權限"
  label_user_named: "用戶名 %{name}"
  label_user_activity: "%{value} 的活動"
  label_user_anonymous: "匿名者"
  label_user_mail_option_all: "對於我所有的專案的任何事件"
  label_user_mail_option_none: "沒有事件"
  label_user_mail_option_only_assigned: "只針對我被指派的事情"
  label_user_mail_option_only_my_events: "只針對我關注的或者與我有關的事情"
  label_user_mail_option_only_owner: "針對我是擁有者的事情"
  label_user_mail_option_selected: "只有在已選取的專案的任何事件"
  label_user_new: "新增使用者"
  label_user_plural: "使用者"
  label_user_search: "搜尋使用者"
  label_user_settings: "使用者設定"
  label_users_settings: "使用者設定"
  label_version_new: "新增版本"
  label_version_plural: "版本"
  label_version_sharing_descendants: "與子專案"
  label_version_sharing_hierarchy: "有專案階層"
  label_version_sharing_none: "非共享的"
  label_version_sharing_system: "有所有的版本"
  label_version_sharing_tree: "有專案樹"
  label_videos: "影片"
  label_view_all_revisions: "檢視所有修訂"
  label_view_diff: "檢視差異"
  label_view_revisions: "檢視修訂"
  label_watched_work_packages: "監看的工作項目"
  label_what_is_this: "這是什麼？"
  label_week: "週"
  label_wiki_content_added: "新增維基頁面"
  label_wiki_content_updated: "維基頁面有更新"
  label_wiki_toc: "目錄"
  label_wiki_toc_empty: "目錄不存在，因為沒有任何標題。"
  label_wiki_dont_show_menu_item: "不要在專案導覽呈現這個 wiki 頁面"
  label_wiki_edit: "Wiki 編輯"
  label_wiki_edit_plural: "Wiki 編輯"
  label_wiki_page_attachments: "Wiki 頁面附件"
  label_wiki_page_id: "Wiki 頁面 ID"
  label_wiki_navigation: "Wiki 導覽"
  label_wiki_page: "維基頁面"
  label_wiki_page_plural: "維基頁面"
  label_wiki_show_index_page_link: "顯示子功能表 '表格內容'"
  label_wiki_show_menu_item: "在專案導覽中以子功能表呈現"
  label_wiki_show_new_page_link: "顯示子功能表 '新增子頁面'"
  label_wiki_show_submenu_item: "呈現於子功能表的 "
  label_wiki_start: "開始頁面"
  label_work: "工時"
  label_work_package: "工作項目"
  label_work_package_attachments: "工作項目附件"
  label_work_package_category_new: "新增類別"
  label_work_package_category_plural: "工作項目類別"
  label_work_package_hierarchy: "工作項目層級"
  label_work_package_new: "新增工作項目"
  label_work_package_edit: "編輯工作項目 %{name}"
  label_work_package_plural: "工作項目"
  label_work_package_status: "工作項目狀態"
  label_work_package_status_new: "新狀態"
  label_work_package_status_plural: "工作項目狀態"
  label_work_package_types: "工作項目類型"
  label_work_package_tracking: "工作項目追蹤"
  label_work_package_view_all: "檢視所有工作項目"
  label_workflow: "工作流程"
  label_workflow_plural: "工作流程"
  label_workflow_summary: "總覽"
  label_working_days_and_hours: "Working days and hours"
  label_x_closed_work_packages_abbr:
    one: "1 已結束"
    other: "%{count} 個已結案"
    zero: "0 個已關閉"
  label_x_comments:
    one: "1 則留言"
    other: "%{count} 個留言"
    zero: "沒有留言"
  label_x_open_work_packages_abbr:
    one: "1 進行中"
    other: "%{count} 個未完成"
    zero: "0 個已開啟"
  label_x_work_packages:
    one: "1個工作項目"
    other: "%{count} 個工作項目"
    zero: "無工作項目"
  label_x_projects:
    one: "1 個專案"
    other: "%{count} 個專案"
    zero: "沒有專案"
  label_x_files:
    one: "1 個檔案"
    other: "%{count} 檔案"
    zero: "沒有檔案"
  label_yesterday: "昨天"
  label_zen_mode: "Zen mode"
  label_role_type: "類型"
  label_member_role: "Project role"
  label_global_role: "Global role"
  label_not_changeable: "(不可更改)"
  label_global: "全域設定"
  label_seeded_from_env_warning: This record has been created through a setting / environment variable. It is not editable through UI.
  macro_execution_error: "執行巨集 (%{macro_name}) 錯誤"
  macro_unavailable: "巨集 \"%{macro_name}\" 無法顯示"
  macros:
    placeholder: "[Placeholder] 巨集 %{macro_name}"
    errors:
      missing_or_invalid_parameter: "丟失或無效的宏參數。"
    legacy_warning:
      timeline: "該舊版本時間軸宏已經被消除並不再可用。您可以用嵌入式表格宏替代此功能。"
    include_wiki_page:
      removed: "這個巨集已不存在。"
    wiki_child_pages:
      errors:
        page_not_found: "無法找到Wiki頁“%{name}”。"
    create_work_package_link:
      errors:
        no_project_context: "從外部專案上下文呼叫 create_work_package_link 巨集。"
        invalid_type: "在專案 \"%{project}\" 中找不到名稱為 \"%{type}\" 的類型。"
      link_name: "新增工作項目"
      link_name_type: "新增 %{type_name}"
  mail:
    actions: "操作"
    digests:
      including_mention_singular: "包括提醒"
      including_mention_plural: "包括 %{number_mentioned} 提醒"
      unread_notification_singular: "1 條未讀通知"
      unread_notification_plural: "%{number_unread} 條未讀通知"
      you_have: "你擁有"
    logo_alt_text: "商標"
    mention:
      subject: "%{user_name} 在「 #%{id} - %{subject} 」提到您"
    notification:
      center: "顯示通知中心"
      see_in_center: "詳見通知中心留言"
      settings: "更改電子郵件設定"
    salutation: "%{user} 您好"
    salutation_full_name: "全名"
    work_packages:
      created_at: "%{user} 在 %{timestamp} 新增"
      login_to_see_all: "登入以查看所有通知"
      mentioned: "您在<b>討論中被cue到</b>"
      mentioned_by: "%{user} 留言時提到您。"
      more_to_see:
        other: "還有 1 個工作項目通知\n\n還有 %{count} 個工作項目通知"
      open_in_browser: "在瀏覽器中開啟"
      reason:
        watched: "監看"
        assigned: "指派"
        responsible: "負責人"
        mentioned: "被提及"
        shared: "共享"
        subscribed: "所有"
        prefix: "因為通知設定而收到：%{reason}"
        date_alert_start_date: "日期提醒"
        date_alert_due_date: "到期提醒"
      see_all: "全部顯示"
      updated_at: "%{user} 在 %{timestamp} 更新"
    sharing:
      work_packages:
        allowed_actions: "您擁有這個工作項目的 %{allowed_actions} 權限. 這些權限將隨著您的角色不同而更改."
        create_account: "To access this work package, you will need to create and activate an account on %{instance}."
        open_work_package: "開啟工作項目"
        subject: "有個工作項目 #%{id} 分享給您"
        enterprise_text: "與不是專案成員的使用者共用工作項目。"
        summary:
          user: "%{user} 分享一個工作項目給您，權限：%{role_rights}\""
          group: "%{user} 分享一個工作項目給您所在的群組： %{group}"
    storages:
      health:
        plaintext:
          storage: "儲存空間"
          healthy:
            summary: 'Good news! The status of your storage, %{storage_name}, is currently displaying as "Healthy".'
            error-solved-on: "Solved On"
            recommendation: "We will continue monitoring the system to ensure it remains in good health. In case of any discrepancies, we will notify you."
            details: "For more details or to make any necessary amendments, you can visit your storage configuration"
          unhealthy:
            summary: 'The status of your storage, %{storage_name}, is currently displaying as "Error". We''ve detected an issue that might require your attention.'
            error-details: "Error Details"
            error-message: "Error Message"
            error-occurred-on: "Occurred On"
            recommendation: "We recommend heading over to the storage configuration page to address this issue"
            unsubscribe: "If you would no longer like to receive these notifications, you can unsubscribe at any time. To unsubscribe, please follow the instructions on this page"
        email_notification_settings: "Storage email notification settings"
        see_storage_settings: "See storage settings"
        healthy:
          subject: 'Storage "%{name}" is now healthy!'
          solved_at: "solved at"
          summary: "The problem with your %{storage_name} storage integration is now solved"
        unhealthy:
          subject: 'Storage "%{name}" is unhealthy!'
          since: "since"
          summary: "There is a problem with your %{storage_name} storage integration"
          troubleshooting:
            text: "For more information, check file storages"
            link_text: "troubleshooting documentation"
  mail_body_account_activation_request: "一個新的使用者 (%{value}) 已註冊。該帳號正等您核准："
  mail_body_account_information: "您的帳號資訊"
  mail_body_account_information_external: "您可以使用您的帳號 %{value} 登錄。"
  mail_body_backup_ready: "Your requested backup is ready. You can download it here:"
  mail_body_backup_token_reset_admin_info: The backup token for user '%{user}' has been reset.
  mail_body_backup_token_reset_user_info: 您備份用權杖(Token)已重置
  mail_body_backup_token_info: 之前的權杖(Token)不再有效。
  mail_body_backup_waiting_period: The new token will be enabled in %{hours} hours.
  mail_body_backup_token_warning: If this wasn't you, login to OpenProject immediately and reset it again.
  mail_body_incoming_email_error: The email you sent to OpenProject could not be processed.
  mail_body_incoming_email_error_in_reply_to: "At %{received_at} %{from_email} wrote"
  mail_body_incoming_email_error_logs: "日誌"
  mail_body_lost_password: "若要變更您的密碼，請按一下以下的連結:"
  mail_password_change_not_possible:
    title: "無法更改密碼"
    body: "您的 %{app_title} 帳戶已關聯到外部身份驗證服務提供商 (%{name})。"
    subtext: "無法在應用程序中更改外部帳戶的密碼。請使用您的身份驗證服務提供商的密碼丟失功能。"
  mail_body_register: "Welcome to %{app_title}. Please activate your account by clicking on this link:"
  mail_body_register_header_title: "Project member invitation email"
  mail_body_register_user: "親 %{name}，"
  mail_body_register_links_html: |
    請隨時瀏覽我們提供網絡研討會 (%{webinar_link}) 的 YouTube 頻道 (%{youtube_link})
    和“入門”視頻 (%{get_started_link}) 使您在 OpenProject 中的第一步盡可能簡單。
    <br />
    如果您有任何其他問題，請查閱我們的文件 (%{documentation_link}) 或聯繫您的管理員。
  mail_body_register_closing: "您的OpenProject 團隊"
  mail_body_register_ending: "親，保持聯繫！"
  mail_body_reminder: "%{count} 個指派給您的工作項目將在 %{days} 天後到期"
  mail_body_group_reminder: '%{count} work package(s) that are assigned to group "%{group}" are due in the next %{days} days:'
  mail_body_wiki_page_added: "Wiki 頁面 '%{id}' 已經被 %{author} 新增"
  mail_body_wiki_page_updated: "Wiki 頁面 '%{id}' 已經被 %{author} 更新"
  mail_subject_account_activation_request: "帳號 %{value} 啟用請求"
  mail_subject_backup_ready: "備份已準備好"
  mail_subject_backup_token_reset: "重設備份用權杖(Token)"
  mail_subject_incoming_email_error: "An email you sent to OpenProject could not be processed"
  mail_subject_lost_password: "你的 %{value} 密碼"
  mail_subject_register: "你的帳號 %{value} 啟用"
  mail_subject_wiki_content_added: "Wiki 頁面 '%{id}' 已經被增加"
  mail_subject_wiki_content_updated: "Wiki 頁面 '%{id}' 已經被更新"
  mail_member_added_project:
    subject: "您已經被加到專案「%{project}」裡。"
    body:
      added_by:
        without_message: "%{user} added you as a member to the project '%{project}'."
        with_message: "%{user} added you as a member to the project '%{project}' writing:"
      roles: "您擁有以下的角色："
  mail_member_updated_project:
    subject: "%{project} - 您的角色已更新"
    body:
      updated_by:
        without_message: "%{user} 更新了您在專案「%{project}」中擁有的角色。"
        with_message: "%{user} updated the roles you have in the project '%{project}' writing:"
      roles: "您擁有以下的角色："
  mail_member_updated_global:
    subject: "您的全域權限已被更新"
    body:
      updated_by:
        without_message: "%{user} updated the roles you have globally."
        with_message: "%{user} updated the roles you have globally writing:"
      roles: "您擁有以下的角色："
  mail_user_activation_limit_reached:
    subject: 已達到用戶激活限制
    message: |
      新用戶(%{email}) 試圖在您管理的 OpenProject 環境 (%{host}) 上創建賬戶。用戶無法激活其賬戶, 因爲已達到用戶限制。
    steps:
      label: "要允許用戶登錄，您可以： "
      a: "([在這裏](upgrade_url)) 升級付款計劃" #here turned into a link
      b: "([在這裏](users_url)) 鎖定或刪除現有用戶" #here turned into a link
  more_actions: "更多功能"
  noscript_description: "您必須啟用 Javascript 才能使用 OpenProject!"
  noscript_heading: "JavaScript 已停用"
  noscript_learn_more: "了解更多"
  notice_accessibility_mode: 可以在您的 [帳戶設定](url) 中啟用輔助功能模式。
  notice_account_activated: "您的帳號已被啟用。您現在可以登入。"
  notice_account_already_activated: 這個帳號已經被啟用
  notice_account_invalid_token: 無效的啟動權杖(Token)
  notice_account_invalid_credentials: "不正確的使用者或密碼"
  notice_account_invalid_credentials_or_blocked: "不正確的使用者或密碼。又或者這個帳號由於多次登入失敗已經被禁用。如果是這樣，它會在一段時間後被自動解禁。"
  notice_account_lost_email_sent: "一封包含選擇新密碼的說明的電子郵件已經傳送給你。"
  notice_account_new_password_forced: "必須輸入一組新密碼"
  notice_account_password_expired: "您的密碼已經過期了 %{days} 天。請設定一組新的密碼。"
  notice_account_password_updated: "成功更新密碼"
  notice_account_pending: "您的帳號已建立，現在正在等待管理員核准。"
  notice_account_register_done: "帳號已成功建立。欲啟用您的帳號，請點擊通過電子郵件發送給你的連結。"
  notice_account_unknown_email: "未知的使用者"
  notice_account_update_failed: "無法儲存帳戶設置。請檢查您的帳戶頁面。"
  notice_account_updated: "帳號更新成功。"
  notice_account_other_session_expired: "All other sessions tied to your account have been invalidated."
  notice_account_wrong_password: "密碼錯誤"
  notice_account_registered_and_logged_in: "歡迎，您的帳號已被啟用。您現在已經登入了。"
  notice_activation_failed: 這個帳號無法被啟用
  notice_auth_stage_verification_error: "無法驗證 \"%{stage}\" 階段。"
  notice_auth_stage_wrong_stage: "預計完成身份驗證 \"%{expected}\" 階段, 但卻返回 \"%{actual}\" 。"
  notice_auth_stage_error: "身份驗證階段 \"%{stage}\" 失敗。"
  notice_can_t_change_password: "此帳號使用外部身份驗證。無法修改密碼。"
  notice_custom_options_deleted: "選項“%{option_value}”和其“%{num_deleted}”事件已刪除。"
  notice_email_error: "傳送郵件 (%{value}) 的時候發生錯誤"
  notice_email_sent: "一封郵件被傳送給 %{value}"
  notice_failed_to_save_work_packages: "%{total} 個選取的工作項目中的 %{count} 儲存失敗: %{ids}"
  notice_failed_to_save_members: "無法保存成員: %{errors}。"
  notice_deletion_scheduled: "The deletion has been scheduled and is performed asynchronously."
  notice_file_not_found: "您試圖存取的頁面不存在或已被移除。"
  notice_forced_logout: "由於超過 %{ttl_time} 分鐘沒有操作，您已被自動登出。"
  notice_internal_server_error: "你試圖前往的頁面發生一個錯誤。如果你一直遇到問題，請聯絡你的 %{app_title} 管理員以得到協助！"
  notice_locking_conflict: "在此同時，資訊已經被至少一個使用者更新"
  notice_locking_conflict_additional_information: "更新來自於 %{users}"
  notice_locking_conflict_reload_page: "請重新載入頁面，檢查所做的更改並重新套用您的更新。"
  notice_member_added: 增加至專案的 %{name}
  notice_members_added: 已加入了 %{number} 個用戶至專案中
  notice_member_removed: "%{user} 已從專案移除"
  notice_member_deleted: "%{user} 已經從專案移除並刪除了"
  notice_no_principals_found: "沒有找到結果"
  notice_bad_request: "錯誤的請求"
  notice_not_authorized: "你沒有存取此頁面的權限"
  notice_not_authorized_archived_project: "你欲存取的專案已被封存"
  notice_password_confirmation_failed: "您的密碼不正確。無法繼續。"
  notice_principals_found_multiple: "找到 %{number} 條結果。\n Tab鍵以轉到第一條結果。"
  notice_principals_found_single: "有一個結果。 \n Tab鍵轉到該結果。"
  notice_project_not_deleted: "專案沒有被刪除"
  notice_project_not_found: "Project not found."
  notice_successful_connection: "連接成功"
  notice_successful_create: "建立成功"
  notice_successful_delete: "刪除成功"
  notice_successful_update: "更新成功"
  notice_successful_update_custom_fields_added_to_project: |
    Successful update. The custom fields of the activated types are automatically activated
    on the work package form. <a href="%{url}" target="_blank">See more</a>.
  notice_successful_update_custom_fields_added_to_type: |
    Successful update. The active custom fields are automatically activated for
    the associated projects of this type.
  notice_to_many_principals_to_display: "搜尋的結果太多。\n請透過輸入新成員 (群組) 的名稱來縮小搜尋的範圍。"
  notice_user_missing_authentication_method: 用戶尚未選擇密碼或其他方式登錄。
  notice_user_invitation_resent: 已向 %{email} 發送邀請。
  present_access_key_value: "您的 %{key_name} 是 %{value}"
  notice_automatic_set_of_standard_type: "自動設定標準類型"
  notice_logged_out: "您已登出"
  notice_wont_delete_auth_source: The LDAP connection cannot be deleted as long as there are still users using it.
  notice_project_cannot_update_custom_fields: "無法更新專案的可用客製欄位。專案無效：%{errors}"
  notice_attachment_migration_wiki_page: >
    此頁面是因為更新 OpenProject 而自動產生的。他包含了所有之前與 %{container_type} "%{container_name}" 有關聯的附加檔案。
  #Default format for numbers
  number:
    format:
      delimiter: ""
      precision: 3
      separator: "."
    human:
      format:
        delimiter: ""
        precision: 1
      storage_units:
        format: "%n %u"
        units:
          byte:
            other: "位元組 (Bytes)"
          gb: "GB"
          kb: "kB"
          mb: "MB"
          tb: "TB"
  onboarding:
    heading_getting_started: "取得概覽"
    text_getting_started_description: "Get a quick overview of project management and team collaboration with OpenProject. You can restart this video from the help menu."
    welcome: "歡迎使用 %{app_title}"
    select_language: "請選擇您的語言"
  permission_add_work_package_notes: "增加註釋"
  permission_add_work_packages: "新增工作項目"
  permission_add_messages: "張貼訊息"
  permission_add_project: "建立專案"
  permission_add_work_package_attachments: "新增附件"
  permission_add_work_package_attachments_explanation: "Allows adding attachments without Edit work packages permission"
  permission_archive_project: "封存專案"
  permission_create_user: "新增使用者"
  permission_manage_user: "編輯使用者"
  permission_manage_placeholder_user: "新增、修改、刪除「虛擬群組」(placeholder users)"
  permission_add_subprojects: "建立子專案"
  permission_add_work_package_watchers: "新增監看者"
  permission_assign_versions: "指派版本"
  permission_browse_repository: "唯讀版本庫 (瀏覽和 Checkout)"
  permission_change_wiki_parent_page: "更改上層 Wiki 頁面"
  permission_change_work_package_status: "變更工作項目狀態"
  permission_change_work_package_status_explanation: "Allows changing status without Edit work packages permission"
  permission_comment_news: "最新消息留言"
  permission_commit_access: "讀/寫 權限版本庫 (Commit)"
  permission_copy_projects: "複製專案"
  permission_copy_work_packages: "複製工作項目"
  permission_create_backup: "建立備份"
  permission_delete_work_package_watchers: "刪除監看者"
  permission_delete_work_packages: "刪除工作項目"
  permission_delete_messages: "刪除訊息"
  permission_delete_own_messages: "刪除自己張貼的訊息"
  permission_delete_reportings: "刪除報表"
  permission_delete_timelines: "刪除時間軸"
  permission_delete_wiki_pages: "刪除維基頁面"
  permission_delete_wiki_pages_attachments: "刪除附件"
  permission_edit_work_package_notes: "編輯註釋"
  permission_edit_work_packages: "編輯工作項目"
  permission_edit_messages: "編輯訊息"
  permission_edit_own_work_package_notes: "編輯自己的註釋"
  permission_edit_own_messages: "編輯自己張貼的訊息"
  permission_edit_own_time_entries: "編輯自己的時間日誌"
  permission_edit_project: "編輯專案"
  permission_edit_reportings: "編輯報表"
  permission_edit_time_entries: "編輯他人耗時"
  permission_edit_timelines: "編輯時間軸"
  permission_edit_wiki_pages: "編輯維基頁面"
  permission_export_work_packages: "匯出工作項目"
  permission_export_wiki_pages: "匯出維基頁面"
  permission_list_attachments: "列出附件"
  permission_log_own_time: "記錄個人耗時"
  permission_log_time: "紀錄他人耗時"
  permission_manage_forums: "管理討論區"
  permission_manage_categories: "管理工作項目類別"
  permission_manage_dashboards: "管理儀表板"
  permission_manage_work_package_relations: "管理工作項目關聯"
  permission_manage_members: "管理成員"
  permission_manage_news: "管理消息"
  permission_manage_project_activities: "管理專案活動"
  permission_manage_public_queries: "管理公開查詢"
  permission_manage_repository: "管理版本庫"
  permission_manage_subtasks: "管理工作項目階層"
  permission_manage_versions: "管理版本"
  permission_manage_wiki: "管理維基"
  permission_manage_wiki_menu: "管理維基選單"
  permission_move_work_packages: "移動工作項目"
  permission_protect_wiki_pages: "專案維基頁面"
  permission_rename_wiki_pages: "重新命名維基頁面"
  permission_save_queries: "儲存版面"
  permission_search_project: "搜尋專案"
  permission_select_custom_fields: "選擇客製欄位"
  permission_select_project_custom_fields: "Select project attributes"
  permission_select_project_modules: "選擇專案的模組"
  permission_share_work_packages: "分享工作項目"
  permission_manage_types: "選擇類型"
  permission_view_project: "檢視專案"
  permission_view_changesets: "在 OpenProject 檢視版本庫修訂"
  permission_view_commit_author_statistics: "檢視 Commit 的作者統計資訊"
  permission_view_dashboards: "檢視儀表板"
  permission_view_work_package_watchers: "檢視監看者清單"
  permission_view_work_packages: "檢視工作項目"
  permission_view_messages: "檢視訊息"
  permission_view_news: "檢視公告"
  permission_view_members: "檢視成員"
  permission_view_reportings: "檢視報表"
  permission_view_shared_work_packages: "檢視分享的工作項目"
  permission_view_time_entries: "檢視耗時"
  permission_view_timelines: "檢視時間軸"
  permission_view_wiki_edits: "檢視維基歷史"
  permission_view_wiki_pages: "檢視維基"
  permission_work_package_assigned: "成為執行者/負責人"
  permission_work_package_assigned_explanation: "可以將工作項目分配給在相應專案中擁有此角色的使用者和群組"
  permission_view_project_activity: "查看專案活動"
  permission_save_bcf_queries: "Save BCF queries"
  permission_manage_public_bcf_queries: "Manage public BCF queries"
  permission_edit_attribute_help_texts: "編輯屬性說明文字"
  permission_manage_public_project_queries: "Manage public project lists"
  permission_view_project_query: "View project query"
  permission_edit_project_query: "Edit project query"
  placeholders:
    default: "-"
  project:
    destroy:
      confirmation: "If you continue, the project %{identifier} will be permanently destroyed. To confirm this action please introduce the project name in the field below, this will:"
      project_delete_result_1: "Delete all related data."
      project_delete_result_2: "Delete all managed project folders in the attached storages."
      info: "刪除這個專案是不可逆的動作"
      project_verification: "輸入專案的名稱 %{name} 來確認刪除"
      subprojects_confirmation: "它的子專案: %{value} 將會一併刪除"
      title: "刪除專案 %{name}"
    identifier:
      warning_one: 這個專案的成員將必須搬移專案的版本庫
      warning_two: 專案現有的連結將不再有效
      title: 修改專案的識別
    template:
      copying: >
        依照專案範本創立專案中.完成後會以電郵通知。
      use_template: "使用範本"
      make_template: "設為範本"
      remove_from_templates: "從範本中移除"
    archive:
      are_you_sure: "是否確定要 archive 專案 '%{name}'？"
      archived: "封存"
    count:
      zero: "0 Projects"
      one: "1 Project"
      other: "%{count} Projects"
  project_module_activity: "活動"
  project_module_forums: "討論區"
  project_module_work_package_tracking: "工作項目"
  project_module_news: "最新消息"
  project_module_repository: "版本庫"
  project_module_wiki: "維基"
  permission_header_for_project_module_work_package_tracking: "工作項目與甘特圖"
  query:
    attribute_and_direction: "%{attribute} (%{direction})"
  #possible query parameters (e.g. issue queries),
  #which are not attributes of an AR-Model.
  query_fields:
    active_or_archived: "啟用或封存"
    assigned_to_role: "執行者的角色"
    assignee_or_group: "被指派或所屬的人或群組"
    member_of_group: "執行者的群組"
    name_or_identifier: "名稱或識別碼"
    only_subproject_id: "只限子專案"
    shared_with_user: "Shared with users"
    shared_with_me: "與我共用"
    subproject_id: "包含子專案"
  repositories:
    at_identifier: "在 %{identifier}"
    atom_revision_feed: "單一修訂串流"
    autofetch_information: "如果你想要版本庫在存取版本庫模組頁面的時候自動更新，請打勾。\n這包含了從版本庫讀取提交訊息( Commits ) 然後更新所使用的磁碟空間 。"
    checkout:
      access:
        readwrite: "讀取 + 寫入"
        read: "唯讀"
        none: "無法 Checkout, 您可能只能透過這個應用程式檢視版本庫"
      access_permission: "你在這個版本庫的權限"
      url: "Checkout URL"
      base_url_text: "要用於生成 Checkout Url (例如，HTTPs://myserver.example.org/repos/) 的 Base URL。註釋: Base URL 僅用於託管的版本庫中的 Checkout URLs 重寫。其他版本庫不會被更改。"
      default_instructions:
        git: |-
          這個版本庫的資料可以透過您電腦的 Git 下載。
          如果你需要更多關於 Checkout 步驟和可用的客戶端，請查閱 Git 的使用文件。
        subversion: |-
          這個版本庫的資料可以透過您電腦的 Subversion 下載。
          如果你需要更多關於 Checkout 步驟和可用的客戶端，請查閱 Subversion 的使用文件。
      enable_instructions_text: "顯示以下的 Checkout 說明在所有版本庫相關的頁面"
      instructions: "Checkout 步驟說明"
      show_instructions: "顯示 Checkout 指令說明"
      text_instructions: "這個文字將會和 Checkout URL 一起顯示來指引如何 Checkout 這個版本庫"
      not_available: "這個版本庫沒有定義 Checkout 指令說明。要求您的管理者從系統設定中替這個版本庫開啟它們。"
    create_managed_delay: "請注意: 這個版本庫已被託管，它是以非同步的方式建立在磁碟上，並且將在稍後可供使用。"
    create_successful: "這個版本庫已經被註冊了"
    delete_sucessful: "這個版本庫已被刪除"
    destroy:
      confirmation: "如果你要繼續，這將會永久刪除這個託管的版本庫"
      info: "刪除這個版本庫是不可逆的動作"
      info_not_managed: "注意: 這將\"不會\"刪除版本庫的內容，因為他不是由 OpenProject 所託管的"
      managed_path_note: "以下的資料夾將會被刪除: %{path}"
      repository_verification: "輸入這個專案的識別碼 %{identifier} 以確認刪除它的版本庫"
      subtitle: "你真的想要刪除專案 %{project_name} 的 %{repository_type} 嗎？"
      subtitle_not_managed: "你真的想要從專案 %{project_name} 移除 %{repository_type} 的連結 %{url} 嗎？"
      title: "刪除 %{repository_type}"
      title_not_managed: "刪除連結的 %{repository_type}?"
    errors:
      build_failed: "無法用選取的設定建立版本庫。%{reason}"
      managed_delete: "無法刪除版本庫"
      managed_delete_local: "無法刪除本機的版本庫，在檔案系統的 '%{path}': %{error_message}"
      empty_repository: "版本庫已存在，但是是空的。"
      exists_on_filesystem: "版本庫的路徑已經存在在檔案系統中"
      filesystem_access_failed: "在檔案系統中存取版本庫時發生錯誤: %{message}"
      not_manageable: "此版本庫的提供者不能被 OpenProject 所管理"
      path_permission_failed: "嘗試建立以下路徑(%{path})時發生錯誤。請確保 OpenProject 可以寫入到該資料夾。"
      unauthorized: "你沒有被授權存取這個版本庫，或者你的憑證已經失效。"
      unavailable: "版本褲無法使用"
      exception_title: "無法存取這個版本庫: %{message}"
      disabled_or_unknown_type: "這個選取的類型 %{type} 已被停用或者版本供應商 %{vendor} 已經不再使用。"
      disabled_or_unknown_vendor: "版本控制 %{vendor} 已停用或者無法使用"
      remote_call_failed: "呼叫遠端管理失敗 (代碼: %{code}, 訊息: %{message})"
      remote_invalid_response: "從遠端收到一個無效的回應"
      remote_save_failed: "無法儲存由遠端擷取帶有參數的版本庫"
    git:
      instructions:
        managed_url: "這是託管(本機)的 Git 版本庫的 URL"
        path: >-
          指定路徑到您本機的 Git 儲存庫 (例如：%{example_path} )。你也可以藉由輸入開頭是 http(s):// or file:// 來使用被複製到本機的遠端儲存庫。
        path_encoding: "複寫 Git 路徑編碼 (預設: UTF-8)"
      local_title: "連結現有的本機 Git 版本庫"
      local_url: "本地 URL"
      local_introduction: "如果你已經有一個現有的本機 Git 版本庫，你可以連結它以便在 OpenProject 中存取"
      managed_introduction: "讓 OpenProject 自動建立和製作一個本機 Git 版本庫"
      managed_title: "Git 版本庫套用到 OpenProject"
      managed_url: "管理 URL"
      path: "Git 版本庫路徑"
      path_encoding: "Path encoding"
    go_to_revision: "前往修訂"
    managed_remote: "此版本控制託管的版本庫已經由遠端處理了"
    managed_remote_note: "此版本庫的 URL 和檔案路徑資訊在版本庫建立前無法使用"
    managed_url: "管理 URL"
    settings:
      automatic_managed_repos_disabled: "停用自動建立"
      automatic_managed_repos: "自動建立託管的版本庫"
      automatic_managed_repos_text: "通過在這裡設置版本控制，新建立的專案將會自動接收一個此版本控制的託管版本庫"
    scm_vendor: "版本控制系統"
    scm_type: "版本庫類型"
    scm_types:
      local: "連結現有的本機版本庫"
      existing: "連結現有的版本庫"
      managed: "在 OpenProject 建立一個新的版本庫"
    storage:
      not_available: "這個版本庫沒有可用的磁碟消耗資訊"
      update_timeout: "保留 N 分鐘版本庫使用的碟空間資訊。\n計算一個版本庫使用的磁碟空間也許要消耗很多效能，增加這個值來降低效能的影響。"
      oauth_application_details: "The client secret value will not be accessible again after you close this window. Please copy these values into the Nextcloud OpenProject Integration settings:"
      oauth_application_details_link_text: "前往設定"
      setup_documentation_details: "If you need help configuring a new file storage please check the documentation: "
      setup_documentation_details_link_text: "設定文件儲存區"
      show_warning_details: "無法在應用程序中更改外部帳戶的密碼。請使用您的身份驗證服務提供商的密碼丟失功能。"
    subversion:
      existing_title: "現有的 Subversion 版本庫"
      existing_introduction: "如果你已經有一個現有的本機 Subversion 版本庫，你可以連結它以便在 OpenProject 中存取"
      existing_url: "現有的 URL"
      instructions:
        managed_url: "這是託管(本機)的 Subversion 版本庫的 URL"
        url: "輸入這個版本庫的 URL。這可能會標定 (從 %{local_proto} 開始)的本機或遠端版本庫。支援以下的 URL 格式:"
      managed_title: "Subversion 版本庫已套用到 OpenProject"
      managed_introduction: "讓 OpenProject 自動建立或套用一個本機的 Subversion 版本庫。"
      managed_url: "託管的 URL"
      password: "版本庫密碼"
      username: "版本庫使用者名稱"
    truncated: "抱歉，我們必須限制這個資料夾至 %{limit} 個檔案。%{truncated} 個項目在清單中被省略了。"
    named_repository: "%{vendor_name} 版本庫"
    update_settings_successful: "The settings have been successfully saved."
    url: "版本庫的 URL"
    warnings:
      cannot_annotate: "這個檔案無法註釋"
  scheduling:
    activated: "已啟用"
    deactivated: "已停用"
  search_input_placeholder: "搜尋 ..."
  setting_apiv3_cors_enabled: "啟用 CORS"
  setting_apiv3_cors_origins: "CROSS-ORIGIN RESOURCE SHARING (CORS)"
  setting_apiv3_cors_origins_text_html: >
    If CORS is enabled, these are the origins that are allowed to access OpenProject API. <br/> Please check the <a href="%{origin_link}" target="_blank">Documentation on the Origin header</a> on how to specify the expected values.
  setting_apiv3_write_readonly_attributes: "Write access to read-only attributes"
  setting_apiv3_write_readonly_attributes_instructions_html: >
    If enabled, the API will allow administrators to write static read-only attributes during creation, such as createdAt and author. <br/> <strong>Warning:</strong> This setting has a use-case for e.g., importing data, but allows administrators to impersonate the creation of items as other users. All creation requests are being logged however with the true author. </br> For more information on attributes and supported resources, please see the %{api_documentation_link}.
  setting_apiv3_max_page_size: "API 每頁最大值"
  setting_apiv3_max_page_instructions_html: >
    設定 API 回應的最大值。 無法執行單一頁面上傳回更多值的 API 請求。 <br/> <strong>警告：</strong>如果您很確定，才變更該值。 設定為高值將導致效能不彰，數值過低也將造成檢視錯誤。
  setting_apiv3_docs: "說明文件"
  setting_apiv3_docs_enabled: "啟用文件頁面"
  setting_apiv3_docs_enabled_instructions_html: >
    如果啟用了文件頁面，您可以在 <a href="%{link}" target="_blank">%{link}</a> 下看到互動式 APIv3 文件
  setting_attachment_whitelist: "附件上傳白名單"
  setting_email_delivery_method: "電子郵件傳輸通訊協定"
  setting_emails_salutation: "郵件稱呼"
  setting_sendmail_location: "Sendmail 的執行位置"
  setting_smtp_enable_starttls_auto: "如果可用將自動使用 STARTTLS"
  setting_smtp_ssl: "SSL 連線"
  setting_smtp_address: "SMTP 伺服器"
  setting_smtp_port: "SMTP 埠"
  setting_smtp_authentication: "SMTP 驗證"
  setting_smtp_user_name: "SMTP 使用者名稱"
  setting_smtp_password: "SMTP 密碼"
  setting_smtp_domain: "SMTP HELO domain"
  setting_activity_days_default: "專案活動顯示的天數"
  setting_app_subtitle: "應用程式副標題"
  setting_app_title: "應用程式標題"
  setting_attachment_max_size: "附件最大容量"
  setting_show_work_package_attachments: "Show attachments in the files tab by default"
  setting_antivirus_scan_mode: "掃描模式"
  setting_antivirus_scan_action: "Infected file action"
  setting_autofetch_changesets: "自動擷取版本庫的變更"
  setting_autologin: "自動登入"
  setting_available_languages: "可用的語言"
  setting_bcc_recipients: "密件副本 (bcc) 收件者"
  setting_brute_force_block_after_failed_logins: "禁止使用者當嘗試登入失敗這個次數後"
  setting_brute_force_block_minutes: "使用者被禁止的時間"
  setting_cache_formatted_text: "快取格式化文字"
  setting_use_wysiwyg_description: "勾選此選項可在預設情況下為所有使用者啟用 CKEditor5 所見即所得 (WYSIWYG) 編輯器。CKEditor 對 GFM Markdown的功能有限。"
  setting_column_options: "預設工作項目欄位"
  setting_commit_fix_keywords: "固定的關鍵字"
  setting_commit_logs_encoding: "Commit 訊息的編碼"
  setting_commit_logtime_activity_id: "紀錄時間的動作"
  setting_commit_logtime_enabled: "啟用時間日誌"
  setting_commit_ref_keywords: "參照關鍵字"
  setting_consent_time: "同意日期"
  setting_consent_info: "條文"
  setting_consent_required: "是否需要使用者允許"
  setting_consent_decline_mail: "同意郵件列在通訊錄"
  setting_cross_project_work_package_relations: "允許跨專案的工作項目關聯"
  setting_first_week_of_year: "一年的第一週從哪一天開始"
  setting_date_format: "日期"
  setting_default_language: "預設語言"
  setting_default_projects_modules: "新專案預設啟用的模組"
  setting_default_projects_public: "新專案預設為公開"
  setting_diff_max_lines_displayed: "顯示比對差異的最大行數"
  setting_display_subprojects_work_packages: "預設在主專案中顯示子專案的工作項目"
  setting_duration_format: "Duration format"
  setting_duration_format_hours_only: "Hours only"
  setting_duration_format_days_and_hours: "Days and hours"
  setting_duration_format_instructions: "This defines how Work, Remaining work, and Time spent durations are displayed."
  setting_emails_footer: "電子郵件頁腳"
  setting_emails_header: "電子郵件標頭"
  setting_email_login: "使用信箱登入"
  setting_enabled_scm: "啟用 SCM"
  setting_enabled_projects_columns: "Columns in a projects list displayed by default"
  setting_feeds_enabled: "啟用 Feed"
  setting_ical_enabled: "啟用「訂閱行事曆」"
  setting_feeds_limit: "Feed 內容限制"
  setting_file_max_size_displayed: "直接显示文字文件內容的最大檔案容量"
  setting_host_name: "主機名稱"
  setting_hours_per_day: "Hours per day"
  setting_hours_per_day_explanation: >-
    This defines what is considered a "day" when displaying duration in days and hours (for example, if a day is 8 hours, 32 hours would be 4 days).
  setting_invitation_expiration_days: "啟動信件在......天後過期"
  setting_work_package_done_ratio: "進度計算"
  setting_work_package_done_ratio_field: "Work-based"
  setting_work_package_done_ratio_status: "Status-based"
  setting_work_package_done_ratio_explanation_html: >
    In <b>work-based</b> mode, % Complete is calculated from how much work is done in relation to total work. In <b>status-based</b> mode, each status has a % Complete value associated with it. Changing status will change % Complete.
  setting_work_package_properties: "工作項目屬性"
  setting_work_package_startdate_is_adddate: "使用目前日期作為新工作項目的開始日期"
  setting_work_packages_projects_export_limit: "工作項目/專案匯出數量限制"
  setting_journal_aggregation_time_minutes: "合併使用者操作"
  setting_log_requesting_user: "對所有的請求紀錄使用者登入名稱和郵件地址"
  setting_login_required: "需要身份驗證"
  setting_mail_from: "發出的電子郵件地址"
  setting_mail_handler_api_key: "API 金鑰"
  setting_mail_handler_body_delimiters: "符合任一行資料即截斷電子郵件"
  setting_mail_handler_body_delimiter_regex: "清空符合正規表達式的電子郵件"
  setting_mail_handler_ignore_filenames: "依附件名稱排除"
  setting_new_project_user_role_id: "非管理員用户新建專案時將被赋予的（在該專案中的）角色"
  setting_password_active_rules: "啟用字元類別"
  setting_password_count_former_banned: "禁止重複使用最近被使用的密碼次數"
  setting_password_days_valid: "在經過多少天後強制執行密碼變更"
  setting_password_min_length: "最小長度"
  setting_password_min_adhered_rules: "必要類別的最小數目"
  setting_per_page_options: "每頁顯示項目個數的設置"
  setting_plain_text_mail: "純文字郵件（不含 HTML）"
  setting_protocol: "Protocol"
  setting_project_gantt_query: "專案含甘特圖檢視"
  setting_project_gantt_query_text: "您可以從專案總覽頁面修改用於顯示甘特圖查詢條件。"
  setting_security_badge_displayed: "顯示安全徽章"
  setting_registration_footer: "註冊頁腳"
  setting_repositories_automatic_managed_vendor: "自動版本控制類型"
  setting_repositories_encodings: "儲存庫編碼"
  setting_repository_authentication_caching_enabled: "啟用版本控制軟體的驗證請求的快取機制"
  setting_repository_storage_cache_minutes: "版本庫磁碟空間快取"
  setting_repository_checkout_display: "顯示 Checkout 指令說明"
  setting_repository_checkout_base_url: "Checkout base URL"
  setting_repository_checkout_text: "Checkout 指令說明文字"
  setting_repository_log_display_limit: "在文件變更紀錄頁面上显示的最大修訂版本數量"
  setting_repository_truncate_at: "儲存庫瀏覽器中顯示的最大檔案數量"
  setting_rest_api_enabled: "啟用 REST 網路服務"
  setting_self_registration: "自助註冊"
  setting_session_ttl: "非活躍使用後連線失效時間"
  setting_session_ttl_hint: "低於5個工作同於停用"
  setting_session_ttl_enabled: "連線逾時"
  setting_start_of_week: "一週起始於"
  setting_sys_api_enabled: "啟用版控容器管理網路服務"
  setting_sys_api_description: "版控容器管理網路服務提供容器存取管理和使用者認證"
  setting_time_format: "時間"
  setting_accessibility_mode_for_anonymous: "啟用匿名使用者存取模式"
  setting_user_format: "姓名顯示方式"
  setting_user_default_timezone: "使用者預設時區"
  setting_users_deletable_by_admins: "使用者帳戶可被管理者刪除"
  setting_users_deletable_by_self: "使用者允許刪除他們的帳號"
  setting_welcome_text: "歡迎區塊文字"
  setting_welcome_title: "歡迎區塊標題"
  setting_welcome_on_homescreen: "在主頁面上顯示歡迎區塊"
  setting_work_package_list_default_highlighting_mode: "預設突顯模式"
  setting_work_package_list_default_highlighted_attributes: "預設突顯屬性"
  setting_working_days: "工作日"
  settings:
    attachments:
      whitelist_text_html: >
        為上傳的文件定義有效文件副檔名和/或 MIME 類型的列表。 <br/> 輸入文件副檔名（例如 <code>%{ext_example}</code>）或 MIME 類型（例如 <code>%{mime_example}</code>）。 <br/> 留空以允許上傳任何文件類型。允許多個值（每個值一行）。
      show_work_package_attachments: >
        Deactivating this option will hide the attachments list on the work packages files tab for new projects. The files attached in the description of a work package will still be uploaded in the internal attachments storage.
    antivirus:
      title: "病毒掃描中："
      clamav_ping_failed: "Failed to connect the the ClamAV daemon. Double-check the configuration and try again."
      remaining_quarantined_files_html: >
        Virus scanning has been disbled. %{file_count} remain in quarantine. To review quarantined files, please visit this link: %{link}
      remaining_scan_complete_html: >
        Remaining files have been scanned. There are %{file_count} in quarantine. You are being redirected to the quarantine page. Use this page to delete or override quarantined files.
      remaining_rescanned_files: >
        Virus scanning has been enabled successfully. There are %{file_count} that were uploaded previously and still need to be scanned. This process has been scheduled in the background. The files will remain accessible during the scan.
      upsale:
        description: "確保在其他使用者存取 OpenProject 中上傳的檔案前，對其進行病毒掃描。"
      actions:
        delete: "刪除檔案"
        quarantine: "隔離該檔案"
        instructions_html: >
          Select the action to perform for files on which a virus has been detected: <br/> <ul> <li><strong>%{quarantine_option}</strong>: Quarantine the file, preventing users from accessing it. Administrators can review and delete quarantined files in the administration.</li> <li><strong>%{delete_option}</strong>: Delete the file immediately.</li> </ul>
      modes:
        clamav_socket_html: Enter the socket to the clamd daemon, e.g., %{example}
        clamav_host_html: Enter the hostname and port to the clamd daemon separated by colon. e.g., %{example}
        description_html: >
          選擇防毒掃描程式整合應運作的模式。 <br/> <ul> <li><strong>%{disabled_option}</strong>：上傳的檔案不會進行病毒掃描。</li> <li><strong>%{socket_option}</strong>：您已設定ClamAV，且掃描程式clamd 在背景執行</li> <li><strong>%{host_option}</strong>：將檔案傳輸到外部病毒掃描主機。 </li> </ul>
    brute_force_prevention: "自動禁止使用者"
    date_format:
      first_date_of_week_and_year_set: >
        If either options "%{day_of_week_setting_name}" or "%{first_week_setting_name}" are set, the other has to be set as well to avoid inconsistencies in the frontend.
      first_week_of_year_text_html: >
        選擇一年第一週的一月日期。 該值可確定一年中的總週數。 有關更多信息，請參閱 <a href="%{link}" target="_blank">相關文件</a> 。
    experimental:
      save_confirmation: Caution! Risk of data loss! Only activate experimental features if you do not mind breaking your OpenProject installation and losing all of its data.
      warning_toast: Feature flags are settings that activate features that are still under development. They shall only be used for testing purposes. They shall never be activated on OpenProject installations holding important data. These features will very likely corrupt your data. Use them at your own risk.
      feature_flags: Feature flags
    general: "一般"
    highlighting:
      mode_long:
        inline: "專案屬性"
        none: "不須突顯"
        status: "依工作項目狀態區分"
        type: "依工作項目類型區分"
        priority: "依工作項目優先順序區分"
    icalendar:
      enable_subscriptions_text_html: 允許有相關權限用戶通過外部日曆客戶端訂閱 OpenProject 日曆並存取工作項目訊息。<strong>注意</strong>：在啓用此功能之前，請閱讀關於 <a href="%{link}" target="_blank">iCalendar 訂閱</a>的信息以瞭解潛在的安全風險。
    language_name_being_default: "%{language_name} (預設)"
    notifications:
      events_explanation: "控制已發送電子郵件事件。工作項目不包括在此列表中，因為可以為每個用戶專門配置它們的通知"
      delay_minutes_explanation: "Email sending can be delayed to allow users with configured in app notification to confirm the notification within the application before a mail is sent out. Users who read a notification within the application will not receive an email for the already read notification."
    other: "其他"
    passwords: "密碼"
    project_attributes:
      heading: "專案屬性"
      label_new_attribute: "專案屬性"
      label_new_section: "區段"
      label_edit_section: "編輯標題"
      label_section_actions: "Section actions"
      heading_description: "這些專案屬性顯示在每個專案的總覽頁面中。 您可以新增屬性，將它們分組並根據需要重新排序。 這些屬性可以啟用或停用，但不能在專案層級重新排序。"
      label_project_custom_field_actions: "Project attribute actions"
      label_no_project_custom_fields: "此區段沒有定義專案屬性"
      edit:
        description: "專案屬性的變更將套用在已啟用該屬性專案中。 若為必要屬性，無法個別專案停用。"
      new:
        heading: "新屬性"
        description: "專案屬性的變更將套用在已啟用該屬性專案中。 若為必要屬性，無法個別專案停用。"
    projects:
      missing_dependencies: "Project module %{module} was checked which depends on %{dependencies}. You need to check these dependencies as well."
      section_new_projects: "Settings for new projects"
      section_project_overview: "Settings for project lists"
    session: "Session"
    user:
      default_preferences: "默認偏好設置"
      display_format: "顯示格式"
      deletion: "消除"
    working_days:
      section_work_week: "工作週"
      section_holidays_and_closures: "假日和休息日"
  text_formatting:
    markdown: "Markdown"
    plain: "純文字"
  status_active: "啟用"
  status_archived: "已封存"
  status_blocked: "已封鎖"
  status_invited: 已邀請
  status_locked: 已停用
  status_registered: 已註冊
  #Used in array.to_sentence.
  support:
    array:
      sentence_connector: "和"
      skip_last_comma: "否"
  text_accessibility_hint: "輔助功能模式設計用於失明、具有行動障礙或視力不佳的用戶。為視力不佳的用戶特別突出顯示關注的元素。請注意，此模式不支援待辦清單模塊。"
  text_access_token_hint: "存取權杖(Token)讓你能夠允許外部程式存取專案內的資源"
  text_analyze: "進一步分析: %{subject}"
  text_are_you_sure: "是否確定？"
  text_are_you_sure_continue: "你要繼續嗎?"
  text_are_you_sure_with_children: "刪除工作項目以及所有子工作項目?"
  text_are_you_sure_with_project_custom_fields: "Deleting this attribute will also delete its values in all projects. Are you sure you want to do this?"
  text_assign_to_project: "分配給專案"
  text_form_configuration: >
    您可以自訂哪些欄位將會顯示在工作項目表單中。您可以自由的群組化這些欄位來符合您的需求。
  text_form_configuration_required_attribute: "以標示為必須的屬性將會永遠顯示"
  text_caracters_maximum: "最多 %{count} 個字元。"
  text_caracters_minimum: "必須至少 %{count} 個字元長。"
  text_comma_separated: "允許多個值 (逗號分隔)。"
  text_comment_wiki_page: "Wiki 頁面（%{page}）的評論"
  text_custom_field_possible_values_info: "每個值一行"
  text_custom_field_hint_activate_per_project: >
    當使用客製欄位：請留意欄位需要依專案個別啟用。
  text_custom_field_hint_activate_per_project_and_type: >
    客製欄位需要個別被工作項目類別和專案啟用。
  text_wp_status_read_only_html: >
    企業版將提供額外模組到工作項目：<br> <ul> <li><b>允許將特定狀態的工作項目設定為唯讀</b></li> </ul>
  text_project_custom_field_html: >
    企業版將為項目的自定義字段添加以下其他附加組件：<br> <ul> <li><b>在項目列表中添加項目自定義字段，以創建項目組合視圖</b></li> </ul>
  text_custom_logo_instructions: >
    建議使用背景透明的白色標誌。為了確保在一般及視網膜螢幕上有最佳效果，請確保您的圖片解析度在 460px X 60px。
  text_custom_export_logo_instructions: >
    這是出現在 PDF 匯出中的Logo。 它必須是 PNG 或 JPEG 影像檔。 建議在透明或白色背景上使用黑色或彩色標誌。
  text_custom_export_cover_instructions: >
    這是出現在 PDF 匯出的封面背景中的圖像。 它需要是大約 800 像素寬 x 500 像素高大小的 PNG 或 JPEG 影像檔案。
  text_custom_favicon_instructions: >
    這是顯示在您的瀏覽器視窗/標籤頁的標題旁邊的小圖示。它必需要是 32px X 32px 大小背景透明的 PNG 圖像檔。
  text_custom_touch_icon_instructions: >
    這個圖示將會顯示在您的手機或平板的主畫面中。它必須是 180px X 180px 大小的 PNG 圖檔。請確保圖片的背景不是透明的，否則在 iOS 上會看起來很醜。
  text_database_allows_tsv: "資料庫允許 TSVector (非必要)"
  text_default_administrator_account_changed: "預設管理者帳號已更改"
  text_default_encoding: "預設值: UTF-8"
  text_destroy: "删除"
  text_destroy_with_associated: "還有其他物件與要刪除的工作項目有關聯。這些物件具有以下類型:"
  text_destroy_what_to_do: "您想要做什麼？"
  text_diff_truncated: "... 此差異被截斷, 因為它超出了可以顯示的最大大小。"
  text_email_delivery_not_configured: "Email delivery is not configured, and notifications are disabled.\nConfigure your SMTP server to enable them."
  text_enumeration_category_reassign_to: "重新指定為這個值:"
  text_enumeration_destroy_question: "%{count} 個物件被賦予此值。"
  text_file_repository_writable: "附件目錄可寫"
  text_git_repo_example: "部分和本機存放區 (例如 /gitrepo, c:\\ gitrepo)"
  text_hint_date_format: "輸入格式為 YYYY-MM-DD 的日期。其他格式可能會被更改為無效的日期。"
  text_hint_disable_with_0: "注意: 0 表示停用"
  text_hours_between: "在 %{min} 到 %{max} 小時。"
  text_work_package_added: "%{author} 報告了工作項目 %{id}。"
  text_work_package_category_destroy_assignments: "刪除類別分配"
  text_work_package_category_destroy_question: "一些工作項目(%{count})被分配給此類別。你想要做什麼？"
  text_work_package_category_reassign_to: "重新分配工作項目到這個類別"
  text_work_package_updated: "%{author} 更新了工作項目 %{id}。"
  text_work_package_watcher_added: "You have been added as a watcher to Work package %{id} by %{watcher_changer}."
  text_work_package_watcher_removed: "You have been removed from watchers of Work package %{id} by %{watcher_changer}."
  text_work_packages_destroy_confirmation: "你確定要刪除選定的工作項目嗎？"
  text_work_packages_ref_in_commit_messages: "在提交訊息中引用和修復工作項目"
  text_journal_added: "%{label} %{value} 已增加"
  text_journal_attachment_added: "新增附件「%{label} %{value} 」"
  text_journal_attachment_deleted: "%{label} %{old} 已從附件移除"
  text_journal_changed_plain: "%{label} 從 %{old} %{linebreak} 改為 %{new}"
  text_journal_changed_no_detail: "%{label} 已更新"
  text_journal_changed_with_diff: "%{label} 已改變 (%{link})"
  text_journal_deleted: "%{label}已刪除 (%{old})"
  text_journal_deleted_subproject: "%{label} %{old}"
  text_journal_deleted_with_diff: "%{label}已刪除 (%{link})"
  text_journal_file_link_added: "新增%{label} ，連結：  %{value} (%{storage}) "
  text_journal_file_link_deleted: "移除%{label} ，連結：  %{old} (%{storage}) "
  text_journal_of: "%{label} %{value}"
  text_journal_set_to: "%{label} 設定為 %{value}"
  text_journal_set_with_diff: "%{label} 設定 (%{link})"
  text_journal_label_value: "%{label} %{value}"
  text_latest_note: "最新的留言是: %{note}"
  text_length_between: "長度須介於 %{min} 至 %{max} 個字元"
  text_line_separated: "可多行(每行一個值)。"
  text_load_default_configuration: "載入預設組態"
  text_min_max_length_info: "0 代表沒有限制"
  text_no_roles_defined: 沒有定義的角色
  text_no_access_tokens_configurable: "沒有存取權杖(Token)可以被設定"
  text_no_configuration_data: "角色，類型，工作項目狀態與工作流程都尚未設定。\n強烈建議先載入預設值，然後再修改它們。"
  text_no_notes: "這個工作項目沒有評論"
  text_notice_too_many_values_are_inperformant: "注意: 每頁顯示超過100個項目會增加頁面載入時間。"
  text_notice_security_badge_displayed_html: >
    Note: if enabled, this will display a badge with your installation status in the <a href="%{information_panel_path}">%{information_panel_label}</a> administration panel, and on the home page. It is displayed to administrators only. <br/> The badge will check your current OpenProject version against the official OpenProject release database to alert you of any updates or known vulnerabilities. For more information on what the check provides, what data is needed to provide available updates, and how to disable this check, please visit <a href="%{more_info_url}">the configuration documentation</a>.
  text_own_membership_delete_confirmation: "您將要刪除部分或全部權限, 之後可能無法再編輯此專案。\n是否要繼續？"
  text_plugin_assets_writable: "Plugin 資產目錄可寫"
  text_powered_by: "由 %{link} 提供"
  text_project_identifier_info: "僅允許小寫字母(a-z)、數字、破折號(-) 及底線(_)，且必須以小寫字母開頭。"
  text_reassign: "重新指派到工作項目:"
  text_regexp_info: "例如: ^[A-Z0-9]+$"
  text_regexp_multiline: '這個正規表達式套用在多行模式。 e.g., ^---\s+'
  text_repository_usernames_mapping: "選擇或更新與版本庫中的帳號所對應的OpenProject使用者。\n版本庫中與OpenProject的使用者具有相同名稱或email將被自動對應。"
  text_status_changed_by_changeset: "已套用至變更列表 %{value} 中。"
  text_table_difference_description: "此表格展示了單個%{entries}。您可以先選擇複選框，再點擊表格下方的按鈕來比較兩項之間的差異。"
  text_time_logged_by_changeset: "已套用至變更列表 %{value} 中。"
  text_tip_work_package_begin_day: "這一天開始的工作項目"
  text_tip_work_package_begin_end_day: "這一天開始並結束的工作項目"
  text_tip_work_package_end_day: "這一天結束的工作項目"
  text_type_no_workflow: "這個類型沒有定義工作流程"
  text_unallowed_characters: "不允許的字元"
  text_user_invited: 這個使用者已經被邀請而且正在等待註冊。
  text_user_wrote: "%{value} 寫道："
  text_warn_on_leaving_unsaved: "若離開當前頁面，將遺失此工作項目未儲存的內容。"
  text_what_did_you_change_click_to_add_comment: "你改變了甚麼？點擊來新增說明"
  text_wiki_destroy_confirmation: "您是否確定要刪除此 wiki 和它所有的內容？"
  text_wiki_page_destroy_children: "刪除子頁面和所有他們的派生頁面"
  text_wiki_page_destroy_question: "此頁有 %{descendants} 子頁面和派生頁面。您想進行何種操作？"
  text_wiki_page_nullify_children: "保持子頁面作為根頁面"
  text_wiki_page_reassign_children: "將子頁面移到一個父頁面下"
  text_workflow_edit: "選擇角色與類型以編輯對應的工作流程"
  text_zoom_in: "放大"
  text_zoom_out: "縮小"
  text_setup_mail_configuration: "設置您的電子郵件系統"
  help_texts:
    views:
      project: >
        %{plural} are always attached to a project. You can only select projects here where the %{plural} module is active. After creating a %{singular} you can add work packages from other projects to it.
      public: "發布此檢視圖，允許其他使用者存取您的視圖。 具有「管理公用檢視圖」權限的使用者可以修改或刪除公用查詢。 這不會影響該檢視圖中工作項目的可見性，並且根據使用者的權限，使用者可能會看到不同的結果。"
      favoured: "Mark this view as favourite and add to the saved views sidebar on the left."
  time:
    am: "am"
    formats:
      default: "%m/%d/%Y %I:%M %p"
      long: "%B %d, %Y %H:%M"
      short: "%d %b %H:%M"
      time: "%I:%M %p"
    pm: "pm"
  timeframe:
    show: "顯示時間"
    end: "到"
    start: "從"
  title_remove_and_delete_user: 從專案移除已被邀請的使用者別且刪除他/她
  title_enterprise_upgrade: "升級以增加更多使用者。"
  tooltip_user_default_timezone: >
    新使用者預設時區，可以在使用者設定中修改。
  tooltip_resend_invitation: >
    舊邀請電子郵件過期或用戶未收到之前的電子郵件時，再發送一封邀請電子郵件。也可由活躍用戶用於選擇新的身份驗證方法。活躍用戶使用時，狀態會更改為“已邀請”。
  tooltip:
    setting_email_login: >
      If enabled a user will be unable to chose a login during registration. Instead their given email address will serve as the login. An administrator may still change the login separately.
  queries:
    apply_filter: 套用篩選條件
    configure_view:
      heading: 版面設定
      columns:
        input_label: "增加欄位"
        input_placeholder: "選取欄位"
        drag_area_label: "重新排列"
      sort_by:
        automatic:
          heading: "Automatic"
          description: "Order the %{plural} by one or more sorting criteria. You will lose the previous sorting."
  top_menu:
    additional_resources: "其他資源"
    getting_started: "開始"
    help_and_support: "説明和支援"
  total_progress: "總進度"
  user:
    all: "所有"
    active: "啟用"
    activate: "啟用"
    activate_and_reset_failed_logins: "啟用並重置失敗的登錄"
    authentication_provider: "驗證提供者"
    identity_url_text: "The internal unique identifier provided by the authentication provider."
    authentication_settings_disabled_due_to_external_authentication: >
      此使用者通過外部身份檢查器提供者進行身份驗證, 因此 OpenProject 中沒有要更改的密碼。
    authorization_rejected: "你不被允許登入。"
    assign_random_password: "指定亂數密碼 (通過電子郵件寄送給使用者)"
    blocked: "暫時停用"
    blocked_num_failed_logins:
      other: "暫時鎖定 (%{count} 登錄失敗)"
    confirm_status_change: "您將更改 \"%{name}\" 的狀態。是否確實要繼續？"
    deleted: "刪除使用者"
    error_status_change_failed: "由於以下錯誤, 更改使用者狀態失敗: %{errors}"
    invite: 透過電子郵件邀請使用者
    invited: 已邀請
    lock: "按此停用"
    locked: "停用"
    no_login: "此使用者通過登錄密碼進行身份驗證。由於已禁用, 因此無法登錄。"
    password_change_unsupported: 不支援更改密碼。
    registered: "已註冊"
    reset_failed_logins: "重置失敗的登錄"
    status_user_and_brute_force: "%{user} 和 %{brute_force}"
    status_change: "狀態變更"
    text_change_disabled_for_provider_login: "該名稱由賬戶提供者設定，因此無法更改。"
    text_change_disabled_for_ldap_login: "The name and email is set by LDAP and can thus not be changed."
    unlock: "按此啟用"
    unlock_and_reset_failed_logins: "啟用並清除登入紀錄"
  version_status_closed: "已關閉"
  version_status_locked: "已停用"
  version_status_open: "開啟"
  note: 注意
  note_password_login_disabled: "密碼登錄已被 %{configuration} 禁用。"
  warning: 警告
  warning_attachments_not_saved: "無法儲存 %{count} 檔。"
  warning_imminent_user_limit: >
    您邀請的用戶數超過了當前計劃支持的用戶數。受邀用戶可能無法加入您的OpenProject環境。 請<a href="%{upgrade_url}">升級您的計劃</a>或阻止現有用戶，以允許受邀和注冊用戶加入。
  warning_registration_token_expired: |
    帳號啟用 email 已經逾期。我們已經寄了一封新的 email 至您的 %{email}。
    請點擊 email 內的連結來啟用您的帳號。
  warning_user_limit_reached: >
    Adding additional users will exceed the current limit. Please contact an administrator to increase the user limit to ensure external users are able to access this instance.
  warning_user_limit_reached_admin: >
    Adding additional users will exceed the current limit. Please <a href="%{upgrade_url}">upgrade your plan</a> to be able to ensure external users are able to access this instance.
  warning_user_limit_reached_instructions: >
    您已達到用戶限制（%{current}/%{max} 活躍用戶）。請聯繫 sales@openproject.com 升級您的企業版計劃以添加額外用戶。
  warning_protocol_mismatch_html: >

  warning_bar:
    https_mismatch:
      title: "HTTPS 模式設置不匹配"
      text_html: >
        您的應用程序正在運行，並且 HTTPS 模式設置為 <code>%{set_protocol}</code>，但該請求是 <code>%{actual_protocol}</code> 請求。這將導致錯誤！您將需要設置以下配置值：<code>%{setting_value}</code>。要瞭解如何設置此配置，請參閱<a href="%{more_info_path}">安裝文檔</a>。
    hostname_mismatch:
      title: "主機名稱不匹配"
      text_html: >
        Your application is running with its host name setting set to <code>%{set_hostname}</code>, but the request is a <code>%{actual_hostname}</code> hostname. This will result in errors! Go to <a href="%{setting_path}">System settings</a> and change the "Host name" setting to correct this.
  menu_item: "選單項目"
  menu_item_setting: "可見度"
  wiki_menu_item_for: 'Wikipage "%{title}" 的功能表項目'
  wiki_menu_item_setting: "可見度"
  wiki_menu_item_new_main_item_explanation: >
    您正在刪除 wiki 唯一的主功能表項目。現在, 您必須選擇一個 wiki 頁面, 該網頁將生成一個新的主專案。要刪除 wiki, 可以由專案管理員停用 wiki 模組。
  wiki_menu_item_delete_not_permitted: 無法刪除 wiki 頁面的唯一 wiki 功能表項目。
  #TODO: merge with work_packages top level key
  work_package:
    updated_automatically_by_child_changes: |
      子工作項目「 %{child} 」有新的更新
    destroy:
      info: "刪除工作項目是一個不可逆的動作"
      title: "刪除工作項目"
    progress:
      label_note: "Note:"
      modal:
        work_based_help_text: "% Complete is automatically derived from Work and Remaining work."
        status_based_help_text: "% Complete is set by work package status."
        migration_warning_text: "在「Work-based」進度計算模式下，完成百分比無法手動設置，並且與「Work」相關聯。目前手動輸入數值已保留，無法編輯。 請務必輸入「Work」才能進行。"
    permissions:
      comment: "Comment"
      comment_description: "Can view and comment this work package."
      edit: "Edit"
      edit_description: "Can view, comment and edit this work package."
      view: "View"
      view_description: "Can view this work package."
  sharing:
    count:
      zero: "0 users"
      one: "1 user"
      other: "%{count} users"
    filter:
      project_member: "Project member"
      not_project_member: "Not project member"
      project_group: "Project group"
      not_project_group: "Not project group"
      user: "User"
      group: "Group"
      role: "Role"
      type: "Type"
    denied: "You don't have permissions to share %{entities}."
    label_search: "Search for users to invite"
    label_search_placeholder: "Search by user or email address"
    label_toggle_all: "Toggle all shares"
    remove: "Remove"
    share: "Share"
    text_empty_search_description: "There are no users with the current filter criteria."
    text_empty_search_header: "We couldn't find any matching results."
    text_empty_state_description: "The %{entity} has not been shared with anyone yet."
    text_empty_state_header: "Not shared"
    text_user_limit_reached: "Adding additional users will exceed the current limit. Please contact an administrator to increase the user limit to ensure external users are able to access this %{entity}."
    text_user_limit_reached_admins: 'Adding additional users will exceed the current limit. Please <a href="%{upgrade_url}">upgrade your plan</a> to be able to add more users.'
    warning_user_limit_reached: >
      Adding additional users will exceed the current limit. Please contact an administrator to increase the user limit to ensure external users are able to access this %{entity}.
    warning_user_limit_reached_admin: >
      Adding additional users will exceed the current limit. Please <a href="%{upgrade_url}">upgrade your plan</a> to be able to ensure external users are able to access this %{entity}.
    warning_no_selected_user: "Please select users to share this %{entity} with"
    warning_locked_user: "The user %{user} is locked and cannot be shared with"
    user_details:
      locked: "Locked user"
      invited: "Invite sent. "
      resend_invite: "Resend."
      invite_resent: "Invite has been resent"
      not_project_member: "Not a project member"
      project_group: "Group members might have additional privileges (as project members)"
      not_project_group: "Group (shared with all members)"
      additional_privileges_project: "Might have additional privileges (as project member)"
      additional_privileges_group: "Might have additional privileges (as group member)"
      additional_privileges_project_or_group: "Might have additional privileges (as project or group member)"
    project_queries:
      publishing_denied: "You do not have permission to make project lists public."
      access_warning: "Users will only see the projects they have access to. Sharing project lists does not impact individual project permissions."
      user_details:
        owner: "List owner"
        can_view_because_public: "Can already view because list is shared with everyone"
        can_manage_public_lists: "Can edit due to global permissions"
      public_flag:
        label: "Share with everyone at %{instance_name}"
        caption: "Everyone can view this project list. Those with global edit permissions can modify it."
      blank_state:
        public:
          header: "Shared with everyone"
          description: "Everyone can view this project list. You can also add individual users with extra permissions."
        private:
          header: "Not shared: Private"
          description: "This project list has not been shared with anyone yet. Only you can access this list."
      permissions:
        view: "View"
        view_description: "Can view this project list."
        edit: "Edit"
        edit_description: "Can view, share and edit this project list."
      upsale:
        message: "Sharing project lists with individual users is an enterprise add-on."
  working_days:
    info: >
      Days that are not selected are skipped when scheduling work packages (and not included in the day count). These can be overridden at a work-package level.
    instance_wide_info: >
      加到下面列表中的日期被視為非工作日，設定工作項目時程時跳過。
    change_button: "修改工作日"
    warning: >
      Changing which days of the week are considered working days or non-working days can affect the start and finish days of all work packages in all projects in this instance.
    journal_note:
      changed: _**Working days** changed (%{changes})._
      days:
        working: "%{day} 已是工作日"
        non_working: "%{day} 已非工作日"
      dates:
        working: "%{date} 已是工作日"
        non_working: "%{date} 已非工作日"
  nothing_to_preview: "沒有內容可預覽"
  api_v3:
    attributes:
      lock_version: "鎖定版本"
      property: "屬性"
    errors:
      code_400: "錯誤請求：%{message}"
      code_401: "You need to be authenticated to access this resource.\n您必須取得授權才能使用這個資源。"
      code_401_wrong_credentials: "您沒有提供正確的憑據。"
      code_403: "You are not authorized to access this resource.\n您未被授權使用這個資源。"
      code_404: "找不到請求的資源。"
      code_409: "由於修改衝突, 無法更新資源。"
      code_429: "請求過於頻繁，請稍後再試"
      code_500: "發生內部錯誤。"
      code_500_outbound_request_failure: "An outbound request to another resource has failed with status code %{status_code}."
      code_500_missing_enterprise_token: "The request can not be handled due to invalid or missing Enterprise token."
      not_found:
        work_package: "The work package you are looking for cannot be found or has been deleted."
      expected:
        date: "YYYY-MM-DD (僅適用於 ISO 8601 日期)"
        datetime: "YYYY-MM-DDThh:mm:ss[.lll][+hh:mm] (any compatible ISO 8601 datetime)"
        duration: "ISO 8601 持續時間"
      invalid_content_type: "預期得到 '%{content_type}' 的內容類型，但得到了 '%{actual}'。"
      invalid_format: "「%{property}」屬性的格式無效 ︰ 預期格式像 「%{expected_format}」，但 「%{actual}」。"
      invalid_json: "無法將請求解析為 JSON。"
      invalid_relation: "關聯是無效的。"
      invalid_resource: "對於屬性 \"%{property}\", 希望有一個類似 \"%{expected}\" 的連結, 但得到了 \"%{actual}\"。"
      invalid_signal:
        embed: "The requested embedding of %{invalid} is not supported. Supported embeddings are %{supported}."
        select: "The requested select of %{invalid} is not supported. Supported selects are %{supported}."
      invalid_user_status_transition: "當前的使用者帳戶狀態不允許此操作。"
      missing_content_type: "未指定"
      missing_property: "缺少屬性“%{property}”。"
      missing_request_body: "沒有請求正文。"
      missing_or_malformed_parameter: "查詢參數 \"%{parameter}\" 遺失或不正確。"
      multipart_body_error: "請求正文不包含預期的多段部分。"
      multiple_errors: "已違反多個欄位約束。"
      unable_to_create_attachment: "無法創建附件"
      unable_to_create_attachment_permissions: "缺乏檔案系統權限，無法儲存此附件"
      render:
        context_not_parsable: "提供的對應文不是指向資源的連結。"
        unsupported_context: "所提供的資源不受相對應支援。"
        context_object_not_found: "Cannot find the resource given with the context.\n無法找到本文對應的資源。"
      validation:
        due_date: "無法在主工作項目上設置結束日期。"
        invalid_user_assigned_to_work_package: "所指定的使用者不允許成為工作項目的 '%{property}' 。"
        start_date: "無法在主工作項目設置開始日期。"
      eprops:
        invalid_gzip: "gzip檔案錯誤：%{message}"
        invalid_json: "json檔案錯誤：%{message}"
    resources:
      schema: "架構"
    undisclosed:
      parent: Undisclosed - The selected parent is invisible because of lacking permissions.
      ancestor: Undisclosed - The ancestor is invisible because of lacking permissions.
  doorkeeper:
    pre_authorization:
      status: "提前授權"
    auth_url: "Auth URL"
    access_token_url: "存取權杖(Token)URL"
    errors:
      messages:
        #Common error messages
        invalid_request:
          unknown: "請求缺少必需的參數, 包含不受支援的參數值, 或者格式不正確。"
          missing_param: "缺少必要的參數：%{value}."
          request_not_authorized: "Request need to be authorized. Required parameter for authorizing request is missing or invalid."
        invalid_redirect_uri: "請求的轉址 uri 格式不正確或與用戶端轉址 uri 不吻合。"
        unauthorized_client: "用戶端沒有被授權使用此方法執行此請求。"
        access_denied: "資源擁有者或授權伺服器拒絕了該請求。"
        invalid_scope: "請求的範圍無效、未知或格式錯誤。"
        invalid_code_challenge_method: "密碼挑戰方法必須是純文字或 S256。"
        server_error: "授權伺服器遇到意外情況, 使其無法滿足請求。"
        temporarily_unavailable: "由於臨時超載或維護, 授權伺服器當前無法處理請求。"
        #Configuration error messages
        credential_flow_not_configured: "資源擁有者密碼憑據流程失敗, 原因是未配置 Doorkeeper.configure.resource_owner_from_credentials。"
        resource_owner_authenticator_not_configured: "資源擁有者發現失敗，因為 Doorkeeper.configure.resource_owner_authenticator 未配置。"
        admin_authenticator_not_configured: "訪問管理面板被禁止，因為 Doorkeeper.configure.admin_authenticator 未配置。"
        #Access grant errors
        unsupported_response_type: "授權伺服器不支援此回應類型。"
        unsupported_response_mode: "認證伺服器不支援這個回應類型。"
        #Access token errors
        invalid_client: "由於用戶端未知、沒有包含用戶端身份驗證或不支援的身份驗證方法, 用戶端身份驗證失敗。"
        invalid_grant: "提供的授權授予無效、過期、已撤銷、與授權請求中使用的轉址 uri 不符合, 或已發給其他用戶端。"
        unsupported_grant_type: "授權伺服器不支援授權授予類型。"
        invalid_token:
          revoked: "訪問權杖(Token)已被撤銷"
          expired: "訪問權杖(Token)已過期"
          unknown: "訪問權杖(Token)無效"
        revoke:
          unauthorized: "您無權撤銷此裝置。"
        forbidden_token:
          missing_scope: '存取此資源需要範圍“%{oauth_scopes}”。'
  unsupported_browser:
    title: "您的瀏覽器已過時且不再支援。"
    message: "您可能會在此頁面上遇到錯誤和降級的體驗。"
    update_message: "請升級您的瀏覽器。"
    close_warning: "忽略此警告。"
  oauth:
    application:
      singular: "Oauth 應用程式"
      plural: "Oauth 應用程式"
      named: "OAuth 應用程式 '%{name}'"
      new: "新增 OAuth 應用程式"
      default_scopes: "(默認範圍)"
      instructions:
        name: "您的應用程式名稱。它將會在其他使用者認證時顯示。"
        redirect_uri_html: >
          允許的 URLs 可被授權使用者轉址。一行一個URL。<br/> 如果你視註冊一個桌面應用程式，請使用下面的URL。
        confidential: "檢查是否這個應用程式能夠保存客戶端密鑰的隱密性。原生行動應用程式和一頁式應用程式被認定是非保密的。"
        scopes: "Check the scopes you want the application to grant access to. If no scope is checked, api_v3 is assumed."
        client_credential_user_id: "可選擇的 user id 使用戶端在使用此應用程式時保持唯一。保留空白表示只允許公眾訪問"
        register_intro: "如果你在開發一個 OAuth API 客戶端應用程式給 OpenProject，你可以用這個格式註冊它以便給所有使用者使用。"
        default_scopes: ""
    client_id: "用戶端 ID"
    client_secret_notice: >
      這是唯一顯示客戶端密鑰的機會，請記下密鑰並妥善保存。客戶端密鑰應該被視為密碼妥善保管，日後你將無法再次透過 OpenProject 取得它。
    authorization_dialog:
      authorize: "授權"
      cancel: "取消並拒絕授權。"
      prompt_html: "是否授權 <strong>%{application_name}</strong> 使用您的帳號 <em>%{login}</em>？"
      title: "授權 %{application_name}"
      wants_to_access_html: >
        此應用程式要求存取您的 OpenProject 帳號。<br/><strong> 請求的權限如下：</strong>
    scopes:
      api_v3: "完整 API v3 存取"
      api_v3_text: "Application will receive full read & write access to the OpenProject API v3 to perform actions on your behalf."
    grants:
      created_date: "核准於"
      scopes: "權限"
      successful_application_revocation: "Revocation of application %{application_name} successful."
      none_given: "No OAuth applications have been granted access to your user account."
    x_active_tokens:
      other: "%{count} 已啟用權杖(Token)"
    flows:
      authorization_code: "Authorization code flow"
      client_credentials: "Client credentials flow"
    client_credentials: "用於客戶端憑證的用戶"
    client_credentials_impersonation_set_to: "Client credentials user set to"
    client_credentials_impersonation_warning: "Note: Clients using the 'Client credentials' flow in this application will have the rights of this user"
    client_credentials_impersonation_html: >
      By default, OpenProject provides OAuth 2.0 authorization via %{authorization_code_flow_link}. You can optionally enable %{client_credentials_flow_link}, but you must provide a user on whose behalf requests will be performed.
    authorization_error: "授權錯誤。"
    revoke_my_application_confirmation: "Do you really want to remove this application? This will revoke %{token_count} active for it."
    my_registered_applications: "已註冊的 OAuth 應用程式"
  oauth_client:
    urn_connection_status:
      connected: "已連線"
      error: "錯誤"
      failed_authorization: "授權失敗"
    labels:
      label_oauth_integration: "整合OAuth2 "
      label_redirect_uri: "轉址 uri"
      label_request_token: "要求權杖(Token)"
      label_refresh_token: "更新權杖(Token)"
    errors:
      oauth_authorization_code_grant_had_errors: "OAuth2 Authorization grant unsuccessful"
      oauth_reported: "OAuth2 provider reported"
      oauth_returned_error: "OAuth2 回傳錯誤"
      oauth_returned_json_error: "OAuth2 回傳JSON錯誤"
      oauth_returned_http_error: "OAuth2 回傳網路錯誤"
      oauth_returned_standard_error: "OAuth2 回傳內部錯誤"
      wrong_token_type_returned: "OAuth2 returned a wrong type of token, expecting AccessToken::Bearer"
      oauth_issue_contact_admin: "OAuth2 reported an error. Please contact your system administrator."
      oauth_client_not_found: "OAuth2 client not found in 'callback' endpoint (redirect_uri)."
      refresh_token_called_without_existing_token: >
        Internal error: Called refresh_token without a previously existing token.
      refresh_token_updated_failed: "Error during update of OAuthClientToken"
      oauth_client_not_found_explanation: >
        This error appears after you have updated the client_id and client_secret in OpenProject, but haven't updated the 'Return URI' field in the OAuth2 provider.
      oauth_code_not_present: "OAuth2 'code' not found in 'callback' endpoint (redirect_uri)."
      oauth_code_not_present_explanation: >
        This error appears if you have selected the wrong response_type in the OAuth2 provider. Response_type should be 'code' or similar.
      oauth_state_not_present: "OAuth2 'state' not found in 'callback' endpoint (redirect_uri)."
      oauth_state_not_present_explanation: >
        The 'state' is used to indicate to OpenProject where to continue after a successful OAuth2 authorization. A missing 'state' is an internal error that may appear during setup. Please contact your system administrator.
      rack_oauth2:
        client_secret_invalid: "Client secret is invalid (client_secret_invalid)"
        invalid_request: >
          OAuth2 Authorization Server responded with 'invalid_request'. This error appears if you try to authorize multiple times or in case of technical issues.
        invalid_response: "OAuth2 Authorization Server provided an invalid response (invalid_response)"
        invalid_grant: "The OAuth2 Authorization Server asks you to reauthorize (invalid_grant)."
        invalid_client: "The OAuth2 Authorization Server doesn't recognize OpenProject (invalid_client)."
        unauthorized_client: "The OAuth2 Authorization Server rejects the grant type (unauthorized_client)"
        unsupported_grant_type: "The OAuth2 Authorization Server asks you to reauthorize (unsupported_grant_type)."
        invalid_scope: "You are not allowed to access the requested resource (invalid_scope)."
  http:
    request:
      failed_authorization: "The server side request failed authorizing itself."
      missing_authorization: "The server side request failed due to missing authorization information."
    response:
      unexpected: "Unexpected response received."
  you: 您
  link: 連結
  plugin_openproject_auth_plugins:
    name: "OpenProject 認證外掛"
    description: "Integration of OmniAuth strategy providers for authentication in OpenProject."
  plugin_openproject_auth_saml:
    name: "OmniAuth SAML / Single-Sign On"
    description: "Adds the OmniAuth SAML provider to OpenProject"<|MERGE_RESOLUTION|>--- conflicted
+++ resolved
@@ -81,7 +81,7 @@
       upgrade_info: "請升級到付費版以啟用此功能"
     journal_aggregation:
       explanation:
-        text: "使用者操作（例如\"更新\"工作項目兩次），如果時間差異小於指定的時間間隔，則將整合為單次操作。它們將在應用程序中顯示為單個操作。這也會套用在電子郵件通知，以及 %{webhook_link} delay。"
+        text: '使用者操作（例如"更新"工作項目兩次），如果時間差異小於指定的時間間隔，則將整合為單次操作。它們將在應用程序中顯示為單個操作。這也會套用在電子郵件通知，以及 %{webhook_link} delay。'
         link: "webhook"
   announcements:
     show_until: 只顯示到
@@ -255,7 +255,7 @@
       failed: "專案 %{name} 的刪除失敗"
       failed_text: "刪除專案 %{name} 的請求失敗。該專案已封存。"
       completed: "專案 %{name} 已完成刪除"
-      completed_text: "刪除專案 \"%{name}\" 的請求已經完成。"
+      completed_text: '刪除專案 "%{name}" 的請求已經完成。'
       completed_text_children: "此外，下列子專案已被刪除："
     index:
       open_as_gantt: "甘特圖檢視"
@@ -267,11 +267,7 @@
       favored: "Favorite projects"
       archived: "封存專案"
       shared: "Shared project lists"
-<<<<<<< HEAD
-      my_private: "我的私人專案"
-=======
       my_lists: "My project lists"
->>>>>>> e0f67812
       new:
         placeholder: "New project list"
       delete_modal:
@@ -401,7 +397,7 @@
       no_results_title_text: 目前沒有存取權杖(Token)
       notice_api_token_revoked: "The API token has been deleted. To create a new token please use the button in the API section."
       notice_rss_token_revoked: "RSS 權杖(Token)已被刪除。 請使用 在RSS 選項裡提供的連結建立新權杖。"
-      notice_ical_token_revoked: '專案「%{project_name}」日曆「%{calendar_name}」的 iCalendar 權杖(Token)「%{token_name}」已被撤銷。 帶有此權杖的 iCalendar URL 無效。'
+      notice_ical_token_revoked: "專案「%{project_name}」日曆「%{calendar_name}」的 iCalendar 權杖(Token)「%{token_name}」已被撤銷。 帶有此權杖的 iCalendar URL 無效。"
   news:
     index:
       no_results_title_text: 目前沒有新消息報告
@@ -876,7 +872,7 @@
               fragment_present: "不能包含片段。"
               invalid_uri: "必須是有效的 uri。"
               relative_uri: "必須是絕對 uri。"
-              secured_uri: '未提供「安全上下文」。使用 HTTPS 或環回地址，例如 localhost。'
+              secured_uri: "未提供「安全上下文」。使用 HTTPS 或環回地址，例如 localhost。"
               forbidden_uri: "被伺服器禁止。"
             scopes:
               not_match_configured: "與可用的範圍不吻合。"
@@ -951,7 +947,7 @@
               name_not_included: "需要包含欄位名稱"
               nonexistent: "無此欄位 '%{column}'"
               format: "%{message}"
-          group_by_hierarchies_exclusive: "與按照 \"%{group_by}\" 分組的群組相互排斥。不能同時啟動兩者。"
+          group_by_hierarchies_exclusive: '與按照 "%{group_by}" 分組的群組相互排斥。不能同時啟動兩者。'
           can_only_be_modified_by_owner: "The query can only be modified by its owner."
           need_permission_to_modify_public_query: "You cannot modify a public query."
           filters:
@@ -1367,8 +1363,8 @@
     text_update_consent_time: 若更改上述資訊時，請使用者再次同意。
     update_consent_last_time: "同意日期: %{update_time}"
   copy_project:
-    title: '複製專案 %{source_project_name}'
-    started: '開始複製專案從「%{source_project_name}」到 「%{target_project_name}」。當「%{target_project_name}」 可以使用以後，我們會盡快用郵件通知您。'
+    title: "複製專案 %{source_project_name}"
+    started: "開始複製專案從「%{source_project_name}」到 「%{target_project_name}」。當「%{target_project_name}」 可以使用以後，我們會盡快用郵件通知您。"
     failed: "無法複製專案 %{source_project_name}"
     failed_internal: "內部錯誤導致複製失敗。"
     succeeded: "專案 %{target_project_name} 建立成功"
@@ -1422,7 +1418,7 @@
       long: "%Y年%B%d日"
       short: "%b%d日"
     #Don't forget the nil at the beginning; there's no such thing as a 0th month
-    month_names:  #Used in date_select and datetime_select.
+    month_names: #Used in date_select and datetime_select.
       - null
       - "一月"
       - "二月"
@@ -2394,7 +2390,7 @@
   label_global: "全域設定"
   label_seeded_from_env_warning: This record has been created through a setting / environment variable. It is not editable through UI.
   macro_execution_error: "執行巨集 (%{macro_name}) 錯誤"
-  macro_unavailable: "巨集 \"%{macro_name}\" 無法顯示"
+  macro_unavailable: '巨集 "%{macro_name}" 無法顯示'
   macros:
     placeholder: "[Placeholder] 巨集 %{macro_name}"
     errors:
@@ -2409,7 +2405,7 @@
     create_work_package_link:
       errors:
         no_project_context: "從外部專案上下文呼叫 create_work_package_link 巨集。"
-        invalid_type: "在專案 \"%{project}\" 中找不到名稱為 \"%{type}\" 的類型。"
+        invalid_type: '在專案 "%{project}" 中找不到名稱為 "%{type}" 的類型。'
       link_name: "新增工作項目"
       link_name_type: "新增 %{type_name}"
   mail:
@@ -2457,7 +2453,7 @@
         subject: "有個工作項目 #%{id} 分享給您"
         enterprise_text: "與不是專案成員的使用者共用工作項目。"
         summary:
-          user: "%{user} 分享一個工作項目給您，權限：%{role_rights}\""
+          user: '%{user} 分享一個工作項目給您，權限：%{role_rights}"'
           group: "%{user} 分享一個工作項目給您所在的群組： %{group}"
     storages:
       health:
@@ -2579,9 +2575,9 @@
   notice_account_wrong_password: "密碼錯誤"
   notice_account_registered_and_logged_in: "歡迎，您的帳號已被啟用。您現在已經登入了。"
   notice_activation_failed: 這個帳號無法被啟用
-  notice_auth_stage_verification_error: "無法驗證 \"%{stage}\" 階段。"
-  notice_auth_stage_wrong_stage: "預計完成身份驗證 \"%{expected}\" 階段, 但卻返回 \"%{actual}\" 。"
-  notice_auth_stage_error: "身份驗證階段 \"%{stage}\" 失敗。"
+  notice_auth_stage_verification_error: '無法驗證 "%{stage}" 階段。'
+  notice_auth_stage_wrong_stage: '預計完成身份驗證 "%{expected}" 階段, 但卻返回 "%{actual}" 。'
+  notice_auth_stage_error: '身份驗證階段 "%{stage}" 失敗。'
   notice_can_t_change_password: "此帳號使用外部身份驗證。無法修改密碼。"
   notice_custom_options_deleted: "選項“%{option_value}”和其“%{num_deleted}”事件已刪除。"
   notice_email_error: "傳送郵件 (%{value}) 的時候發生錯誤"
@@ -2824,7 +2820,7 @@
     destroy:
       confirmation: "如果你要繼續，這將會永久刪除這個託管的版本庫"
       info: "刪除這個版本庫是不可逆的動作"
-      info_not_managed: "注意: 這將\"不會\"刪除版本庫的內容，因為他不是由 OpenProject 所託管的"
+      info_not_managed: '注意: 這將"不會"刪除版本庫的內容，因為他不是由 OpenProject 所託管的'
       managed_path_note: "以下的資料夾將會被刪除: %{path}"
       repository_verification: "輸入這個專案的識別碼 %{identifier} 以確認刪除它的版本庫"
       subtitle: "你真的想要刪除專案 %{project_name} 的 %{repository_type} 嗎？"
@@ -3306,7 +3302,7 @@
     blocked: "暫時停用"
     blocked_num_failed_logins:
       other: "暫時鎖定 (%{count} 登錄失敗)"
-    confirm_status_change: "您將更改 \"%{name}\" 的狀態。是否確實要繼續？"
+    confirm_status_change: '您將更改 "%{name}" 的狀態。是否確實要繼續？'
     deleted: "刪除使用者"
     error_status_change_failed: "由於以下錯誤, 更改使用者狀態失敗: %{errors}"
     invite: 透過電子郵件邀請使用者
@@ -3488,7 +3484,7 @@
       invalid_format: "「%{property}」屬性的格式無效 ︰ 預期格式像 「%{expected_format}」，但 「%{actual}」。"
       invalid_json: "無法將請求解析為 JSON。"
       invalid_relation: "關聯是無效的。"
-      invalid_resource: "對於屬性 \"%{property}\", 希望有一個類似 \"%{expected}\" 的連結, 但得到了 \"%{actual}\"。"
+      invalid_resource: '對於屬性 "%{property}", 希望有一個類似 "%{expected}" 的連結, 但得到了 "%{actual}"。'
       invalid_signal:
         embed: "The requested embedding of %{invalid} is not supported. Supported embeddings are %{supported}."
         select: "The requested select of %{invalid} is not supported. Supported selects are %{supported}."
@@ -3496,7 +3492,7 @@
       missing_content_type: "未指定"
       missing_property: "缺少屬性“%{property}”。"
       missing_request_body: "沒有請求正文。"
-      missing_or_malformed_parameter: "查詢參數 \"%{parameter}\" 遺失或不正確。"
+      missing_or_malformed_parameter: '查詢參數 "%{parameter}" 遺失或不正確。'
       multipart_body_error: "請求正文不包含預期的多段部分。"
       multiple_errors: "已違反多個欄位約束。"
       unable_to_create_attachment: "無法創建附件"
@@ -3554,7 +3550,7 @@
         revoke:
           unauthorized: "您無權撤銷此裝置。"
         forbidden_token:
-          missing_scope: '存取此資源需要範圍“%{oauth_scopes}”。'
+          missing_scope: "存取此資源需要範圍“%{oauth_scopes}”。"
   unsupported_browser:
     title: "您的瀏覽器已過時且不再支援。"
     message: "您可能會在此頁面上遇到錯誤和降級的體驗。"
