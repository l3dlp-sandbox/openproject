#-- copyright
#OpenProject is an open source project management software.
#Copyright (C) 2012-2024 the OpenProject GmbH
#This program is free software; you can redistribute it and/or
#modify it under the terms of the GNU General Public License version 3.
#OpenProject is a fork of ChiliProject, which is a fork of Redmine. The copyright follows:
#Copyright (C) 2006-2013 Jean-Philippe Lang
#Copyright (C) 2010-2013 the ChiliProject Team
#This program is free software; you can redistribute it and/or
#modify it under the terms of the GNU General Public License
#as published by the Free Software Foundation; either version 2
#of the License, or (at your option) any later version.
#This program is distributed in the hope that it will be useful,
#but WITHOUT ANY WARRANTY; without even the implied warranty of
#MERCHANTABILITY or FITNESS FOR A PARTICULAR PURPOSE.  See the
#GNU General Public License for more details.
#You should have received a copy of the GNU General Public License
#along with this program; if not, write to the Free Software
#Foundation, Inc., 51 Franklin Street, Fifth Floor, Boston, MA  02110-1301, USA.
#See COPYRIGHT and LICENSE files for more details.
#++
th:
  no_results_title_text: ไม่มีอะไรให้แสดงขณะนี้
  activities:
    index:
      no_results_title_text: ไม่มีกิจกรรมสำหรับโปรเจคนี้
  admin:
    plugins:
      no_results_title_text: There are currently no plugins installed.
      no_results_content_text: See our integrations and plugins page for more information.
    custom_styles:
      color_theme: "สีของรูปแบบ"
      color_theme_custom: "ตั้งค่าเอง"
      colors:
        primary-button-color: "Primary button"
        accent-color: "Accent"
        header-bg-color: "พื้นหลังหัวข้อ"
        header-item-bg-hover-color: "พื้นหลังส่วนหัวบนโฮเวอร์"
        header-item-font-color: "แบบอักษรส่วนหัว"
        header-item-font-hover-color: "Header font on hover"
        header-border-bottom-color: "Header border"
        main-menu-bg-color: "Main menu background"
        main-menu-bg-selected-background: "Main menu when selected"
        main-menu-bg-hover-background: "Main menu on hover"
        main-menu-font-color: "Main menu font"
        main-menu-selected-font-color: "Main menu font when selected"
        main-menu-hover-font-color: "Main menu font on hover"
        main-menu-border-color: "Main menu border"
      custom_colors: "กำหนดสีเอง"
      customize: "Customize your OpenProject installation with your own logo and colors."
      enterprise_notice: "As a special 'Thank you!' for their financial contribution to develop OpenProject, this tiny add-on is only available for Enterprise edition support subscribers."
      enterprise_more_info: "Note: the used logo will be publicly accessible."
      manage_colors: "Redigér egenskaber for farvevalg"
      instructions:
        primary-button-color: "Strong accent color, used for the most important button on a screen."
        accent-color: "Color for links and other decently highlighted elements."
        header-item-bg-hover-color: "Background color of clickable header items when hovered with the mouse."
        header-item-font-color: "Font color of clickable header items."
        header-item-font-hover-color: "Font color of clickable header items when hovered with the mouse."
        header-border-bottom-color: "Thin line under the header. Leave this field empty if you don't want any line."
        main-menu-bg-color: "Left side menu's background color."
      theme_warning: Changing the theme will overwrite you custom style. The design will then be lost. Are you sure you want to continue?
    enterprise:
      upgrade_to_ee: "Upgrade to the Enterprise edition"
      add_token: "Upload an Enterprise edition support token"
      delete_token_modal:
        text: "Are you sure you want to remove the current Enterprise edition token used?"
        title: "Delete token"
      replace_token: "Replace your current support token"
      order: "Order Enterprise on-premises edition"
      paste: "Paste your Enterprise edition support token"
      required_for_feature: "This add-on is only available with an active Enterprise edition support token."
      enterprise_link: "For more information, click here."
      start_trial: "Start free trial"
      book_now: "Book now"
      get_quote: "Get a quote"
      buttons:
        upgrade: "Upgrade now"
        contact: "ติดต่อเราสำหรับการสาธิต"
      enterprise_info_html: "is an Enterprise <span class='spot-icon spot-icon_inline spot-icon_enterprise-addons'></span> add-on."
      upgrade_info: "Please upgrade to a paid plan to activate and start using it in your team."
    journal_aggregation:
      explanation:
        text: "Individual actions of a user (e.g. updating a work package twice) are aggregated into a single action if their age difference is less than the specified timespan. They will be displayed as a single action within the application. This will also delay notifications by the same amount of time reducing the number of emails being sent and will also affect %{webhook_link} delay."
        link: "webhook"
  announcements:
    show_until: แสดงจนถึง
    is_active: ที่แสดงอยู่
    is_inactive: ที่ไม่ได้แสดง
  antivirus_scan:
    not_processed_yet_message: "Downloading is blocked, as file was not scanned for viruses yet. Please try again later."
    quarantined_message: "A virus was detected in file '%{filename}'. It has been quarantined and is not available for download."
    deleted_message: "A virus was detected in file '%{filename}'. The file has been deleted."
    deleted_by_admin: "The quarantined file '%{filename}' has been deleted by an administrator."
    overridden_by_admin: "The quarantine for file '%{filename}' has been removed by %{user}. The file can now be acccessed."
    quarantined_attachments:
      container: "Container"
      delete: "Delete the quarantined file"
      title: "Quarantined attachments"
      error_cannot_act_self: "Cannot perform actions on your own uploaded files."
  attribute_help_texts:
    note_public: "Any text and images you add to this field is publicly visible to all logged in users!"
    text_overview: "In this view, you can create custom help texts for attributes view. When defined, these texts can be shown by clicking the help icon next to its belonging attribute."
    label_plural: "Attribute help texts"
    show_preview: "แสดงตัวอย่าง"
    add_new: "Add help text"
    edit: "Edit help text for %{attribute_caption}"
  background_jobs:
    status:
      error_requeue: "Job experienced an error but is retrying. The error was: %{message}"
      cancelled_due_to: "Job was cancelled due to error: %{message}"
  ldap_auth_sources:
    ldap_error: "LDAP-Error: %{error_message}"
    ldap_auth_failed: "Could not authenticate at the LDAP-Server."
    sync_failed: "Failed to synchronize from LDAP: %{message}."
    back_to_index: "Click here to go back to the list of connection."
    technical_warning_html: |
      This LDAP form requires technical knowledge of your LDAP / Active Directory setup.
      <br/>
      <a href="https://www.openproject.org/help/administration/manage-ldap-authentication/">Please visit our documentation for detailed instructions</a>.
    attribute_texts:
      name: Arbitrary name of the LDAP connection
      host: ที่อยู่โฮสต์หรือที่อยู่ไอพี
      login_map: The attribute key in LDAP that is used to identify the unique user login. Usually, this will be `uid` or `samAccountName`.
      generic_map: The attribute key in LDAP that is mapped to the OpenProject `%{attribute}` attribute
      admin_map_html: "Optional: The attribute key in LDAP that <strong>if present</strong> marks the OpenProject user an admin. Leave empty when in doubt."
      system_user_dn_html: |
        Enter the DN of the system user used for read-only access.
        <br/>
        Example: uid=openproject,ou=system,dc=example,dc=com
      system_user_password: Enter the bind password of the system user
      base_dn: |
        Enter the Base DN of the subtree in LDAP you want OpenProject to look for users and groups.
        OpenProject will filter for provided usernames in this subtree only.
        Example: ou=users,dc=example,dc=com
      filter_string: |
        Add an optional RFC4515 filter to apply to the results returned for users filtered in the LDAP.
        This can be used to restrict the set of users that are found by OpenProject for authentication and group synchronization.
      filter_string_concat: |
        OpenProject will always filter for the login attribute provided by the user to identify the record. If you provide a filter here,
        it will be concatenated with an AND. By default, a catch-all (objectClass=*) will be used as a filter.
      onthefly_register: |
        If you check this box, OpenProject will automatically create new users from their LDAP entries
        when they first authenticate with OpenProject.
        Leave this unchecked to only allow existing accounts in OpenProject to authenticate through LDAP!
    connection_encryption: "การเข้ารหัสการเชื่อมต่อ"
    encryption_details: "LDAPS / STARTTLS options"
    system_account: "บัญชีระบบ"
    system_account_legend: |
      OpenProject requires read-only access through a system account to lookup users and groups in your LDAP tree.
      Please specify the bind credentials for that system user in the following section.
    ldap_details: "รายละเอียด LDAP"
    user_settings: "Attribute mapping"
    user_settings_legend: |
      The following fields are related to how users are created in OpenProject from LDAP entries and
      what LDAP attributes are used to define the attributes of an OpenProject user (attribute mapping).
    tls_mode:
      plain: "ไม่มี"
      simple_tls: "LDAPS"
      start_tls: "STARTTLS"
      plain_description: "Opens an unencrypted connection to the LDAP server. Not recommended for production."
      simple_tls_description: "Use LDAPS. Requires a separate port on the LDAP server. This mode is often deprecated, we recommend using STARTTLS whenever possible."
      start_tls_description: "Sends a STARTTLS command after connecting to the standard LDAP port. Recommended for encrypted connections."
      section_more_info_link_html: >
        This section concerns the connection security of this LDAP authentication source. For more information, visit <a href="%{link}">the Net::LDAP documentation</a>.
    tls_options:
      verify_peer: "Verify SSL certificate"
      verify_peer_description_html: >
        Enables strict SSL verification of the certificate trusted chain. <br/> <strong>Warning:</strong> Unchecking this option disables SSL verification of the LDAP server certificate. This exposes your connection to Man in the Middle attacks.
      tls_certificate_description: "If the LDAP server certificate is not in the trust sources of this system, you can add it manually here. Enter a PEM X509 certifiate string."
  forums:
    show:
      no_results_title_text: ขณะนี้ยังไม่มีกระทู้ใดๆ
  colors:
    index:
      no_results_title_text: ขณะนี้ยังไม่มีสีใดๆ
      no_results_content_text: สร้างสีใหม่
      label_new_color: "สีใหม่"
    new:
      label_new_color: "New Color"
    edit:
      label_edit_color: "Edit Color"
    form:
      label_new_color: "สีใหม่"
      label_edit_color: "แก้ไขสี"
    label_no_color: "ไม่มีสี"
    label_properties: "คุณสมบัติ"
    label_really_delete_color: >
      คุณแน่ใจว่าจะลบสีดังต่อไปนี้หรือไม่? ประเภทที่ใช้สีเหล่านี้จะไม่ถูกลบไปด้วย
  custom_actions:
    actions:
      name: "Actions"
      add: "เพิ่มการกระทำ"
      assigned_to:
        executing_user_value: "(Assign to executing user)"
    conditions: "เงื่อนไข"
    plural: "การกระทำ กำหนดเอง"
    new: "เพิ่ม การกระทำ กำหนดเอง"
    edit: "Edit custom action %{name}"
    execute: "Execute %{name}"
    upsale:
      title: "การกระทำ กำหนดเอง"
      description: "Custom actions are one-click shortcuts to a set of pre-defined actions that you can make available on certain work packages based on status, role, type or project."
  custom_fields:
    text_add_new_custom_field: >
      To add new custom fields to a project you first need to create them before you can add them to this project.
    is_enabled_globally: "Is enabled globally"
    enabled_in_project: "Enabled in project"
    contained_in_type: "Contained in type"
    confirm_destroy_option: "Deleting an option will delete all of its occurrences (e.g. in work packages). Are you sure you want to delete it?"
    reorder_alphabetical: "Reorder values alphabetically"
    reorder_confirmation: "Warning: The current order of available values will be lost. Continue?"
    instructions:
      is_required: "Mark the custom field as required. This will make it mandatory to fill in the field when creating new or updating existing resources."
      is_for_all: "Mark the custom field as available in all existing and new projects."
      searchable: "Include the field values when using the global search functionality."
      editable: "Allow the field to be editable by users themselves."
      visible: "Make field visible for all users (non-admins) in the project overview and displayed in the project details widget on the Project Overview."
      is_filter: >
        Allow the custom field to be used in a filter in work package views. Note that only with 'For all projects' selected, the custom field will show up in global views.
    tab:
      no_results_title_text: There are currently no custom fields.
      no_results_content_text: Create a new custom field
  concatenation:
    single: "or"
  global_search:
    placeholder: "Search in %{app_title}"
    overwritten_tabs:
      wiki_pages: "วิกิ"
      messages: "ฟอรั่ม"
  groups:
    index:
      no_results_title_text: ขณะนี้ยังไม่มีกลุ่มใดๆ
      no_results_content_text: สร้างกลุ่มใหม่
    users:
      no_results_title_text: ขณะนี้ยังไม่มีผู้ใช้เป็นสมาชิกของกลุ่มนี้
    memberships:
      no_results_title_text: ขณะนี้ยังไม่มีโครงการที่เป็นส่วนหนึ่งของกลุ่มนี้
  incoming_mails:
    ignore_filenames: >
      Specify a list of names to ignore when processing attachments for incoming mails (e.g., signatures or icons). Enter one filename per line.
  projects:
    copy:
      #Contains custom strings for options when copying a project that cannot be found elsewhere.
      members: "Project members"
      overviews: "Project overview"
      queries: "Work packages: saved views"
      wiki_page_attachments: "Wiki pages: attachments"
      work_package_attachments: "Work packages: attachments"
      work_package_categories: "Work packages: categories"
      work_package_file_links: "Work packages: file links"
      work_package_shares: "Work packages: shares"
    delete:
      scheduled: "Deletion has been scheduled and is performed in the background. You will be notified of the result."
      schedule_failed: "Project cannot be deleted: %{errors}"
      failed: "Deletion of project %{name} has failed"
      failed_text: "The request to delete project %{name} has failed. The project was left archived."
      completed: "Deletion of project %{name} completed"
      completed_text: "The request to delete project '%{name}' has been completed."
      completed_text_children: "Additionally, the following subprojects have been deleted:"
    index:
      open_as_gantt: "Open as Gantt view"
      no_results_title_text: ขณะนี้ยังไม่มีโครงการใดๆ
      no_results_content_text: สร้างโครงการใหม่
    lists:
      active: "Active projects"
      my: "โครงการของฉัน"
      favored: "Favorite projects"
      archived: "Archived projects"
      shared: "Shared project lists"
<<<<<<< HEAD
      my_private: "My private project lists"
=======
      my_lists: "My project lists"
>>>>>>> e0f67812
      new:
        placeholder: "New project list"
      delete_modal:
        title: "Delete project list"
        text: "This action will not delete any project the list contains. Are you sure you want to delete this project list?"
    settings:
      change_identifier: เปลี่ยน ตัวระบุ
      activities:
        no_results_title_text: There are currently no activities available.
      forums:
        no_results_title_text: ขณะนี้ยังไม่มีกระทู้ใดในโครงการ
        no_results_content_text: สร้างกระทู้ใหม่
      categories:
        no_results_title_text: There are currently no work package categories.
        no_results_content_text: Create a new work package category
      custom_fields:
        no_results_title_text: There are currently no custom fields available.
      project_custom_fields:
        header:
          title: "Project attributes"
          description: 'These project attributes will be displayed in your <a href=%{overview_url} target="_blank">project overview page</a> under their respective sections. You can enable or disable individual attributes. Project attributes and sections are defined in the <a href=%{admin_settings_url} target="_blank">administration settings</a> by the administrator of the instance. '
        filter:
          label: "Search project attribute"
        actions:
          label_enable_single: "Active in this project, click to disable"
          label_disable_single: "Inactive in this project, click to enable"
          deactivate_for_project: "Deactivate for this project"
          label_enable_all: "Enable all"
          label_disable_all: "Disable all"
        is_required_blank_slate:
          heading: Required in all projects
          description: This project attribute is activated in all projects since the "Required in all projects" option is checked. It cannot be deactivated for individual projects.
      types:
        no_results_title_text: There are currently no types available.
        form:
          enable_type_in_project: 'เปิดใช้งานชนิด "%{type}"'
      versions:
        no_results_title_text: There are currently no versions for the project.
        no_results_content_text: สร้างรุ่นใหม่
      storage:
        no_results_title_text: ไม่มีการระบุ พื้นที่ดิสก์ ไว้ในโปรเจ็กต์นี้
  lists:
    create:
      success: "The modified list has been saved as a new list"
      failure: "The modified list cannot be saved: %{errors}"
    update:
      success: "The modified list has been saved"
      failure: "The modified list cannot be saved: %{errors}"
    publish:
      success: "The list has been made public"
      failure: "The list cannot be made public: %{errors}"
    unpublish:
      success: "The list has been made private"
      failure: "The list cannot be made private: %{errors}"
    can_be_saved: "List modified:"
    can_be_saved_as: "The modifications can only be saved in a new list:"
  members:
    index:
      no_results_title_text: There are currently no members part of this project.
      no_results_content_text: เพิ่มสมาชิกไปที่โครงการ
    invite_by_mail: "ส่งคำเชิญไปยัง %{mail}"
    send_invite_to: "Send invite to"
    columns:
      shared: "Shared"
    filters:
      all_shares: "All shares"
    menu:
      all: "ทั้งหมด"
      invited: "Invited"
      locked: "ล็อค"
      project_roles: "Project roles"
      wp_shares: "Work package shares"
      groups: "กลุ่ม"
    delete_member_dialog:
      title: "Remove member"
      will_remove_the_users_role: "This will remove the user’s role from this project."
      will_remove_the_groups_role: "This will remove the group role from this project."
      however_work_packages_shared_with_user_html:
        other: "However, %{shared_work_packages_link} have also been shared with this user."
      however_work_packages_shared_with_group_html:
        other: "However, %{shared_work_packages_link} have also been shared with this group."
      remove_work_packages_shared_with_user_too: "A user that has been removed as member can still access shared work packages. Would you like to remove the shares too?"
      remove_work_packages_shared_with_group_too: "A group that has been removed as member can still access shared work packages. Would you like to remove the shares too?"
      will_not_affect_inherited_shares: "(This will not affect work packages shared with their group)."
      can_remove_direct_but_not_shared_roles: "You can remove this user as a direct project member but a group they are in is also a member of this project, so they will continue being a member via the group."
      also_work_packages_shared_with_user_html:
        other: "Also, %{shared_work_packages_link} have been shared with this user."
      remove_project_membership_or_work_package_shares_too: "Do you want to remove just the user as a direct member (and keep the shares) or remove the work package shares too?"
      will_remove_all_user_access_priveleges: "Deleting this member will remove all access privileges of the user to the project. The user will still exist as part of the instance."
      will_remove_all_group_access_priveleges: "Deleting this member will remove all access privileges of the group to the project. The group will still exist as part of the instance."
      cannot_delete_inherited_membership: "You cannot delete this member because they belong to a group that is itself a member of this project."
      cannot_delete_inherited_membership_note_admin_html: "You can either remove the group as a member of the project or this specific member from the group in the %{administration_settings_link}."
      cannot_delete_inherited_membership_note_non_admin: "You can either remove the group as a member of the project or contact your administrator to remove this specific member from the group."
    delete_work_package_shares_dialog:
      title: "Revoke work package shares"
      shared_with_this_user_html:
        other: "%{all_shared_work_packages_link} have been shared with this user."
      shared_with_this_group_html:
        other: "%{all_shared_work_packages_link} have been shared with this group."
      shared_with_permission_html:
        other: "Only %{shared_work_packages_link} have been shared with %{shared_role_name} permissions."
      revoke_all_or_with_role: "Would you like to revoke access to all shared work packages, or only those with %{shared_role_name} permissions?"
      will_not_affect_inherited_shares: "(This will not affect work packages shared with their group)."
      cannot_remove_inherited: "The work packages shares shared via groups cannot be removed."
      cannot_remove_inherited_with_role: "The work packages shares with role %{shared_role_name} are shared via groups and cannot be removed."
      cannot_remove_inherited_note_admin_html: "You can either revoke the share to the group or remove this specific member from the group in the %{administration_settings_link}."
      cannot_remove_inherited_note_non_admin: "You can either revoke the share to the group or contact your administrator to remove this specific member from the group."
      will_revoke_directly_granted_access: "This action will revoke their access to all of them, but the work packages shared with a group."
      will_revoke_access_to_all: "This action will revoke their access to all of them."
  my:
    access_token:
      errors:
        token_name_blank: "Please provide an API token name"
        token_name_in_use: "This API token name is already in use, please select a different one"
      new_access_token_dialog_title: "Create new API token"
      new_access_token_dialog_show_button_text: "API token"
      new_access_token_dialog_text_field_placeholder_text: "My API token"
      new_access_token_dialog_text_field_label: "Name"
      new_access_token_dialog_submit_button_text: "Create"
      new_access_token_dialog_text: "This token will allow third-party applications to communicate with your instance. To differentiate the new API token, please give it a name."
      new_access_token_dialog_attention_text: "Treat API tokens like passwords. Anyone with this link will have access to information from this instance, share it only with trusted users."
      failed_to_reset_token: "Failed to reset access token: %{error}"
      failed_to_create_token: "Failed to create access token: %{error}"
      failed_to_revoke_token: "Failed to revoke access token: %{error}"
      notice_reset_token: "A new %{type} token has been generated. Your access token is:"
      token_value_warning: "Note: This is the only time you will see this token, make sure to copy it now."
      no_results_title_text: There are currently no access tokens available.
      notice_api_token_revoked: "The API token has been deleted. To create a new token please use the button in the API section."
      notice_rss_token_revoked: "The RSS token has been deleted. To create a new token please use the link in the RSS section."
      notice_ical_token_revoked: 'iCalendar token "%{token_name}" for calendar "%{calendar_name}" of project "%{project_name}" has been revoked. The iCalendar URL with this token is now invalid.'
  news:
    index:
      no_results_title_text: There is currently no news to report.
      no_results_content_text: Add a news item
  users:
    autologins:
      prompt: "Stay logged in for %{num_days}"
    sessions:
      remembered_devices: "Remembered devices"
      remembered_devices_caption: "A list of all devices that logged into this account using the 'Stay logged in' option."
      session_name: "%{browser_name} %{browser_version} on %{os_name}"
      browser: "Browser"
      device: "Device / OS"
      unknown_browser: "unknown browser"
      unknown_os: "unknown operating system"
      current: "Current session"
      title: "Session management"
      instructions: "This is a list of devices that have logged into your account. Revoke any sessions that you do not recognize or you have no longer access to."
      may_not_delete_current: "You cannot delete your current session."
    groups:
      member_in_these_groups: "This user is currently a member of the following groups:"
      no_results_title_text: This user is currently not a member in any group.
    memberships:
      no_results_title_text: This user is currently not a member of a project.
  page:
    text: "ข้อความ"
  placeholder_users:
    right_to_manage_members_missing: >
      คุณไม่ได้รับอนุญาตให้ลบผู้ใช้ตัวยึดตำแหน่ง คุณไม่มีสิทธิ์จัดการสมาชิกสำหรับโครงการทั้งหมดที่ผู้ใช้ตัวแทนเป็นสมาชิกอยู่
    delete_tooltip: "ลบผู้ใช้ ตัวยึดตำแหน่ง"
    deletion_info:
      heading: "Delete placeholder user %{name}"
      data_consequences: >
        All occurrences of the placeholder user (e.g., as assignee, responsible or other user values) will be reassigned to an account called "Deleted user". As the data of every deleted account is reassigned to this account it will not be possible to distinguish the data the user created from the data of another deleted account.
      irreversible: "This action is irreversible"
      confirmation: "Enter the placeholder user name %{name} to confirm the deletion."
    upsale:
      title: Placeholder users
      description: >
        Placeholder users are a way to assign work packages to users who are not part of your project. They can be useful in a range of scenarios; for example, if you need to track tasks for a resource that is not yet named or available, or if you don’t want to give that person access to OpenProject but still want to track tasks assigned to them.
  prioritiies:
    edit:
      priority_color_text: |
        Click to assign or change the color of this priority.
        It can be used for highlighting work packages in the table.
  reportings:
    index:
      no_results_title_text: ขณะนี้ยังไม่มีรายงานสถานะใดๆ
      no_results_content_text: เพิ่มรายงานสถานะ
  statuses:
    edit:
      status_readonly_html: |
        Check this option to mark work packages with this status as read-only.
        No attributes can be changed with the exception of the status.
        <br/>
        <strong>Note</strong>: Inherited values (e.g., from children or relations) will still apply.
      status_excluded_from_totals_text: |-
        Check this option to exclude work packages with this status from totals of Work,
        Remaining work, and % Complete in a hierarchy.
      status_color_text: |
        Click to assign or change the color of this status.
        It is shown in the status button and can be used for highlighting work packages in the table.
    index:
      no_results_title_text: There are currently no work package statuses.
      no_results_content_text: เพิ่มสถานะใหม่
      headers:
        is_default: "Default"
        is_closed: "Closed"
        is_readonly: "Read-only"
        excluded_from_totals: "Excluded from totals"
  themes:
    dark: "Dark (experimental)"
    light: "Light"
    light_high_contrast: "Light high contrast"
  types:
    index:
      no_results_title_text: There are currently no types.
      no_results_content_text: Create a new type
    edit:
      settings: "การตั้งค่า"
      form_configuration: "Form configuration"
      more_info_text_html: >
        Enterprise edition allows you to customize form configuration with these additional add-ons: <br> <ul class="%{list_styling_class}"> <li><b>Add new attribute groups</b></li> <li><b>Rename attribute groups</b></li> <li><b>Add a table of related work packages</b></li> </ul>
      projects: "โครงการ"
      enabled_projects: "Enabled projects"
      edit_query: "แก้ไขตาราง"
      query_group_placeholder: "Give the table a name"
      reset: "Reset to defaults"
      type_color_text: |
        The selected color distinguishes different types
        in Gantt charts or work packages tables. It is therefore recommended to use a strong color.
  versions:
    overview:
      work_packages_in_archived_projects: "The version is shared with archived projects which still have work packages assigned to this version. These are counted, but will not appear in the linked views."
      no_results_title_text: There are currently no work packages assigned to this version.
  wiki:
    page_not_editable_index: The requested page does not (yet) exist. You have been redirected to the index of all wiki pages.
    no_results_title_text: ขณะนี้ยังไม่มีหน้าวิกิใดๆ
    print_hint: This will print the content of this wiki page without any navigation bars.
    index:
      no_results_content_text: เพิ่มหน้าวิกิใหม่
  work_flows:
    index:
      no_results_title_text: There are currently no workflows.
  work_packages:
    x_descendants:
      other: "%{count} work package descendants"
    bulk:
      copy_failed: "The work packages could not be copied."
      move_failed: "The work packages could not be moved."
      could_not_be_saved: "The following work packages could not be saved:"
      none_could_be_saved: "None of the %{total} work packages could be updated."
      x_out_of_y_could_be_saved: "%{failing} out of the %{total} work packages could not be updated while %{success} could."
      selected_because_descendants: "While %{selected} work packages where selected, in total %{total} work packages are affected which includes descendants."
      descendant: "descendant of selected"
    move:
      no_common_statuses_exists: "There is no status available for all selected work packages. Their status cannot be changed."
      unsupported_for_multiple_projects: "Bulk move/copy is not supported for work packages from multiple projects"
      current_type_not_available_in_target_project: >
        The current type of the work package is not enabled in the target project. Please enable the type in the target project if you'd like them to remain unchanged. Otherwise, the work package's type will be automatically re-assigned leading to potential data loss.
      bulk_current_type_not_available_in_target_project: >
        The current types of the work packages aren't enabled in the target project. Please enable the types in the target project if you'd like them to remain unchanged. Otherwise, the work packages' types will be automatically re-assigned leading to potential data loss.
    sharing:
      missing_workflow_warning:
        title: "Workflow missing for work package sharing"
        message: "No workflow is configured for the 'Work package editor' role. Without a workflow, the shared with user cannot alter the status of the work package. Workflows can be copied. Select a source type (e.g. 'Task') and source role (e.g. 'Member'). Then select the target types. To start with, you could select all the types as targets. Finally, select the 'Work package editor' role as the target and press 'Copy'. After having thus created the defaults, fine tune the workflows as you do for every other role."
        link_message: "Configure the workflows in the administration."
    summary:
      reports:
        category:
          no_results_title_text: There are currently no categories available.
        assigned_to:
          no_results_title_text: There are currently no members part of this project.
        responsible:
          no_results_title_text: There are currently no members part of this project.
        author:
          no_results_title_text: There are currently no members part of this project.
        priority:
          no_results_title_text: There are currently no priorities available.
        type:
          no_results_title_text: There are currently no types available.
        version:
          no_results_title_text: There are currently no versions available.
  label_invitation: Invitation
  account:
    delete: "ลบบัญชีผู้ใช้"
    delete_confirmation: "คุณแน่ใจหรือไม่ว่าจะลบบัญชีผู้ใช้ ?"
    deletion_pending: "Account has been locked and was scheduled for deletion. Note that this process takes place in the background. It might take a few moments until the user is fully deleted."
    deletion_info:
      data_consequences:
        other: 'Of the data the user created (e.g. email, preferences, work packages, wiki entries) as much as possible will be deleted. Note however, that data like work packages and wiki entries can not be deleted without impeding the work of the other users. Such data is hence reassigned to an account called "Deleted user". As the data of every deleted account is reassigned to this account it will not be possible to distinguish the data the user created from the data of another deleted account.'
        self: 'Of the data you created (e.g. email, preferences, work packages, wiki entries) as much as possible will be deleted. Note however, that data like work packages and wiki entries can not be deleted without impeding the work of the other users. Such data is hence reassigned to an account called "Deleted user". As the data of every deleted account is reassigned to this account it will not be possible to distinguish the data you created from the data of another deleted account.'
      heading: "ลบบัญชี %{name}"
      info:
        other: "การลบบัญชีผู้ใช้ ไม่สามารถกลับมาแก้ไขได้อีก."
        self: "การลบบัญชีผู้ใช้ ไม่สามารถกลับมาแก้ไขได้อีก"
      login_consequences:
        other: "บัญชีผู้ใช้จะถูกลบออกจากระบบ เพราะฉะนั้น ผู้ใช้ที่ไม่สามารถล็อกอินได้อีกต่อไป จะยังสามารถเป็นผู้ใช้ในแอปพลิเคชั่นนี้ได้อีกครั้งโดยการอนุญาตให้ใช้งาน"
        self: "บัญชีผู้ใช้ของคุณจะถูกลบออกจากระบบ เพราะฉะนั้น คุณจะไม่สามารถล็อกอินได้อีกต่อไป หากคุณต้องการกลับมาเป็นผู้ใช้แอปพลิเคชั่นนี้ใหม่อีกครั้ง คุณสามารถทำได้โดยวิธีการอนุญาตให้ใช้งานแอปพลิเคชั่น"
      login_verification:
        other: "Enter the login %{name} to verify the deletion. Once submitted, you will be asked to confirm your password."
        self: "Enter your login %{name} to verify the deletion. Once submitted, you will be asked to confirm your password."
    error_inactive_activation_by_mail: >
      บัญชีของคุณได้ไม่ได้เปิดการใช้งาน กรุณาคลิกที่ลิงค์ที่ถูกส่งไปยังอีเมลของคุณ เพื่อเปิดการใช้งาน
    error_inactive_manual_activation: >
      บัญชีผู้ใช้ของคุณยังไม่ได้เปิดใช้งาน กรุณารอเพื่อให้ผู้ดูแลระบบ เปิดใช้งานบัญชีผู้ใช้ของคุณเสียก่อน
    error_self_registration_disabled: >
      ระบบไม่ได้เปิดให้ผู้ใช้ลงทะเบียนใช้งานด้วยตัวเอง โปรดสอบถามผู้ดูแลระบบให้สร้างบัญชีผู้ใช้ให้กับคุณ
    error_self_registration_limited_provider: >
      User registration is limited for the Single sign-on provider '%{name}'. Please ask an administrator to activate the account for you or change the self registration limit for this provider.
    login_with_auth_provider: "หรือเข้าสู่ระบบ ด้วยบัญชีผู้ใช้ที่คุณมีอยู่แล้ว"
    signup_with_auth_provider: "or sign up using"
    auth_source_login: Please login as <em>%{login}</em> to activate your account.
    omniauth_login: Please login to activate your account.
  actionview_instancetag_blank_option: "โปรดเลือก"
  activerecord:
    attributes:
      announcements:
        show_until: "Display until"
      attachment:
        attachment_content: "Attachment content"
        attachment_file_name: "Attachment file name"
        downloads: "ดาวน์โหลด"
        file: "ไฟล์"
        filename: "ไฟล์"
        filesize: "ขนาด"
      attribute_help_text:
        attribute_name: "คุณลักษณะ"
        help_text: "Help text"
      ldap_auth_source:
        account: "บัญชี"
        attr_firstname: "แอตทริบิวต์ของชื่อ"
        attr_lastname: "คุณสมบัติของนามสกุล"
        attr_login: "Username attribute"
        attr_mail: "คุณสมบัติของอีเมล"
        base_dn: "Base DN"
        host: "โฮสต์"
        onthefly: "Automatic user creation"
        port: "พอร์ต"
        tls_certificate_string: "LDAP server SSL certificate"
      changeset:
        repository: "ที่เก็บข้อมูล"
      color:
        hexcode: "Hex code"
      comment:
        commented: "แสดงความเห็น" #an object that this comment belongs to
      custom_action:
        actions: "Actions"
      custom_field:
        allow_non_open_versions: "Allow non-open versions"
        default_value: "ค่าเริ่มต้น"
        editable: "สามารถแก้ไขได้"
        field_format: "รูปแบบ"
        is_filter: "ถูกใช้เป็นตัวกรอง"
        is_required: "จำเป็นต้องระบุ"
        max_length: "ความยาวตัวอักษรสูงสุด"
        min_length: "จำนวนตัวอักษรขั้นต่ำ"
        multi_value: "Allow multi-select"
        possible_values: "ค่าที่เป็นไปได้"
        regexp: "สูตรโดยทั่วไป"
        searchable: "สามารถค้นหาได้"
        visible: "มองเห็นได้"
      custom_value:
        value: "ค่า"
      enterprise_token:
        starts_at: "Valid since"
        subscriber: "Subscriber"
        encoded_token: "Enterprise support token"
        active_user_count_restriction: "Maximum active users"
      grids/grid:
        page: "Page"
        row_count: "Number of rows"
        column_count: "Number of columns"
        widgets: "Widgets"
      oauth_client:
        client: "Client ID"
      relation:
        lag: "Lag"
        from: "ชุดภารกิจ"
        to: "ชุดภารกิจที่เกี่ยวข้อง"
      status:
        is_closed: "ปิดชุดภารกิจแล้ว"
        is_readonly: "Work package read-only"
        excluded_from_totals: "Exclude from calculation of totals in hierarchy"
      journal:
        notes: "หมายเหตุ"
      member:
        roles: "บทบาท"
      project:
        active_value:
          true: "unarchived"
          false: "archived"
        identifier: "รหัส"
        latest_activity_at: "Latest activity at"
        parent: "โครงการย่อยของ"
        public_value:
          title: "การมองเห็น"
          true: "public"
          false: "private"
        queries: "การสอบถาม"
        status_code: "สถานะของโครงการ"
        description: "คำอธิบาย"
        status_explanation: "Project status description"
        status_codes:
          not_started: "Not started"
          on_track: "On track"
          at_risk: "At risk"
          off_track: "Off track"
          finished: "Finished"
          discontinued: "Discontinued"
        templated: "Template project"
        templated_value:
          true: "marked as template"
          false: "unmarked as template"
        types: "ประเภท"
        versions: "เวอร์ชั่น"
        work_packages: "ชุดภารกิจ"
      query:
        column_names: "คอลัมน์"
        relations_to_type_column: "Relations to %{type}"
        relations_of_type_column: "%{type} relations"
        group_by: "จัดกลุ่มผลลัพธ์โดย"
        filters: "ตัวกรอง"
        timeline_labels: "Timeline labels"
      repository:
        url: "URL"
      role:
        permissions: "สิทธิ์"
      time_entry:
        activity: "กิจกรรม"
        hours: "ชั่วโมง"
        spent_on: "วันที่"
        type: "ประเภท"
        ongoing: "Ongoing"
      type:
        description: "Default text for description"
        attribute_groups: ""
        is_in_roadmap: "Displayed in roadmap by default"
        is_default: "Activated for new projects by default"
        is_milestone: "Is milestone"
        color: "สี"
      user:
        admin: "ผู้ดูแลระบบ"
        auth_source: "Authentication source"
        ldap_auth_source: "LDAP connection"
        identity_url: "Identity URL"
        current_password: "รหัสผ่านเดิม"
        force_password_change: "บังคับให้เปลี่ยนรหัสผ่านเมื่อมีการเข้าสู่ระบบครั้งถัดไป"
        language: "ภาษา"
        last_login_on: "ล็อกอินครั้งสุดท้าย"
        new_password: "รหัสผ่านใหม่"
        password_confirmation: "ยืนยันรหัสผ่าน"
        consented_at: "Consented at"
      user_preference:
        comments_sorting: "แสดงความคิดเห็น"
        hide_mail: "ซ่อนอีเมลของฉัน"
        impaired: "โหมดสำหรับผู้พิการ"
        time_zone: "โซนเวลา"
        auto_hide_popups: "Auto-hide success notifications"
        warn_on_leaving_unsaved: "Warn me when leaving a work package with unsaved changes"
        theme: "Mode"
        mode_guideline: "Some modes will overwrite custom theme colours for accessibility and legibility. For the full custom theme, please select Light mode."
      version:
        effective_date: "Finish date"
        sharing: "แบ่งปัน"
      wiki_content:
        text: "ข้อความ"
      wiki_page:
        parent_title: "หน้าหลัก"
        redirect_existing_links: "Redirect Link ที่ใช้อยู่"
      planning_element_type_color:
        hexcode: Hex code
      project_custom_field:
        custom_field_section: Section
      work_package:
        begin_insertion: "Begin of the insertion"
        begin_deletion: "Begin of the deletion"
        children: "Subelements"
        derived_done_ratio: "Total % complete"
        derived_remaining_hours: "Total remaining work"
        derived_remaining_time: "Total remaining work"
        done_ratio: "% Complete"
        duration: "ระยะเวลา"
        end_insertion: "End of the insertion"
        end_deletion: "End of the deletion"
        ignore_non_working_days: "Ignore non working days"
        include_non_working_days:
          title: "Working days"
          false: "working days only"
          true: "include non-working days"
        notify: "Notify" #used in custom actions
        parent: "หัวข้อหลัก"
        parent_issue: "หัวข้อหลัก"
        parent_work_package: "หัวข้อหลัก"
        priority: "ระดับความสำคัญ"
        progress: "% Complete"
        readonly: "Read only"
        remaining_hours: "Remaining work"
        remaining_time: "Remaining work"
        shared_with_users: "Shared with"
        schedule_manually: "Manual scheduling"
        spent_hours: "เวลาที่ใช้"
        spent_time: "เวลาที่ใช้"
        subproject: "โครงการย่อย"
        time_entries: "เวลาที่ถูกบันทึก"
        type: "ประเภท"
        version: "เวอร์ชัน"
        watcher: "ผู้ดูข้อมูล"
      "doorkeeper/application":
        uid: "Client ID"
        secret: "Client secret"
        owner: "Owner"
        redirect_uri: "Redirect URI"
        client_credentials_user_id: "Client Credentials User ID"
        scopes: "Scopes"
        confidential: "Confidential"
    errors:
      messages:
        accepted: "must be accepted."
        after: "must be after %{date}."
        after_or_equal_to: "must be after or equal to %{date}."
        before: "must be before %{date}."
        before_or_equal_to: "must be before or equal to %{date}."
        blank: "can't be blank."
        blank_nested: "needs to have the property '%{property}' set."
        cannot_delete_mapping: "is required. Cannot be deleted."
        cant_link_a_work_package_with_a_descendant: "A work package cannot be linked to one of its subtasks."
        circular_dependency: "This relation would create a circular dependency."
        confirmation: "doesn't match %{attribute}."
        could_not_be_copied: "%{dependency} could not be (fully) copied."
        does_not_exist: "does not exist."
        error_enterprise_only: "%{action} is only available in the OpenProject Enterprise edition"
        error_unauthorized: "may not be accessed."
        error_readonly: "was attempted to be written but is not writable."
        error_conflict: "มีการปรับปรุงข้อมูลจากผู้ใช้อย่างน้อยหนึ่งคนในเวลาเดียวกัน"
        email: "is not a valid email address."
        empty: "can't be empty."
        even: "must be even."
        exclusion: "is reserved."
        file_too_large: "ใหญ่เกินไป (ขนาดสูงสุดคือ %{count} ไบต์)"
        filter_does_not_exist: "filter does not exist."
        format: "does not match the expected format '%{expected}'."
        format_nested: "does not match the expected format '%{expected}' at path '%{path}'."
        greater_than: "must be greater than %{count}."
        greater_than_or_equal_to: "must be greater than or equal to %{count}."
        greater_than_or_equal_to_start_date: "must be greater than or equal to the start date."
        greater_than_start_date: "must be greater than the start date."
        inclusion: "is not set to one of the allowed values."
        inclusion_nested: "is not set to one of the allowed values at path '%{path}'."
        invalid: "is invalid."
        invalid_url: "is not a valid URL."
        invalid_url_scheme: "is not a supported protocol (allowed: %{allowed_schemes})."
        less_than_or_equal_to: "must be less than or equal to %{count}."
        not_available: "is not available due to a system configuration."
        not_deletable: "cannot be deleted."
        not_current_user: "is not the current user."
        not_a_date: "is not a valid date."
        not_a_datetime: "is not a valid date time."
        not_a_number: "is not a number."
        not_allowed: "is invalid because of missing permissions."
        not_an_integer: "is not an integer."
        not_an_iso_date: "is not a valid date. Required format: YYYY-MM-DD."
        not_same_project: "doesn't belong to the same project."
        odd: "must be odd."
        regex_match_failed: "does not match the regular expression %{expression}."
        regex_invalid: "could not be validated with the associated regular expression."
        smaller_than_or_equal_to_max_length: "must be smaller than or equal to maximum length."
        taken: "has already been taken."
        too_long: "is too long (maximum is %{count} characters)."
        too_short: "is too short (minimum is %{count} characters)."
        type_mismatch: "is not of type '%{type}'"
        type_mismatch_nested: "is not of type '%{type}' at path '%{path}'"
        unchangeable: "cannot be changed."
        unknown_property: "is not a known property."
        unknown_property_nested: "has the unknown path '%{path}'."
        unremovable: "cannot be removed."
        url_not_secure_context: >
          is not providing a "Secure Context". Either use HTTPS or a loopback address, such as localhost.
        wrong_length: "is the wrong length (should be %{count} characters)."
      models:
        ldap_auth_source:
          attributes:
            tls_certificate_string:
              invalid_certificate: "The provided SSL certificate is invalid: %{additional_message}"
              format: "%{message}"
        attachment:
          attributes:
            content_type:
              blank: "The content type of the file cannot be blank."
              not_whitelisted: "The file was rejected by an automatic filter. '%{value}' is not whitelisted for upload."
              format: "%{message}"
        capability:
          context:
            global: "Global"
          query:
            filters:
              minimum: "ต้องมีตัวกรองอย่างน้อยหนึ่งตัวสำหรับตัวการ บริบท หรือรหัสที่มีตัวดำเนินการ '=' "
        custom_field:
          at_least_one_custom_option: "At least one option needs to be available."
        custom_actions:
          only_one_allowed: "(%{name}) only one value is allowed."
          empty: "(%{name}) value can't be empty."
          inclusion: "(%{name}) value is not set to one of the allowed values."
          not_logged_in: "(%{name}) value cannot be set because you are not logged in."
          not_an_integer: "(%{name}) is not an integer."
          smaller_than_or_equal_to: "(%{name}) must be smaller than or equal to %{count}."
          greater_than_or_equal_to: "(%{name}) must be greater than or equal to %{count}."
          format: "%{message}"
        doorkeeper/application:
          attributes:
            redirect_uri:
              fragment_present: "cannot contain a fragment."
              invalid_uri: "must be a valid URI."
              relative_uri: "must be an absolute URI."
              secured_uri: 'is not providing a "Secure Context". Either use HTTPS or a loopback address, such as localhost.'
              forbidden_uri: "is forbidden by the server."
            scopes:
              not_match_configured: "doesn't match available scopes."
        enterprise_token:
          unreadable: "can't be read. Are you sure it is a support token?"
        grids/grid:
          overlaps: "overlap."
          outside: "is outside of the grid."
          end_before_start: "end value needs to be larger than the start value."
        ical_token_query_assignment:
          attributes:
            name:
              blank: "is mandatory. Please select a name."
              not_unique: "is already in use. Please select another name."
        notifications:
          at_least_one_channel: "At least one channel for sending notifications needs to be specified."
          attributes:
            read_ian:
              read_on_creation: "cannot be set to true on notification creation."
            mail_reminder_sent:
              set_on_creation: "cannot be set to true on notification creation."
            reason:
              no_notification_reason: "cannot be blank as IAN is chosen as a channel."
            reason_mail_digest:
              no_notification_reason: "cannot be blank as mail digest is chosen as a channel."
        non_working_day:
          attributes:
            date:
              taken: "A non-working day already exists for %{value}."
              format: "%{message}"
        parse_schema_filter_params_service:
          attributes:
            base:
              unsupported_operator: "The operator is not supported."
              invalid_values: "A value is invalid."
              id_filter_required: "An 'id' filter is required."
        project:
          archived_ancestor: "The project has an archived ancestor."
          foreign_wps_reference_version: "Work packages in non descendant projects reference versions of the project or its descendants."
          attributes:
            base:
              archive_permission_missing_on_subprojects: "You do not have the permissions required to archive all sub-projects. Please contact an administrator."
            types:
              in_use_by_work_packages: "still in use by work packages: %{types}"
            enabled_modules:
              dependency_missing: "ต้องเปิดใช้งานโมดูล '%{dependency}' ด้วย เนื่องจากโมดูล '%{module}' ขึ้นอยู่กับโมดูลนั้น"
              format: "%{message}"
        project_custom_field_project_mapping:
          attributes:
            project_ids:
              blank: "Please select a project."
        query:
          attributes:
            project:
              error_not_found: "not found"
            public:
              error_unauthorized: "- The user has no permission to create public views."
            group_by:
              invalid: "Can't group by: %{value}"
              format: "%{message}"
            column_names:
              invalid: "Invalid query column: %{value}"
              format: "%{message}"
            sort_criteria:
              invalid: "Can't sort by column: %{value}"
              format: "%{message}"
            timestamps:
              invalid: "Timestamps contain invalid values: %{values}"
              forbidden: "Timestamps contain forbidden values: %{values}"
              format: "%{message}"
            selects:
              name_not_included: "The 'Name' column needs to be included"
              nonexistent: "The column '%{column}' does not exist."
              format: "%{message}"
          group_by_hierarchies_exclusive: "is mutually exclusive with group by '%{group_by}'. You cannot activate both."
          can_only_be_modified_by_owner: "The query can only be modified by its owner."
          need_permission_to_modify_public_query: "You cannot modify a public query."
          filters:
            custom_fields:
              inexistent: "There is no custom field for the filter."
        queries/filters/base:
          attributes:
            values:
              inclusion: "filter has invalid values."
              format: "%{message}"
        relation:
          typed_dag:
            circular_dependency: "The relationship creates a circle of relationships."
          attributes:
            to:
              error_not_found: "work package in `to` position not found or not visible"
              error_readonly: "an existing relation's `to` link is immutable"
            from:
              error_not_found: "work package in `from` position not found or not visible"
              error_readonly: "an existing relation's `from` link is immutable"
        repository:
          not_available: "SCM vendor is not available"
          not_whitelisted: "is not allowed by the configuration."
          invalid_url: "is not a valid repository URL or path."
          must_not_be_ssh: "must not be an SSH url."
          no_directory: "is not a directory."
        role:
          attributes:
            permissions:
              dependency_missing: "need to also include '%{dependency}' as '%{permission}' is selected."
        setting:
          attributes:
            base:
              working_days_are_missing: "At least one day of the week must be defined as a working day."
              previous_working_day_changes_unprocessed: "The previous changes to the working days configuration have not been applied yet."
              hours_per_day_are_missing: "The number of hours per day must be defined."
              durations_are_not_positive_numbers: "The durations must be positive numbers."
              hours_per_day_is_out_of_bounds: "Hours per day can't be more than 24"
        time_entry:
          attributes:
            hours:
              day_limit: "is too high as a maximum of 24 hours can be logged per date."
        user_preference:
          attributes:
            pause_reminders:
              invalid_range: "can only be a valid date range."
            daily_reminders:
              full_hour: "can only be configured to be delivered at a full hour."
            notification_settings:
              only_one_global_setting: "There must only be one global notification setting."
              email_alerts_global: "The email notification settings can only be set globally."
              format: "%{message}"
              wrong_date: "Wrong value for Start date, Due date, or Overdue."
        watcher:
          attributes:
            user_id:
              not_allowed_to_view: "is not allowed to view this resource."
              locked: "is locked."
        wiki_page:
          error_conflict: "The wiki page has been updated by someone else while you were editing it."
          attributes:
            slug:
              undeducible: "cannot be deduced from the title '%{title}'."
        work_package:
          is_not_a_valid_target_for_time_entries: "ชุดภารกิจ #%{id} ไม่ใช่เป้าหมายที่ถูกต้องสำหรับการกำหนดรายการเวลา"
          attributes:
            assigned_to:
              format: "%{message}"
            due_date:
              not_start_date: "is not on start date, although this is required for milestones."
              cannot_be_null: "can not be set to null as start date and duration are known."
            duration:
              larger_than_dates: "is larger than the interval between the start and the finish date."
              smaller_than_dates: "is smaller than the interval between the start and the finish date."
              not_available_for_milestones: "is not available for milestone typed work packages."
              cannot_be_null: "can not be set to null as start date and finish date are known."
            parent:
              cannot_be_milestone: "cannot be a milestone."
              cannot_be_self_assigned: "cannot be assigned to itself."
              cannot_be_in_another_project: "cannot be in another project."
              not_a_valid_parent: "is invalid."
            start_date:
              violates_relationships: "can only be set to %{soonest_start} or later so as not to violate the work package's relationships."
              cannot_be_null: "can not be set to null as finish date and duration are known."
            status_id:
              status_transition_invalid: "is invalid because no valid transition exists from old to new status for the current user's roles."
              status_invalid_in_type: "is invalid because the current status does not exist in this type."
            type:
              cannot_be_milestone_due_to_children: "cannot be a milestone because this work package has children."
            priority_id:
              only_active_priorities_allowed: "needs to be active."
            category:
              only_same_project_categories_allowed: "ประเภทของแพคเกจการทำงานต้องมีภายในโครงการเดียวกันเป็นแพคเกจทำงาน"
              does_not_exist: "ไม่มีประเภทที่ระบุ"
            estimated_hours:
              not_a_number: "is not a valid duration."
              cant_be_inferior_to_remaining_work: "Cannot be lower than Remaining work."
              must_be_set_when_remaining_work_is_set: "Required when Remaining work is set."
              only_values_greater_or_equal_zeroes_allowed: "Must be >= 0."
              format: "%{message}"
            remaining_hours:
              not_a_number: "is not a valid duration."
              cant_exceed_work: "Cannot be higher than Work."
              must_be_set_when_work_is_set: "Required when Work is set."
              format: "%{message}"
          readonly_status: "The work package is in a readonly status so its attributes cannot be changed."
        type:
          attributes:
            attribute_groups:
              attribute_unknown: "Invalid work package attribute used."
              attribute_unknown_name: "Invalid work package attribute used: %{attribute}"
              duplicate_group: "The group name '%{group}' is used more than once. Group names must be unique."
              query_invalid: "The embedded query '%{group}' is invalid: %{details}"
              group_without_name: "Unnamed groups are not allowed."
        user:
          attributes:
            base:
              user_limit_reached: "User limit reached. No more accounts can be created on the current plan."
              one_must_be_active: "Admin User cannot be locked/removed. At least one admin must be active."
            password_confirmation:
              confirmation: "Password confirmation does not match password."
              format: "%{message}"
            password:
              weak: "Must contain characters of the following classes (at least %{min_count} of %{all_count}): %{rules}."
              lowercase: "ตัวพิมพ์เล็ก (เช่น 'a')"
              uppercase: "ตัวพิมพ์ใหญ่ (เช่น ' A')"
              numeric: "ตัวเลข (เช่น ' 1')"
              special: "อักขระพิเศษ (เช่น '%')"
              reused:
                other: "รหัสผ่านนี้ถูกใช้ไปแล้ว โปรดเลือกรหัสผ่านใหม่ที่แตกต่างจากรหัสเมื่อ %{count} ครั้งที่ผ่านมา."
              match:
                confirm: "ยืนยันรหัสผ่านใหม่."
                description: "'รหัสผ่าน' ควรตรงกับข้อมูลใน 'รหัสผ่านใหม่' ฟิลด์"
            status:
              invalid_on_create: "ไม่ใช่สถานะที่ถูกต้องสำหรับผู้ใช้ใหม่"
            ldap_auth_source:
              error_not_found: "not found"
            auth_source:
              error_not_found: "not found"
        member:
          principal_blank: "โปรดเลือกอย่างน้อยหนึ่งผู้ใช้หรือหนึ่งกลุ่ม"
          role_blank: "need to be assigned."
          attributes:
            roles:
              ungrantable: "has an unassignable role."
              more_than_one: "has more than one role."
            principal:
              unassignable: "cannot be assigned to a project."
        version:
          undeletable_archived_projects: "The version cannot be deleted as it has work packages attached to it."
          undeletable_work_packages_attached: "The version cannot be deleted as it has work packages attached to it."
        status:
          readonly_default_exlusive: "can not be activated for statuses that are marked default."
        token/api:
          attributes:
            token_name:
              format: "%{message}"
      template:
        body: "กรุณาตรวจสอบฟิลด์ต่อไปนี้:"
        header:
          other: "ข้อผิดพลาด %{count} %{model} นี้ห้ามมิให้มีการบันทึก"
    models:
      attachment: "ไฟล์"
      attribute_help_text: "Attribute help text"
      category: "ประเภท"
      comment: "ความคิดเห็น"
      custom_action: "Custom action"
      custom_field: "ฟิลด์ที่กำหนดเอง"
      "doorkeeper/application": "OAuth application"
      forum: "ฟอรั่ม"
      global_role: "Global role"
      group: "กลุ่ม"
      member: "สมาชิก"
      news: "ข่าวสาร"
      notification:
        other: "Notifications"
      placeholder_user: "Placeholder user"
      project: "โครงการ"
      project_query:
        other: "Project lists"
      query: "การสอบถามที่กำหนดเอง"
      role:
        other: "บทบาท"
      status: "สถานะของชุดภารกิจ"
      type: "ประเภท"
      user: "ผู้ใช้"
      version: "เวอร์ชัน"
      workflow: "กระบวนการทำงาน"
      work_package: "ชุดภารกิจ"
      wiki: "วิกิ"
      wiki_page: "หน้าวิกิ"
  errors:
    header_invalid_fields:
      other: "มีปัญหากับฟิลด์ต่อไปนี้:"
    header_additional_invalid_fields:
      other: "Additionally, there were problems with the following fields:"
    field_erroneous_label: "This field is invalid: %{full_errors}\nPlease enter a valid value."
  activity:
    item:
      created_by_on: "created by %{user} on %{datetime}"
      created_by_on_time_entry: "time logged by %{user} on %{datetime}"
      created_on: "created on %{datetime}"
      created_on_time_entry: "time logged on %{datetime}"
      updated_by_on: "updated by %{user} on %{datetime}"
      updated_by_on_time_entry: "logged time updated by %{user} on %{datetime}"
      updated_on: "updated on %{datetime}"
      updated_on_time_entry: "logged time updated on %{datetime}"
      deleted_on: "deleted on %{datetime}"
      deleted_by_on: "deleted by %{user} on %{datetime}"
      added_on: "added on %{datetime}"
      added_by_on: "added by %{user} on %{datetime}"
      removed_on: "removed on %{datetime}"
      removed_by_on: "removed by %{user} on %{datetime}"
      parent_without_of: "โครงการย่อย"
      parent_no_longer: "No longer subproject of"
      time_entry:
        hour:
          other: "%{count} ชั่วโมง"
        hour_html:
          other: "<i>%{count} hours</i>"
        updated: "changed from %{old_value} to %{value}"
        logged_for: "Logged for"
    filter:
      changeset: "ชุดการเปลี่ยนแปลง"
      message: "กระทู้"
      news: "ข่าวสาร"
      project_attribute: "Project attributes"
      subproject: "Include subprojects"
      time_entry: "เวลาที่ใช้"
      wiki_edit: "วิกิ"
      work_package: "ชุดภารกิจ"
  #common attributes of all models
  attributes:
    active: "ใช้งานอยู่"
    assigned_to: "ผู้ได้รับมอบหมาย"
    assignee: "ผู้ได้รับมอบหมาย"
    attachments: "ไฟล์แนบ"
    author: "ผู้เขียน"
    base: "ข้อผิดพลาดทั่วไป:"
    blocks_ids: "Id ของแพคเกจการทำงานที่ถูกบล็อก"
    category: "ประเภท"
    comment: "ความคิดเห็น"
    comments: "ความคิดเห็น"
    content: "เนื้อหา"
    color: "สี"
    created_at: "สร้างเมื่อ"
    custom_options: "ค่าที่เป็นไปได้"
    custom_values: "ฟิลด์ที่กำหนดเอง"
    date: "วันที่"
    default_columns: "คอลัมน์เริ่มต้น"
    description: "คำอธิบาย"
    derived_due_date: "Derived finish date"
    derived_estimated_hours: "Total work"
    derived_start_date: "Derived start date"
    display_sums: "แสดงยอดรวม"
    due_date: "Finish date"
    estimated_hours: "Work"
    estimated_time: "Work"
    expires_at: "Expires at"
    firstname: "ชื่อ"
    group: "กลุ่ม"
    groups: "กลุ่ม"
    id: "ID"
    is_default: "ค่าเริ่มต้น"
    is_for_all: "สำหรับทุกโครงการ"
    public: "สาธารณะ"
    #kept for backwards compatibility
    issue: "ชุดภารกิจ"
    lastname: "นามสกุล"
    login: "Username"
    mail: "อีเมล"
    name: "ชื่อ"
    password: "รหัสผ่าน"
    priority: "ระดับความสำคัญ"
    project: "โครงการ"
    responsible: "Accountable"
    role: "บทบาท"
    roles: "บทบาท"
    start_date: "วันเริ่มต้น"
    status: "สถานะ"
    subject: "หัวข้อ"
    summary: "สรุป"
    title: "ชื่อเรื่อง"
    type: "ประเภท"
    updated_at: "แก้ไขเมื่อ"
    updated_on: "แก้ไขเมื่อ"
    uploader: "Uploader"
    user: "ผู้ใช้"
    value: "ค่า"
    version: "เวอร์ชัน"
    work_package: "ชุดภารกิจ"
  backup:
    failed: "Backup failed"
    label_backup_token: "โทเค็น (token) สำรอง"
    label_create_token: "สร้าง โทเค็น (token) สำรอง"
    label_delete_token: "ลบ โทเค็น (token) สำรอง"
    label_reset_token: "รีเซ็ต โทเค็น (token) สำรอง"
    label_token_users: "ผู้ใช้ต่อไปนี้ มีโทเค็นสำรอง ที่ใช้งานอยู่ "
    reset_token:
      action_create: สร้าง
      action_reset: ตั้งค่าใหม่
      heading_reset: "รีเซ็ต โทเค็น (token) สำรอง"
      heading_create: "สร้าง โทเค็น (token) สำรอง"
      implications: >
        การเปิดใช้งานการสำรองข้อมูลจะอนุญาตให้ผู้ใช้ที่มีสิทธิ์ที่จำเป็นและโทเค็นสำรองนี้สามารถดาวน์โหลดข้อมูลสำรองที่มีข้อมูลทั้งหมดของการติดตั้ง OpenProject นี้ได้ ซึ่งรวมถึงข้อมูลของผู้ใช้รายอื่นทั้งหมด
      info: >
        คุณจะต้องสร้างโทเค็นสำรอง จึงจะสามารถสร้างข้อมูลสำรองได้ แต่ละครั้งที่คุณต้องการขอข้อมูลสำรอง คุณจะต้องจัดเตรียมโทเค็นนี้ คุณสามารถลบโทเค็นสำรองเพื่อปิดใช้งานการสำรองข้อมูลสำหรับผู้ใช้รายนี้
      verification: >
        ป้อน %{word} เพื่อยืนยัน การดำเนินการ %{action} โทเค็น (token) สำรอง.
      verification_word_reset: รีเซ็ต
      verification_word_create: สร้าง
      warning: >
        เมื่อคุณสร้างโทเค็นใหม่ คุณจะได้รับอนุญาตให้ขอสำรองข้อมูลหลังจาก 24 ชั่วโมงเท่านั้น นี่คือมาตรการด้านความปลอดภัย หลังจากนั้น คุณสามารถขอสำรองข้อมูลได้ตลอดเวลาโดยใช้โทเค็นนั้น
    text_token_deleted: โทเค็นสำรองถูกลบ การสำรองข้อมูลถูกปิดใช้งานในขณะนี้
    error:
      invalid_token: โทเค็นสำรองไม่ถูกต้อง หรือขาดหายไป
      token_cooldown: โทเค็นสำรองจะใช้งานได้ใน %{hours} ชั่วโมง
      backup_pending: มีการสำรองข้อมูลที่รอดำเนินการอยู่แล้ว
      limit_reached: คุณสามารถสำรองข้อมูลได้เพียง %{limit} รายการต่อวัน
  button_actions: "Actions"
  button_add: "เพิ่ม"
  button_add_comment: "เพิ่มความคิดเห็น"
  button_add_member: Add member
  button_add_watcher: "เพิ่มผู้ดูข้อมูล"
  button_annotate: "ใส่คำอธิบายประกอบ"
  button_apply: "นำไปใช้"
  button_archive: "คลังเก็บข้อมูล"
  button_back: "ย้อนกลับ"
  button_cancel: "ยกเลิก"
  button_change: "เปลี่ยนแปลง"
  button_change_parent_page: "เปลี่ยนหน้าหลัก"
  button_change_password: "เปลี่ยนรหัสผ่าน"
  button_check_all: "ทำเครื่องหมายทั้งหมด"
  button_clear: "ล้างข้อมูล"
  button_click_to_reveal: "Click to reveal"
  button_close: "Close"
  button_collapse_all: "ยุบทั้งหมด"
  button_configure: "กำหนดค่า"
  button_continue: "Continue"
  button_copy: "คัดลอก"
  button_copy_to_clipboard: "คัดลอกไปยังคลิปบอร์ด"
  button_copy_link_to_clipboard: "Copy link to clipboard"
  button_copy_and_follow: "คัดลอก และปฏิบัติตาม"
  button_create: "สร้าง"
  button_create_and_continue: "สร้าง และดำเนินการต่อ"
  button_delete: "ลบ"
  button_decline: "Decline"
  button_delete_watcher: "ลบผู้ดูข้อมูล คุณ %{name}"
  button_download: "ดาวน์โหลด"
  button_duplicate: "ทำซ้ำ"
  button_edit: "แก้ไข"
  button_edit_associated_wikipage: "แก้ไขหน้าวิกิที่เกี่ยวข้อง: %{page_title}"
  button_expand_all: "ขยายทั้งหมด"
  button_favorite: "Add to favorites"
  button_filter: "ตัวกรอง"
  button_generate: "Generate"
  button_list: "รายการ"
  button_lock: "ล็อค"
  button_login: "ลงชื่อเข้าใช้"
  button_move: "ย้าย"
  button_move_and_follow: "ย้าย และทำตาม"
  button_print: "Print"
  button_quote: "อ้างถึง"
  button_remove: Remove
  button_rename: "เปลี่ยนชื่อ"
  button_replace: "Replace"
  button_revoke: "Revoke"
  button_reply: "ตอบกลับ"
  button_reset: "ตั้งค่าใหม่"
  button_rollback: "ย้อนกลับมาที่รุ่นนี้"
  button_save: "บันทึก"
  button_save_as: "บันทึกเป็น"
  button_apply_changes: "Apply changes"
  button_save_back: "Save and back"
  button_show: "แสดง"
  button_sort: "เรียงลำดับ"
  button_submit: "ส่งข้อมูล"
  button_test: "ทดสอบ"
  button_unarchive: "เอาออกจากอาร์ไคฟ์"
  button_uncheck_all: "เอาเครื่องหมายออกทั้งหมด"
  button_unlock: "ปลดล็อก"
  button_unfavorite: "Remove from favorites"
  button_unwatch: "ไม่เข้าชม"
  button_update: "ปรับปรุง"
  button_upgrade: "Upgrade"
  button_upload: "Upload"
  button_view: "ดู"
  button_watch: "ดู"
  button_manage_menu_entry: "ตั้งค่าเมนู"
  button_add_menu_entry: "เพิ่มเมนู"
  button_configure_menu_entry: "ตั้งค่าเมนู"
  button_delete_menu_entry: "ลบเมนู"
  button_view_shared_work_packages: "View shared work packages"
  button_manage_roles: "Manage roles"
  button_remove_member: "Remove member"
  button_remove_member_and_shares: "Remove member and shares"
  button_revoke_work_package_shares: "Revoke work package shares"
  button_revoke_access: "Revoke access"
  button_revoke_all: "Revoke all"
  button_revoke_only: "Revoke only %{shared_role_name}"
  button_publish: "Make public"
  button_unpublish: "Make private"
  consent:
    checkbox_label: I have noted and do consent to the above.
    failure_message: Consent failed, cannot proceed.
    title: User Consent
    decline_warning_message: You have declined to consent and have been logged out.
    user_has_consented: User has consented to your configured statement at the given time.
    not_yet_consented: User has not consented yet, will be requested upon next login.
    contact_mail_instructions: Define the mail address that users can reach a data controller to perform data change or removal requests.
    contact_your_administrator: Please contact your administrator if you want to have your account deleted.
    contact_this_mail_address: Please contact %{mail_address} if you want to have your account deleted.
    text_update_consent_time: Check this box to force users to consent again. Enable when you have changed the legal aspect of the consent information above.
    update_consent_last_time: "Last update of consent: %{update_time}"
  copy_project:
    title: 'คัดลอกโครงการ "%{source_project_name}"'
    started: 'Started to copy project "%{source_project_name}" to "%{target_project_name}". You will be informed by mail as soon as "%{target_project_name}" is available.'
    failed: "ไม่สามารถดำเนินการคัดลอกโครงการ %{source_project_name} ได้"
    failed_internal: "Copying failed due to an internal error."
    succeeded: "สร้างโครงการ %{target_project_name} แล้ว"
    errors: "ข้อผิดพลาด"
    project_custom_fields: "Custom fields on project"
    x_objects_of_this_type:
      zero: "ไม่มีวัตถุประเภทนี้"
      one: "วัตถุหนึ่งของประเภทนี้"
      other: "%{count} วัตถุประเภทนี้"
    text:
      failed: 'ไม่สามารถดำเนินการคัดลอก "%{source_project_name}" ไปยังโครงการ "%{target_project_name}" ได้'
      succeeded: 'ระบบได้คัดลอกโครงการ "%{source_project_name}" ไปที่โครงการ "%{target_project_name}" แล้ว'
  create_new_page: "หน้าวิกิ"
  date:
    abbr_day_names:
      - "อา."
      - "จ."
      - "อ."
      - "พ."
      - "พฤ."
      - "ศ."
      - "ส."
    abbr_month_names:
      - null
      - "ม.ค."
      - "ก.พ."
      - "มี.ค."
      - "เม.ย."
      - "พ.ค."
      - "มิ.ย."
      - "ก.ค."
      - "ส.ค."
      - "ก.ย."
      - "ต.ค."
      - "พ.ย."
      - "ธ.ค."
    abbr_week: "Wk"
    day_names:
      - "อาทิตย์"
      - "จันทร์"
      - "อังคาร"
      - "พุธ"
      - "พฤหัสบดี"
      - "ศุกร์"
      - "เสาร์"
    formats:
      #Use the strftime parameters for formats.
      #When no format has been given, it uses default.
      #You can provide other formats here if you like!
      default: "%m/%d/%Y"
      long: "%B %d, %Y"
      short: "%b %d"
    #Don't forget the nil at the beginning; there's no such thing as a 0th month
    month_names:  #Used in date_select and datetime_select.
      - null
      - "มกราคม"
      - "กุมภาพันธ์"
      - "มีนาคม"
      - "เมษายน"
      - "พ.ค."
      - "มิถุนายน"
      - "กรกฎาคม"
      - "สิงหาคม"
      - "กันยายน"
      - "ตุลาคม"
      - "พฤศจิกายน"
      - "ธันวาคม"
    order:
      - ': ปี'
      - ': เดือน'
      - ': วัน'
  datetime:
    distance_in_words:
      about_x_hours:
        other: "ประมาณ %{count} ชั่วโมง"
      about_x_months:
        other: "เกี่ยวกับ %{count} เดือน"
      about_x_years:
        other: "เกี่ยวกับปี %{count}"
      almost_x_years:
        other: "เกือบ %{count} ปี"
      half_a_minute: "ครึ่งนาที"
      less_than_x_minutes:
        other: "น้อยกว่า %{count} นาที"
      less_than_x_seconds:
        other: "น้อยกว่า %{count} วินาที"
      over_x_years:
        other: "เกิน %{count} ปี"
      x_days:
        other: "%{count} วัน"
      x_minutes:
        other: "%{count} นาที"
      x_minutes_abbreviated:
        other: "%{count} mins"
      x_hours:
        other: "%{count} ชั่วโมง"
      x_hours_abbreviated:
        other: "%{count} hrs"
      x_weeks:
        other: "%{count} weeks"
      x_months:
        other: "%{count} เดือน"
      x_years:
        other: "%{count} years"
      x_seconds:
        other: "%{count} วินาที"
      x_seconds_abbreviated:
        other: "%{count} s"
    units:
      hour:
        other: "ชั่วโมง"
  description_active: "ใช้งานอยู่หรือไม่?"
  description_attachment_toggle: "แสดง/ซ่อนไฟล์แนบ"
  description_autocomplete: >
    ฟิลด์นี้ใช้ฟังก์ชั่น autocomplete ในขณะที่พิมพ์บางส่วนของชุดภารกิจ คุณจะมองเห็นชื่อของชุดภารกิจที่มีคำตามที่พิมพ์ โปรดเลือกชุดภารกิจโดยใช้ลูกศรขึ้นและลง และเลือกโดยกดปุ่ม Tab หรือ Enter หรืออีกวิธีหนึ่งคือคุณสามารถพิมพ์เลขที่ชุดภารกิจเข้าไปได้โดยตรง
  description_available_columns: "คอลัมน์ที่มีอยู่"
  description_choose_project: "โครงการ"
  description_compare_from: "เปรียบเทียบจาก"
  description_compare_to: "เปรียบเทียบ"
  description_current_position: "You are here: "
  description_date_from: "ระบุวันเริ่มต้น"
  description_date_to: "ป้อนวันสิ้นสุด"
  description_enter_number: "ป้อนหมายเลข"
  description_enter_text: "ป้อนข้อความ"
  description_filter: "ตัวกรอง"
  description_filter_toggle: "แสดง/ซ่อนตัวกรอง"
  description_category_reassign: "เลือกประเภท"
  description_message_content: "เนื้อหาข้อความ"
  description_my_project: "คุณเป็นสมาชิกของ"
  description_notes: "หมายเหตุ"
  description_parent_work_package: "ชุดภารกิจหลัก"
  description_project_scope: "ขอบเขตการค้นหา"
  description_query_sort_criteria_attribute: "จัดเรียงแอตทริบิวต์"
  description_query_sort_criteria_direction: "รูปแบบการเรียง"
  description_search: "ฟิลด์สำหรับค้นหา"
  description_select_work_package: "เลือกชุดภารกิจ"
  description_selected_columns: "คอลัมน์ที่เลือก"
  description_sub_work_package: "ชุดภารกิจย่อย"
  description_toc_toggle: "แสดง/ซ่อนสารบัญ"
  description_wiki_subpages_reassign: "เลือกหน้าหลักใหม่"
  #Text direction: Left-to-Right (ltr) or Right-to-Left (rtl)
  direction: ltr
  ee:
    upsale:
      form_configuration:
        description: "Customize the form configuration with these additional add-ons:"
        add_groups: "Add new attribute groups"
        rename_groups: "Rename attributes groups"
      project_filters:
        description_html: "Filtering and sorting on custom fields is an Enterprise edition add-on."
  enumeration_activities: "Time tracking activities"
  enumeration_work_package_priorities: "ระดับความสำคัญของชุดภารกิจ"
  enumeration_reported_project_statuses: "สถานะโครงการที่รายงานแล้ว"
  error_auth_source_sso_failed: "Single Sign-On (SSO) for user '%{value}' failed"
  error_can_not_archive_project: "This project cannot be archived: %{errors}"
  error_can_not_delete_entry: "Unable to delete entry"
  error_can_not_delete_custom_field: "ไม่สามารถลบฟิลด์ที่กำหนดเองได้"
  error_can_not_delete_in_use_archived_undisclosed: "There are also work packages in archived projects. You need to ask an administrator to perform the deletion to see which projects are affected."
  error_can_not_delete_in_use_archived_work_packages: "There are also work packages in archived projects. You need to reactivate the following projects first, before you can change the attribute of the respective work packages: %{archived_projects_urls}"
  error_can_not_delete_type:
    explanation: 'This type contains work packages and cannot be deleted. You can see all affected work packages in <a target="_blank" href="%{url}">this view</a>.'
  error_can_not_delete_standard_type: "ไม่สามารถลบประเภทมาตรฐานได้"
  error_can_not_invite_user: "Failed to send invitation to user."
  error_can_not_remove_role: "บทบาทนี้ถูกใช้อยู่และไม่สามารถลบได้"
  error_can_not_reopen_work_package_on_closed_version: "มีการมอบหมายชุดภารกิจนี้ไปยังเวอร์ชั่นที่ปิดแล้ว ซึ่งไม่สามารถเปิดใหม่ได้"
  error_can_not_find_all_resources: "Could not find all related resources to this request."
  error_can_not_unarchive_project: "This project cannot be unarchived: %{errors}"
  error_check_user_and_role: "โปรดเลือกผู้ใช้และบทบาท"
  error_code: "Error %{code}"
  error_color_could_not_be_saved: "ไม่สามารถบันทึกสีได้"
  error_cookie_missing: "The OpenProject cookie is missing. Please ensure that cookies are enabled, as this application will not properly function without."
  error_custom_option_not_found: "Option does not exist."
  error_enterprise_activation_user_limit: "Your account could not be activated (user limit reached). Please contact your administrator to gain access."
  error_enterprise_token_invalid_domain: "The Enterprise edition is not active. Your Enterprise token's domain (%{actual}) does not match the system's host name (%{expected})."
  error_failed_to_delete_entry: "Failed to delete this entry."
  error_in_dependent: "Error attempting to alter dependent object: %{dependent_class} #%{related_id} - %{related_subject}: %{error}"
  error_in_new_dependent: "Error attempting to create dependent object: %{dependent_class} - %{related_subject}: %{error}"
  error_invalid_selected_value: "Invalid selected value."
  error_journal_attribute_not_present: "Journal does not contain attribute %{attribute}."
  error_pdf_export_too_many_columns: "Too many columns selected for the PDF export. Please reduce the number of columns."
  error_pdf_failed_to_export: "The PDF export could not be saved: %{error}"
  error_token_authenticity: "Unable to verify Cross-Site Request Forgery token. Did you try to submit data on multiple browsers or tabs? Please close all tabs and try again."
  error_work_package_not_found_in_project: "ไม่พบชุดภารกิจ หรือชุดภารกิจไม่ได้เป็นของโครงการนี้"
  error_must_be_project_member: "ต้องเป็นสมาชิกโครงการ"
  error_migrations_are_pending: "Your OpenProject installation has pending database migrations. You have likely missed running the migrations on your last upgrade. Please check the upgrade guide to properly upgrade your installation."
  error_migrations_visit_upgrade_guides: "Please visit our upgrade guide documentation"
  error_no_default_work_package_status: 'ไม่ได้กำหนดค่าเริ่มต้นสถานะของชุดภารกิจ โปรดตรวจสอบการตั้งค่าของคุณ (ไปที่ "การจัดการระบบ -> สถานะชุดภารกิจ")'
  error_no_type_in_project: "ไม่พบประเภทที่เกี่ยวข้องกับโครงการนี้ โปรดตรวจสอบการตั้งค่าโครงการ"
  error_omniauth_registration_timed_out: "หมดเวลาของการลงทะเบียนผ่านผู้ให้บริการการรับรองความถูกต้องภายนอก กรุณาลองใหม่อีกครั้ง"
  error_omniauth_invalid_auth: "The authentication information returned from the identity provider was invalid. Please contact your administrator for further help."
  error_password_change_failed: "An error occurred when trying to change the password."
  error_scm_command_failed: "เกิดข้อผิดพลาดเมื่อพยายามเข้าถึงที่เก็บข้อมูล: %{value}"
  error_scm_not_found: "ไม่พบรายการการปรับปรุงในที่เก็บข้อมูล"
  error_type_could_not_be_saved: "ไม่สามารถบันทึกชนิดได้"
  error_unable_delete_status: "The work package status cannot be deleted since it is used by at least one work package."
  error_unable_delete_default_status: "Unable to delete the default work package status. Please select another default work package status before deleting the current one."
  error_unable_to_connect: "ไม่สามารถเชื่อมต่อ (%{value}) ได้"
  error_unable_delete_wiki: "ไม่สามารถลบหน้าวิกิได้"
  error_unable_update_wiki: "Unable to update the wiki page."
  error_workflow_copy_source: "กรุณาเลือกประเภทของแหล่งหรือบทบาท"
  error_workflow_copy_target: "กรุณาเลือกประเภทเป้าหมายและบทบาท"
  error_menu_item_not_created: ไม่สามารถเพิ่มรายการเมนูได้
  error_menu_item_not_saved: ไม่สามารถบันทึกรายการเมนูได้
  error_wiki_root_menu_item_conflict: >
    ไม่สามารถเปลี่ยนชื่อ "%{old_name}" เป็น "%{new_name}" ได้เนื่องจากขัดแย้งกับรายการเมนูที่มีอยู่แล้ว "%{existing_caption}" (%{existing_identifier})
  error_external_authentication_failed: "An error occurred during external authentication. Please try again."
  error_attribute_not_highlightable: "Attribute(s) not highlightable: %{attributes}"
  events:
    changeset: "แก้ไขชุดการเปลี่ยนแปลงแล้ว"
    message: ข้อความได้รับการแก้ไขแล้ว
    news: ข่าวสาร
    project_attributes: "Project attributes edited"
    project: "โครงการได้รับการแก้ไขแล้ว"
    projects: "โครงการได้รับการแก้ไขแล้ว"
    reply: ตอบกลับ
    time_entry: "บันทึกเวลาได้รับการแก้ไขแล้ว"
    wiki_page: "หน้าวิกิได้รับการแก้ไขแล้ว"
    work_package_closed: "ปิดชุดภารกิจแล้ว"
    work_package_edit: "แก้ไขชุดภารกิจแล้ว"
    work_package_note: "เพิ่มหมายเหตุชุดภารกิจ"
    title:
      project: "Project: %{name}"
      subproject: "Subproject: %{name}"
  export:
    your_work_packages_export: "Your work packages export"
    succeeded: "The export has completed successfully."
    failed: "The export has failed: %{message}"
    format:
      atom: "Atom"
      csv: "CSV"
      pdf: "PDF"
      pdf_overview_table: "PDF Table"
      pdf_report_with_images: "PDF Report with images"
      pdf_report: "PDF Report"
      pdf_gantt: "PDF Gantt"
    image:
      omitted: "Image not exported."
    macro:
      error: "Macro error, %{message}"
      attribute_not_found: "attribute not found: %{attribute}"
      model_not_found: "invalid attribute model: %{model}"
      resource_not_found: "resource not found: %{resource}"
      rich_text_unsupported: "Rich text embedding currently not supported in export"
    units:
      hours: h
      days: d
  extraction:
    available:
      pdftotext: "Pdftotext available (optional)"
      unrtf: "Unrtf available (optional)"
      catdoc: "Catdoc available (optional)"
      xls2csv: "Xls2csv available (optional)"
      catppt: "Catppt available (optional)"
      tesseract: "Tesseract available (optional)"
  general_csv_decimal_separator: "."
  general_csv_encoding: "UTF-8"
  general_csv_separator: ","
  general_first_day_of_week: "7"
  general_pdf_encoding: "ISO-8859-1"
  general_text_no: "ไม่ใช่"
  general_text_yes: "ใช่"
  general_text_No: "ไม่ใช่"
  general_text_Yes: "ใช่"
  general_text_true: "true"
  general_text_false: "เป็นเท็จ"
  gui_validation_error: "พบ 1 ข้อผิดพลาด"
  gui_validation_error_plural: "พบ %{count} ข้อผิดพลาด"
  homescreen:
    additional:
      projects: "Newest visible projects in this instance."
      no_visible_projects: "There are no visible projects in this instance."
      users: "Newest registered users in this instance."
    blocks:
      community: "OpenProject community"
      upsale:
        title: "Upgrade to Enterprise edition"
        more_info: "More information"
    links:
      upgrade_enterprise_edition: "Upgrade to Enterprise edition"
      postgres_migration: "Migrating your installation to PostgreSQL"
      user_guides: "User guides"
      faq: "FAQ"
      impressum: "Legal notice"
      glossary: "Glossary"
      shortcuts: "Shortcuts"
      blog: "OpenProject blog"
      forums: "Community forum"
      newsletter: "Security alerts / Newsletter"
  image_conversion:
    imagemagick: "Imagemagick"
  journals:
    changes_retracted: "The changes were retracted."
    caused_changes:
      dates_changed: "Dates changed"
      default_attribute_written: "Read-only attributes written"
      progress_mode_changed_to_status_based: "Progress calculation updated"
      status_changed: "Status '%{status_name}'"
      system_update: "OpenProject system update:"
    cause_descriptions:
      work_package_predecessor_changed_times: by changes to predecessor %{link}
      work_package_parent_changed_times: by changes to parent %{link}
      work_package_children_changed_times: by changes to child %{link}
      work_package_related_changed_times: by changes to related %{link}
      unaccessable_work_package_changed: by changes to a related work package
      working_days_changed:
        changed: "by changes to working days (%{changes})"
        days:
          working: "%{day} is now working"
          non_working: "%{day} is now non-working"
        dates:
          working: "%{date} is now working"
          non_working: "%{date} is now non-working"
      progress_mode_changed_to_status_based: Progress calculation mode set to status-based
      status_excluded_from_totals_set_to_false_message: now included in hierarchy totals
      status_excluded_from_totals_set_to_true_message: now excluded from hierarchy totals
      status_percent_complete_changed: "% complete changed from %{old_value}% to %{new_value}%"
      system_update:
        file_links_journal: >
          From now on, activity related to file links (files stored in external storages) will appear here in the Activity tab. The following represent activity concerning links that already existed:
        progress_calculation_adjusted_from_disabled_mode: >-
          Progress calculation automatically <a href="%{href}" target="_blank">set to work-based mode and adjusted with version update</a>.
        progress_calculation_adjusted: >-
          Progress calculation automatically <a href="%{href}" target="_blank">adjusted with version update</a>.
        totals_removed_from_childless_work_packages: >-
          Work and progress totals automatically removed for non-parent work packages with <a href="%{href}" target="_blank">version update</a>. This is a maintenance task and can be safely ignored.
  links:
    configuration_guide: "Configuration guide"
    get_in_touch: "You have questions? Get in touch with us."
  instructions_after_registration: "คุณสามารถเข้าสู่ระบบได้ทันทีมีการเปิดใช้งานบัญชีผู้ใช้ของคุณ โดยคลิก %{signin}."
  instructions_after_logout: "คุณสามารถเข้าสู่ระบบอีกครั้งโดยคลิก %{signin}"
  instructions_after_error: "คุณสามารถลองเข้าสู่ระบบอีกครั้งโดยคลิก %{signin} หากยังพบข้อผิดพลาด โปรดสอบถามผู้ดูแลระบบเพื่อขอความช่วยเหลือ"
  menus:
    admin:
      mail_notification: "อีเมล์แจ้งเตือน"
      mails_and_notifications: "Emails and notifications"
      aggregation: "Aggregation"
      api_and_webhooks: "API and webhooks"
    quick_add:
      label: "เปิดเมนูเพิ่มด่วน"
    breadcrumb:
      nested_element: "%{section_header}: <b>%{title}</b>"
  my_account:
    access_tokens:
      no_results:
        title: "No access tokens to display"
        description: "All of them have been disabled. They can be re-enabled in the administration menu."
      access_tokens: "Access tokens"
      headers:
        action: "Action"
        expiration: "Expires"
      indefinite_expiration: "Never"
      simple_revoke_confirmation: "Are you sure you want to revoke this token?"
      api:
        title: "API"
        text_hint: "API tokens allow third-party applications to communicate with this OpenProject instance via REST APIs."
        static_token_name: "API token"
        disabled_text: "API tokens are not enabled by the administrator. Please contact your administrator to use this feature."
      ical:
        title: "iCalendar"
        text_hint: 'iCalendar tokens allow users to <a href="%{path}" target="_blank">subscribe to OpenProject calendars</a> and view up-to-date work package information from external clients.'
        disabled_text: "iCalendar subscriptions are not enabled by the administrator. Please contact your administrator to use this feature."
        empty_text_hint: "To add an iCalendar token, subscribe to a new or existing calendar from within the Calendar module of a project. You must have the necessary permissions."
      oauth:
        title: "OAuth"
        text_hint: "OAuth tokens allow third-party applications to connect with this OpenProject instance."
        empty_text_hint: "There is no third-party application access configured and active for you. Please contact your administrator to activate this feature."
      rss:
        title: "RSS"
        text_hint: "RSS tokens allow users to keep up with the latest changes in this OpenProject instance via an external RSS reader."
        static_token_name: "RSS token"
        disabled_text: "RSS tokens are not enabled by the administrator. Please contact your administrator to use this feature."
      storages:
        title: "File Storages"
        text_hint: "File Storage tokens connect this OpenProject instance with an external File Storage."
        empty_text_hint: "There is no storage access linked to your account."
        revoke_token: "Do you really want to remove this token? You will need to login again on %{storage}"
        removed: "File Storage token successfully removed"
        failed: "An error occurred and the token couldn't be removed. Please try again later."
        unknown_storage: "Unknown storage"
  notifications:
    reasons:
      assigned: "Assignee"
      dateAlert: "Date alert"
      mentioned: "Mentioned"
      responsible: "Accountable"
      shared: "Shared"
      watched: "Watcher"
    menu:
      by_project: "Unread by project"
      by_reason: "Reason"
      inbox: "Inbox"
    send_notifications: "Send notifications for this action"
    work_packages:
      subject:
        created: "The work package was created."
        assigned: "You have been assigned to %{work_package}"
        subscribed: "You subscribed to %{work_package}"
        mentioned: "You have been mentioned in %{work_package}"
        responsible: "You have become accountable for %{work_package}"
        watched: "You are watching %{work_package}"
  label_accessibility: "Accessibility"
  label_account: "บัญชี"
  label_active: "ใช้งานอยู่"
  label_activate_user: "Activate user"
  label_active_in_new_projects: "Active in new projects"
  label_activity: "กิจกรรม"
  label_add_edit_translations: "Add and edit translations"
  label_add_another_file: "เพิ่มไฟล์อื่น"
  label_add_columns: "เพิ่มคอลัมน์ที่เลือก"
  label_add_note: "เพิ่มหมายเหตุ"
  label_add_projects: "Add projects"
  label_add_related_work_packages: "เพิ่มชุดภารกิจที่เกี่ยวข้อง"
  label_add_subtask: "เพิ่มงานย่อย"
  label_added: "เพิ่มแล้ว"
  label_added_by: "Added by %{author}"
  label_added_time_by: "ถูกเพิ่มโดย %{author} เมื่อ %{age} ที่ผ่านมา"
  label_additional_workflow_transitions_for_assignee: "ยินยอมให้มีการเปลี่ยนแปลงได้เพิ่มขึ้นเมื่อผู้ใช้เป็นผู้ได้รับมอบหมายความรับผิดชอบ"
  label_additional_workflow_transitions_for_author: "ยินยอมให้มีการเปลี่ยนแปลงได้เพิ่มขึ้นเมื่อผู้ใช้เป็นผู้สร้าง"
  label_administration: "การจัดการระบบ"
  label_advanced_settings: "Advanced settings"
  label_age: "ระยะเวลา"
  label_ago: "วันที่ผ่านมา"
  label_all: "ทั้งหมด"
  label_all_time: "ตลอดเวลา"
  label_all_words: "ทุกคำ"
  label_all_open_wps: "All open"
  label_always_visible: "Always displayed"
  label_announcement: "Announcement"
  label_angular: "AngularJS"
  label_api_access_key: "คีย์การเข้าถึง API"
  label_api_access_key_created_on: "คีย์การเข้าถึง API ซึ่งสร้างเมื่อ %{value} ที่ผ่านมา"
  label_api_access_key_type: "API"
  label_ical_access_key_type: "iCalendar"
  label_ical_access_key_description: 'iCalendar token "%{token_name}" for "%{calendar_name}" in "%{project_name}"'
  label_ical_access_key_not_present: "iCalendar token(s) not present."
  label_ical_access_key_generation_hint: "Automatically generated when subscribing to a calendar."
  label_ical_access_key_latest: "latest"
  label_ical_access_key_revoke: "Revoke"
  label_applied_status: "ใช้สถานะ"
  label_archive_project: "Archive project"
  label_ascending: "จากน้อยไปมาก"
  label_assigned_to_me_work_packages: "ชุดภารกิจที่ฉันได้รับมอบหมาย"
  label_associated_revisions: "การปรับปรุงที่เกี่ยวข้อง"
  label_attachment_plural: "ไฟล์แนบ"
  label_attribute: "คุณลักษณะ"
  label_attribute_plural: "คุณลักษณะ"
  label_ldap_auth_source_new: "New LDAP connection"
  label_ldap_auth_source: "LDAP connection"
  label_ldap_auth_source_plural: "LDAP connections"
  label_attribute_expand_text: "The complete text for '%{attribute}'"
  label_authentication: "การระบุตัวตนผู้ใช้"
  label_available_global_roles: "Available global roles"
  label_available_project_attributes: "Available project attributes"
  label_available_project_forums: "Available forums"
  label_available_project_repositories: "Available repositories"
  label_available_project_versions: "Available versions"
  label_available_project_work_package_categories: "Available work package categories"
  label_available_project_work_package_types: "Available work package types"
  label_available_projects: "Available projects"
  label_api_doc: "API documentation"
  label_backup: "สำรอง"
  label_backup_code: "Backup code"
  label_between: "between"
  label_blocked_by: "ถูกบล็อคโดย"
  label_blocks: "บล็อก"
  label_blog: "Blog"
  label_forums_locked: "ล็อค"
  label_forum_new: "กระทู้ใหม่"
  label_forum_plural: "กระทู้"
  label_forum_sticky: "ปักหมุด"
  label_boolean: "ถูกหรือผิด"
  label_board_plural: "Boards"
  label_branch: "สาขา"
  label_browse: "เรียกดู"
  label_bulk_edit_selected_work_packages: "แก้ไขชุดภารกิจที่เลือกพร้อมกัน"
  label_bundled: "(Bundled)"
  label_calendar: "ปฏิทิน"
  label_calendars_and_dates: "Calendars and dates"
  label_calendar_show: "แสดงปฏิทิน"
  label_category: "ประเภท"
  label_consent_settings: "User Consent"
  label_wiki_menu_item: รายการเมนูวิกิ
  label_select_main_menu_item: เลือกรายการเมนูหลักใหม่
  label_required_disk_storage: "Required disk storage"
  label_send_invitation: Send invitation
  label_change_plural: "การเปลี่ยนแปลง"
  label_change_properties: "เปลี่ยนแปลงคุณสมบัติ"
  label_change_status: "เปลี่ยนสถานะ"
  label_change_status_of_user: "Change status of #{username}"
  label_change_view_all: "ดูการเปลี่ยนแปลงทั้งหมด"
  label_changes_details: "รายละเอียดของการเปลี่ยนแปลงทั้งหมด"
  label_changeset: "Changeset"
  label_changeset_id: "Changeset ID"
  label_changeset_plural: "ชุดการเปลี่ยนแปลง"
  label_checked: "ตรวจสอบแล้ว"
  label_check_uncheck_all_in_column: "เลือก/ไม่เลือก ทั้งหมดในคอลัมน์"
  label_check_uncheck_all_in_row: "เลือก/ไม่เลือก ทั้งหมดในแถว"
  label_child_element: "Child element"
  label_choices: "Choices"
  label_chronological_order: "Oldest first"
  label_close_versions: "ปิดเวอร์ชั่นที่เสร็จแล้ว"
  label_closed_work_packages: "ปิด"
  label_collapse: "ยุบ"
  label_collapsed_click_to_show: "Collapsed. Click to show"
  label_configuration: การกำหนดค่า
  label_comment_add: "เพิ่มความคิดเห็น"
  label_comment_added: "เพิ่มความคิดเห็นแล้ว"
  label_comment_delete: "ลบความคิดเห็น"
  label_comment_plural: "ความคิดเห็น"
  label_commits_per_author: "ที่ต้องทำต่อผู้เขียน"
  label_commits_per_month: "ทำต่อเดือน"
  label_confirmation: "ยืนยันรหัสผ่าน"
  label_contains: "ประกอบด้วย"
  label_content: "เนื้อหา"
  label_color_plural: "สี"
  label_copied: "คัดลอกแล้ว"
  label_copy_same_as_target: "เหมือนกับเป้าหมาย"
  label_copy_source: "แหล่งที่มา"
  label_copy_target: "เป้าหมาย"
  label_copy_workflow_from: "คัดลอกกระบวนการทำงานจาก"
  label_copy_project: "คัดลอกโครงการ"
  label_core_version: "เวอร์ชั่นหลัก"
  label_core_build: "Core build"
  label_current_status: "สถานะปัจจุบัน"
  label_current_version: "เวอร์ชันปัจจุบัน"
  label_custom_field_add_no_type: "Add this field to a work package type"
  label_custom_field_new: "ฟิลด์ที่กำหนดเองใหม่"
  label_custom_field_plural: "ฟิลด์ที่กำหนดเอง"
  label_custom_field_default_type: "ชนิดว่าง"
  label_custom_style: "การออกแบบ"
  label_dashboard: "Dashboard"
  label_database_version: "PostgreSQL version"
  label_date: "วันที่"
  label_date_and_time: "Date and time"
  label_date_format: "รูปแบบวันที่"
  label_date_from: "จาก"
  label_date_from_to: "ตั้งแต่ %{start} จนถึง %{end}"
  label_date_to: "ถึงวันที่"
  label_day_plural: "วัน"
  label_default: "ค่าเริ่มต้น"
  label_delete_user: "Delete user"
  label_delete_project: "Delete project"
  label_deleted: "ถูกลบ"
  label_deleted_custom_field: "(ฟิลด์ที่กำหนดเองที่ถูกลบ)"
  label_deleted_custom_option: "(deleted option)"
  label_empty_element: "(ว่าง)"
  label_missing_or_hidden_custom_option: "(missing value or lacking permissions to access)"
  label_descending: "มากไปน้อย"
  label_details: "รายละเอียด"
  label_development_roadmap: "Development roadmap"
  label_diff: "ผลต่าง"
  label_diff_inline: "แบบอินไลน์"
  label_diff_side_by_side: "แสดงคู่กัน"
  label_digital_accessibility: "Digital accessibility (DE)"
  label_disabled: "ปิดการใช้งาน"
  label_disabled_uppercase: "Disabled"
  label_display: "การแสดงผล"
  label_display_per_page: "ต่อหน้า: %{value}"
  label_display_used_statuses_only: "แสดงเฉพาะสถานะที่ใช้โดยชนิดนี้เท่านั้น"
  label_download: "มี %{count} ดาวโหลด"
  label_download_plural: "มี %{count} ดาวโหลด"
  label_downloads_abbr: "D/L"
  label_duplicated_by: "ทำซ้ำโดย"
  label_duplicate: "ทำซ้ำ"
  label_duplicates: "ซ้ำ"
  label_edit: "แก้ไข"
  label_edit_x: "Edit: %{x}"
  label_enable_multi_select: "สลับไปเลือกหลายค่า"
  label_enabled_project_custom_fields: "Enabled custom fields"
  label_enabled_project_modules: "Enabled modules"
  label_enabled_project_activities: "Enabled time tracking activities"
  label_end_to_end: "ตลอด"
  label_end_to_start: "สิ้นสุดไปยังเริ่มต้น"
  label_enumeration_new: "ค่าการแจกแจงใหม่"
  label_enumeration_value: "ค่าชุดตัวแปร"
  label_enumerations: "การระบุหมายเลข"
  label_enterprise: "Enterprise"
  label_enterprise_active_users: "%{current}/%{limit} booked active users"
  label_enterprise_edition: "Enterprise edition"
  label_enterprise_support: "Enterprise support"
  label_enterprise_addon: "Enterprise add-on"
  label_environment: "สภาพแวดล้อม"
  label_estimates_and_progress: "Estimates and progress"
  label_equals: "เป็น"
  label_everywhere: "everywhere"
  label_example: "ตัวอย่าง"
  label_experimental: "Experimental"
  label_i_am_member: "I am member"
  label_ifc_viewer: "Ifc Viewer"
  label_ifc_model_plural: "Ifc Models"
  label_import: "Import"
  label_export_to: "ยังสามารถพบใน:"
  label_expand: "ขยาย"
  label_expanded_click_to_collapse: "Expanded. Click to collapse"
  label_f_hour: "%{value} ชั่วโมง"
  label_f_hour_plural: "%{value} ชั่วโมง"
  label_favorite: "Favorite"
  label_feed_plural: "ตัวดึงข้อมูล"
  label_feeds_access_key: "คีย์การเข้าถึง RSS"
  label_feeds_access_key_created_on: "คีย์การเข้าถึง API ซึ่งสร้างเมื่อ %{value} ที่ผ่านมา"
  label_feeds_access_key_type: "RSS"
  label_file_plural: "ไฟล์"
  label_filter_add: "เพิ่มตัวกรอง"
  label_filter: "ตัวกรอง"
  label_filter_plural: "ตัวกรอง"
  label_filters_toggle: "Show/hide filters"
  label_float: "ลอย"
  label_folder: "Folder"
  label_follows: "ดังต่อไปนี้"
  label_force_user_language_to_default: "พบภาษาที่ไม่อนุญาตให้ใช้เป็นค่าเริ่มต้น ในชุดภาษาของผู้ใช้"
  label_form_configuration: "Form configuration"
  label_gantt_chart: "Gantt chart"
  label_gantt_chart_plural: "Gantt charts"
  label_general: "ทั่วไป"
  label_generate_key: "สร้างคีย์"
  label_git_path: "เส้นทางไปยังไดเรคทอรี่ ของไฟล์ .git"
  label_greater_or_equal: ">="
  label_group_by: "Group by"
  label_group_new: "กลุ่มใหม่"
  label_group: "กลุ่ม"
  label_group_named: "Group %{name}"
  label_group_plural: "กลุ่ม"
  label_help: "วิธีใช้"
  label_here: ที่นี่
  label_hide: "ซ่อน"
  label_history: "ประวัติย้อนหลัง"
  label_hierarchy_leaf: "Hierarchy leaf"
  label_home: "หน้าหลัก"
  label_subject_or_id: "Subject or ID"
  label_calendar_subscriptions: "Calendar subscriptions"
  label_identifier: "รหัส"
  label_in: "ใน"
  label_in_less_than: "ในไม่เกิน"
  label_in_more_than: "ในมากกว่า"
  label_inactive: "Inactive"
  label_incoming_emails: "อีเมลขาเข้า"
  label_includes: "includes"
  label_include_sub_projects: Include sub-projects
  label_index_by_date: "จัดเรียงตามวันที่"
  label_index_by_title: "จัดเรียงตามชื่อเรื่อง"
  label_information: "ข้อมูล"
  label_information_plural: "ข้อมูล"
  label_installation_guides: "Installation guides"
  label_integer: "จำนวนเต็ม"
  label_internal: "ภายใน"
  label_introduction_video: "Introduction video"
  label_invite_user: "Invite user"
  label_share: "แชร์"
  label_share_project_list: "Share project list"
  label_share_work_package: "Share work package"
  label_show_hide: "แสดง/ซ่อน"
  label_show_hide_n_items: "Show/hide %{count} items"
  label_show_all_registered_users: "Show all registered users"
  label_journal: "บันทึก"
  label_journal_diff: "เปรียบเทียบคำอธิบาย"
  label_language: "ภาษา"
  label_languages: "Languages"
  label_jump_to_a_project: "ไปยังโครงการ..."
  label_keyword_plural: "Keywords"
  label_language_based: "ตามภาษาของผู้ใช้"
  label_last_activity: "Last activity"
  label_last_change_on: "Last change on"
  label_last_changes: "ที่เปลี่ยนเมื่อ %{count} ครั้งที่ผ่านมา"
  label_last_login: "ล็อกอินครั้งสุดท้าย"
  label_last_month: "เดือนก่อน"
  label_last_n_days: "เมื่อ %{count} วันก่อน"
  label_last_week: "สัปดาห์ที่แล้ว"
  label_latest_revision: "ปรับปรุงล่าสุด"
  label_latest_revision_plural: "ปรับปรุงล่าสุด"
  label_ldap_authentication: "การระบุตัวตนผู้ใช้ระบบโดย LDAP"
  label_learn_more: "เรียนรู้เพิ่มเติม"
  label_less_or_equal: "<="
  label_less_than_ago: "น้อยกว่าสามวันที่ผ่านมา"
  label_link_url: "Link (URL)"
  label_list: "รายการ"
  label_loading: "กำลังโหลด..."
  label_lock_user: "Lock user"
  label_logged_as: "เข้าสู่ระบบในนาม"
  label_login: "ลงชื่อเข้าใช้"
  label_custom_logo: "Custom logo"
  label_custom_export_logo: "Custom export logo"
  label_custom_export_cover: "Custom export cover background"
  label_custom_export_cover_overlay: "Custom export cover background overlay"
  label_custom_export_cover_text_color: "Text color"
  label_custom_pdf_export_settings: "Custom PDF export settings"
  label_custom_favicon: "Custom favicon"
  label_custom_touch_icon: "Custom touch icon"
  label_logout: "ออกจากระบบ"
  label_main_menu: "เมนูด้านข้าง"
  label_manage: "Manage"
  label_manage_groups: "จัดการกลุ่ม"
  label_managed_repositories_vendor: "Managed %{vendor} repositories"
  label_max_size: "ความยาวสูงสุด"
  label_me: "ฉัน"
  label_member_new: "สมาชิกใหม่"
  label_member_all_admin: "(All roles due to admin status)"
  label_member_plural: "สมาชิก"
  label_membership_plural: "Memberships"
  label_membership_added: "Member added"
  label_membership_updated: "Member updated"
  label_menu: "Menu"
  label_menu_badge:
    pre_alpha: "pre-alpha"
    alpha: "alpha"
    beta: "beta"
  label_menu_item_name: "ชื่อของรายการเมนู"
  label_message: "ข้อความ"
  label_message_last: "ข้อความล่าสุด"
  label_message_new: "ข้อความใหม่"
  label_message_plural: "ข้อความ"
  label_message_posted: "เพิ่มข้อความแล้ว"
  label_min_max_length: "ความยาวสูงสุด - ต่ำสุด"
  label_minute_plural: "minutes"
  label_missing_api_access_key: "Missing API access key"
  label_missing_feeds_access_key: "Missing RSS access key"
  label_modification: "เปลี่ยนแปลง %{count} รายการ"
  label_modified: "ถูกแก้ไข"
  label_module_plural: "โมดูล"
  label_modules: "โมดูล"
  label_months_from: "เดือนจาก"
  label_more: "เพิ่มเติม"
  label_more_than_ago: "มากกว่าวันที่ผ่านมา"
  label_move_work_package: "ย้ายชุดภารกิจ"
  label_my_account: "บัญชีของฉัน"
  label_my_activity: "My activity"
  label_my_account_data: "ข้อมูลบัญชีของฉัน"
  label_my_avatar: "My avatar"
  label_my_queries: "แบบสอบถามแบบกำหนดเองของฉัน"
  label_name: "ชื่อ"
  label_never: "Never"
  label_new: "ใหม่"
  label_new_features: "New features"
  label_new_statuses_allowed: "อนุญาติให้ใช้สถานะใหม่แล้ว"
  label_news_singular: "ข่าวสาร"
  label_news_added: "เพิ่มข่าวแล้ว"
  label_news_comment_added: "เพิ่มความเห็นไปยังข่าวแล้ว"
  label_news_latest: "ข่าวล่าสุด"
  label_news_new: "เพิ่มข่าวสาร"
  label_news_edit: "แก้ไขข่าว"
  label_news_plural: "ข่าวสาร"
  label_news_view_all: "ดูข่าวทั้งหมด"
  label_next: "ถัดไป"
  label_next_week: "อาทิตย์ถัดไป"
  label_no_change_option: "(ไม่เปลี่ยนแปลง)"
  label_no_data: "ไม่มีข้อมูลให้แสดง"
  label_no_parent_page: "No parent page"
  label_nothing_display: "Nothing to display"
  label_nobody: "ไม่มีใคร"
  label_not_found: "not found"
  label_none: "ไม่มี"
  label_none_parentheses: "(ไม่มี)"
  label_not_contains: "ไม่ประกอบด้วยการ"
  label_not_equals: "ไม่"
  label_on: "on"
  label_operator_all: "is not empty"
  label_operator_none: "is empty"
  label_operator_equals_or: "is (OR)"
  label_operator_equals_all: "is (AND)"
  label_operator_shared_with_user_any: "any"
  label_open_menu: "เปิดเมนู"
  label_open_work_packages: "เปิด"
  label_open_work_packages_plural: "เปิด"
  label_openproject_website: "OpenProject website"
  label_optional_description: "คำอธิบาย"
  label_options: "ตัวเลือก"
  label_other: "อื่น ๆ"
  label_overall_activity: "กิจกรรมในภาพรวม"
  label_overview: "ภาพรวม"
  label_page_title: "Page title"
  label_part_of: "part of"
  label_password_lost: "Forgot your password?"
  label_password_rule_lowercase: "ตัวพิมพ์เล็ก"
  label_password_rule_numeric: "ตัวเลข"
  label_password_rule_special: "อักขระพิเศษ"
  label_password_rule_uppercase: "ตัวพิมพ์ใหญ่"
  label_path_encoding: "การเข้ารหัสเส้นทาง"
  label_per_page: "ต่อหน้า"
  label_people: "People"
  label_permissions: "สิทธิ์"
  label_permissions_report: "รายงานสิทธิ์"
  label_personalize_page: "ปรับปรุงหน้านี้ให้เป็นส่วนตัว"
  label_placeholder_user: "Placeholder user"
  label_placeholder_user_new: "New placeholder user"
  label_placeholder_user_plural: "Placeholder users"
  label_planning: "การวางแผน"
  label_please_login: "กรุณาเข้าสู่ระบบ"
  label_plugins: "ปลั๊กอิน"
  label_modules_and_plugins: "Modules and Plugins"
  label_precedes: "มาก่อน"
  label_preferences: "กำหนดคุณลักษณะ"
  label_preview: "แสดงตัวอย่าง"
  label_preview_not_available: "Preview not available"
  label_previous: "ก่อนหน้านี้"
  label_previous_week: "สัปดาห์ก่อนหน้านี้"
  label_principal_invite_via_email: " or invite new users via email"
  label_principal_search: "Add existing users or groups"
  label_privacy_policy: "Data privacy and security policy"
  label_product_version: "Product version"
  label_profile: "ข้อมูลส่วนตัว"
  label_percent_complete: "% Complete"
  label_project: "Project"
  label_project_activity: "Project activity"
  label_project_attribute_plural: "Project attributes"
  label_project_attribute_manage_link: "Manage project attributes"
  label_project_count: "Total number of projects"
  label_project_copy_notifications: "ส่งอีเมล์แจ้งเตือนในระหว่างที่คัดลอกโครงการ"
  label_project_latest: "โครงการล่าสุด"
  label_project_default_type: "อนุญาตให้ใช้ชนิดว่าง"
  label_project_hierarchy: "Project hierarchy"
  label_project_mappings: "Enabled in projects"
  label_project_new: "โครงการใหม่"
  label_project_plural: "โครงการ"
  label_project_list_plural: "Project lists"
  label_project_attributes_plural: "Project attributes"
  label_project_custom_field_plural: "Project attributes"
  label_project_settings: "การตั้งค่าโครงการ"
  label_project_attributes_settings: "Project attributes settings"
  label_project_storage_plural: "File Storages"
  label_project_storage_project_folder: "File Storages: Project folders"
  label_projects_disk_usage_information: "%{count} projects using %{used_disk_space} disk space"
  label_project_view_all: "ดูโครงการทั้งหมด"
  label_project_show_details: "Show project details"
  label_project_hide_details: "Hide project details"
  label_public_projects: "โครงการสาธารณะ"
  label_query_new: "แบบสอบถามใหม่"
  label_query_plural: "แบบสอบถามแบบกำหนดเอง"
  label_read: "อ่าน..."
  label_register: "Create a new account"
  label_register_with_developer: "ลงทะเบียนในฐานะผู้พัฒนา"
  label_registered_on: "ได้ลงทะเบียนใน"
  label_registration_activation_by_email: "เปิดใช้งานบัญชีทางอีเมล์"
  label_registration_automatic_activation: "เปิดใช้งานบัญชีโดยอัตโนมัติ"
  label_registration_manual_activation: "เปิดใช้งานบัญชีด้วยตนเอง"
  label_related_work_packages: "ชุดภารกิจที่เกี่ยวข้อง"
  label_relates: "ที่เกี่ยวข้องกับ"
  label_relates_to: "ที่เกี่ยวข้องกับ"
  label_relation_delete: "ลบความสัมพันธ์"
  label_relation_new: "ความสัมพันธ์ใหม่"
  label_release_notes: "Release notes"
  label_remaining_work: "Remaining work"
  label_remove_columns: "ลบคอลัมน์ที่เลือก"
  label_renamed: "เปลี่ยนชื่อ"
  label_reply_plural: "ตอบกลับ"
  label_report: "รายงาน"
  label_report_bug: "Report a bug"
  label_report_plural: "รายงาน"
  label_reported_work_packages: "ชุดภารกิจที่รายงานแล้ว"
  label_reporting: "รายงาน"
  label_reporting_plural: "Reportings"
  label_repository: "ที่เก็บข้อมูล"
  label_repository_root: "Repository root"
  label_repository_plural: "ที่เก็บ"
  label_required: "required"
  label_requires: "requires"
  label_result_plural: "ผลลัพธ์"
  label_reverse_chronological_order: "Newest first"
  label_revision: "การปรับปรุง"
  label_revision_id: "ปรับปรุงค่า %{value}"
  label_revision_plural: "การปรับปรุง"
  label_roadmap: "แผนงาน"
  label_roadmap_edit: "แก้ไขแผนงาน %{name}"
  label_roadmap_due_in: "ครบกำหนดเมื่อ %{value}"
  label_roadmap_no_work_packages: "ไม่พบชุดภารกิจในเวอร์ชั่นนี้"
  label_roadmap_overdue: "%{value} ล่าช้า"
  label_role_and_permissions: "บทบาทและสิทธิ"
  label_role_new: "บทบาทใหม่"
  label_role_plural: "บทบาท"
  label_role_search: "Assign role to new members"
  label_scm: "SCM"
  label_search: "ค้นหา"
  label_send_information: "Send new credentials to the user"
  label_send_test_email: "ส่งอีเมลทดสอบ"
  label_session: "เซสชั่น"
  label_setting_plural: "การตั้งค่า"
  label_system_settings: "System settings"
  label_show_completed_versions: "แสดงเวอร์ชันที่เสร็จสมบูรณ์"
  label_columns: "คอลัมน์"
  label_sort: "เรียงลำดับ"
  label_sort_by: "เรียงตาม %{value}"
  label_sorted_by: "เรียงตาม %{value}"
  label_sort_higher: "เลื่อนขึ้น"
  label_sort_highest: "เลื่อนไว้บนสุด"
  label_sort_lower: "เลื่อนลง"
  label_sort_lowest: "เลื่อนไปล่างสุด"
  label_spent_time: "เวลาที่ใช้"
  label_start_to_end: "ตั้งแต่เริ่มถึงสิ้นสุด"
  label_start_to_start: "จุดเริ่มต้นไปยังจุดเริ่มต้น"
  label_statistics: "สถิติ"
  label_status: "สถานะ"
  label_storage_free_space: "Remaining disk space"
  label_storage_used_space: "Used disk space"
  label_storage_group: "Storage filesystem %{identifier}"
  label_storage_for: "Encompasses storage for"
  label_string: "ข้อความ"
  label_subproject: "โครงการย่อย"
  label_subproject_new: "โครงการย่อยใหม่"
  label_subproject_plural: "โครงการย่อย"
  label_subtask_plural: "งานย่อย"
  label_summary: "สรุป"
  label_system: "ระบบ"
  label_system_storage: "Storage information"
  label_table_of_contents: "Table of contents"
  label_tag: "แท็ก"
  label_team_planner: "Team Planner"
  label_text: "ข้อความแบบยาว"
  label_this_month: "เดือนนี้"
  label_this_week: "สัปดาห์นี้"
  label_this_year: "ปีนี้"
  label_time_entry_plural: "เวลาที่ใช้"
  label_time_entry_activity_plural: "Spent time activities"
  label_title: "ชื่อเรื่อง"
  label_projects_menu: "โครงการ"
  label_today: "วันนี้"
  label_top_menu: "เมนูด้านบน"
  label_topic_plural: "หัวข้อ"
  label_total: "ผลรวม"
  label_type_new: "ชนิดใหม่"
  label_type_plural: "ประเภท"
  label_ui: "ส่วนติดต่อผู้ใช้งาน"
  label_updated_time: "ปรับปรุงเมื่อ %{value} ที่ผ่านมา"
  label_updated_time_at: "%{author} %{age}"
  label_updated_time_by: "ปรับปรุงโดย %{author} เมื่อ %{age} ที่ผ่านมา"
  label_upgrade_guides: "Upgrade guides"
  label_used_by: "ใช้โดย"
  label_used_by_types: "Used by types"
  label_used_in_projects: "Used in projects"
  label_user: "ผู้ใช้"
  label_user_and_permission: "Users and permissions"
  label_user_named: "User %{name}"
  label_user_activity: "กิจกรรมของ %{value}"
  label_user_anonymous: "ไม่ระบุชื่อ"
  label_user_mail_option_all: "สำหรับเหตุการณ์ใด ๆ ก็ตามในโครงการทั้งหมดของฉัน"
  label_user_mail_option_none: "ไม่พบเหตุการณ์"
  label_user_mail_option_only_assigned: "เฉพาะสิ่งที่ฉันได้รับมอบหมาย"
  label_user_mail_option_only_my_events: "เฉพาะสิ่งที่ฉันเฝ้าดูหรือมีความเกี่ยวข้องด้วย"
  label_user_mail_option_only_owner: "เฉพาะสิ่งที่ฉันเป็นเจ้าของ"
  label_user_mail_option_selected: "For any event on the selected projects only"
  label_user_new: "ผู้ใช้ใหม่"
  label_user_plural: "ผู้ใช้"
  label_user_search: "ค้นหาผู้ใช้"
  label_user_settings: "User settings"
  label_users_settings: "Users settings"
  label_version_new: "เวอร์ชั่นใหม่"
  label_version_plural: "เวอร์ชั่น"
  label_version_sharing_descendants: "พร้อมด้วยโครงการย่อย"
  label_version_sharing_hierarchy: "พร้อมด้วยลำดับชั้นของโครงการ"
  label_version_sharing_none: "ไม่ได้แบ่งปัน"
  label_version_sharing_system: "พร้อมด้วยทุกโครงการ"
  label_version_sharing_tree: "พร้อมด้วยแผนผังโครงการ"
  label_videos: "Videos"
  label_view_all_revisions: "ดูการปรับปรุงทั้งหมด"
  label_view_diff: "ดูผลต่าง"
  label_view_revisions: "ดูการปรับปรุง"
  label_watched_work_packages: "เฝ้าดูชุดภารกิจ"
  label_what_is_this: "What is this?"
  label_week: "สัปดาห์"
  label_wiki_content_added: "เพิ่มหน้าวิกิแล้ว"
  label_wiki_content_updated: "ปรับปรุงหน้าวิกิแล้ว"
  label_wiki_toc: "สารบัญ"
  label_wiki_toc_empty: "Table of Contents is empty as no headings are present."
  label_wiki_dont_show_menu_item: "ไม่แสดงหน้าวิกินี้ในการนำทางของโครงการ"
  label_wiki_edit: "แก้ไขวิกิ"
  label_wiki_edit_plural: "แก้ไขวิกิ"
  label_wiki_page_attachments: "Wiki page attachments"
  label_wiki_page_id: "Wiki page ID"
  label_wiki_navigation: "การทำทางของวิกิ"
  label_wiki_page: "หน้าวิกิ"
  label_wiki_page_plural: "หน้าวิกิ"
  label_wiki_show_index_page_link: "แสดงเมนูย่อยของ 'สารบัญ'"
  label_wiki_show_menu_item: "แสดงเป็นเมนูในการนำทางของโครงการ"
  label_wiki_show_new_page_link: "แสดงรายการเมนูย่อย 'สร้างหน้าย่อยใหม่'"
  label_wiki_show_submenu_item: "แสดงเป็นรายการเมนูย่อยของ "
  label_wiki_start: "เพจเริ่มต้น"
  label_work: "Work"
  label_work_package: "ชุดภารกิจ"
  label_work_package_attachments: "Work package attachments"
  label_work_package_category_new: "ประเภทใหม่"
  label_work_package_category_plural: "ประเภทของชุดภารกิจ"
  label_work_package_hierarchy: "Work package hierarchy"
  label_work_package_new: "ชุดภารกิจใหม่"
  label_work_package_edit: "แก้ไขชุดภารกิจ %{name}"
  label_work_package_plural: "ชุดภารกิจ"
  label_work_package_status: "สถานะของชุดภารกิจ"
  label_work_package_status_new: "สถานะใหม่"
  label_work_package_status_plural: "สถานะของชุดภารกิจ"
  label_work_package_types: "Work package types"
  label_work_package_tracking: "ติดตามผลชุดภารกิจ"
  label_work_package_view_all: "ดูรายการภารกิจทั้งหมด"
  label_workflow: "กระบวนการทำงาน"
  label_workflow_plural: "กระบวนการทำงาน"
  label_workflow_summary: "สรุป"
  label_working_days_and_hours: "Working days and hours"
  label_x_closed_work_packages_abbr:
    one: "1 closed"
    other: "ปิดแล้ว %{count}"
    zero: "0 closed"
  label_x_comments:
    one: "1 comment"
    other: "มี %{count} ความคิดเห็น"
    zero: "no comments"
  label_x_open_work_packages_abbr:
    one: "1 open"
    other: "มี %{count} เปิดอยู่"
    zero: "0 open"
  label_x_work_packages:
    one: "1 work package"
    other: "%{count} work packages"
    zero: "No work packages"
  label_x_projects:
    one: "1 project"
    other: "%{count} โครงการ"
    zero: "no projects"
  label_x_files:
    one: "1 file"
    other: "%{count} files"
    zero: "no files"
  label_yesterday: "เมื่อวานนี้"
  label_zen_mode: "Zen mode"
  label_role_type: "ประเภท"
  label_member_role: "Project role"
  label_global_role: "Global role"
  label_not_changeable: "(not changeable)"
  label_global: "Global"
  label_seeded_from_env_warning: This record has been created through a setting / environment variable. It is not editable through UI.
  macro_execution_error: "ข้อผิดพลาดในการรันมาโคร %{macro_name}"
  macro_unavailable: "Macro %{macro_name} cannot be displayed."
  macros:
    placeholder: "[Placeholder] Macro %{macro_name}"
    errors:
      missing_or_invalid_parameter: "Missing or invalid macro parameter."
    legacy_warning:
      timeline: "This legacy timeline macro has been removed and is no longer available. You can replace the functionality with an embedded table macro."
    include_wiki_page:
      removed: "The macro does no longer exist."
    wiki_child_pages:
      errors:
        page_not_found: "Cannot find the wiki page '%{name}'."
    create_work_package_link:
      errors:
        no_project_context: "Calling create_work_package_link macro from outside project context."
        invalid_type: "No type found with name '%{type}' in project '%{project}'."
      link_name: "ชุดภารกิจใหม่"
      link_name_type: "New %{type_name}"
  mail:
    actions: "Actions"
    digests:
      including_mention_singular: "including a mention"
      including_mention_plural: "including %{number_mentioned} mentions"
      unread_notification_singular: "1 unread notification"
      unread_notification_plural: "%{number_unread} unread notifications"
      you_have: "You have"
    logo_alt_text: "Logo"
    mention:
      subject: "%{user_name} mentioned you in #%{id} - %{subject}"
    notification:
      center: "To notification center"
      see_in_center: "See comment in notification center"
      settings: "Change email settings"
    salutation: "Hello %{user}"
    salutation_full_name: "Full name"
    work_packages:
      created_at: "Created at %{timestamp} by %{user} "
      login_to_see_all: "Log in to see all notifications."
      mentioned: "You have been <b>mentioned in a comment</b>"
      mentioned_by: "%{user} mentioned you in a comment"
      more_to_see:
        other: "There are %{count} more work packages with notifications."
      open_in_browser: "Open in browser"
      reason:
        watched: "Watched"
        assigned: "Assigned"
        responsible: "Accountable"
        mentioned: "Mentioned"
        shared: "Shared"
        subscribed: "ทั้งหมด"
        prefix: "Received because of the notification setting: %{reason}"
        date_alert_start_date: "Date alert"
        date_alert_due_date: "Date alert"
      see_all: "See all"
      updated_at: "Updated at %{timestamp} by %{user}"
    sharing:
      work_packages:
        allowed_actions: "You may %{allowed_actions} this work package. This can change depending on your project role and permissions."
        create_account: "To access this work package, you will need to create and activate an account on %{instance}."
        open_work_package: "Open work package"
        subject: "Work package #%{id} was shared with you"
        enterprise_text: "Share work packages with users who are not members of the project."
        summary:
          user: "%{user} shared a work package with you with %{role_rights} rights"
          group: "%{user} shared a work package with the group %{group} you are a member of"
    storages:
      health:
        plaintext:
          storage: "Storage"
          healthy:
            summary: 'Good news! The status of your storage, %{storage_name}, is currently displaying as "Healthy".'
            error-solved-on: "Solved On"
            recommendation: "We will continue monitoring the system to ensure it remains in good health. In case of any discrepancies, we will notify you."
            details: "For more details or to make any necessary amendments, you can visit your storage configuration"
          unhealthy:
            summary: 'The status of your storage, %{storage_name}, is currently displaying as "Error". We''ve detected an issue that might require your attention.'
            error-details: "Error Details"
            error-message: "Error Message"
            error-occurred-on: "Occurred On"
            recommendation: "We recommend heading over to the storage configuration page to address this issue"
            unsubscribe: "If you would no longer like to receive these notifications, you can unsubscribe at any time. To unsubscribe, please follow the instructions on this page"
        email_notification_settings: "Storage email notification settings"
        see_storage_settings: "See storage settings"
        healthy:
          subject: 'Storage "%{name}" is now healthy!'
          solved_at: "solved at"
          summary: "The problem with your %{storage_name} storage integration is now solved"
        unhealthy:
          subject: 'Storage "%{name}" is unhealthy!'
          since: "since"
          summary: "There is a problem with your %{storage_name} storage integration"
          troubleshooting:
            text: "For more information, check file storages"
            link_text: "troubleshooting documentation"
  mail_body_account_activation_request: "มีผู้ใช้ใหม่ (%{value}) ได้ลงทะเบียนเข้ามา ขณะนี้บัญชีอยู่ระหว่างการพิจารณาอนุมัติของคุณ:"
  mail_body_account_information: "ข้อมูลบัญชีของคุณ"
  mail_body_account_information_external: "คุณสามารถใช้บัญชีของคุณ %{value} เพื่อเข้าสู่ระบบ"
  mail_body_backup_ready: "ข้อมูลสำรองที่คุณขอพร้อมแล้ว คุณสามารถดาวน์โหลดได้ที่นี่:"
  mail_body_backup_token_reset_admin_info: โทเค็นสำรองสำหรับผู้ใช้ '%{user}' ถูกรีเซ็ตแล้ว
  mail_body_backup_token_reset_user_info: โทเค็นสำรองของคุณถูกรีเซ็ตแล้ว
  mail_body_backup_token_info: โทเค็นก่อนหน้าใช้ไม่ได้อีกต่อไป
  mail_body_backup_waiting_period: โทเค็นใหม่จะเปิดใช้งานใน %{hours} ชั่วโมง
  mail_body_backup_token_warning: หากไม่ใช่คุณ ให้เข้าสู่ระบบ OpenProject ทันทีและรีเซ็ตใหม่อีกครั้ง
  mail_body_incoming_email_error: The email you sent to OpenProject could not be processed.
  mail_body_incoming_email_error_in_reply_to: "At %{received_at} %{from_email} wrote"
  mail_body_incoming_email_error_logs: "Logs"
  mail_body_lost_password: "คลิกที่ลิงค์ต่อไปนี้เพื่อเปลี่ยนรหัสผ่านของคุณ :"
  mail_password_change_not_possible:
    title: "Password change not possible"
    body: "Your account at %{app_title} is connected to an external authentication provider (%{name})."
    subtext: "Passwords for external account cannot be changed in the application. Please use the lost password functionality of your authentication provider."
  mail_body_register: "Welcome to %{app_title}. Please activate your account by clicking on this link:"
  mail_body_register_header_title: "Project member invitation email"
  mail_body_register_user: "Dear %{name}, "
  mail_body_register_links_html: |
    Please feel free to browse our youtube channel (%{youtube_link}) where we provide a webinar (%{webinar_link})
    and “Get started” videos (%{get_started_link}) to make your first steps in OpenProject as easy as possible.
    <br />
    If you have any further questions, consult our documentation (%{documentation_link}) or contact your administrator.
  mail_body_register_closing: "Your OpenProject team"
  mail_body_register_ending: "Stay connected! Kind regards,"
  mail_body_reminder: "มี %{count} ลำดับภารกิจที่การมอบหมายมาให้คุณรับผิดชอบ กำลังจะครบกำหนดในอีก %{days} วัน:"
  mail_body_group_reminder: '%{count} work package(s) that are assigned to group "%{group}" are due in the next %{days} days:'
  mail_body_wiki_page_added: "มีการเพิ่มหน้าวิกิ '%{id}' โดย %{author}"
  mail_body_wiki_page_updated: "มีการปรับปรุงหน้าวิกิ '%{id}' โดย %{author}"
  mail_subject_account_activation_request: "มี %{value} คำขอเปิดใช้บัญชี"
  mail_subject_backup_ready: "ข้อมูลสำรองของคุณพร้อมแล้ว"
  mail_subject_backup_token_reset: "รีเซ็ตโทเค็นสำรอง"
  mail_subject_incoming_email_error: "An email you sent to OpenProject could not be processed"
  mail_subject_lost_password: "รหัสผ่าน %{value} ของคุณ"
  mail_subject_register: "การเปิดใช้บัญชี %{value} ของคุณ"
  mail_subject_wiki_content_added: "มีการเพิ่มหน้าวิกิ '%{id}' แล้ว"
  mail_subject_wiki_content_updated: "มีการปรับปรุงหน้าวิกิ '%{id}' แล้ว"
  mail_member_added_project:
    subject: "%{project} - คุณถูกเพิ่มเป็นสมาชิกแล้ว"
    body:
      added_by:
        without_message: "%{user} เพิ่มคุณเป็นสมาชิกในโครงการ '%{project}'"
        with_message: "%{user} เพิ่มคุณเป็นสมาชิกในโครงการ '%{project}' โดยเขียน:"
      roles: "คุณมีบทบาทดังต่อไปนี้:"
  mail_member_updated_project:
    subject: "%{project} - อัปเดตบทบาทของคุณแล้ว"
    body:
      updated_by:
        without_message: "%{user} อัปเดตบทบาทที่คุณมีในโครงการ '%{project}'"
        with_message: "%{user} อัปเดตบทบาทที่คุณมีในโครงการ '%{project}' โดยเขียน:"
      roles: "ตอนนี้คุณมีบทบาทดังต่อไปนี้:"
  mail_member_updated_global:
    subject: "อัปเดตการอนุญาตโดยรวมของคุณแล้ว"
    body:
      updated_by:
        without_message: "%{user} อัปเดตบทบาทที่คุณโดยรวม "
        with_message: "%{user} อัปเดตบทบาทที่คุณโดยรวม เขียน: "
      roles: "ตอนนี้คุณมีบทบาทดังต่อไปนี้:"
  mail_user_activation_limit_reached:
    subject: User activation limit reached
    message: |
      A new user (%{email}) tried to create an account on an OpenProject environment that you manage (%{host}).
      The user cannot activate their account since the user limit has been reached.
    steps:
      label: "To allow the user to sign in you can either: "
      a: "Upgrade your payment plan ([here](upgrade_url))" #here turned into a link
      b: "Lock or delete an existing user ([here](users_url))" #here turned into a link
  more_actions: "ฟังก์ชันเพิ่มเติม"
  noscript_description: "คุณจำเป็นต้องเปิดใช้ JavaSript เพื่อใช้งาน OpenProject ก่อน!"
  noscript_heading: "ไม่ได้เปิดใช้ JavaScript"
  noscript_learn_more: "เรียนรู้เพิ่มเติม"
  notice_accessibility_mode: The accessibility mode can be enabled in your [account settings](url).
  notice_account_activated: "มีการเปิดใช้บัญชีของคุณแล้ว ตอนนี้คุณสามารถเข้าสู่ระบบได้แล้ว"
  notice_account_already_activated: The account has already been activated.
  notice_account_invalid_token: Invalid activation token
  notice_account_invalid_credentials: "บัญชีผู้ใช้หรือรหัสผ่านไม่ถูกต้อง"
  notice_account_invalid_credentials_or_blocked: "บัญชีผู้ใช้หรือรหัสผ่านไม่ถูกต้อง หรือบัญชีผู้ใช้ถูกบล็อกไว้เนื่องจากความพยายามเข้าสู่ระบบล้มเหลว ซึ่งหากเป็นเช่นนั้น บัญชีของคุณจะปลดล็อคในเร็วๆ นี้"
  notice_account_lost_email_sent: "มีการส่งอีเมล์พร้อมขั้นตอนในการเลือกรหัสผ่านไปให้คุณแล้ว"
  notice_account_new_password_forced: "จำเป็นต้องระบุรหัสผ่านใหม่"
  notice_account_password_expired: "รหัสผ่านของคุณหมดอายุไปเมื่อ  %{days} วันที่ผ่านมา โปรดตั้งรหัสผ่านใหม่"
  notice_account_password_updated: "มีการปรับปรุงรหัสผ่านเรียบร้อยแล้ว"
  notice_account_pending: "บัญชีของคุณถูกสร้างแล้ว และกำลังรอการอนุมัติจากผู้ดูแลระบบ"
  notice_account_register_done: "บัญชีของคุณถูกสร้างแล้ว โปรดคลิกที่ลิ้งค์ที่ส่งไปยังอีเมลของคุณเพื่อเปิดใช้งานบัญชี"
  notice_account_unknown_email: "ไม่ทราบผู้ใช้"
  notice_account_update_failed: "Account setting could not be saved. Please have a look at your account page."
  notice_account_updated: "ปรับปรุงบัญชีสำเร็จ"
  notice_account_other_session_expired: "All other sessions tied to your account have been invalidated."
  notice_account_wrong_password: "รหัสผ่านไม่ถูกต้อง"
  notice_account_registered_and_logged_in: "ยินดีต้อนรับ, ได้มีการเปิดใช้บัญชีของคุณแล้ว คุณสามารถล็อกอินได้ทันที"
  notice_activation_failed: The account could not be activated.
  notice_auth_stage_verification_error: "Could not verify stage '%{stage}'."
  notice_auth_stage_wrong_stage: "Expected to finish authentication stage '%{expected}', but '%{actual}' returned."
  notice_auth_stage_error: "Authentication stage '%{stage}' failed."
  notice_can_t_change_password: "ไม่สามารถเปลี่ยนรหัสผ่านได้ เนื่องจากบัญชีผู้ใช้นี้ ใช้การระบุตัวตนจากแหล่งภายนอก"
  notice_custom_options_deleted: "Option '%{option_value}' and its %{num_deleted} occurrences were deleted."
  notice_email_error: "พบข้อผิดพลาดระหว่างการส่งอีเมล์ (%{value})"
  notice_email_sent: "ส่งอีเมล์ไปยัง %{value} แล้ว"
  notice_failed_to_save_work_packages: "ไม่สามารถบันทึก %{count} ชุดภารกิจใน %{total} ที่เลือก: %{ids}"
  notice_failed_to_save_members: "ไม่สามารถบันทึกสมาชิก: %{errors}"
  notice_deletion_scheduled: "The deletion has been scheduled and is performed asynchronously."
  notice_file_not_found: "เพจที่คุณกำลังพยายามเข้าถึงไม่มีอยู่ หรือถูกลบออก"
  notice_forced_logout: "คุณได้ออกจากระบบโดยอัตโนมัติเนื่องจากจากไม่มีกิจกรรมใดๆ ในระบบเป็นเวลา %{ttl_time} นาที"
  notice_internal_server_error: "เกิดข้อผิดพลาดบนเพจที่คุณกำลังพยายามเข้าถึง หากคุณยังพบปัญหากรุณาติดต่อผู้ดูแลระบบ %{app_title} เพื่อขอความช่วยเหลือ"
  notice_locking_conflict: "มีการปรับปรุงข้อมูลจากผู้ใช้อย่างน้อยหนึ่งคนในเวลาเดียวกัน"
  notice_locking_conflict_additional_information: "การปรับปรุงข้อมูลมาจากผู้ใช้ %{users}"
  notice_locking_conflict_reload_page: "กรุณาโหลดหน้าเพจใหม่ เพื่อตรวจสอบว่ามีการเปลี่ยนแปลงและปรับปรุงแล้ว"
  notice_member_added: เพิ่ม %{name} ไปยังโครงการ
  notice_members_added: เพิ่มผู้ใช้ %{number} คนในโครงการแล้ว
  notice_member_removed: "Removed %{user} from project."
  notice_member_deleted: "%{user} has been removed from the project and deleted."
  notice_no_principals_found: "ไม่พบผลลัพธ์"
  notice_bad_request: "คำขอไม่ถูกต้อง"
  notice_not_authorized: "คุณไม่ได้รับอนุญาตให้เข้าถึงเพจนี้"
  notice_not_authorized_archived_project: "โครงการที่คุณกำลังพยายามเข้าถึงถูกเก็บถาวรแล้ว"
  notice_password_confirmation_failed: "Your password is not correct. Cannot continue."
  notice_principals_found_multiple: "There are %{number} results found. \n Tab to focus the first result."
  notice_principals_found_single: "There is one result. \n Tab to focus it."
  notice_project_not_deleted: "ไม่ได้ลบโครงการ"
  notice_project_not_found: "Project not found."
  notice_successful_connection: "การเชื่อมต่อสำเร็จ"
  notice_successful_create: "สร้างเรียบร้อยแล้ว"
  notice_successful_delete: "ลบเรียบร้อยแล้ว"
  notice_successful_update: "ปรับปรุงข้อมูลเรียบร้อยแล้ว"
  notice_successful_update_custom_fields_added_to_project: |
    Successful update. The custom fields of the activated types are automatically activated
    on the work package form. <a href="%{url}" target="_blank">See more</a>.
  notice_successful_update_custom_fields_added_to_type: |
    Successful update. The active custom fields are automatically activated for
    the associated projects of this type.
  notice_to_many_principals_to_display: "There are too many results.\nNarrow down the search by typing in the name of the new member (or group)."
  notice_user_missing_authentication_method: User has yet to choose a password or another way to sign in.
  notice_user_invitation_resent: An invitation has been sent to %{email}.
  present_access_key_value: "Your %{key_name} is: %{value}"
  notice_automatic_set_of_standard_type: "ตั้งค่าชนิดมาตรฐานโดยอัตโนมัติ"
  notice_logged_out: "คุณได้ออกจากระบบแล้ว"
  notice_wont_delete_auth_source: The LDAP connection cannot be deleted as long as there are still users using it.
  notice_project_cannot_update_custom_fields: "You cannot update the project's available custom fields. The project is invalid: %{errors}"
  notice_attachment_migration_wiki_page: >
    This page was generated automatically during the update of OpenProject. It contains all attachments previously associated with the %{container_type} "%{container_name}".
  #Default format for numbers
  number:
    format:
      delimiter: ""
      precision: 3
      separator: "."
    human:
      format:
        delimiter: ""
        precision: 1
      storage_units:
        format: "%n %u"
        units:
          byte:
            other: "ไบต์"
          gb: "กิกะไบต์"
          kb: "กิโลไบต์"
          mb: "เมกะไบต์"
          tb: "เทราไบต์"
  onboarding:
    heading_getting_started: "Get an overview"
    text_getting_started_description: "Get a quick overview of project management and team collaboration with OpenProject. You can restart this video from the help menu."
    welcome: "Welcome to %{app_title}"
    select_language: "Please select your language"
  permission_add_work_package_notes: "เพิ่มหมายเหตุ"
  permission_add_work_packages: "เพิ่มลำดับภารกิจ"
  permission_add_messages: "โพสต์ข้อความ"
  permission_add_project: "Create projects"
  permission_add_work_package_attachments: "เพิ่มไฟล์แนบ"
  permission_add_work_package_attachments_explanation: "Allows adding attachments without Edit work packages permission"
  permission_archive_project: "Archive project"
  permission_create_user: "Create users"
  permission_manage_user: "Edit users"
  permission_manage_placeholder_user: "สร้าง แก้ไข และลบตัวยึดตำแหน่งผู้ใช้"
  permission_add_subprojects: "สร้างโครงการย่อย"
  permission_add_work_package_watchers: "เพิ่มผู้เฝ้าดู"
  permission_assign_versions: "Assign versions"
  permission_browse_repository: "Read-only access to repository (browse and checkout)"
  permission_change_wiki_parent_page: "เปลี่ยนแปลงหลักหน้าวิกิ"
  permission_change_work_package_status: "Change work package status"
  permission_change_work_package_status_explanation: "Allows changing status without Edit work packages permission"
  permission_comment_news: "แสดงความคิดเห็นเกี่ยวกับข่าว"
  permission_commit_access: "Read/write access to repository (commit)"
  permission_copy_projects: "คัดลอกโครงการ"
  permission_copy_work_packages: "Copy work packages"
  permission_create_backup: "Create backups"
  permission_delete_work_package_watchers: "ลบผู้เฝ้าดู"
  permission_delete_work_packages: "ลบชุดภารกิจ"
  permission_delete_messages: "ลบข้อความ"
  permission_delete_own_messages: "ลบข้อความของคุณ"
  permission_delete_reportings: "ลบรายงาน"
  permission_delete_timelines: "ลบแผนผังเวลา"
  permission_delete_wiki_pages: "ลบหน้าวิกิ"
  permission_delete_wiki_pages_attachments: "ลบไฟล์แนบ"
  permission_edit_work_package_notes: "แก้ไขหมายเหตุ"
  permission_edit_work_packages: "แก้ไขชุดภารกิจ"
  permission_edit_messages: "แก้ไขข้อความ"
  permission_edit_own_work_package_notes: "แก้ไขหมายเหตุ"
  permission_edit_own_messages: "แก้ไขข้อความของตัวเอง"
  permission_edit_own_time_entries: "แก้ไขบันทึกเวลาของตนเอง"
  permission_edit_project: "แก้ไขโครงการ"
  permission_edit_reportings: "แก้ไขรายงาน"
  permission_edit_time_entries: "Edit time logs for other users"
  permission_edit_timelines: "แก้ไขแผนภูมิเวลา"
  permission_edit_wiki_pages: "แก้ไขหน้าวิกิ"
  permission_export_work_packages: "Export work packages"
  permission_export_wiki_pages: "เอกซ์ปอร์ตหน้าวิกิ"
  permission_list_attachments: "รายการสิ่งที่แนบมา"
  permission_log_own_time: "Log own time"
  permission_log_time: "Log time for other users"
  permission_manage_forums: "จัดการกระทู้"
  permission_manage_categories: "จัดการประเภทของชุดภารกิจ"
  permission_manage_dashboards: "Manage dashboards"
  permission_manage_work_package_relations: "จัดการความสัมพันธ์ของชุดภารกิจ"
  permission_manage_members: "จัดการสมาชิก"
  permission_manage_news: "จัดการข่าวสาร"
  permission_manage_project_activities: "จัดกิจกรรมของโครงการ"
  permission_manage_public_queries: "Manage public views"
  permission_manage_repository: "จัดการที่เก็บข้อมูล"
  permission_manage_subtasks: "Manage work package hierarchies"
  permission_manage_versions: "จัดการเวอร์ชั่น"
  permission_manage_wiki: "จัดการวิกิ"
  permission_manage_wiki_menu: "จัดการเมนูวิกิ"
  permission_move_work_packages: "ย้ายชุดภารกิจ"
  permission_protect_wiki_pages: "ป้องกันหน้าวิกิ"
  permission_rename_wiki_pages: "เปลี่ยนชื่อหน้าวิกิ"
  permission_save_queries: "Save views"
  permission_search_project: "Search project"
  permission_select_custom_fields: "Select custom fields"
  permission_select_project_custom_fields: "Select project attributes"
  permission_select_project_modules: "เลือกโมดูลของโครงการ"
  permission_share_work_packages: "Share work packages"
  permission_manage_types: "เลือกชนิด"
  permission_view_project: "View projects"
  permission_view_changesets: "View repository revisions in OpenProject"
  permission_view_commit_author_statistics: "ดูการส่งมอบสถิติผู้เขียน"
  permission_view_dashboards: "View dashboards"
  permission_view_work_package_watchers: "ดูรายชื่อผู้เฝ้าดู"
  permission_view_work_packages: "View work packages"
  permission_view_messages: "ดูข้อความ"
  permission_view_news: "View news"
  permission_view_members: "View members"
  permission_view_reportings: "ดูรายงาน"
  permission_view_shared_work_packages: "View work package shares"
  permission_view_time_entries: "ดูเวลาที่ใช้"
  permission_view_timelines: "ดูแผนภูมิเวลา"
  permission_view_wiki_edits: "ดูประวัติวิกิ"
  permission_view_wiki_pages: "ดูวิกิ"
  permission_work_package_assigned: "Become assignee/responsible"
  permission_work_package_assigned_explanation: "Work packages can be assigned to users and groups in possession of this role in the respective project"
  permission_view_project_activity: "View project activity"
  permission_save_bcf_queries: "Save BCF queries"
  permission_manage_public_bcf_queries: "Manage public BCF queries"
  permission_edit_attribute_help_texts: "Edit attribute help texts"
  permission_manage_public_project_queries: "Manage public project lists"
  permission_view_project_query: "View project query"
  permission_edit_project_query: "Edit project query"
  placeholders:
    default: "-"
  project:
    destroy:
      confirmation: "If you continue, the project %{identifier} will be permanently destroyed. To confirm this action please introduce the project name in the field below, this will:"
      project_delete_result_1: "Delete all related data."
      project_delete_result_2: "Delete all managed project folders in the attached storages."
      info: "Deleting the project is an irreversible action."
      project_verification: "Enter the project's name %{name} to verify the deletion."
      subprojects_confirmation: "Its subproject(s): %{value} will also be deleted."
      title: "Delete the project %{name}"
    identifier:
      warning_one: Members of the project will have to relocate the project's repositories.
      warning_two: Existing links to the project will no longer work.
      title: Change the project's identifier
    template:
      copying: >
        Your project is being created from the selected template project. You will be notified by mail as soon as the project is available.
      use_template: "Use template"
      make_template: "Set as template"
      remove_from_templates: "Remove from templates"
    archive:
      are_you_sure: "Are you sure you want to archive the project '%{name}'?"
      archived: "Archived"
    count:
      zero: "0 Projects"
      one: "1 Project"
      other: "%{count} Projects"
  project_module_activity: "กิจกรรม"
  project_module_forums: "กระทู้"
  project_module_work_package_tracking: "ชุดภารกิจ"
  project_module_news: "ข่าวสาร"
  project_module_repository: "ที่เก็บข้อมูล"
  project_module_wiki: "วิกิ"
  permission_header_for_project_module_work_package_tracking: "Work packages and Gantt charts"
  query:
    attribute_and_direction: "%{attribute} (%{direction})"
  #possible query parameters (e.g. issue queries),
  #which are not attributes of an AR-Model.
  query_fields:
    active_or_archived: "Active or archived"
    assigned_to_role: "บทบาทของผู้รับผิดชอบ"
    assignee_or_group: "Assignee or belonging group"
    member_of_group: "กลุ่มของผู้รับผิดชอบ"
    name_or_identifier: "Name or identifier"
    only_subproject_id: "Only subproject"
    shared_with_user: "Shared with users"
    shared_with_me: "Shared with me"
    subproject_id: "Including subproject"
  repositories:
    at_identifier: "at %{identifier}"
    atom_revision_feed: "Atom revision feed"
    autofetch_information: "Check this if you want repositories to be updated automatically when accessing the repository module page.\nThis encompasses the retrieval of commits from the repository and refreshing the required disk storage."
    checkout:
      access:
        readwrite: "Read + Write"
        read: "Read-only"
        none: "No checkout access, you may only view the repository through this application."
      access_permission: "Your permissions on this repository"
      url: "Checkout URL"
      base_url_text: "The base URL to use for generating checkout URLs (e.g., https://myserver.example.org/repos/).\nNote: The base URL is only used for rewriting checkout URLs in managed repositories. Other repositories are not altered."
      default_instructions:
        git: |-
          The data contained in this repository can be downloaded to your computer with Git.
          Please consult the documentation of Git if you need more information on the checkout procedure and available clients.
        subversion: |-
          The data contained in this repository can be downloaded to your computer with Subversion.
          Please consult the documentation of Subversion if you need more information on the checkout procedure and available clients.
      enable_instructions_text: "Displays checkout instructions defined below on all repository-related pages."
      instructions: "Checkout instructions"
      show_instructions: "Display checkout instructions"
      text_instructions: "This text is displayed alongside the checkout URL for guidance on how to check out the repository."
      not_available: "Checkout instructions are not defined for this repository. Ask your administrator to enable them for this repository in the system settings."
    create_managed_delay: "Please note: The repository is managed, it is created asynchronously on the disk and will be available shortly."
    create_successful: "The repository has been registered."
    delete_sucessful: "The repository has been deleted."
    destroy:
      confirmation: "If you continue, this will permanently delete the managed repository."
      info: "Deleting the repository is an irreversible action."
      info_not_managed: "Note: This will NOT delete the contents of this repository, as it is not managed by OpenProject."
      managed_path_note: "The following directory will be erased: %{path}"
      repository_verification: "Enter the project's identifier %{identifier} to verify the deletion of its repository."
      subtitle: "Do you really want to delete the %{repository_type} of the project %{project_name}?"
      subtitle_not_managed: "Do you really want to remove the linked %{repository_type} %{url} from the project %{project_name}?"
      title: "Delete the %{repository_type}"
      title_not_managed: "Remove the linked %{repository_type}?"
    errors:
      build_failed: "Unable to create the repository with the selected configuration. %{reason}"
      managed_delete: "Unable to delete the managed repository."
      managed_delete_local: "Unable to delete the local repository on filesystem at '%{path}': %{error_message}"
      empty_repository: "The repository exists, but is empty. It does not contain any revisions yet."
      exists_on_filesystem: "The repository directory already exists in the filesystem."
      filesystem_access_failed: "An error occurred while accessing the repository in the filesystem: %{message}"
      not_manageable: "This repository vendor cannot be managed by OpenProject."
      path_permission_failed: "An error occurred trying to create the following path: %{path}. Please ensure that OpenProject may write to that folder."
      unauthorized: "You're not authorized to access the repository or the credentials are invalid."
      unavailable: "The repository is unavailable."
      exception_title: "Cannot access the repository: %{message}"
      disabled_or_unknown_type: "The selected type %{type} is disabled or no longer available for the SCM vendor %{vendor}."
      disabled_or_unknown_vendor: "The SCM vendor %{vendor} is disabled or no longer available."
      remote_call_failed: "Calling the managed remote failed with message '%{message}' (Code: %{code})"
      remote_invalid_response: "Received an invalid response from the managed remote."
      remote_save_failed: "Could not save the repository with the parameters retrieved from the remote."
    git:
      instructions:
        managed_url: "This is the URL of the managed (local) Git repository."
        path: >-
          Specify the path to your local Git repository ( e.g., %{example_path} ). You can also use remote repositories which are cloned to a local copy by using a value starting with http(s):// or file://.
        path_encoding: "Override Git path encoding (Default: UTF-8)"
      local_title: "Link existing local Git repository"
      local_url: "Local URL"
      local_introduction: "If you have an existing local Git repository, you can link it with OpenProject to access it from within the application."
      managed_introduction: "Let OpenProject create and integrate a local Git repository automatically."
      managed_title: "Git repository integrated into OpenProject"
      managed_url: "Managed URL"
      path: "Path to Git repository"
      path_encoding: "การเข้ารหัสเส้นทาง"
    go_to_revision: "Go to revision"
    managed_remote: "Managed repositories for this vendor are handled remotely."
    managed_remote_note: "Information on the URL and path of this repository is not available prior to its creation."
    managed_url: "Managed URL"
    settings:
      automatic_managed_repos_disabled: "Disable automatic creation"
      automatic_managed_repos: "Automatic creation of managed repositories"
      automatic_managed_repos_text: "By setting a vendor here, newly created projects will automatically receive a managed repository of this vendor."
    scm_vendor: "Source control management system"
    scm_type: "Repository type"
    scm_types:
      local: "Link existing local repository"
      existing: "Link existing repository"
      managed: "Create new repository in OpenProject"
    storage:
      not_available: "Disk storage consumption is not available for this repository."
      update_timeout: "Keep the last required disk space information for a repository for N minutes.\nAs counting the required disk space of a repository may be costly, increase this value to reduce performance impact."
      oauth_application_details: "The client secret value will not be accessible again after you close this window. Please copy these values into the Nextcloud OpenProject Integration settings:"
      oauth_application_details_link_text: "Go to settings page"
      setup_documentation_details: "If you need help configuring a new file storage please check the documentation: "
      setup_documentation_details_link_text: "File Storages setup"
      show_warning_details: "To use this file storage remember to activate the module and the specific storage in the project settings of each desired project."
    subversion:
      existing_title: "Existing Subversion repository"
      existing_introduction: "If you have an existing Subversion repository, you can link it with OpenProject to access it from within the application."
      existing_url: "Existing URL"
      instructions:
        managed_url: "This is the URL of the managed (local) Subversion repository."
        url: "Enter the repository URL. This may either target a local repository (starting with %{local_proto} ), or a remote repository.\nThe following URL schemes are supported:"
      managed_title: "Subversion repository integrated into OpenProject"
      managed_introduction: "Let OpenProject create and integrate a local Subversion repository automatically."
      managed_url: "Managed URL"
      password: "Repository Password"
      username: "Repository username"
    truncated: "Sorry, we had to truncate this directory to %{limit} files. %{truncated} entries were omitted from the list."
    named_repository: "%{vendor_name} repository"
    update_settings_successful: "The settings have been successfully saved."
    url: "URL to repository"
    warnings:
      cannot_annotate: "This file cannot be annotated."
  scheduling:
    activated: "activated"
    deactivated: "deactivated"
  search_input_placeholder: "ค้นหา..."
  setting_apiv3_cors_enabled: "Enable CORS"
  setting_apiv3_cors_origins: "API V3 Cross-Origin Resource Sharing (CORS) allowed origins"
  setting_apiv3_cors_origins_text_html: >
    If CORS is enabled, these are the origins that are allowed to access OpenProject API. <br/> Please check the <a href="%{origin_link}" target="_blank">Documentation on the Origin header</a> on how to specify the expected values.
  setting_apiv3_write_readonly_attributes: "Write access to read-only attributes"
  setting_apiv3_write_readonly_attributes_instructions_html: >
    If enabled, the API will allow administrators to write static read-only attributes during creation, such as createdAt and author. <br/> <strong>Warning:</strong> This setting has a use-case for e.g., importing data, but allows administrators to impersonate the creation of items as other users. All creation requests are being logged however with the true author. </br> For more information on attributes and supported resources, please see the %{api_documentation_link}.
  setting_apiv3_max_page_size: "Maximum API page size"
  setting_apiv3_max_page_instructions_html: >
    Set the maximum page size the API will respond with. It will not be possible to perform API requests that return more values on a single page. <br/> <strong>Warning:</strong> Please only change this value if you are sure why you need it. Setting to a high value will result in significant performance impacts, while a value lower than the per page options will cause errors in paginated views.
  setting_apiv3_docs: "Documentation"
  setting_apiv3_docs_enabled: "Enable docs page"
  setting_apiv3_docs_enabled_instructions_html: >
    If the docs page is enabled you can get an interactive view of the APIv3 documentation under <a href="%{link}" target="_blank">%{link}</a>.
  setting_attachment_whitelist: "Attachment upload whitelist"
  setting_email_delivery_method: "Email delivery method"
  setting_emails_salutation: "Address user in emails with"
  setting_sendmail_location: "Location of the sendmail executable"
  setting_smtp_enable_starttls_auto: "Automatically use STARTTLS if available"
  setting_smtp_ssl: "Use SSL connection"
  setting_smtp_address: "SMTP server"
  setting_smtp_port: "SMTP port"
  setting_smtp_authentication: "SMTP authentication"
  setting_smtp_user_name: "SMTP username"
  setting_smtp_password: "SMTP password"
  setting_smtp_domain: "SMTP HELO domain"
  setting_activity_days_default: "จำนวนวันที่แสดงในกิจกรรมของโครงการ"
  setting_app_subtitle: "หัวข้อย่อยของแอบพลิเคชั่น"
  setting_app_title: "หัวข้อแอบพลิเคชั่น"
  setting_attachment_max_size: "ขนาดสูงสุดของไฟล์แนบ"
  setting_show_work_package_attachments: "Show attachments in the files tab by default"
  setting_antivirus_scan_mode: "Scan mode"
  setting_antivirus_scan_action: "Infected file action"
  setting_autofetch_changesets: "Autofetch repository changes"
  setting_autologin: "การล็อคอินอัตโนมัติ"
  setting_available_languages: "ภาษาที่ใช้ได้"
  setting_bcc_recipients: "ผู้รับสำเนาลับ (bcc)"
  setting_brute_force_block_after_failed_logins: "Block user after this number of failed login attempts"
  setting_brute_force_block_minutes: "Time the user is blocked for"
  setting_cache_formatted_text: "ข้อความที่กำหนดรูปแบบที่มีการเก็บแคชไว้"
  setting_use_wysiwyg_description: "Select to enable CKEditor5 WYSIWYG editor for all users by default. CKEditor has limited functionality for GFM Markdown."
  setting_column_options: "Default work package lists columns"
  setting_commit_fix_keywords: "แก้ไขคำสำคัญ"
  setting_commit_logs_encoding: "มีการเข้ารหัสข้อความที่ส่ง"
  setting_commit_logtime_activity_id: "กิจกรรมสำหรับเวลาที่บันทึก"
  setting_commit_logtime_enabled: "เปิดใช้การบันทึกเวลา"
  setting_commit_ref_keywords: "คำสำคัญที่ใช้อ้างอิง"
  setting_consent_time: "Consent time"
  setting_consent_info: "Consent information text"
  setting_consent_required: "Consent required"
  setting_consent_decline_mail: "Consent contact mail address"
  setting_cross_project_work_package_relations: "อนุญาติให้มีความเกี่ยวข้องกันระหว่างชุดภารกิจในโครงการ"
  setting_first_week_of_year: "สัปดาห์แรกของปี ประกอบด้วย"
  setting_date_format: "วันที่"
  setting_default_language: "ภาษาเริ่มต้น"
  setting_default_projects_modules: "ค่าเริ่มต้นของโมดูลที่เปิดใช้สำหรับโครงการใหม่"
  setting_default_projects_public: "โดยเริ่มแรก โครงการใหม่จะเป็นสาธารณะ"
  setting_diff_max_lines_displayed: "จำนวนบรรทัดที่แตกต่างที่แสดงได้สูงสุด"
  setting_display_subprojects_work_packages: "ค่าเริ่มต้น จะแสดงชุดภารกิจของโครงการย่อย ในโครงการหลัก"
  setting_duration_format: "Duration format"
  setting_duration_format_hours_only: "Hours only"
  setting_duration_format_days_and_hours: "Days and hours"
  setting_duration_format_instructions: "This defines how Work, Remaining work, and Time spent durations are displayed."
  setting_emails_footer: "ส่วนท้ายของอีเมล์"
  setting_emails_header: "ส่วนหัวอีเมล"
  setting_email_login: "Use email as login"
  setting_enabled_scm: "เปิดใช้ SCM"
  setting_enabled_projects_columns: "Columns in a projects list displayed by default"
  setting_feeds_enabled: "เปิดใช้ Feeds"
  setting_ical_enabled: "Enable iCalendar subscriptions"
  setting_feeds_limit: "จำกัดเนื้อหาของ Feed"
  setting_file_max_size_displayed: "ความยาวสูงสุดของไฟล์ตัวอักษรแสดงในบรรทัด"
  setting_host_name: "ชื่อโฮสต์"
  setting_hours_per_day: "Hours per day"
  setting_hours_per_day_explanation: >-
    This defines what is considered a "day" when displaying duration in days and hours (for example, if a day is 8 hours, 32 hours would be 4 days).
  setting_invitation_expiration_days: "Activation email expires after"
  setting_work_package_done_ratio: "Progress calculation"
  setting_work_package_done_ratio_field: "Work-based"
  setting_work_package_done_ratio_status: "Status-based"
  setting_work_package_done_ratio_explanation_html: >
    In <b>work-based</b> mode, % Complete is calculated from how much work is done in relation to total work. In <b>status-based</b> mode, each status has a % Complete value associated with it. Changing status will change % Complete.
  setting_work_package_properties: "คุณสมบัติของชุดภารกิจ"
  setting_work_package_startdate_is_adddate: "ใช้วันปัจจุบันเป็นวันเริ่มต้นสำหรับชุดภารกิจใหม่"
  setting_work_packages_projects_export_limit: "Work packages / Projects export limit"
  setting_journal_aggregation_time_minutes: "User actions aggregated within"
  setting_log_requesting_user: "เก็บข้อมูลการล็อกอิน ชื่อ และอีเมล์ของผู้ใช้สำหรับทุกคำขอ"
  setting_login_required: "จำเป็นต้องระบุตัวตนผู้ใช้"
  setting_mail_from: "การเผยแพร่ที่อยู่อีเมล"
  setting_mail_handler_api_key: "คีย์ API"
  setting_mail_handler_body_delimiters: "ตัดข้อความอีเมลหลังจากเส้นนี้"
  setting_mail_handler_body_delimiter_regex: "Truncate emails matching this regex"
  setting_mail_handler_ignore_filenames: "Ignored mail attachments"
  setting_new_project_user_role_id: "บทบาทที่ให้กับผู้ใช้ที่สร้างโครงการ ซึ่งไม่ใช่ผู้ดูแลระบบ "
  setting_password_active_rules: "ประเภทของตัวอักษรที่ใช้งานได้"
  setting_password_count_former_banned: "จำนวนรหัสผ่านที่ใช้ล่าสุดที่ห้ามนำมาใช้ซ้ำ "
  setting_password_days_valid: "Number of days, after which to enforce a password change"
  setting_password_min_length: "จำนวนตัวอักษรขั้นต่ำ"
  setting_password_min_adhered_rules: "จำนวน class ขั้นต่ำที่จำเป็น"
  setting_per_page_options: "ตัวเลือกออบเจคต่อหน้าเพจ"
  setting_plain_text_mail: "จดหมายข้อความล้วน (ไม่ใช้ HTML)"
  setting_protocol: "โปรโทคอล"
  setting_project_gantt_query: "Project portfolio Gantt view"
  setting_project_gantt_query_text: "You can modify the query that is used to display Gantt chart from the project overview page."
  setting_security_badge_displayed: "Display security badge"
  setting_registration_footer: "Registration footer"
  setting_repositories_automatic_managed_vendor: "Automatic repository vendor type"
  setting_repositories_encodings: "แหล่งเก็บข้อมูลที่มีการเข้ารหัส"
  setting_repository_authentication_caching_enabled: "Enable caching for authentication request of version control software"
  setting_repository_storage_cache_minutes: "Repository disk size cache"
  setting_repository_checkout_display: "Show checkout instructions"
  setting_repository_checkout_base_url: "Checkout base URL"
  setting_repository_checkout_text: "Checkout instruction text"
  setting_repository_log_display_limit: "จำนวนการปรับปรุงสูงสุดที่แสดงในไฟล์ log"
  setting_repository_truncate_at: "Maximum number of files displayed in the repository browser"
  setting_rest_api_enabled: "เปิดใช้งานเว็บเซอร์วิส REST "
  setting_self_registration: "การลงทะเบียนด้วยตนเอง"
  setting_session_ttl: "ระยะเวลาที่หมดอายุการใช้งาน หลังจากไม่มีกิจกรรมใดๆ ในระบบ"
  setting_session_ttl_hint: "ค่าต่ำกว่า 5 จะทำงานเหมือนกับ การปิดการใช้งาน"
  setting_session_ttl_enabled: "เซสชันหมดอายุ"
  setting_start_of_week: "Week starts on"
  setting_sys_api_enabled: "Enable repository management web service"
  setting_sys_api_description: "The repository management web service provides integration and user authorization for accessing repositories."
  setting_time_format: "Time"
  setting_accessibility_mode_for_anonymous: "เปิดใช้งาน \"โหมดจำกัดการใช้งาน\" สำหรับผู้ใช้ที่ไม่ระบุชื่อ"
  setting_user_format: "Users name format"
  setting_user_default_timezone: "Users default time zone"
  setting_users_deletable_by_admins: "บัญชีผู้ใช้ที่สามารถลบโดยผู้ดูแลระบบ"
  setting_users_deletable_by_self: "ยินยอมให้ผู้ใช้ลบบัญชีของตนเองได้"
  setting_welcome_text: "Welcome block text"
  setting_welcome_title: "Welcome block title"
  setting_welcome_on_homescreen: "Display welcome block on homescreen"
  setting_work_package_list_default_highlighting_mode: "Default highlighting mode"
  setting_work_package_list_default_highlighted_attributes: "Default inline highlighted attributes"
  setting_working_days: "Working days"
  settings:
    attachments:
      whitelist_text_html: >
        Define a list of valid file extensions and/or mime types for uploaded files. <br/> Enter file extensions (e.g., <code>%{ext_example}</code>) or mime types (e.g., <code>%{mime_example}</code>). <br/> Leave empty to allow any file type to be uploaded. Multiple values allowed (one line for each value).
      show_work_package_attachments: >
        Deactivating this option will hide the attachments list on the work packages files tab for new projects. The files attached in the description of a work package will still be uploaded in the internal attachments storage.
    antivirus:
      title: "Virus scanning"
      clamav_ping_failed: "Failed to connect the the ClamAV daemon. Double-check the configuration and try again."
      remaining_quarantined_files_html: >
        Virus scanning has been disbled. %{file_count} remain in quarantine. To review quarantined files, please visit this link: %{link}
      remaining_scan_complete_html: >
        Remaining files have been scanned. There are %{file_count} in quarantine. You are being redirected to the quarantine page. Use this page to delete or override quarantined files.
      remaining_rescanned_files: >
        Virus scanning has been enabled successfully. There are %{file_count} that were uploaded previously and still need to be scanned. This process has been scheduled in the background. The files will remain accessible during the scan.
      upsale:
        description: "Ensure uploaded files in OpenProject are scanned for viruses before being accessible by other users."
      actions:
        delete: "Delete the file"
        quarantine: "Quarantine the file"
        instructions_html: >
          Select the action to perform for files on which a virus has been detected: <br/> <ul> <li><strong>%{quarantine_option}</strong>: Quarantine the file, preventing users from accessing it. Administrators can review and delete quarantined files in the administration.</li> <li><strong>%{delete_option}</strong>: Delete the file immediately.</li> </ul>
      modes:
        clamav_socket_html: Enter the socket to the clamd daemon, e.g., %{example}
        clamav_host_html: Enter the hostname and port to the clamd daemon separated by colon. e.g., %{example}
        description_html: >
          Select the mode in which the antivirus scanner integration should operate. <br/> <ul> <li><strong>%{disabled_option}</strong>: Uploaded files are not scanned for viruses.</li> <li><strong>%{socket_option}</strong>: You have set up ClamAV on the same server as OpenProject and the scan daemon clamd is running in the background</li> <li><strong>%{host_option}</strong>: You are streaming files to an external virus scanning host.</li> </ul>
    brute_force_prevention: "การบล็อกผู้ใช้อัตโนมัติ"
    date_format:
      first_date_of_week_and_year_set: >
        หากมีการตั้งค่าตัวเลือก "%{day_of_week_setting_name}" หรือ "%{first_week_setting_name}" ไว้ จะต้องตั้งค่าตัวเลือกอื่นด้วยเพื่อหลีกเลี่ยงความไม่สอดคล้องกันในส่วนหน้า
      first_week_of_year_text_html: >
        Select the date of January that is contained in the first week of the year. This value together with first day of the week determines the total number of weeks in a year. For more information, please see our <a href="%{link}" target="_blank">documentation</a> on this topic.
    experimental:
      save_confirmation: Caution! Risk of data loss! Only activate experimental features if you do not mind breaking your OpenProject installation and losing all of its data.
      warning_toast: Feature flags are settings that activate features that are still under development. They shall only be used for testing purposes. They shall never be activated on OpenProject installations holding important data. These features will very likely corrupt your data. Use them at your own risk.
      feature_flags: Feature flags
    general: "ทั่วไป"
    highlighting:
      mode_long:
        inline: "Highlight attribute(s) inline"
        none: "No highlighting"
        status: "Entire row by Status"
        type: "Entire row by Type"
        priority: "Entire row by Priority"
    icalendar:
      enable_subscriptions_text_html: Allows users with the necessary permissions to subscribe to OpenProject calendars and access work package information via an external calendar client. <strong>Note:</strong> Please read about <a href="%{link}" target="_blank">iCalendar subscriptions</a> to understand potential security risks before enabling this.
    language_name_being_default: "%{language_name} (default)"
    notifications:
      events_explanation: "Governs for which event an email is sent out. Work packages are excluded from this list as the notifications for them can be configured specifically for every user."
      delay_minutes_explanation: "Email sending can be delayed to allow users with configured in app notification to confirm the notification within the application before a mail is sent out. Users who read a notification within the application will not receive an email for the already read notification."
    other: "อื่น ๆ"
    passwords: "รหัสผ่าน"
    project_attributes:
      heading: "Project attributes"
      label_new_attribute: "Project attribute"
      label_new_section: "Section"
      label_edit_section: "Edit title"
      label_section_actions: "Section actions"
      heading_description: "These project attributes appear in the overview page of each project. You can add new attributes, group them into sections and re-order them as you please. These attributes can be enabled or disabled but not re-ordered at a project level."
      label_project_custom_field_actions: "Project attribute actions"
      label_no_project_custom_fields: "No project attributes defined in this section"
      edit:
        description: "Changes to this project attribute will be reflected in all projects where it is enabled. Required attributes cannot be disabled on a per-project basis."
      new:
        heading: "New attribute"
        description: "Changes to this project attribute will be reflected in all projects where it is enabled. Required attributes cannot be disabled on a per-project basis."
    projects:
      missing_dependencies: "Project module %{module} was checked which depends on %{dependencies}. You need to check these dependencies as well."
      section_new_projects: "Settings for new projects"
      section_project_overview: "Settings for project lists"
    session: "เซสชั่น"
    user:
      default_preferences: "Default preferences"
      display_format: "Display format"
      deletion: "Deletion"
    working_days:
      section_work_week: "Work week"
      section_holidays_and_closures: "Holidays and closures"
  text_formatting:
    markdown: "Markdown"
    plain: "Plain text"
  status_active: "ใช้งานอยู่"
  status_archived: "archived"
  status_blocked: "blocked"
  status_invited: invited
  status_locked: ล็อก
  status_registered: ลงทะเบียน
  #Used in array.to_sentence.
  support:
    array:
      sentence_connector: "และ"
      skip_last_comma: "เป็นเท็จ"
  text_accessibility_hint: "The accessibility mode is designed for users who are blind, motorically handicaped or have a bad eyesight. For the latter focused elements are specially highlighted. Please notice, that the Backlogs module is not available in this mode."
  text_access_token_hint: "Access tokens allow you to grant external applications access to resources in OpenProject."
  text_analyze: "การวิเคราะห์เพิ่มเติม: %{subject}"
  text_are_you_sure: "คุณแน่ใจหรือไม่ ?"
  text_are_you_sure_continue: "Are you sure you want to continue?"
  text_are_you_sure_with_children: "ลบชุดภารกิจและ ชุดภารกิจย่อยที่เกี่ยวข้องทั้งหมดหรือไม่?"
  text_are_you_sure_with_project_custom_fields: "Deleting this attribute will also delete its values in all projects. Are you sure you want to do this?"
  text_assign_to_project: "กำหนดไปยังโครงการ"
  text_form_configuration: >
    You can customize which fields will be displayed in work package forms. You can freely group the fields to reflect the needs for your domain.
  text_form_configuration_required_attribute: "Attribute is marked required and thus always shown"
  text_caracters_maximum: "สูงสุด %{count} ตัวอักษร"
  text_caracters_minimum: "ต้องมีความยาวอย่างน้อย %{count} ตัวอักษร"
  text_comma_separated: "สามารถระบุได้หลายค่า (คั่นด้วยเครื่องหมาย comma)"
  text_comment_wiki_page: "Comment to wiki page: %{page}"
  text_custom_field_possible_values_info: "หนึ่งค่าต่อหนึ่งบรรทัด"
  text_custom_field_hint_activate_per_project: >
    When using custom fields: Keep in mind that custom fields need to be activated per project, too.
  text_custom_field_hint_activate_per_project_and_type: >
    Custom fields need to be activated per work package type and per project.
  text_wp_status_read_only_html: >
    The Enterprise edition will add these additional add-ons for work packages' statuses fields: <br> <ul> <li><b>Allow to mark work packages to read-only for specific statuses</b></li> </ul>
  text_project_custom_field_html: >
    The Enterprise edition will add these additional add-ons for projects' custom fields: <br> <ul> <li><b>Add custom fields for projects to your Project list to create a project portfolio view</b></li> </ul>
  text_custom_logo_instructions: >
    A white logo on transparent background is recommended. For best results on both, conventional and retina displays, make sure your image's dimensions are 460px by 60px.
  text_custom_export_logo_instructions: >
    This is the logo that appears in your PDF exports. It needs to be a PNG or JPEG image file. A black or colored logo on transparent or white background is recommended.
  text_custom_export_cover_instructions: >
    This is the image that appears in the background of a cover page in your PDF exports. It needs to be an about 800px width by 500px height sized PNG or JPEG image file.
  text_custom_favicon_instructions: >
    This is the tiny icon that appears in your browser window/tab next to the page's title. It needs to be a squared 32 by 32 pixels sized PNG image file with a transparent background.
  text_custom_touch_icon_instructions: >
    This is the icon that appears in your mobile or tablet when you place a bookmark on your homescreen. It needs to be a squared 180 by 180 pixels sized PNG image file. Please make sure the image's background is not transparent otherwise it will look bad on iOS.
  text_database_allows_tsv: "Database allows TSVector (optional)"
  text_default_administrator_account_changed: "มีการเปลี่ยนค่าตั้งต้นของผู้ดูแลระบบ"
  text_default_encoding: "ค่าเริ่มต้น: UTF-8"
  text_destroy: "ลบ"
  text_destroy_with_associated: "มีการลบออบเจคต์ที่เกี่ยวข้องกับชุดภารกิจ ซึ่งเป็นประเภทดังต่อไปนี้:"
  text_destroy_what_to_do: "คุณต้องการจะทำอะไร ?"
  text_diff_truncated: "... มีการตัดผลต่างเนื่องจากมีความยาวเกินกว่าที่สามารถแสดงผลได้"
  text_email_delivery_not_configured: "Email delivery is not configured, and notifications are disabled.\nConfigure your SMTP server to enable them."
  text_enumeration_category_reassign_to: "มอบหมายใหม่ให้กับ:"
  text_enumeration_destroy_question: "มีการมอบหมาย %{count} ออบเจคต์ ให้กับค่านี้"
  text_file_repository_writable: "สามารถบันทึกในไดเรกทอรี่ของไฟล์แนบได้"
  text_git_repo_example: "แหล่งเก็บข้อมูลทั่วไป (เช่น /gitrepo, c:\\gitrepo)"
  text_hint_date_format: "Enter a date in the form of YYYY-MM-DD. Other formats may be changed to an unwanted date."
  text_hint_disable_with_0: "Note: Disable with 0"
  text_hours_between: "Between %{min} and %{max} hours."
  text_work_package_added: "มีการรายงาน ชุดภารกิจ %{id} โดย %{author}"
  text_work_package_category_destroy_assignments: "เอาการกำหนดประเภทออก"
  text_work_package_category_destroy_question: "มีการมอบหมาย (%{count}) ชุดภารกิจ ไปที่ประเภทนี้ คุณต้องการจะทำอะไร ?"
  text_work_package_category_reassign_to: "มอบหมายชุดภารกิจ ใหม่ไปยังประเภทนี้"
  text_work_package_updated: "มีการรายงาน ชุดภารกิจ %{id} โดย %{author}."
  text_work_package_watcher_added: "You have been added as a watcher to Work package %{id} by %{watcher_changer}."
  text_work_package_watcher_removed: "You have been removed from watchers of Work package %{id} by %{watcher_changer}."
  text_work_packages_destroy_confirmation: "คุณแน่ใจหรือไม่ว่าจะลบชุดภารกิจที่เลือก ?"
  text_work_packages_ref_in_commit_messages: "อ้างอิงและแก้ไขชุดภารกิจในข้อความยืนยัน"
  text_journal_added: "%{label} %{value} ถูกเพิ่มแล้ว"
  text_journal_attachment_added: "%{label} %{value} added as attachment"
  text_journal_attachment_deleted: "%{label} %{old} removed as attachment"
  text_journal_changed_plain: "%{label} changed from %{old} %{linebreak}to %{new}"
  text_journal_changed_no_detail: "มีการแก้ไข %{label} แล้ว"
  text_journal_changed_with_diff: "มีการเปลี่ยนแปลง %{label} (%{link})"
  text_journal_deleted: "%{label} ถูกลบแล้ว (%{old})"
  text_journal_deleted_subproject: "%{label} %{old}"
  text_journal_deleted_with_diff: "%{label} ถูกลบแล้ว (%{link})"
  text_journal_file_link_added: "%{label} link to %{value} (%{storage}) added"
  text_journal_file_link_deleted: "%{label} link to %{old} (%{storage}) removed"
  text_journal_of: "%{label} %{value}"
  text_journal_set_to: "กำหนดค่า %{label} เป็น %{value}"
  text_journal_set_with_diff: "มีการกำหนดค่า %{label} (%{link})"
  text_journal_label_value: "%{label} %{value}"
  text_latest_note: "ความคิดเห็นล่าสุดคือ: %{note}"
  text_length_between: "ความยาวระหว่าง %{min} จนถึง %{max} ตัวอักษร"
  text_line_separated: "อนุญาตให้มีหลายค่าได้ (หนึ่งค่าต่อหนึ่งบรรทัด)"
  text_load_default_configuration: "โหลดการกำหนดค่าเริ่มต้น"
  text_min_max_length_info: "0 หมายถึง ไม่มีข้อจำกัด"
  text_no_roles_defined: There are no roles defined.
  text_no_access_tokens_configurable: "There are no access tokens which can be configured."
  text_no_configuration_data: "Roles, types, work package statuses and workflow have not been configured yet.\nIt is highly recommended to load the default configuration. You will be able to modify it once loaded."
  text_no_notes: "There are no comments available for this work package."
  text_notice_too_many_values_are_inperformant: "Note: Displaying more than 100 items per page can increase the page load time."
  text_notice_security_badge_displayed_html: >
    Note: if enabled, this will display a badge with your installation status in the <a href="%{information_panel_path}">%{information_panel_label}</a> administration panel, and on the home page. It is displayed to administrators only. <br/> The badge will check your current OpenProject version against the official OpenProject release database to alert you of any updates or known vulnerabilities. For more information on what the check provides, what data is needed to provide available updates, and how to disable this check, please visit <a href="%{more_info_url}">the configuration documentation</a>.
  text_own_membership_delete_confirmation: "You are about to remove some or all of your permissions and may no longer be able to edit this project after that.\nAre you sure you want to continue?"
  text_plugin_assets_writable: "สามารถบันทึก ไดเรคทอรี่ของ Plugin asset ได้"
  text_powered_by: "ดำเนินการโดย %{link}"
  text_project_identifier_info: "ใช้ได้เฉพาะตัวพิมพ์เล็ก (a-z), ตัวเลข เส้นประ และขีดใต้ โดย ต้องเริ่มต้น ด้วยตัวอักษรพิมพ์เล็กเท่านั้น"
  text_reassign: "Reassign to work package:"
  text_regexp_info: "ต.ย. เช่น ^[A-Z0-9]+$"
  text_regexp_multiline: 'The regex is applied in a multi-line mode. e.g., ^---\s+'
  text_repository_usernames_mapping: "Select or update the OpenProject user mapped to each username found in the repository log.\nUsers with the same OpenProject and repository username or email are automatically mapped."
  text_status_changed_by_changeset: "มีการนำไปใช้ในชุดการเปลี่ยนแปลง %{value}"
  text_table_difference_description: "In this table the single %{entries} are shown. You can view the difference between any two entries by first selecting the according checkboxes in the table. When clicking on the button below the table the differences are shown."
  text_time_logged_by_changeset: "มีการนำไปใช้ในชุดการเปลี่ยนแปลง %{value}"
  text_tip_work_package_begin_day: "ชุดภารกิจเริ่มวันนี้"
  text_tip_work_package_begin_end_day: "ชุดภารกิจเริ่มต้นและสิ้นสุดวันนี้"
  text_tip_work_package_end_day: "ชุดภารกิจสิ้นสุดวันนี้"
  text_type_no_workflow: "ไม่มีการกำหนดกระบวนการทำงานสำหรับประเภทนี้"
  text_unallowed_characters: "ตัวอักษรที่ไม่อนุญาตให้ใช้"
  text_user_invited: The user has been invited and is pending registration.
  text_user_wrote: "%{value} เขียนว่า:"
  text_warn_on_leaving_unsaved: "The work package contains unsaved text that will be lost if you leave this page."
  text_what_did_you_change_click_to_add_comment: "What did you change? Click to add comment"
  text_wiki_destroy_confirmation: "คุณแน่ใจหรือว่าจะลบวิกิและเนื้อหาของวิกินี้ ?"
  text_wiki_page_destroy_children: "ลบเพจลูกและเพจที่เกี่ยวข้องทั้งหมด"
  text_wiki_page_destroy_question: "เพจนี้มี เพจย่อย %{descendants} และเพจที่เกี่ยวข้องอื่นๆ อีก คุณต้องการจะทำอย่างไร ?"
  text_wiki_page_nullify_children: "ใช้หน้าเพจย่อยเป็นหน้าหลัก"
  text_wiki_page_reassign_children: "กำหนดหน้าเพจย่อยเป็นหน้าหลักของเพจนี้"
  text_workflow_edit: "เลือกบทบาทและประเภทในการแก้ไขกระบวนการทำงาน"
  text_zoom_in: "ขยาย"
  text_zoom_out: "ซูมออก"
  text_setup_mail_configuration: "Configure your email provider"
  help_texts:
    views:
      project: >
        %{plural} are always attached to a project. You can only select projects here where the %{plural} module is active. After creating a %{singular} you can add work packages from other projects to it.
      public: "Publish this view, allowing other users to access your view. Users with the 'Manage public views' permission can modify or remove public query. This does not affect the visibility of work package results in that view and depending on their permissions, users may see different results."
      favoured: "Mark this view as favourite and add to the saved views sidebar on the left."
  time:
    am: "น."
    formats:
      default: "%m/%d/%Y %I:%M %p"
      long: "%B %d, %Y %H:%M"
      short: "%d %b %H:%M"
      time: "%I:%M %p"
    pm: "น."
  timeframe:
    show: "แสดงกรอบเวลา"
    end: "ถึง"
    start: "จาก"
  title_remove_and_delete_user: Remove the invited user from the project and delete him/her.
  title_enterprise_upgrade: "Upgrade to unlock more users."
  tooltip_user_default_timezone: >
    The default time zone for new users. Can be changed in a user's settings.
  tooltip_resend_invitation: >
    Sends another invitation email with a fresh token in case the old one expired or the user did not get the original email. Can also be used for active users to choose a new authentication method. When used with active users their status will be changed to 'invited'.
  tooltip:
    setting_email_login: >
      If enabled a user will be unable to chose a login during registration. Instead their given email address will serve as the login. An administrator may still change the login separately.
  queries:
    apply_filter: ใช้ตัวกรองที่กำหนดไว้ล่วงหน้า
    configure_view:
      heading: Configure view
      columns:
        input_label: "Add columns"
        input_placeholder: "Select a column"
        drag_area_label: "Manage and reorder columns"
      sort_by:
        automatic:
          heading: "Automatic"
          description: "Order the %{plural} by one or more sorting criteria. You will lose the previous sorting."
  top_menu:
    additional_resources: "Additional resources"
    getting_started: "Getting started"
    help_and_support: "Help and support"
  total_progress: "ความคืบหน้าทั้งหมด"
  user:
    all: "ทั้งหมด"
    active: "ใช้งานอยู่"
    activate: "เปิดใช้งาน"
    activate_and_reset_failed_logins: "เปิดใช้งานและรีเซตการล็อคอินที่ล้มเหลว"
    authentication_provider: "ผู้ให้บริการการรับรองความถูกต้องของการระบุตัวตน"
    identity_url_text: "The internal unique identifier provided by the authentication provider."
    authentication_settings_disabled_due_to_external_authentication: >
      ผู้ใช้นี้ได้รับการรับรองความถูกต้องจากภายนอก ดังนั้นจึงไม่มีรหัสผ่านใน OpenProject ที่สามารถเปลี่ยนแปลงได้
    authorization_rejected: "You are not allowed to sign in."
    assign_random_password: "Assign random password (sent to user via email)"
    blocked: "ล็อคชั่วคราว"
    blocked_num_failed_logins:
      other: "ถูกล็อคชั่วคราว (เนื่องจากผิดพลาด %{count} ครั้งในการพยายามล็อคอิน)"
    confirm_status_change: "You are about to change the status of '%{name}'. Are you sure you want to continue?"
    deleted: "ผู้ใช้ที่ถูกลบ"
    error_status_change_failed: "ล้มเหลวในการเปลี่ยนสถานะของผู้ใช้เนื่องจากข้อผิดพลาดต่อไปนี้: %{errors}"
    invite: Invite user via email
    invited: invited
    lock: "ล็อคอย่างถาวร"
    locked: "ถูกล็อคอย่างถาวร"
    no_login: "This user authenticates through login by password. Since it is disabled, they cannot log in."
    password_change_unsupported: Change of password is not supported.
    registered: "ลงทะเบียน"
    reset_failed_logins: "รีเซ็ตล็อกอินที่ล้มเหลว"
    status_user_and_brute_force: "%{user} และ %{brute_force}"
    status_change: "Status change"
    text_change_disabled_for_provider_login: "The name is set by your login provider and can thus not be changed."
    text_change_disabled_for_ldap_login: "The name and email is set by LDAP and can thus not be changed."
    unlock: "ปลดล็อก"
    unlock_and_reset_failed_logins: "ปลดล็อค และรีเซตค่าล็อกอินที่ล้มเหลว"
  version_status_closed: "ปิด"
  version_status_locked: "ล็อก"
  version_status_open: "เปิด"
  note: Note
  note_password_login_disabled: "Password login has been disabled by %{configuration}."
  warning: Warning
  warning_attachments_not_saved: "มี %{count} ไฟล์ที่ไม่สามารถบันทึกได้"
  warning_imminent_user_limit: >
    You invited more users than are supported by your current plan. Invited users may not be able to join your OpenProject environment. Please <a href="%{upgrade_url}">upgrade your plan</a> or block existing users in order to allow invited and registered users to join.
  warning_registration_token_expired: |
    The activation email has expired. We sent you a new one to %{email}.
    Please click the link inside of it to activate your account.
  warning_user_limit_reached: >
    Adding additional users will exceed the current limit. Please contact an administrator to increase the user limit to ensure external users are able to access this instance.
  warning_user_limit_reached_admin: >
    Adding additional users will exceed the current limit. Please <a href="%{upgrade_url}">upgrade your plan</a> to be able to ensure external users are able to access this instance.
  warning_user_limit_reached_instructions: >
    You reached your user limit (%{current}/%{max} active users). Please contact sales@openproject.com to upgrade your Enterprise edition plan and add additional users.
  warning_protocol_mismatch_html: >

  warning_bar:
    https_mismatch:
      title: "HTTPS mode setup mismatch"
      text_html: >
        Your application is running with HTTPS mode set to <code>%{set_protocol}</code>, but the request is an <code>%{actual_protocol}</code> request. This will result in errors! You will need to set the following configuration value: <code>%{setting_value}</code>. Please see <a href="%{more_info_path}">the installation documentation</a> on how to set this configuration.
    hostname_mismatch:
      title: "Hostname setting mismatch"
      text_html: >
        Your application is running with its host name setting set to <code>%{set_hostname}</code>, but the request is a <code>%{actual_hostname}</code> hostname. This will result in errors! Go to <a href="%{setting_path}">System settings</a> and change the "Host name" setting to correct this.
  menu_item: "เมนู"
  menu_item_setting: "การมองเห็น"
  wiki_menu_item_for: 'เมนูสำหรับหน้าวิกิ "%{title}"'
  wiki_menu_item_setting: "การมองเห็น"
  wiki_menu_item_new_main_item_explanation: >
    คุณกำลังลบเฉพาะเมนูของวิกิหลัก ตอนนี้คุณต้องเลือกหน้าวิกิที่ไอเทมหลักจะถูกสร้าง ในการลบวิกิ ผู้ดูแลโครงการสามารถระงับการใช้งานโมดูลวิกิได้
  wiki_menu_item_delete_not_permitted: ไม่สามารถลบแค่เมนูของวิกิในหน้าวิกิเท่านั้น
  #TODO: merge with work_packages top level key
  work_package:
    updated_automatically_by_child_changes: |
      _ถูกอัพเดทโดยอัตโนมัติ โดยการเปลี่ยนค่าในชุดภารกิจย่อย %{child}_
    destroy:
      info: "Deleting the work package is an irreversible action."
      title: "Delete the work package"
    progress:
      label_note: "Note:"
      modal:
        work_based_help_text: "% Complete is automatically derived from Work and Remaining work."
        status_based_help_text: "% Complete is set by work package status."
        migration_warning_text: "In work-based progress calculation mode, % Complete cannot be manually set and is tied to Work. The existing value has been kept but cannot be edited. Please input Work first."
    permissions:
      comment: "Comment"
      comment_description: "Can view and comment this work package."
      edit: "Edit"
      edit_description: "Can view, comment and edit this work package."
      view: "View"
      view_description: "Can view this work package."
  sharing:
    count:
      zero: "0 users"
      one: "1 user"
      other: "%{count} users"
    filter:
      project_member: "Project member"
      not_project_member: "Not project member"
      project_group: "Project group"
      not_project_group: "Not project group"
      user: "User"
      group: "Group"
      role: "Role"
      type: "Type"
    denied: "You don't have permissions to share %{entities}."
    label_search: "Search for users to invite"
    label_search_placeholder: "Search by user or email address"
    label_toggle_all: "Toggle all shares"
    remove: "Remove"
    share: "Share"
    text_empty_search_description: "There are no users with the current filter criteria."
    text_empty_search_header: "We couldn't find any matching results."
    text_empty_state_description: "The %{entity} has not been shared with anyone yet."
    text_empty_state_header: "Not shared"
    text_user_limit_reached: "Adding additional users will exceed the current limit. Please contact an administrator to increase the user limit to ensure external users are able to access this %{entity}."
    text_user_limit_reached_admins: 'Adding additional users will exceed the current limit. Please <a href="%{upgrade_url}">upgrade your plan</a> to be able to add more users.'
    warning_user_limit_reached: >
      Adding additional users will exceed the current limit. Please contact an administrator to increase the user limit to ensure external users are able to access this %{entity}.
    warning_user_limit_reached_admin: >
      Adding additional users will exceed the current limit. Please <a href="%{upgrade_url}">upgrade your plan</a> to be able to ensure external users are able to access this %{entity}.
    warning_no_selected_user: "Please select users to share this %{entity} with"
    warning_locked_user: "The user %{user} is locked and cannot be shared with"
    user_details:
      locked: "Locked user"
      invited: "Invite sent. "
      resend_invite: "Resend."
      invite_resent: "Invite has been resent"
      not_project_member: "Not a project member"
      project_group: "Group members might have additional privileges (as project members)"
      not_project_group: "Group (shared with all members)"
      additional_privileges_project: "Might have additional privileges (as project member)"
      additional_privileges_group: "Might have additional privileges (as group member)"
      additional_privileges_project_or_group: "Might have additional privileges (as project or group member)"
    project_queries:
      publishing_denied: "You do not have permission to make project lists public."
      access_warning: "Users will only see the projects they have access to. Sharing project lists does not impact individual project permissions."
      user_details:
        owner: "List owner"
        can_view_because_public: "Can already view because list is shared with everyone"
        can_manage_public_lists: "Can edit due to global permissions"
      public_flag:
        label: "Share with everyone at %{instance_name}"
        caption: "Everyone can view this project list. Those with global edit permissions can modify it."
      blank_state:
        public:
          header: "Shared with everyone"
          description: "Everyone can view this project list. You can also add individual users with extra permissions."
        private:
          header: "Not shared: Private"
          description: "This project list has not been shared with anyone yet. Only you can access this list."
      permissions:
        view: "View"
        view_description: "Can view this project list."
        edit: "Edit"
        edit_description: "Can view, share and edit this project list."
      upsale:
        message: "Sharing project lists with individual users is an enterprise add-on."
  working_days:
    info: >
      Days that are not selected are skipped when scheduling work packages (and not included in the day count). These can be overridden at a work-package level.
    instance_wide_info: >
      Dates added to the list below are considered non-working and skipped when scheduling work packages.
    change_button: "Change working days"
    warning: >
      Changing which days of the week are considered working days or non-working days can affect the start and finish days of all work packages in all projects in this instance.
    journal_note:
      changed: _**Working days** changed (%{changes})._
      days:
        working: "%{day} is now working"
        non_working: "%{day} is now non-working"
      dates:
        working: "%{date} is now working"
        non_working: "%{date} is now non-working"
  nothing_to_preview: "ไม่มีอะไรให้แสดงเป็นตัวอย่าง"
  api_v3:
    attributes:
      lock_version: "Lock Version"
      property: "Property"
    errors:
      code_400: "Bad request: %{message}"
      code_401: "You need to be authenticated to access this resource."
      code_401_wrong_credentials: "You did not provide the correct credentials."
      code_403: "You are not authorized to access this resource."
      code_404: "The requested resource could not be found."
      code_409: "Could not update the resource because of conflicting modifications."
      code_429: "คำขอมากเกินไป กรุณาลองใหม่อีกครั้งในภายหลัง."
      code_500: "เกิดความผิดพลาดภายใน"
      code_500_outbound_request_failure: "An outbound request to another resource has failed with status code %{status_code}."
      code_500_missing_enterprise_token: "The request can not be handled due to invalid or missing Enterprise token."
      not_found:
        work_package: "The work package you are looking for cannot be found or has been deleted."
      expected:
        date: "YYYY-MM-DD (ISO 8601 date only)"
        datetime: "YYYY-MM-DDThh:mm:ss[.lll][+hh:mm] (any compatible ISO 8601 datetime)"
        duration: "ISO 8601 duration"
      invalid_content_type: "Expected CONTENT-TYPE to be '%{content_type}' but got '%{actual}'."
      invalid_format: "Invalid format for property '%{property}': Expected format like '%{expected_format}', but got '%{actual}'."
      invalid_json: "The request could not be parsed as JSON."
      invalid_relation: "The relation is invalid."
      invalid_resource: "For property '%{property}' a link like '%{expected}' is expected, but got '%{actual}'."
      invalid_signal:
        embed: "ไม่รองรับที่ร้องขอของ %{invalid} การรองรับคือ %{supported} "
        select: "ไม่รองรับการเลือกที่ขอ %{invalid} การเลือกที่รองรับคือ %{supported} "
      invalid_user_status_transition: "The current user account status does not allow this operation."
      missing_content_type: "not specified"
      missing_property: "Missing property '%{property}'."
      missing_request_body: "There was no request body."
      missing_or_malformed_parameter: "The query parameter '%{parameter}' is missing or malformed."
      multipart_body_error: "The request body did not contain the expected multipart parts."
      multiple_errors: "Multiple field constraints have been violated."
      unable_to_create_attachment: "The attachment could not be created"
      unable_to_create_attachment_permissions: "The attachment could not be saved due to lacking file system permissions"
      render:
        context_not_parsable: "The context provided is not a link to a resource."
        unsupported_context: "The resource given is not supported as context."
        context_object_not_found: "Cannot find the resource given as the context."
      validation:
        due_date: "Finish date cannot be set on parent work packages."
        invalid_user_assigned_to_work_package: "The chosen user is not allowed to be '%{property}' for this work package."
        start_date: "Start date cannot be set on parent work packages."
      eprops:
        invalid_gzip: "is invalid gzip: %{message}"
        invalid_json: "is invalid json: %{message}"
    resources:
      schema: "Schema"
    undisclosed:
      parent: ไม่เปิดเผย - พาเรนต์ที่เลือกจะมองไม่เห็นเนื่องจากไม่มีสิทธิ์
      ancestor: Undisclosed - The ancestor is invisible because of lacking permissions.
  doorkeeper:
    pre_authorization:
      status: "Pre-authorization"
    auth_url: "Auth URL"
    access_token_url: "Access token URL"
    errors:
      messages:
        #Common error messages
        invalid_request:
          unknown: "The request is missing a required parameter, includes an unsupported parameter value, or is otherwise malformed."
          missing_param: "Missing required parameter: %{value}."
          request_not_authorized: "Request need to be authorized. Required parameter for authorizing request is missing or invalid."
        invalid_redirect_uri: "The requested redirect uri is malformed or doesn't match client redirect URI."
        unauthorized_client: "The client is not authorized to perform this request using this method."
        access_denied: "The resource owner or authorization server denied the request."
        invalid_scope: "The requested scope is invalid, unknown, or malformed."
        invalid_code_challenge_method: "The code challenge method must be plain or S256."
        server_error: "The authorization server encountered an unexpected condition which prevented it from fulfilling the request."
        temporarily_unavailable: "The authorization server is currently unable to handle the request due to a temporary overloading or maintenance of the server."
        #Configuration error messages
        credential_flow_not_configured: "Resource Owner Password Credentials flow failed due to Doorkeeper.configure.resource_owner_from_credentials being unconfigured."
        resource_owner_authenticator_not_configured: "Resource Owner find failed due to Doorkeeper.configure.resource_owner_authenticator being unconfigured."
        admin_authenticator_not_configured: "Access to admin panel is forbidden due to Doorkeeper.configure.admin_authenticator being unconfigured."
        #Access grant errors
        unsupported_response_type: "The authorization server does not support this response type."
        unsupported_response_mode: "The authorization server does not support this response mode."
        #Access token errors
        invalid_client: "Client authentication failed due to unknown client, no client authentication included, or unsupported authentication method."
        invalid_grant: "The provided authorization grant is invalid, expired, revoked, does not match the redirection URI used in the authorization request, or was issued to another client."
        unsupported_grant_type: "The authorization grant type is not supported by the authorization server."
        invalid_token:
          revoked: "The access token was revoked"
          expired: "The access token expired"
          unknown: "The access token is invalid"
        revoke:
          unauthorized: "You are not authorized to revoke this token."
        forbidden_token:
          missing_scope: 'Access to this resource requires scope "%{oauth_scopes}".'
  unsupported_browser:
    title: "Your browser is outdated and unsupported."
    message: "You may run into errors and degraded experience on this page."
    update_message: "กรุณาปรับรุ่นเบราว์เซอร์ของคุณ"
    close_warning: "ไม่สนใจคำเตือนนี้"
  oauth:
    application:
      singular: "OAuth application"
      plural: "OAuth applications"
      named: "OAuth application '%{name}'"
      new: "New OAuth application"
      default_scopes: "(Default scopes)"
      instructions:
        name: "The name of your application. This will be displayed to other users upon authorization."
        redirect_uri_html: >
          The allowed URLs authorized users can be redirected to. One entry per line. <br/> If you're registering a desktop application, use the following URL.
        confidential: "Check if the application will be used where the client secret can be kept confidential. Native mobile apps and Single Page Apps are assumed non-confidential."
        scopes: "Check the scopes you want the application to grant access to. If no scope is checked, api_v3 is assumed."
        client_credential_user_id: "Optional user ID to impersonate when clients use this application. Leave empty to allow public access only"
        register_intro: "If you are developing an OAuth API client application for OpenProject, you can register it using this form for all users to use."
        default_scopes: ""
    client_id: "Client ID"
    client_secret_notice: >
      This is the only time we can print the client secret, please note it down and keep it secure. It should be treated as a password and cannot be retrieved by OpenProject at a later time.
    authorization_dialog:
      authorize: "Authorize"
      cancel: "Cancel and deny authorization."
      prompt_html: "Authorize <strong>%{application_name}</strong> to use your account <em>%{login}</em>?"
      title: "Authorize %{application_name}"
      wants_to_access_html: >
        This application requests access to your OpenProject account. <br/> <strong>It has requested the following permissions:</strong>
    scopes:
      api_v3: "Full API v3 access"
      api_v3_text: "Application will receive full read & write access to the OpenProject API v3 to perform actions on your behalf."
    grants:
      created_date: "Approved on"
      scopes: "สิทธิ์"
      successful_application_revocation: "Revocation of application %{application_name} successful."
      none_given: "No OAuth applications have been granted access to your user account."
    x_active_tokens:
      other: "%{count} active token"
    flows:
      authorization_code: "Authorization code flow"
      client_credentials: "Client credentials flow"
    client_credentials: "User used for Client credentials"
    client_credentials_impersonation_set_to: "Client credentials user set to"
    client_credentials_impersonation_warning: "Note: Clients using the 'Client credentials' flow in this application will have the rights of this user"
    client_credentials_impersonation_html: >
      By default, OpenProject provides OAuth 2.0 authorization via %{authorization_code_flow_link}. You can optionally enable %{client_credentials_flow_link}, but you must provide a user on whose behalf requests will be performed.
    authorization_error: "An authorization error has occurred."
    revoke_my_application_confirmation: "Do you really want to remove this application? This will revoke %{token_count} active for it."
    my_registered_applications: "Registered OAuth applications"
  oauth_client:
    urn_connection_status:
      connected: "Connected"
      error: "ข้อผิดพลาด"
      failed_authorization: "Authorization failed"
    labels:
      label_oauth_integration: "OAuth2 integration"
      label_redirect_uri: "Redirect URI"
      label_request_token: "Request token"
      label_refresh_token: "Refresh token"
    errors:
      oauth_authorization_code_grant_had_errors: "OAuth2 Authorization grant unsuccessful"
      oauth_reported: "OAuth2 provider reported"
      oauth_returned_error: "OAuth2 returned an error"
      oauth_returned_json_error: "OAuth2 returned a JSON error"
      oauth_returned_http_error: "OAuth2 returned a network error"
      oauth_returned_standard_error: "OAuth2 returned an internal error"
      wrong_token_type_returned: "OAuth2 returned a wrong type of token, expecting AccessToken::Bearer"
      oauth_issue_contact_admin: "OAuth2 reported an error. Please contact your system administrator."
      oauth_client_not_found: "OAuth2 client not found in 'callback' endpoint (redirect_uri)."
      refresh_token_called_without_existing_token: >
        Internal error: Called refresh_token without a previously existing token.
      refresh_token_updated_failed: "Error during update of OAuthClientToken"
      oauth_client_not_found_explanation: >
        This error appears after you have updated the client_id and client_secret in OpenProject, but haven't updated the 'Return URI' field in the OAuth2 provider.
      oauth_code_not_present: "OAuth2 'code' not found in 'callback' endpoint (redirect_uri)."
      oauth_code_not_present_explanation: >
        This error appears if you have selected the wrong response_type in the OAuth2 provider. Response_type should be 'code' or similar.
      oauth_state_not_present: "OAuth2 'state' not found in 'callback' endpoint (redirect_uri)."
      oauth_state_not_present_explanation: >
        The 'state' is used to indicate to OpenProject where to continue after a successful OAuth2 authorization. A missing 'state' is an internal error that may appear during setup. Please contact your system administrator.
      rack_oauth2:
        client_secret_invalid: "Client secret is invalid (client_secret_invalid)"
        invalid_request: >
          OAuth2 Authorization Server responded with 'invalid_request'. This error appears if you try to authorize multiple times or in case of technical issues.
        invalid_response: "OAuth2 Authorization Server provided an invalid response (invalid_response)"
        invalid_grant: "The OAuth2 Authorization Server asks you to reauthorize (invalid_grant)."
        invalid_client: "The OAuth2 Authorization Server doesn't recognize OpenProject (invalid_client)."
        unauthorized_client: "The OAuth2 Authorization Server rejects the grant type (unauthorized_client)"
        unsupported_grant_type: "The OAuth2 Authorization Server asks you to reauthorize (unsupported_grant_type)."
        invalid_scope: "You are not allowed to access the requested resource (invalid_scope)."
  http:
    request:
      failed_authorization: "The server side request failed authorizing itself."
      missing_authorization: "The server side request failed due to missing authorization information."
    response:
      unexpected: "Unexpected response received."
  you: คุณ
  link: link
  plugin_openproject_auth_plugins:
    name: "OpenProject Auth Plugins"
    description: "Integration of OmniAuth strategy providers for authentication in OpenProject."
  plugin_openproject_auth_saml:
    name: "OmniAuth SAML / Single-Sign On"
    description: "Adds the OmniAuth SAML provider to OpenProject"<|MERGE_RESOLUTION|>--- conflicted
+++ resolved
@@ -268,11 +268,7 @@
       favored: "Favorite projects"
       archived: "Archived projects"
       shared: "Shared project lists"
-<<<<<<< HEAD
-      my_private: "My private project lists"
-=======
       my_lists: "My project lists"
->>>>>>> e0f67812
       new:
         placeholder: "New project list"
       delete_modal:
@@ -1423,7 +1419,7 @@
       long: "%B %d, %Y"
       short: "%b %d"
     #Don't forget the nil at the beginning; there's no such thing as a 0th month
-    month_names:  #Used in date_select and datetime_select.
+    month_names: #Used in date_select and datetime_select.
       - null
       - "มกราคม"
       - "กุมภาพันธ์"
@@ -1438,9 +1434,9 @@
       - "พฤศจิกายน"
       - "ธันวาคม"
     order:
-      - ': ปี'
-      - ': เดือน'
-      - ': วัน'
+      - ": ปี"
+      - ": เดือน"
+      - ": วัน"
   datetime:
     distance_in_words:
       about_x_hours:
@@ -3032,7 +3028,7 @@
   setting_sys_api_enabled: "Enable repository management web service"
   setting_sys_api_description: "The repository management web service provides integration and user authorization for accessing repositories."
   setting_time_format: "Time"
-  setting_accessibility_mode_for_anonymous: "เปิดใช้งาน \"โหมดจำกัดการใช้งาน\" สำหรับผู้ใช้ที่ไม่ระบุชื่อ"
+  setting_accessibility_mode_for_anonymous: 'เปิดใช้งาน "โหมดจำกัดการใช้งาน" สำหรับผู้ใช้ที่ไม่ระบุชื่อ'
   setting_user_format: "Users name format"
   setting_user_default_timezone: "Users default time zone"
   setting_users_deletable_by_admins: "บัญชีผู้ใช้ที่สามารถลบโดยผู้ดูแลระบบ"
