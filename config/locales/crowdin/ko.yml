#-- copyright
#OpenProject is an open source project management software.
#Copyright (C) 2012-2023 the OpenProject GmbH
#This program is free software; you can redistribute it and/or
#modify it under the terms of the GNU General Public License version 3.
#OpenProject is a fork of ChiliProject, which is a fork of Redmine. The copyright follows:
#Copyright (C) 2006-2013 Jean-Philippe Lang
#Copyright (C) 2010-2013 the ChiliProject Team
#This program is free software; you can redistribute it and/or
#modify it under the terms of the GNU General Public License
#as published by the Free Software Foundation; either version 2
#of the License, or (at your option) any later version.
#This program is distributed in the hope that it will be useful,
#but WITHOUT ANY WARRANTY; without even the implied warranty of
#MERCHANTABILITY or FITNESS FOR A PARTICULAR PURPOSE.  See the
#GNU General Public License for more details.
#You should have received a copy of the GNU General Public License
#along with this program; if not, write to the Free Software
#Foundation, Inc., 51 Franklin Street, Fifth Floor, Boston, MA  02110-1301, USA.
#See COPYRIGHT and LICENSE files for more details.
#++
ko:
  no_results_title_text: 표시할 내용이 없습니다.
  activities:
    index:
      no_results_title_text: 이 시간 프레임 내에서 프로젝트에 대한 활동이 없습니다.
  admin:
    plugins:
      no_results_title_text: 사용 가능한 플러그인이 없습니다.
    custom_styles:
      color_theme: "컬러 테마"
      color_theme_custom: "(사용자 지정)"
      colors:
        alternative-color: "대안"
        content-link-color: "링크 글꼴"
        primary-color: "기본"
        primary-color-dark: "기본(진함)"
        header-bg-color: "헤더 배경"
        header-item-bg-hover-color: "가리킬 때 헤더 배경"
        header-item-font-color: "헤더 글꼴"
        header-item-font-hover-color: "가리킬 때 헤더 글꼴"
        header-border-bottom-color: "헤더 테두리"
        main-menu-bg-color: "기본 메뉴 배경"
        main-menu-bg-selected-background: "선택할 때 기본 메뉴"
        main-menu-bg-hover-background: "가리킬 때 기본 메뉴"
        main-menu-font-color: "기본 메뉴 글꼴"
        main-menu-selected-font-color: "선택할 때 기본 메뉴 글꼴"
        main-menu-hover-font-color: "가리킬 때 기본 메뉴 글꼴"
        main-menu-border-color: "기본 메뉴 테두리"
      custom_colors: "사용자 정의 색상"
      customize: "고유한 로고와 색상으로 OpenProject 설치를 사용자 지정하세요."
      enterprise_notice: "OpenProject 개발의 금전적인 후원에 대한 특별한 감사로 이 작은 기능은 Enterprise edition 구독자에게만 지원됩니다."
      enterprise_more_info: "참고: 사용된 로그는 공개적으로 액세스 가능합니다."
      manage_colors: "색상 선택 옵션 편집"
      instructions:
        alternative-color: "강한 강조 색은 일반적으로 화면의 가장 중요한 버튼에 사용됩니다."
        content-link-color: "대부분 링크의 글꼴색입니다."
        primary-color: "주 색상"
        primary-color-dark: "일반적으로 메인 색상의 어두운 버전은 호버 효과에 사용됩니다."
        header-item-bg-hover-color: "마우스로 가리킬 때 클릭 가능한 헤더 항목의 배경색입니다."
        header-item-font-color: "클릭 가능한 헤더 항목의 글꼴색입니다."
        header-item-font-hover-color: "마우스로 가리킬 때 클릭 가능한 헤더 항목의 글꼴색입니다."
        header-border-bottom-color: "헤더 아래 가는 줄입니다. 줄을 원하지 않으면 이 필드를 비워 둡니다."
        main-menu-bg-color: "왼쪽 메뉴의 배경색입니다."
      theme_warning: 테마를 변경하면 사용자 정의 스타일을 덮어 씁니다. 그러면 디자인이 손실됩니다. 너 정말 계속하고 싶니?
    enterprise:
      upgrade_to_ee: "Enterprise edition으로 업그레이드하기"
      add_token: "Enterprise edition 지원 토큰을 업로드하세요."
      delete_token_modal:
        text: "현재 사용된 Enterprise edition 토큰을 제거하시겠습니까?"
        title: "토큰 제거"
      replace_token: "당신의 현재 지원 토큰을 바꾸세요."
      order: "Enterprise on-premises edition 주문하기"
      paste: "Enterprise edition 지원 토큰을 붙여넣으세요."
      required_for_feature: "이 기능은 활성화된 Enterprise edition 지원 토큰에서만 사용 가능합니다."
      enterprise_link: "더 자세한 내용은 여기를 클릭하세요."
      start_trial: "무료 평가판 시작"
      book_now: "지금 예약"
      get_quote: "견적 받기"
      buttons:
        upgrade: "지금 업그레이드"
        contact: "당사에 데모 요청하기"
      enterprise_info_html: "- Enterprise <span class='spot-icon spot-icon_inline spot-icon_enterprise-addons'></span> 추가 기능입니다."
      upgrade_info: "활성화하고 팀에서 사용하려면 유료 플랜으로 업그레이드하세요."
    journal_aggregation:
      explanation:
        text: "사용자의 개별 작업(예: 작업 패키지를 두 번 업데이트)은 연령 차이가 지정된 기간 미만인 경우 단일 작업으로 집계됩니다. 애플리케이션 내에서 단일 작업으로 표시됩니다. 또한 이는 전송되는 이메일 수를 줄이는 동일한 시간만큼 알림을 지연시키고 %{webhook_link} 지연에도 영향을 미칩니다."
        link: "webhook"
  announcements:
    show_until: 표시 기한
    is_active: 현재 표시됨
    is_inactive: 현재 표시 안 됨
  attribute_help_texts:
    note_public: "이 필드에 추가하는 모든 텍스트와 이미지는 로그인한 모든 사용자에게 공개됩니다!"
    text_overview: "이 보기에서 특성 보기에 대한 사용자 지정 도움말 텍스트를 작성할 수 있습니다. 이 텍스트를 정의하면 속하는 특성 옆에 있는 도움말 아이콘을 클릭하여 표시할 수 있습니다."
    label_plural: "특성 도움말 텍스트"
    show_preview: "미리 보기 텍스트"
    add_new: "도움말 텍스트 추가"
    edit: "%{attribute_caption}에 대한 도움말 텍스트 편집"
  background_jobs:
    status:
      error_requeue: "작업 중에 오류가 발생했지만 다시 시도 중입니다. 오류 메시지: %{message}"
      cancelled_due_to: "오류로 인해 작업이 취소되었습니다: %{message}"
  ldap_auth_sources:
    ldap_error: "LDAP 오류: %{error_message}"
    ldap_auth_failed: "LDAP 서버에서 인증할 수 없습니다."
    back_to_index: "연결 목록으로 돌아가려면 여기를 클릭하세요."
    technical_warning_html: |
      이 LDAP 양식을 사용하려면 LDAP / Active Directory 설정에 대한 기술 지식이 필요합니다.
      <br/>
      <a href="https://www.openproject.org/help/administration/manage-ldap-authentication/">자세한 지침은 설명서를 참조하세요</a>.
    attribute_texts:
      name: LDAP 연결의 임의 이름
      host: LDAP 호스트 이름 또는 IP 주소
      login_map: 고유한 사용자 로그인을 식별하는 데 사용되는 LDAP의 특성 키입니다. 일반적으로 `uid` 또는 `samAccountName`입니다.
      generic_map: OpenProject `%{attribute}` 특성에 매핑되는 LDAP의 특성 키
      admin_map_html: "선택 사항: <strong>있는 경우</strong> LDAP의 속성 키는 OpenProject 사용자를 관리자로 표시합니다. 확실하지 않은 경우 비워 두세요."
      system_user_dn_html: |
        읽기 전용 액세스에 사용되는 시스템 사용자의 DN을 입력하세요.
        <br/>
        예: uid=openproject,ou=system,dc=example,dc=com
      system_user_password: 시스템 사용자의 바인딩 암호 입력
      base_dn: |
        OpenProject가 사용자 및 그룹을 검색할 LDAP 하위 트리의 기본 DN을 입력하세요.
        OpenProject는 이 하위 트리에서 제공된 사용자 이름만 필터링합니다.
        예: ou=users,dc=example,dc=com
      filter_string: |
        LDAP에서 필터링된 사용자에 대해 반환된 결과에 적용할 선택적 RFC4515 필터를 추가하세요.
        이 필터는 인증 및 그룹 동기화를 위해 OpenProject에서 찾는 일련의 사용자를 제한하는 데 사용할 수 있습니다.
      filter_string_concat: |
        OpenProject는 레코드를 식별하기 위해 사용자가 제공한 로그인 특성에 대해 항상 필터링합니다. 여기서 필터를 제공하는 경우,
        AND로 연결됩니다. 기본적으로, catch-all(objectClass=*)이 필터로 사용됩니다.
      onthefly_register: |
        이 확인란을 선택하면 OpenProject로 처음 인증할 때 OpenProject가 LDAP 항목에서
        자동으로 새 사용자를 만듭니다.
        OpenProject의 기존 계정만 LDAP를 통해 인증할 수 있게 하려면 이 확인란을 선택하지 마세요!
    connection_encryption: "연결 암호화"
    encryption_details: "LDAPS / STARTTLS 옵션"
    system_account: "시스템 계정"
    system_account_legend: |
      OpenProject는 LDAP 트리에서 사용자 및 그룹을 찾기 위해 시스템 계정을 통한 읽기 전용 액세스 권한을 필요로 합니다.
      다음 섹션에서 해당 시스템 사용자의 바인딩 자격 증명을 지정하세요.
    ldap_details: "LDAP 세부 정보"
    user_settings: "특성 매핑"
    user_settings_legend: |
      다음 필드는 LDAP 항목에서 OpenProject에 사용자를 생성하는 방법 및
      OpenProject 사용자의 특성을 정의하기 위해 사용되는 LDAP 특성(특성 매핑)과 관련이 있습니다.
    tls_mode:
      plain: "없음"
      simple_tls: "LDAPS"
      start_tls: "STARTTLS"
      plain_description: "LDAP 서버에 대한 암호화되지 않은 연결을 엽니다. 프로덕션에는 권장되지 않습니다."
      simple_tls_description: "LDAPS를 사용합니다. LDAP 서버에서 별도의 포트가 필요합니다. 이 모드는 더 이상 사용되지 않는 경우가 종종 있으므로 가능한 한 STARTTLS를 사용하는 것이 좋습니다."
      start_tls_description: "표준 LDAP 포트에 연결한 후 STARTTLS 명령을 보냅니다. 암호화된 연결에 권장됩니다."
      section_more_info_link_html: >
        본 섹션에서는 이 LDAP 인증 소스의 연결 보안에 대해 설명합니다. 자세한 내용은 <a href="%{link}">Net::LDAP 문서</a>를 참조하십시오.
    tls_options:
      verify_peer: "SSL 인증서 확인"
      verify_peer_description_html: >
        인증서 신뢰 체인의 엄격한 SSL 인증을 활성화합니다. <br/> <strong>경고:</strong> 이 옵션을 선택 취소하면 LDAP 서버 인증서의 SSL 인증이 비활성화됩니다. 이렇게 하면 사용자의 연결이 중간자 공격에 노출됩니다.
      tls_certificate_description: "LDAP 서버 인증서가 이 시스템의 신뢰 소스에 없으면 여기에서 수동으로 추가할 수 있습니다. PEM X509 인증서 문자열을 입력하세요."
  forums:
    show:
      no_results_title_text: 포럼에 대한 포스트가 현재 없습니다.
  colors:
    index:
      no_results_title_text: 색깔이 없습니다.
      no_results_content_text: 새 색깔 생성
      label_new_color: "새로운 색상"
    new:
      label_new_color: "새로운 색상"
    edit:
      label_edit_color: "색상 편집"
    form:
      label_new_color: "새로운 색상"
      label_edit_color: "색상 편집"
    label_no_color: "색상 없음"
    label_properties: "속성"
    label_really_delete_color: >
      다음 색상을 삭제하시겠습니까? 이 색상을 사용하는 유형은 삭제되지 않습니다.
  custom_actions:
    actions:
      name: "작업"
      add: "작업 추가"
      assigned_to:
        executing_user_value: "(실행 사용자에게 할당)"
    conditions: "조건"
    plural: "사용자 지정 작업"
    new: "새로운 사용자 지정 작업"
    edit: "사용자 지정 작업 %{name} 편집"
    execute: "%{name} 실행"
    upsale:
      title: "사용자 지정 작업"
      description: "사용자 지정 작업은 상태, 역할, 유형 또는 프로젝트를 기반으로 특정 작업 패키지에서 사용할 수 있도록 미리 정의된 작업 세트에 대한 원클릭 바로 가기입니다."
  custom_fields:
    text_add_new_custom_field: >
      프로젝트에 새 사용자 지정 필드를 추가하려면 먼저 해당 필드를 만들어야 합니다. 그래야 이 프로젝트에 해당 필드를 추가할 수 있습니다.
    is_enabled_globally: "는 세계적으로 사용 가능합니다."
    enabled_in_project: "프로젝트에 사용 가능함."
    contained_in_type: "타입에 포함됨."
    confirm_destroy_option: "옵션을 삭제하면 모든 해당 항목(예: 작업 패키지 내 모든 항목)이 삭제됩니다. 그래도 삭제하시겠습니까?"
    reorder_alphabetical: "알파벳순으로 값 재정렬"
    reorder_confirmation: "경고: 사용 가능한 값의 현재 순서가 손실됩니다. 계속하시겠습니까?"
    instructions:
      is_required: "Mark the custom field as required. This will make it mandatory to fill in the field when creating new or updating existing resources."
      is_for_all: "Mark the custom field as available in all existing and new projects."
      searchable: "Include the field values when using the global search functionality."
      editable: "Allow the field to be editable by users themselves."
      visible: "Make field visible for all users (non-admins) in the project overview and displayed in the project details widget on the Project Overview."
      is_filter: >
        Allow the custom field to be used in a filter in work package views. Note that only with 'For all projects' selected, the custom field will show up in global views.
    tab:
      no_results_title_text: 사용자 필드가 없습니다.
      no_results_content_text: 새 사용자 필드 생성
  concatenation:
    single: "또는"
  global_search:
    placeholder: "%{app_title}에서 검색"
    overwritten_tabs:
      wiki_pages: "위키"
      messages: "포럼"
  groups:
    index:
      no_results_title_text: 그룹이 없습니다.
      no_results_content_text: 새 그룹 생성
    users:
      no_results_title_text: 이 그룹에 사용자 파트가 없습니다.
    memberships:
      no_results_title_text: 이 그룹에 프로젝트 파트가 없습니다.
  incoming_mails:
    ignore_filenames: >
      받는 메일의 첨부 파일을 처리할 때 무시할 이름 목록을 지정하십시오(예: 서명 또는 아이콘). 라인 하나에 파일 이름 하나를 입력하십시오.
  projects:
    copy:
      #Contains custom strings for options when copying a project that cannot be found elsewhere.
      members: "프로젝트 멤버"
      overviews: "프로젝트 개요"
      queries: "작업 패키지: 저장된 보기"
      wiki_page_attachments: "Wiki 페이지: 첨부 파일"
      work_package_attachments: "작업 패키지: 첨부 파일"
      work_package_categories: "작업 패키지: 카테고리"
      work_package_file_links: "작업 패키지: 파일 링크"
    delete:
      scheduled: "삭제가 예약되었으며 백그라운드에서 수행됩니다. 결과 알림이 제공될 것입니다."
      schedule_failed: "프로젝트를 삭제할 수 없습니다: %{errors}"
      failed: "프로젝트 %{name} 삭제가 실패했습니다."
      failed_text: "프로젝트 %{name} 삭제 요청이 실패했습니다. 프로젝트가 보관되었습니다."
      completed: "프로젝트 %{name} 삭제가 완료되었습니다."
      completed_text: "프로젝트 '%{name}' 삭제 요청이 완료되었습니다."
      completed_text_children: "또한 다음 하위 프로젝트가 삭제되었습니다."
    index:
      open_as_gantt: "Gantt 보기로 열기"
      open_as_gantt_title: "이 버튼을 사용하여 이 페이지에 표시되는 프로젝트에 대한 작업 패키지를 필터링하는 Gantt 보기를 생성하세요."
      open_as_gantt_title_admin: "프로젝트 설정의 관리에서 보기 설정(예: 선택한 작업 패키지 유형)을 수정할 수 있습니다."
      no_results_title_text: 프로젝트가 없습니다.
      no_results_content_text: 새 프로젝트 생성
    settings:
      change_identifier: 식별자 변경
      activities:
        no_results_title_text: 가능한 활동이 없습니다.
      forums:
        no_results_title_text: 프로젝트에 대한 포럼이 현재 없습니다.
        no_results_content_text: 새로운 포럼 만들기
      categories:
        no_results_title_text: 작업 패키지 구분이 없습니다.
        no_results_content_text: 새 작업 패키지 구분 생성
      custom_fields:
        no_results_title_text: 사용 가능한 사용자 필드가 없습니다.
      types:
        no_results_title_text: 사용 가능한 타입이 없습니다.
        form:
          enable_type_in_project: '유형 "%{type}" 사용'
      versions:
        no_results_title_text: 프로젝트에 버전이 없습니다.
        no_results_content_text: 새 버전 생성
      storage:
        no_results_title_text: 이 프로젝트에서 사용하는 추가 기록 디스크 공간이 없습니다.
  members:
    index:
      no_results_title_text: 프로젝트에 멤버 파트가 없습니다.
      no_results_content_text: 프로젝트에 새 멤버 추가
    invite_by_mail: "%{mail}에 초대 보내기"
    send_invite_to: "다음으로 초대장 보내기:"
  my:
    access_token:
      failed_to_reset_token: "액세스 토큰을 재설정하지 못함: %{error}"
      notice_reset_token: "새로운 %{type} 토큰이 생성되었습니다. 액세스 토큰:"
      token_value_warning: "참고: 이번에만 이 토큰이 표시됩니다. 지금 이 토큰을 복사해야 합니다."
      no_results_title_text: 가능한 접근 토큰이 없습니다.
      notice_api_token_revoked: "API 토큰이 삭제되었습니다. 새 토큰을 만들려면 API 섹션의 링크를 사용하세요."
      notice_rss_token_revoked: "RSS 토큰이 삭제되었습니다. 새 토큰을 만들려면 RSS 섹션의 링크를 사용하세요."
      notice_ical_token_revoked: '"%{project_name}" 프로젝트의 "%{calendar_name}" 캘린더에 대한 iCalendar 토큰 "%{token_name}"이(가) 취소되었습니다. 이 토큰이 포함된 iCalendar URL이 이제 유효하지 않습니다.'
  news:
    index:
      no_results_title_text: 보고할 소식이 없습니다.
      no_results_content_text: 소식 항목 추가
  users:
    autologins:
      prompt: "%{num_days}일 동안 로그인 상태 유지"
    sessions:
      remembered_devices: "장치 저장"
      remembered_devices_caption: "'로그인 상태 유지' 옵션을 사용하여 이 계정에 로그인한 모든 장치의 목록입니다."
      session_name: "%{os_name}의 %{browser_name} %{browser_version}"
      browser: "브라우저"
      device: "장치/OS"
      unknown_browser: "알 수 없는 브라우저"
      unknown_os: "알 수 없는 운영 체제"
      current: "현재 세션"
      title: "세션 관리"
      instructions: "사용자 계정에 로그인한 장치의 목록입니다. 알지 못하거나 더 이상 액세스할 수 없는 세션을 취소하세요."
      may_not_delete_current: "현재 세션을 삭제할 수 없습니다."
    groups:
      member_in_these_groups: "이 사용자는 현재 다음 그룹의 멤버입니다:"
      no_results_title_text: 이 사용자는 현재 어떤 그룹의 멤버도 아닙니다.
    memberships:
      no_results_title_text: 이 사용자는 프로젝트의 멤버가 아닙니다.
  placeholder_users:
    right_to_manage_members_missing: >
      플레이스홀더 사용자를 삭제할 수 없습니다. 플레이스홀더 사용자가 멤버로 들어가 있는 모든 프로젝트의 구성원을 관리할 권한이 없습니다.
    delete_tooltip: "플레이스홀더 사용자 삭제"
    deletion_info:
      heading: "플레이스홀더 사용자 %{name} 삭제"
      data_consequences: >
        플레이스홀더 사용자의 모든 항목(예: 담당자, 책임자, 기타 사용자 값 등)은 "삭제된 사용자"라는 계정에 다시 할당됩니다. 삭제된 모든 계정의 데이터는 이 계정에 다시 할당되기 때문에 사용자가 생성한 데이터와 다른 삭제된 계정의 데이터를 구별할 수 없습니다.
      irreversible: "이 작업은 취소할 수 없습니다"
      confirmation: "삭제를 확인하려면 플레이스홀더 사용자 이름 %{name}(을)를 입력하세요."
    upsale:
      title: 플레이스홀더 사용자
      description: >
        플레이스홀더 사용자는 해당 프로젝트에 속하지 않은 사용자에게 작업 패키지를 할당하는 방법으로, 다양한 시나리오에서 유용할 수 있습니다. 예를 들어, 아직 명명되지 않았거나 사용 가능하지 않은 리소스에 대한 작업을 추적해야 하거나, 해당 개인에게 OpenProject에 대한 액세스 권한을 부여하고 싶지 않지만 이들에게 할당된 작업을 추적하려는 경우에 유용합니다.
  prioritiies:
    edit:
      priority_color_text: |
        이 우선 순위 색상을 할당하거나 변경하려면 클릭하세요.
        테이블의 작업 패키지를 강조 표시하는 데 사용할 수 있습니다.
  reportings:
    index:
      no_results_title_text: 상태 보고가 없습니다.
      no_results_content_text: 상태 보고 추가
  statuses:
    edit:
      status_readonly_html: |
        이 상태를 읽기 전용으로 작업 패키지에 표시하려면 이 옵션을 선택합니다. 상태를 제외하고 특성은 변경할 수 없습니다.
        <br/>
        <strong>참고</strong>: 상속된 값(예: 자식 또는 관계)은 계속 적용됩니다.
      status_color_text: |
        이 상태 색상을 할당하거나 변경하려면 클릭하세요.
        상태 버튼에 표시되고 테이블의 작업 패키지를 강조 표시하는 데 사용할 수 있습니다.
    index:
      no_results_title_text: 작업 패키지 상태가 없습니다.
      no_results_content_text: 새 상태 추가
  themes:
    light: "라이트"
    light_high_contrast: "라이트 하이 콘트라스트"
  types:
    index:
      no_results_title_text: 타입이 없습니다.
      no_results_content_text: 새 타입 생성
    edit:
      settings: "설정"
      form_configuration: "양식 구성"
      more_info_text_html: >
        Enterprise Edition에서는 다음과 같은 기타 추가 기능으로 양식 구성을 사용자 지정할 수 있습니다: <br> <ul class="%{list_styling_class}"> <li><b>새로운 특성 그룹 추가</b></li> <li><b>특성 그룹 이름 바꾸기</b></li> <li><b>관련 작업 패키지 테이블 추가</b></li> </ul>
      projects: "프로젝트"
      enabled_projects: "활성화 된 프로젝트"
      edit_query: "테이블 편집"
      query_group_placeholder: "테이블에 이름 지정"
      reset: "기본값으로 초기화"
      type_color_text: |
        선택한 색상은 Gantt 차트 또는 작업 패키지 테이블에서
        다양한 유형을 구분합니다. 따라서 진한 색상을 사용하는 것이 좋습니다.
  versions:
    overview:
      work_packages_in_archived_projects: "해당 버전은 이 버전에 할당된 작업 패키지가 아직 있는 보관된 프로젝트와 공유됩니다. 이러한 버전은 카운트되지만, 링크된 보기에 나타나지는 않습니다."
      no_results_title_text: 이 버전에 할당된 작업 패키지가 없습니다.
  wiki:
    page_not_editable_index: 요청한 페이지가 (아직) 존재하지 않습니다. 모든 위키 페이지의 색인으로 리디렉션되었습니다.
    no_results_title_text: 위키 페이지가 없습니다.
    print_hint: 탐색 모음 없이 이 위키 페이지 콘텐츠가 인쇄됩니다.
    index:
      no_results_content_text: 위키 페이지 추가
  work_flows:
    index:
      no_results_title_text: 작업 흐름이 없습니다.
  work_packages:
    x_descendants:
      other: "%{count}개 작업 패키지 하위 항목"
    bulk:
      copy_failed: "작업 패키지를 복사할 수 없습니다."
      move_failed: "작업 패키지를 이동할 수 없습니다."
      could_not_be_saved: "다음 작업 패키지를 저장할 수 없습니다:"
      none_could_be_saved: "%{total}개 작업 패키지 중 아무것도 업데이트할 수 없습니다."
      x_out_of_y_could_be_saved: "%{failing}/%{total}개 작업 패키지를 업데이트할 수 없지만 %{success}개는 성공했습니다."
      selected_because_descendants: "%{selected}개 작업 패키지가 선택되었지만 하위 작업 패키지를 포함하여 총 %{total}개 작업 패키지가 영향을 받았습니다."
      descendant: "선택한 항목의 하위 작업 패키지"
    move:
      no_common_statuses_exists: "선택한 모든 작업 패키지에 사용 가능한 상태가 없습니다. 해당 상태를 변경할 수 없습니다."
      unsupported_for_multiple_projects: "여러 프로젝트에서 작업 패키지 일괄 이동/복사는 지원되지 않습니다."
    sharing:
      missing_workflow_waring:
        title: "작업 패키지 공유에 대한 워크플로 누락"
        message: "No workflow is configured for the 'Work package editor' role. Without a workflow, the shared with user cannot alter the status of the work package. Workflows can be copied. Select a source type (e.g. 'Task') and source role (e.g. 'Member'). Then select the target types. To start with, you could select all the types as targets. Finally, select the 'Work package editor' role as the target and press 'Copy'. After having thus created the defaults, fine tune the workflows as you do for every other role."
        link_message: "Configure the workflows in the administration."
    summary:
      reports:
        category:
          no_results_title_text: 현재 사용가능한 카테고리가 없습니다.
        assigned_to:
          no_results_title_text: 프로젝트에 멤버 파트가 없습니다.
        responsible:
          no_results_title_text: 프로젝트에 멤버 파트가 없습니다.
        author:
          no_results_title_text: 프로젝트에 멤버 파트가 없습니다.
        priority:
          no_results_title_text: 현재 사용가능한 우선순위가 없습니다.
        type:
          no_results_title_text: 사용 가능한 타입이 없습니다.
        version:
          no_results_title_text: 현재 사용가능한 버전이 없습니다.
  label_invitation: 초대
  account:
    delete: "계정 삭제"
    delete_confirmation: "이 계정을 정말로 삭제합니까?"
    deletion_pending: "계정이 잠겼으며 삭제가 예약되었습니다. 이 프로세스는 백그라운드에서 수행됩니다. 사용자가 완전히 삭제될 때까지 몇 분 정도 걸릴 수 있습니다."
    deletion_info:
      data_consequences:
        other: '이 사용자에 대한 데이터(예를 들어 이메일, 환경 설정, 일감, 위키 항목)를 가능한 범위까지 지울 것입니다. 다만 일감이나 위키 항목과 같은 데이터는 지워버릴 경우 다른 사용자의 작업을 방해하게 됩니다. 따라서 그러한 데이터는 "삭제된 사용자" 계정에 귀속됩니다. 삭제된 사용자의 작업물이 하나의 계정으로 귀속되기에, 작업물을 만든 원래 사용자가 누구인지 구분할 수 없게 됩니다.'
        self: '당신에 대한 데이터(예를 들어 이메일, 환경 설정, 일감, 위키 항목)를 가능한 범위까지 지울 것입니다. 다만 일감이나 위키 항목과 같은 데이터는 지워버릴 경우 다른 사용자의 작업을 방해하게 됩니다. 따라서 그러한 데이터는 "삭제된 사용자" 계정에 귀속됩니다. 삭제된 사용자의 작업물이 하나의 계정으로 귀속되기에, 당신이 만든 작업물과 다른 삭제된 사용자가 만든 작업물을 구분할 수 없게 됩니다.'
      heading: "계정 %{name}를 삭제"
      info:
        other: "사용자 계정을 삭제하는것은 돌이킬 수 없는 행동입니다."
        self: "당신의 계정을 삭제하는 것은 되돌릴 수 없습니다."
      login_consequences:
        other: "이 계정이 시스템에서 삭제됩니다. 따라서 사용자는 지금의 인증 정보로 더 이상 로그인할 수 없습니다. 이 사람은 이 애플리케이션이 허용하는 방법을 따르면 다시 사용자가 될 수 있습니다."
        self: "당신의 계정이 시스템에서 삭제됩니다. 따라서 당신은 지금의 인증 정보로 더 이상 로그인할 수 없습니다. 원한다면 이 애플리케이션이 허용하는 방법을 따라서 다시 사용자가 될 수 있습니다."
      login_verification:
        other: "삭제를 확인하려면 로그인 %{name}을(를) 입력하세요. 제출하면 암호를 확인하라는 메시지가 표시됩니다."
        self: "삭제를 확인하려면 로그인 %{name}을(를) 입력하세요. 제출하면 암호를 확인하라는 메시지가 표시됩니다."
    error_inactive_activation_by_mail: >
      당신의 계정이 아직 활성화되지 않았습니다. 계정을 활성화하기 위해, 이메일로 전송된 링크를 클릭하십시오.
    error_inactive_manual_activation: >
      당신의 계정이 아직 활성화되지 않았습니다. 관리자가 계정을 승인할때까지 기다려 주십시오.
    error_self_registration_disabled: >
      사용자 등록은 이 시스템에서 비활성화되어 있습니다. 계정 생성을 원한다면 관리자에게 요청하십시오.
    error_self_registration_limited_provider: >
      Single Sign-On 공급자 '%{name}'에 대한 사용자 등록이 제한되어 있습니다. 관리자에게 계정을 활성화해 달라고 요청하거나 이 공급자에 대한 자체 등록 제한을 변경하세요.
    login_with_auth_provider: "또는 이미 있는 계정으로 로그인"
    signup_with_auth_provider: "또는 사용 가입하기"
    auth_source_login: <em>%{login}</em> 계정을 활성화하려면 로그인하시기 바랍니다.
    omniauth_login: 계정을 활성화하려면 로그인하시기 바랍니다.
  actionview_instancetag_blank_option: "선택하십시오"
  activerecord:
    attributes:
      announcements:
        show_until: "표시 기한"
      attachment:
        attachment_content: "첨부 파일 콘텐츠"
        attachment_file_name: "첨부 파일 이름"
        downloads: "다운로드"
        file: "파일"
        filename: "파일"
        filesize: "크기"
      attribute_help_text:
        attribute_name: "특성"
        help_text: "도움말 텍스트"
      ldap_auth_source:
        account: "계정"
        attr_firstname: "이름 특성"
        attr_lastname: "성 특성"
        attr_login: "사용자 이름 특성"
        attr_mail: "이메일 특성"
        base_dn: "기본 DN"
        host: "호스트"
        onthefly: "자동 사용자 생성"
        port: "포트"
        tls_certificate_string: "LDAP 서버 SSL 인증서"
      changeset:
        repository: "리포지토리"
      color:
        hexcode: "16진수 코드"
      comment:
        commented: "덧글을 달았습니다." #an object that this comment belongs to
      custom_action:
        actions: "작업"
      custom_field:
        allow_non_open_versions: "비공개 버전 허용"
        default_value: "기본값"
        editable: "편집 가능"
        field_format: "형식"
        is_filter: "필터사용"
        is_required: "필수"
        max_length: "최대 길이"
        min_length: "최소 길이"
        multi_value: "다중 선택 허용"
        possible_values: "가능한 값"
        regexp: "정규 표현식"
        searchable: "검색가능한"
        visible: "표시"
      custom_value:
        value: "값"
      enterprise_token:
        starts_at: "이후로 유효함"
        subscriber: "구독자"
        encoded_token: "엔터프라이즈 지원 토큰"
        active_user_count_restriction: "최대 활성 사용자"
      grids/grid:
        page: "페이지"
        row_count: "행 수"
        column_count: "열 수"
        widgets: "위젯"
      relation:
        delay: "지연"
        from: "작업 패키지"
        to: "관련 패키지"
      status:
        is_closed: "종료된 작업 패키지"
        is_readonly: "읽기 전용 작업 패키지"
      journal:
        notes: "노트"
      member:
        roles: "역할"
      project:
        active_value:
          true: "보관 취소됨"
          false: "보관됨"
        identifier: "식별자"
        latest_activity_at: "다음의 최근 활동"
        parent: "하위 프로젝트"
        public_value:
          title: "표시 여부"
          true: "공개"
          false: "비공개"
        queries: "쿼리"
        status_code: "프로젝트 상태"
        status_explanation: "프로젝트 상태 설명"
        status_codes:
          not_started: "시작되지 않음"
          on_track: "정상 상태"
          at_risk: "위험 상태"
          off_track: "비정상 상태"
          finished: "마침"
          discontinued: "중단됨"
        templated: "템플릿 프로젝트"
        templated_value:
          true: "템플릿으로 표시됨"
          false: "템플릿으로 표시 취소됨"
        types: "유형"
        versions: "버전"
        work_packages: "작업 패키지"
      query:
        column_names: "컬럼"
        relations_to_type_column: "%{type}에 대한 관계"
        relations_of_type_column: "%{type} 관계"
        group_by: "그룹 결과"
        filters: "필터"
        timeline_labels: "타임라인 레이블"
      repository:
        url: "주소"
      role:
        permissions: "권한"
      time_entry:
        activity: "활동"
        hours: "시간"
        spent_on: "날짜"
        type: "타입"
        ongoing: "진행 중"
      type:
        description: "설명의 기본 텍스트"
        attribute_groups: ""
        is_in_roadmap: "기본적으로 로드맵에 표시됨"
        is_default: "새 프로젝트에 대해 기본적으로 활성화됨"
        is_milestone: "마일스톤"
        color: "색상"
      user:
        admin: "관리자"
        ldap_auth_source: "LDAP 연결"
        identity_url: "ID URL"
        current_password: "기존 비밀번호"
        force_password_change: "다음 로그인 암호 변경 적용"
        language: "언어"
        last_login_on: "최종 로그인"
        new_password: "새로운 비밀번호"
        password_confirmation: "확인"
        consented_at: "동의함:"
      user_preference:
        comments_sorting: "코멘트 표시"
        hide_mail: "이메일 주소 숨김"
        impaired: "액세스 모드"
        time_zone: "표준 시간대"
        auto_hide_popups: "자동 숨김 성공 알림"
        warn_on_leaving_unsaved: "저장하지 않고 작업 패키지를 벗어날 때 알려주세요."
        theme: "모드"
      version:
        effective_date: "완료 날짜"
        sharing: "공유"
      wiki_content:
        text: "텍스트"
      wiki_page:
        parent_title: "부모 페이지"
        redirect_existing_links: "기존 링크 리디렉션"
      planning_element_type_color:
        hexcode: 16진수 코드
      work_package:
        begin_insertion: "삽입 시작"
        begin_deletion: "삭제 시작"
        children: "하위 요소"
        done_ratio: "% 완료"
        duration: "기간"
        end_insertion: "삽입 끝"
        end_deletion: "삭제 끝"
        ignore_non_working_days: "휴무일 무시"
        include_non_working_days:
          title: "근무일"
          false: "근무일만"
          true: "휴무일 포함"
        notify: "알림" #used in custom actions
        parent: "부모"
        parent_issue: "부모"
        parent_work_package: "부모"
        priority: "우선 순위"
        progress: "% 완료"
        readonly: "읽기 전용"
        schedule_manually: "수동 스케줄링"
        spent_hours: "소비한 시간"
        spent_time: "소비한 시간"
        subproject: "하위 프로젝트"
        time_entries: "작업시간 기록"
        type: "타입"
        version: "버전"
        watcher: "주시자"
      "doorkeeper/application":
        uid: "고객 ID"
        secret: "클라이언트 비밀번호"
        owner: "소유자"
        redirect_uri: "리디렉션 URI"
        client_credentials_user_id: "클라이언트 자격 증명 사용자 ID"
        scopes: "범위"
        confidential: "기밀"
    errors:
      messages:
        accepted: "허용 되어야 합니다."
        after: "은(는) %{date} 후이어야  합니다."
        after_or_equal_to: "은(는) %{date} 이후여야 합니다."
        before: "은(는) %{date} 보다 전이어야 합니다."
        before_or_equal_to: "은(는) %{date} 이전이어야 합니다."
        blank: "내용을 입력해주세요"
        blank_nested: "- '%{property}' 속성이 설정되어 있어야 합니다."
        cant_link_a_work_package_with_a_descendant: "작업 패키지는 하위 작업패키지들 중 하나에 연결 될 수 없습니다."
        circular_dependency: "이 연계는 순환 종속관계를 만듭니다."
        confirmation: "%{attribute} 속성에 부합하지 않습니다."
        could_not_be_copied: "%{dependency}을(를) (완전히) 복사할 수 없습니다."
        does_not_exist: "존재하지 않음"
        error_enterprise_only: "%{action}은(는) OpenProject Enterprise Edition에서만 사용할 수 있습니다"
        error_unauthorized: "액세스하지 못할 수 있습니다."
        error_readonly: "- 쓰려고 했지만 쓸 수 없습니다."
        error_conflict: "그 사이에 정보가 한 명 이상의 다른 사용자에 의해 업데이트되었습니다."
        email: "- 유효한 이메일 주소가 아닙니다."
        empty: "비워둘 수 없습니다."
        even: "에 짝수를 입력해 주세요"
        exclusion: "예약됨"
        file_too_large: "은(는) 너무 큽니다. (최대 %{count} 바이트)"
        filter_does_not_exist: "필터가 존재하지 않습니다."
        format: "- 필요한 형식 '%{expected}'과(와) 일치하지 않습니다."
        format_nested: "- 경로 '%{path}'에서 필요한 형식 '%{expected}'과(와) 일치하지 않습니다."
        greater_than: "은(는) %{count}보다 커야 합니다"
        greater_than_or_equal_to: "은(는) %{count}보다 크거야 같아야 합니다"
        greater_than_or_equal_to_start_date: "은(는) 시작 날짜 이후이거나 같아야 합니다."
        greater_than_start_date: "은(는) 시작 날짜 이후이어야 합니다."
        inclusion: "은(는) 허용되는 값이 아닙니다."
        inclusion_nested: "- 경로 '%{path}'에서 허용되는 값 중 하나로 설정되지 않았습니다."
        invalid: "은(는) 올바르지 않은 값입니다"
        invalid_url: "은(는) 올바른 URL이 아닙니다."
        invalid_url_scheme: "은(는) 지원되는 프로토콜(허용: %{allowed_schemes})이 아닙니다."
        less_than_or_equal_to: "은(는) %{count} 보다 작거나 같아야 합니다"
        not_available: "- 시스템 구성으로 인해 사용 가능하지 않습니다."
        not_deletable: "- 삭제할 수 없습니다."
        not_current_user: "은(는) 현재 유효한 사용자가 아닙니다."
        not_a_date: "은(는) 유효한 날짜가 아닙니다."
        not_a_datetime: "은(는) 유효한 날짜가 아닙니다."
        not_a_number: "은(는) 숫자가 아닙니다."
        not_allowed: "- 사용 권한이 없어 유효하지 않습니다."
        not_an_integer: "은(는) 정수가 아닙니다."
        not_an_iso_date: "은(는) 유효한 날짜가 아닙니다. 필요한 형식: YYYY-MM-DD."
        not_same_project: "은(는) 동일한 프로젝트에 속하지 않습니다."
        odd: "에 홀수를 입력해 주세요"
        regex_invalid: "관련 정규식으로 유효성을 확인할 수 없습니다."
        smaller_than_or_equal_to_max_length: "은(는) 최대 길이보다 같거나 작아야 합니다."
        taken: "은(는) 이미 존재합니다."
        too_long: "은(는) 너무 깁니다 (최대 %{count}자까지 가능합니다)"
        too_short: "은(는) 너무 짧습니다. (최소 %{count} 자 이상이어야 합니다)"
        type_mismatch: "- '%{type}' 유형이 아닙니다."
        type_mismatch_nested: "- 경로 '%{path}'에서 '%{type}' 유형이 아닙니다."
        unchangeable: "- 변경할 수 없습니다."
        unknown_property: "- 알려진 속성이 아닙니다."
        unknown_property_nested: "- 알 수 없는 경로 '%{path}'이(가) 있습니다."
        unremovable: "- 제거할 수 없습니다."
        url_not_secure_context: >
          "보안 컨텍스트"를 제공하지 않습니다. HTTPS 또는 localhost 같은 루프백 주소를 사용하세요.
        wrong_length: "너무 짧습니다 (최소 %{count} 자 이상이어야 합니다)."
      models:
        ldap_auth_source:
          attributes:
            tls_certificate_string:
              invalid_certificate: "제공된 SSL 인증서가 유효하지 않습니다: %{additional_message}"
              format: "%{message}"
        attachment:
          attributes:
            content_type:
              blank: "파일의 콘텐츠 유형은 비워둘 수 없습니다."
              not_whitelisted: "파일이 자동 필터에 의해 거부되었습니다. '%{value}'은(는) 업로드 허용 목록에 등록되지 않았습니다."
              format: "%{message}"
        capability:
          context:
            global: "글로벌"
          query:
            filters:
              minimum: "'=' 연산자를 사용하여 주체, 컨텍스트 또는 ID에 대해 하나 이상의 필터를 포함시켜야 합니다."
        custom_field:
          at_least_one_custom_option: "하나 이상의 옵션을 사용할 수 있어야 합니다."
        custom_actions:
          only_one_allowed: "(%{name}) 하나의 값만 허용됩니다."
          empty: "(%{name}) 값은 비워둘 수 없습니다."
          inclusion: "(%{name}) 값이 허용되는 값 중 하나로 설정되지 않았습니다."
          not_logged_in: "(%{name}) 값을 설정할 수 없습니다. 로그인하지 않았기 때문입니다."
          not_an_integer: "(%{name})은(는) 정수가 아닙니다."
          smaller_than_or_equal_to: "(%{name})은(는) %{count}보다 작거나 같아야 합니다."
          greater_than_or_equal_to: "(%{name})은(는) %{count}보다 크거나 같아야 합니다."
          format: "%{message}"
        doorkeeper/application:
          attributes:
            redirect_uri:
              fragment_present: "- 조각을 포함할 수 없습니다."
              invalid_uri: "- 유효한 URI여야 합니다."
              relative_uri: "- 절대 URI여야 합니다."
              secured_uri: '"보안 컨텍스트"를 제공하지 않습니다. HTTPS 또는 localhost 같은 루프백 주소를 사용하세요.'
              forbidden_uri: "- 서버에 의해 금지되었습니다."
            scopes:
              not_match_configured: "- 사용 가능한 범위와 일치하지 않습니다."
        enterprise_token:
          unreadable: "읽을 수 없습니다. 지원하는 토큰이 확실한가요?"
        grids/grid:
          overlaps: "오버랩"
          outside: "- 그리드의 외부에 있습니다."
          end_before_start: "종료 값은 시작 값보다 커야 합니다."
        ical_token_query_assignment:
          attributes:
            name:
              blank: "- 필수입니다. 이름을 선택하세요."
              not_unique: "- 사용 중입니다. 다른 이름을 선택하세요."
        notifications:
          at_least_one_channel: "알림을 보낼 채널을 하나 이상 지정해야 합니다."
          attributes:
            read_ian:
              read_on_creation: "알림 생성 시 ture 로 설정할 수 없습니다."
            mail_reminder_sent:
              set_on_creation: "알림 생성 시 ture 로 설정할 수 없습니다."
            reason:
              no_notification_reason: "- IAN이 채널로 선택되었으므로 비워둘 수 없습니다."
            reason_mail_digest:
              no_notification_reason: "- 메일 요약이 채널로 선택되었으므로 비워둘 수 없습니다."
        non_working_day:
          attributes:
            date:
              taken: "%{value}에 대한 휴무일이 이미 존재합니다."
              format: "%{message}"
        parse_schema_filter_params_service:
          attributes:
            base:
              unsupported_operator: "그 연산자는 지원되지 않습니다."
              invalid_values: "유효하지 않은 값입니다."
              id_filter_required: "'id' 필터가 필요합니다."
        project:
          archived_ancestor: "이 프로젝트에는 보관된 상위 항목이 있습니다."
          foreign_wps_reference_version: "하위가 아닌 프로젝트의 작업 패키지는 해당 프로젝트 또는 하위 프로젝트의 버전을 참조합니다."
          attributes:
            base:
              archive_permission_missing_on_subprojects: "모든 하위 프로젝트를 보관하는 데 필요한 권한이 없습니다. 관리자에게 문의하세요."
            types:
              in_use_by_work_packages: "아직 작업 패키지에 사용됨: %{types}"
            enabled_modules:
              dependency_missing: "'%{module}' 모듈이 '%{dependency}' 모듈에 의존하므로 해당 모듈도 활성화되어 있어야 합니다."
              format: "%{message}"
        query:
          attributes:
            project:
              error_not_found: "찾을 수 없음"
            public:
              error_unauthorized: "- 해당 사용자는 공용 보기를 만들 권한이 없습니다."
            group_by:
              invalid: "그룹화할 수 없습니다: %{value}"
              format: "%{message}"
            column_names:
              invalid: "잘못 된 쿼리 열: %{value}"
              format: "%{message}"
            sort_criteria:
              invalid: "열로 정렬할 수 없습니다: %{value}"
              format: "%{message}"
            timestamps:
              invalid: "타임스탬프에 잘못된 값이 포함되어 있습니다: %{values}"
              forbidden: "타임스탬프에 금지된 값이 포함되어 있습니다: %{values}"
              format: "%{message}"
          group_by_hierarchies_exclusive: "은(는) %{group_by} 에 의해 그룹과 상호배타적입니다. 당신은 둘 다 활성화할 수 없습니다."
          filters:
            custom_fields:
              inexistent: "필터에 대한 사용자 지정 필드가 없습니다."
        queries/filters/base:
          attributes:
            values:
              inclusion: "필터에 잘못된 값이 있습니다."
              format: "%{message}"
        relation:
          typed_dag:
            circular_dependency: "이 관계는 관계의 원을 만듭니다."
          attributes:
            to:
              error_not_found: "'끝' 위치의 작업 패키지가 없거나 표시되지 않음"
              error_readonly: "기존 관계의 '끝' 링크는 변경이 불가능합니다."
            from:
              error_not_found: "'시작' 위치의 작업 패키지가 없거나 표시되지 않음"
              error_readonly: "기존 관계의 '시작' 링크는 변경이 불가능합니다."
        repository:
          not_available: "SCM 업체가 가용하지 않습니다."
          not_whitelisted: "은(는) 설절에 허용되지 않습니다."
          invalid_url: "유효한 리포지토리 URL 또는 경로가 아닙니다."
          must_not_be_ssh: "SSH url이 아니어야 합니다."
          no_directory: "디텍터리가 아님"
        role:
          attributes:
            permissions:
              dependency_missing: "'%{permission}'이(가) 선택되었으므로 '%{dependency}'도 포함해야 합니다."
        setting:
          attributes:
            base:
              working_days_are_missing: "적어도 일주일의 하루는 근무일로 정의해야 합니다."
              previous_working_day_changes_unprocessed: "근무일 구성에 대한 이전 변경 사항이 아직 적용되지 않았습니다."
        time_entry:
          attributes:
            hours:
              day_limit: "하루 최대 24시간을 기록할 수 있으므로 너무 높습니다."
        user_preference:
          attributes:
            pause_reminders:
              invalid_range: "- 유효한 날짜 범위만 가능합니다."
            daily_reminders:
              full_hour: "- 1시간 전송만 구성할 수 있습니다."
            notification_settings:
              only_one_global_setting: "전역 알림 설정은 하나만 있어야 합니다."
              email_alerts_global: "이메일 알림 설정은 전역으로만 설정할 수 있습니다."
              format: "%{message}"
              wrong_date: "시작 날짜, 기한 또는 기한 지남 값이 잘못되었습니다."
        watcher:
          attributes:
            user_id:
              not_allowed_to_view: "- 이 리소스를 볼 수 없습니다."
              locked: "- 잠겨 있습니다."
        wiki_page:
          error_conflict: "위키 페이지를 편집하는 동안 다른 사용자에 의해 업데이트되었습니다."
          attributes:
            slug:
              undeducible: "제목 '%{title}'에서 유추해낼 수 없습니다."
        work_package:
          is_not_a_valid_target_for_time_entries: "작업 패키지 #%{id}은(는) 시간 항목 재할당에 올바른 대상이 아닙니다."
          attributes:
            assigned_to:
              format: "%{message}"
            due_date:
              not_start_date: "마일스톤에서 요구하지만, 시작 날짜가 없음"
              cannot_be_null: "시작 날짜와 기간을 알고 있으므로 null로 설정할 수 없습니다."
            duration:
              larger_than_dates: "시작 날짜와 완료 날짜 사이의 간격보다 큽니다."
              smaller_than_dates: "시작 날짜와 완료 날짜 사이의 간격보다 작습니다."
              not_available_for_milestones: "마일스톤 유형 작업 패키지에 사용할 수 없습니다."
              cannot_be_null: "시작 날짜와 완료 날짜를 알고 있으므로 null로 설정할 수 없습니다."
            parent:
              cannot_be_milestone: "마일스톤에 포함될 수 없음"
              cannot_be_self_assigned: "- 자신에게 할당할 수 없습니다."
              cannot_be_in_another_project: "다른 프로젝트에 포함될 수 없음"
              not_a_valid_parent: "은(는) 올바르지 않은 값입니다"
            start_date:
              violates_relationships: "은(는) %{soonest_start} 이상으로만 설정할 수 있습니다. 작업 패키지의 관계를 위반하지 않도록 하기 위해서입니다."
              cannot_be_null: "완료 날짜와 기간을 알고 있으므로 null로 설정할 수 없습니다."
            status_id:
              status_transition_invalid: "현재 사용자 역할이 새 상태로 바르게 전환될 수 없으므로 유효 하지 않음"
              status_invalid_in_type: "- 유효하지 않습니다. 현재 상태가 이 유형에서 존재하지 않기 때문입니다."
            type:
              cannot_be_milestone_due_to_children: "- 마일스톤일 수 없습니다. 이 작업 패키지에는 자식 항목이 있기 때문입니다."
            priority_id:
              only_active_priorities_allowed: "활성화가 요구됨"
            category:
              only_same_project_categories_allowed: "작업 패키지의 카테고리는 작업 패키지와 동일한 프로젝트에 있어야 합니다."
              does_not_exist: "지정한 카테고리가 존재하지 않습니다."
            estimated_hours:
              only_values_greater_or_equal_zeroes_allowed: "0 이상이어야 함"
          readonly_status: "작업 패키지가 읽기 전용 상태이므로 해당 속성을 변경할 수 없습니다."
        type:
          attributes:
            attribute_groups:
              attribute_unknown: "잘못된 작업 패키지 특성이 사용되었습니다."
              attribute_unknown_name: "잘못된 작업 패키지 특성이 사용되었습니다: %{attribute}"
              duplicate_group: "'%{group}'(이)라는 그룹 이름이 두 번 이상 사용되었습니다. 그룹 이름은 중복될 수 없습니다."
              query_invalid: "포함된 쿼리 '%{group}'이(가) 잘못되었습니다. %{details}"
              group_without_name: "명명되지 않은 그룹은 허용되지 않습니다."
        user:
          attributes:
            base:
              user_limit_reached: "사용자 제한에 도달했습니다. 현재 플랜에서 더 이상 계정을 만들 수 없습니다."
              one_must_be_active: "관리자 사용자는 잠그거나/제거할 수 없습니다. 최소한 한 명의 관리자가 활성화되어 있어야 합니다."
            password_confirmation:
              confirmation: "비밀번호와 비밀번호 확인이 일치하지 않습니다."
              format: "%{message}"
            password:
              weak: "다음과 같은 문자를 포함 해야 합니다 (최소 %{all_count} 중 %{min_count}): %{rules}."
              lowercase: "소문자(예: 'a')"
              uppercase: "대문자(예: 'A')"
              numeric: "숫자 (예: ' 1')"
              special: "특수기호 (예: ' %')"
              reused:
                other: "전에 사용 되었습니다. 마지막 %{count} 에서 다른 하나를 선택 하십시오."
              match:
                confirm: "비밀번호 확인"
                description: "비밀번호와 비밀번호 확인 필드가 일치하지 해야 합니다."
            status:
              invalid_on_create: "은(는) 새 사용자에 대해 유효한 상태가 아닙니다."
            ldap_auth_source:
              error_not_found: "찾을 수 없음"
        member:
          principal_blank: "하나 이상의 사용자 또는 그룹을 선택 하십시오."
          role_blank: "할당해야 합니다."
          attributes:
            roles:
              ungrantable: "할당할 수 없는 역할이 있습니다."
              more_than_one: "- 두 개 이상의 역할이 있습니다."
            principal:
              unassignable: "프로젝트에 할당할 수 없습니다."
        version:
          undeletable_archived_projects: "첨부된 작업 패키지가 있으므로 이 버전은 삭제할 수 없습니다."
          undeletable_work_packages_attached: "첨부된 작업 패키지가 있으므로 이 버전은 삭제할 수 없습니다."
        status:
          readonly_default_exlusive: "- 기본값으로 표시된 상태에 대해 활성화할 수 없습니다."
      template:
        body: "다음 필드를 확인 하십시오."
        header:
          other: "%{count} 오류 때문에 %{model} 을 저장할 수 없습니다."
    models:
      attachment: "파일"
      attribute_help_text: "특성 도움말 텍스트"
      category: "카테고리"
      comment: "코멘트"
      custom_action: "사용자 지정 작업"
      custom_field: "사용자 정의 필드"
      "doorkeeper/application": "OAuth 애플리케이션"
      forum: "포럼"
      global_role: "글로벌 역할"
      group: "그룹"
      member: "멤버"
      news: "뉴스"
      notification:
        other: "알림"
      placeholder_user: "플레이스홀더 사용자"
      project: "프로젝트"
      query: "사용자 지정 쿼리"
      role:
        other: "역할"
      status: "작업 패키지 상태"
      type: "타입"
      user: "사용자"
      version: "버전"
      workflow: "워크플로"
      work_package: "작업 패키지"
      wiki: "위키"
      wiki_page: "위키 페이지"
  errors:
    header_invalid_fields:
      other: "다음 필드에 문제가 있습니다."
    header_additional_invalid_fields:
      other: "또한 다음 필드에 문제가 있습니다."
    field_erroneous_label: "이 필드는 유효 하지 않습니다: %{full_errors} \n유효한 값을 입력 해 주십시오."
  activity:
    item:
      created_by_on: "%{datetime}, %{user} 님이 생성함"
      created_by_on_time_entry: "%{datetime}, %{user} 님이 시간 기록함"
      created_on: "%{datetime} 생성함"
      created_on_time_entry: "%{datetime}, 시간 기록함"
      updated_by_on: "%{datetime}, %{user} 님이 업데이트함"
      updated_by_on_time_entry: "%{datetime}, %{user} 님이 기록한 시간을 업데이트함"
      updated_on: "%{datetime} 업데이트함"
      updated_on_time_entry: "%{datetime}, 기록한 시간을 업데이트함"
      parent_without_of: "하위 프로젝트"
      parent_no_longer: "더 이상 다음의 하위 프로젝트 아님"
      time_entry:
        hour:
          other: "%{count} 시간"
        hour_html:
          other: "<i>%{count}시간</i>"
        updated: "%{old_value}에서 %{value}(으)로 변경됨"
        logged_for: "기록함 -"
    filter:
      changeset: "변경 집합"
      message: "포럼"
      news: "뉴스"
      project_attribute: "프로젝트 특성"
      subproject: "하위 프로젝트 포함"
      time_entry: "소요 시간"
      wiki_edit: "위키"
      work_package: "작업 패키지"
  #common attributes of all models
  attributes:
    active: "활성"
    assigned_to: "담당자"
    assignee: "담당자"
    attachments: "첨부 파일"
    author: "작성자"
    base: "일반 오류:"
    blocks_ids: "차단 된 작업 패키지의 ID"
    category: "카테고리"
    comment: "코멘트"
    comments: "코멘트"
    content: "내용"
    color: "색상"
    created_at: "작성일"
    custom_options: "가능한 값"
    custom_values: "사용자 정의 필드"
    date: "날짜"
    default_columns: "기본 칼럼"
    description: "설명"
    derived_due_date: "파생된 완료 날짜"
    derived_estimated_hours: "파생된 작업"
    derived_start_date: "파생된 시작 날짜"
    display_sums: "합계 표시"
    due_date: "완료 날짜"
    estimated_hours: "작업"
    estimated_time: "작업"
    expires_at: "에서 만료됨"
    firstname: "이름"
    group: "그룹"
    groups: "그룹"
    id: "ID"
    is_default: "기본값"
    is_for_all: "모든 포로젝트를 위한"
    public: "공용"
    #kept for backwards compatibility
    issue: "작업 패키지"
    lastname: "성"
    login: "사용자 이름"
    mail: "이메일"
    name: "이름"
    password: "암호"
    priority: "우선 순위"
    project: "프로젝트"
    responsible: "담당"
    role: "역할"
    roles: "역할"
    start_date: "시작 날짜"
    status: "상태"
    subject: "제목"
    summary: "요약"
    title: "제목"
    type: "타입"
    updated_at: "업데이트 날짜"
    updated_on: "업데이트 날짜"
    uploader: "업로더"
    user: "사용자"
    value: "값"
    version: "버전"
    work_package: "작업 패키지"
  backup:
    failed: "백업 실패"
    label_backup_token: "백업 토큰"
    label_create_token: "백업 토큰 생성"
    label_delete_token: "백업 토큰 제거"
    label_reset_token: "백업 토큰 초기화"
    label_token_users: "아래 사용자들은 활성화된 백업 토큰을 가지고 있습니다"
    reset_token:
      action_create: 만들기
      action_reset: 재설정
      heading_reset: "백업 토큰 초기화"
      heading_create: "백업 토큰 생성"
      implications: >
        백업을 활성화하면 필요한 권한과 이 백업 토큰이 있는 모든 사용자가 이 OpenProject 프로젝트의 모든 데이터가 포함된 백업을 다운로드할 수 있습니다. 여기에는 다른 모든 사용자의 데이터도 포함됩니다.
      info: >
        백업을 생성하려면 백업 토큰을 생성해야 합니다. 백업을 요청할 때마다 토큰을 입력해야 합니다. 백업 토큰을 삭제하면 해당 사용자의 백업을 비활성화할 수 있습니다.
      verification: >
        백업 토큰을 %{action}하려면 %{word}(을)를 입력하여 확인하십시오.
      verification_word_reset: 초기화
      verification_word_create: 생성
      warning: >
        새 토큰을 생성하면 24시간이 지난 후부터만 백업을 요청할 수 있습니다. 이는 안전을 위한 조치입니다. 이후부터는 토큰을 이용해 언제든 백업을 요청할 수 있습니다.
    text_token_deleted: 백업 토큰이 제거되었습니다. 백업이 꺼졌습니다.
    error:
      invalid_token: 백업 토큰이 유효하지 않거나 누락되었습니다
      token_cooldown: '%{hours}시간 후부터 백업 토큰이 유효합니다.'
      backup_pending: 이미 대기 중인 백업이 있습니다.
      limit_reached: 하루에 백업 %{limit}회만 진행할 수 있습니다.
  button_add: "추가"
  button_add_comment: "댓글 달기"
  button_add_member: 멤버 추가
  button_add_watcher: "주시자 추가"
  button_annotate: "주석 달기"
  button_apply: "적용"
  button_archive: "보관"
  button_back: "뒤로"
  button_cancel: "취소"
  button_change: "변경"
  button_change_parent_page: "부모 페이지 변경"
  button_change_password: "암호 변경"
  button_check_all: "모두 선택"
  button_clear: "선택 취소"
  button_click_to_reveal: "표시하려면 클릭"
  button_close: "닫기"
  button_collapse_all: "모두 축소"
  button_configure: "구성"
  button_continue: "계속"
  button_copy: "복사"
  button_copy_to_clipboard: "클립보드 복사"
  button_copy_link_to_clipboard: "클립보드에 링크 복사"
  button_copy_and_follow: "복사하고 따라가기"
  button_create: "만들기"
  button_create_and_continue: "만들고 계속하기"
  button_delete: "삭제"
  button_decline: "거부"
  button_delete_watcher: "주시자 %{name} 삭제"
  button_download: "다운로드"
  button_duplicate: "복제"
  button_edit: "편집"
  button_edit_associated_wikipage: "연결된 위키 페이지 %{page_title} 편집"
  button_expand_all: "모두 확장"
  button_filter: "필터"
  button_generate: "생성"
  button_list: "목록"
  button_lock: "잠금"
  button_login: "로그인"
  button_move: "이동"
  button_move_and_follow: "이동하고 따라가기"
  button_print: "인쇄"
  button_quote: "인용"
  button_remove: 제거
  button_rename: "이름 바꾸기"
  button_replace: "교체하기"
  button_revoke: "취소"
  button_reply: "회신"
  button_reset: "재설정"
  button_rollback: "이 버전으로 롤백"
  button_save: "저장"
  button_apply_changes: "변경 사항 적용"
  button_save_back: "저장하고 돌아가기"
  button_show: "표시"
  button_sort: "분류"
  button_submit: "제출"
  button_test: "테스트"
  button_unarchive: "보관 취소"
  button_uncheck_all: "모두 선택 취소"
  button_unlock: "잠금 해제"
  button_unwatch: "주시 안 함"
  button_update: "업데이트"
  button_upgrade: "업그레이드"
  button_upload: "업로드하기"
  button_view: "보기"
  button_watch: "주시"
  button_manage_menu_entry: "메뉴 항목 구성"
  button_add_menu_entry: "메뉴 항목 추가"
  button_configure_menu_entry: "메뉴 항목 구성"
  button_delete_menu_entry: "메뉴 항목 삭제"
  consent:
    checkbox_label: 위 내용을 확인했으며 이에 동의합니다.
    failure_message: 동의에 실패했습니다. 계속할 수 없습니다.
    title: 사용자 동의
    decline_warning_message: 동의를 거부하고 로그아웃했습니다.
    user_has_consented: 지정된 시간에 사용자가 해당 구성 내용에 동의했습니다.
    not_yet_consented: 사용자가 아직 동의하지 않았습니다. 다음에 로그인하면 동의를 요청할 것입니다.
    contact_mail_instructions: 사용자가 데이터 변경 또는 제거 요청을 수행하기 위해 데이터 컨트롤러에게 연락할 수 있는 메일 주소를 정의합니다.
    contact_your_administrator: 계정을 삭제하려는 경우 관리자에 문의하세요.
    contact_this_mail_address: 계정을 삭제하려는 경우 %{mail_address}에 문의하세요.
    text_update_consent_time: 사용자에게 다시 동의하도록 요구하려면 이 확인란을 선택합니다. 위의 동의 정보에 대한 법적 내용을 변경하는 경우에 사용합니다.
    update_consent_last_time: "동의에 대한 마지막 업데이트: %{update_time}"
  copy_project:
    title: '"%{source_project_name}" 프로젝트 복사'
    started: '프로젝트 "%{source_project_name}"을(를) "%{target_project_name}"(으)로 복사하기 시작했습니다. "%{target_project_name}"이(가) 사용 가능하게 되면 메일로 알림이 전송됩니다.'
    failed: "프로젝트 %{source_project_name}을(를) 복사할 수 없습니다."
    failed_internal: "내부 오류로 인해 복사가 실패했습니다."
    succeeded: "프로젝트 %{target_project_name} 생성함"
    errors: "오류"
    project_custom_fields: "프로젝트의 사용자 지정 필드"
    x_objects_of_this_type:
      zero: "이 유형의 객체가 없습니다"
      one: "이 유형의 객체가 하나 있습니다"
      other: "이 유형의 객체가 %{count}개 있습니다"
    text:
      failed: '프로젝트 "%{source_project_name}"을(를) 프로젝트 "%{target_project_name}"에 복사할 수 없습니다.'
      succeeded: '프로젝트 "%{source_project_name}"을(를) 프로젝트 "%{target_project_name}"에 복사했습니다.'
  create_new_page: "위키 페이지"
  date:
    abbr_day_names:
      - "일"
      - "월"
      - "화"
      - "수"
      - "목"
      - "금"
      - "토"
    abbr_month_names:
      - null
      - "1월"
      - "2월"
      - "3월"
      - "4월"
      - "5월"
      - "6월"
      - "7월"
      - "8월"
      - "9월"
      - "10월"
      - "11월"
      - "12월"
    abbr_week: "주"
    day_names:
      - "일요일"
      - "월요일"
      - "화요일"
      - "수요일"
      - "목요일"
      - "금요일"
      - "토요일"
    formats:
      #Use the strftime parameters for formats.
      #When no format has been given, it uses default.
      #You can provide other formats here if you like!
      default: "%m/%d/%Y"
      long: "%B %d, %Y"
      short: "%b %d"
    #Don't forget the nil at the beginning; there's no such thing as a 0th month
    month_names:  #Used in date_select and datetime_select.
      - null
      - "1월"
      - "2월"
      - "3월"
      - "4월"
      - "5월"
      - "6월"
      - "7월"
      - "8월"
      - "9월"
      - "10월"
      - "11월"
      - "12월"
    order:
      - ':년'
      - ':월'
      - ':일'
  datetime:
    distance_in_words:
      about_x_hours:
        other: "약 %{count} 시간"
      about_x_months:
        other: "약 1개월\n약 %{count}개월"
      about_x_years:
        other: "약 1년\n약 %{count}년"
      almost_x_years:
        other: "거의 1년\n거의 %{count}년"
      half_a_minute: "30초"
      less_than_x_minutes:
        other: "1분 미만\n%{count}분 미만"
      less_than_x_seconds:
        other: "1초 미만\n%{count}초 미만"
      over_x_years:
        other: "1년 이상\n%{count}년 이상"
      x_days:
        other: "1일\n%{count}일"
      x_minutes:
        other: "1분\n%{count}분"
      x_minutes_abbreviated:
        other: "%{count}분"
      x_hours:
        other: "%{count} 시간"
      x_hours_abbreviated:
        other: "%{count}시간"
      x_weeks:
        other: "%{count}주"
      x_months:
        other: "1개월\n%{count}개월"
      x_years:
        other: "%{count}년"
      x_seconds:
        other: "1초\n%{count}초"
      x_seconds_abbreviated:
        other: "%{count}초"
    units:
      hour:
        other: "시간"
  description_active: "활성?"
  description_attachment_toggle: "첨부 파일 표시/숨기기"
  description_autocomplete: >
    이 필드는 자동 완성 기능을 사용합니다. 작업 패키지의 제목을 입력하는 중에 가능한 후보 목록이 나타납니다. 위쪽 화살표와 아래쪽 화살표 키를 사용하여 하나를 선택하고 Tab 또는 Enter 키로 이를 선택하세요. 또는 작업 패키지 번호를 직접 입력할 수 있습니다.
  description_available_columns: "사용 가능한 열"
  description_choose_project: "프로젝트"
  description_compare_from: "다음과 비교:"
  description_compare_to: "비교:"
  description_current_position: "사용자의 위치: "
  description_date_from: "시작 날짜 입력"
  description_date_to: "종료 날짜 입력"
  description_enter_number: "번호 입력"
  description_enter_text: "텍스트 입력"
  description_filter: "필터"
  description_filter_toggle: "필터 표시/숨기기"
  description_category_reassign: "카테고리 선택"
  description_message_content: "메시지 내용"
  description_my_project: "사용자는 멤버입니다."
  description_notes: "노트"
  description_parent_work_package: "현재 항목의 부모 작업 패키지"
  description_project_scope: "검색 범위"
  description_query_sort_criteria_attribute: "정렬 특성"
  description_query_sort_criteria_direction: "정렬 방향"
  description_search: "검색 필드"
  description_select_work_package: "작업 패키지 선택"
  description_selected_columns: "선택된 열"
  description_sub_work_package: "현재 항목의 하위 작업 패키지"
  description_toc_toggle: "목차 표시/숨기기"
  description_wiki_subpages_reassign: "새 부모 페이지 선택"
  #Text direction: Left-to-Right (ltr) or Right-to-Left (rtl)
  direction: ltr
  ee:
    upsale:
      form_configuration:
        description: "다음과 같은 기타 추가 기능으로 양식 구성을 사용자 지정하세요."
        add_groups: "새로운 특성 그룹 추가"
        rename_groups: "특성 그룹 이름 바꾸기"
      project_filters:
        description_html: "사용자 지정 필드의 필터링 및 정렬은 Enterprise Edition의 추가 기능입니다."
  enumeration_activities: "시간 추적 활동"
  enumeration_work_package_priorities: "작업 패키지 우선 순위"
  enumeration_reported_project_statuses: "보고된 프로젝트 상태"
  error_auth_source_sso_failed: "사용자 '%{value}'에 대한 Single Sign-On(SSO) 실패"
  error_can_not_archive_project: "이 프로젝트는 보관할 수 없습니다: %{errors}"
  error_can_not_delete_entry: "항목을 삭제할 수 없습니다."
  error_can_not_delete_custom_field: "사용자 지정 필드를 삭제할 수 없습니다."
  error_can_not_delete_in_use_archived_undisclosed: "보관된 프로젝트에는 작업 패키지도 있습니다. 어떤 프로젝트가 영향을 받는지 확인하려면 관리자에게 삭제를 수행하도록 요청해야 합니다."
  error_can_not_delete_in_use_archived_work_packages: "보관된 프로젝트에 작업 패키지도 있습니다. 해당 작업 패키지의 특성을 변경하려면 먼저 다음 프로젝트를 다시 활성화해야 합니다: %{archived_projects_urls}"
  error_can_not_delete_type:
    explanation: '이 유형에는 작업 패키지가 포함되어 있으며 삭제할 수 없습니다. 영향을 받는 모든 작업 패키지는 <a target="_blank" href="%{url}">이 보기</a>에서 볼 수 있습니다.'
  error_can_not_delete_standard_type: "표준 유형은 삭제할 수 없습니다."
  error_can_not_invite_user: "사용자에게 초대장을 보내지 못했습니다."
  error_can_not_remove_role: "이 역할은 현재 사용 중이며 삭제할 수 없습니다."
  error_can_not_reopen_work_package_on_closed_version: "닫힌 버전에 할당된 작업 패키지는 다시 열 수 없습니다."
  error_can_not_find_all_resources: "이 요청 관련 리소스 일부를 찾을 수 없습니다."
  error_can_not_unarchive_project: "이 프로젝트를 보관 취소할 수 없습니다: %{errors}"
  error_check_user_and_role: "사용자 및 역할을 선택하세요."
  error_code: "오류 %{code}"
  error_color_could_not_be_saved: "색상을 저장할 수 없습니다."
  error_cookie_missing: "OpenProject 쿠키가 없습니다. 이 응용 프로그램은 쿠키 없이 제대로 작동하지 않으므로, 쿠키를 활성화해야 합니다."
  error_custom_option_not_found: "존재하지 않는 옵션입니다."
  error_enterprise_activation_user_limit: "사용자 계정을 활성화할 수 없습니다(사용자 제한에 도달함). 액세스하려면 관리자에게 문의하세요."
  error_enterprise_token_invalid_domain: "Enterprise Edition이 활성화되지 않았습니다. 해당 Enterprise 토큰의 도메인(%{actual})이 시스템의 호스트 이름(%{expected})과 일치하지 않습니다."
  error_failed_to_delete_entry: "항목 삭제에 실패하였습니다."
  error_in_dependent: "종속 개체를 변경하려는 중에 오류가 발생했습니다: %{dependent_class} #%{related_id} - %{related_subject}: %{error}"
  error_in_new_dependent: "종속 개체를 생성하려는 중에 오류가 발생했습니다: %{dependent_class} - %{related_subject}: %{error}"
  error_invalid_selected_value: "선택된 값이 유효하지 않습니다."
  error_journal_attribute_not_present: "저널에 %{attribute} 특성이 없습니다."
  error_pdf_export_too_many_columns: "PDF 내보내기에 대해 너무 많은 열을 선택했습니다. 열 수를 줄이십시오."
  error_pdf_failed_to_export: "PDF 내보내기를 저장할 수 없습니다: %{error}"
  error_token_authenticity: "교차 사이트 요청 위조 토큰을 확인할 수 없습니다. 여러 브라우저나 탭에서 데이터 제출을 시도하셨습니까? 모든 탭을 닫고 다시 시도하세요."
  error_work_package_done_ratios_not_updated: "작업 패키지 % 완료 값이 업데이트되지 않았습니다."
  error_work_package_not_found_in_project: "작업 패키지가 없거나 이 프로젝트에 속하지 않습니다."
  error_must_be_project_member: "은(는) 프로젝트 멤버여야 합니다."
  error_migrations_are_pending: "OpenProject 설치에 보류 중인 데이터베이스 마이그레이션이 있습니다. 지난 업그레이드에서 마이그레이션을 실행하지 않았을 가능성이 있습니다. 업그레이드 가이드를 확인하여 제대로 설치를 업그레이드하세요."
  error_migrations_visit_upgrade_guides: "업그레이드 가이드 문서를 참조하십시오."
  error_no_default_work_package_status: '기본 작업 패키지 상태가 정의되지 않았습니다. 구성을 확인하세요("관리 -> 작업 패키지 상태"로 이동).'
  error_no_type_in_project: "이 프로젝트에 유형이 연결되어 있지 않습니다. 프로젝트 설정을 확인하세요."
  error_omniauth_registration_timed_out: "외부 인증 공급자를 통한 등록이 시간 초과되었습니다. 다시 시도하세요."
  error_omniauth_invalid_auth: "ID 공급자로부터 반환된 인증 정보가 잘못되었습니다. 관리자에게 문의하여 추가적인 도움을 받으세요."
  error_password_change_failed: "암호를 변경하려는 중에 오류가 발생했습니다."
  error_scm_command_failed: "리포지토리에 액세스하는 중에 오류가 발생했습니다. %{value}"
  error_scm_not_found: "항목 또는 수정 사항을 리포지토리에서 찾지 못했습니다."
  error_type_could_not_be_saved: "유형을 저장할 수 없습니다."
  error_unable_delete_status: "하나 이상의 작업 패키지에 의해 사용되므로 작업 패키지 상태를 삭제할 수 없습니다."
  error_unable_delete_default_status: "기본 작업 패키지 상태를 삭제할 수 없습니다. 현재 상태를 삭제하기 전에 다른 기본 작업 패키지 상태를 선택하세요."
  error_unable_to_connect: "연결할 수 없습니다(%{value})."
  error_unable_delete_wiki: "위키 페이지를 삭제할 수 없습니다."
  error_unable_update_wiki: "위키 페이지를 업데이트할 수 없습니다."
  error_workflow_copy_source: "소스 유형 또는 역할을 선택하세요."
  error_workflow_copy_target: "대상 유형과 역할을 선택하세요."
  error_menu_item_not_created: 메뉴 항목을 추가할 수 없습니다.
  error_menu_item_not_saved: 메뉴 항목을 저장할 수 없습니다.
  error_wiki_root_menu_item_conflict: >
    결과 메뉴 항목에서 기존 메뉴 항목 "%{existing_caption}" (%{existing_identifier})과(와)의 충돌로 인해 "%{old_name}"을(를) "%{new_name}"(으)로 이름을 바꿀 수 없습니다.
  error_external_authentication_failed: "외부 인증 중에 오류가 발생했습니다. 다시 시도하세요."
  error_attribute_not_highlightable: "강조 표시되지 않는 특성: %{attributes}"
  events:
    changeset: "변경 집합 편집됨"
    message: 메시지 편집됨
    news: 뉴스
    project_attributes: "프로젝트 특성 편집됨"
    projects: "프로젝트 편집됨"
    reply: 회신함
    time_entry: "시간 로그 편집됨"
    wiki_page: "위키 페이지 편집됨"
    work_package_closed: "작업 패키지 닫힘"
    work_package_edit: "작업 패키지 편집됨"
    work_package_note: "작업 패키지 메모 추가됨"
    title:
      project: "프로젝트: %{name}"
      subproject: "하위 프로젝트: %{name}"
  export:
    your_work_packages_export: "내 작업 패키지 내보내기"
    succeeded: "내보내기가 성공적으로 완료되었습니다."
    failed: "내보내기가 실패했습니다: %{message}"
    format:
      atom: "Atom"
      csv: "CSV"
      pdf: "PDF"
      pdf_overview_table: "PDF 테이블"
      pdf_report_with_images: "이미지가 포함된 PDF 보고서"
      pdf_report: "PDF 보고서"
    image:
      omitted: "이미지를 내보내지 못했습니다."
    units:
      hours: 시간
      days: 일
  extraction:
    available:
      pdftotext: "Pdftotext 사용 가능(선택적)"
      unrtf: "Unrtf 사용 가능(선택적)"
      catdoc: "Catdoc 사용 가능(선택적)"
      xls2csv: "Xls2csv 사용 가능(선택적)"
      catppt: "Catppt 사용 가능(선택적)"
      tesseract: "Tesseract 사용 가능(선택적)"
  general_csv_decimal_separator: "."
  general_csv_encoding: "UTF-8"
  general_csv_separator: ","
  general_first_day_of_week: "7"
  general_pdf_encoding: "ISO-8859-1"
  general_text_no: "아니요"
  general_text_yes: "예"
  general_text_No: "아니요"
  general_text_Yes: "예"
  general_text_true: "참"
  general_text_false: "false"
  gui_validation_error: "1개 오류"
  gui_validation_error_plural: "%{count}개 오류"
  homescreen:
    additional:
      projects: "이 경우 최신 표시 프로젝트입니다."
      no_visible_projects: "이 경우 표시되는 프로젝트가 없습니다."
      users: "이 경우 최신 등록 된 사용자입니다."
    blocks:
      community: "OpenProject 커뮤니티"
      upsale:
        title: "Enterprise Edition으로 업그레이드"
        more_info: "더보기"
    links:
      upgrade_enterprise_edition: "Enterprise Edition으로 업그레이드"
      postgres_migration: "설치를 PostgreSQL로 마이그레이션"
      user_guides: "사용자 가이드"
      faq: "FAQ"
      glossary: "용어집"
      shortcuts: "바로가기 "
      blog: "OpenProject 블로그"
      forums: "커뮤니티 포럼"
      newsletter: "보안 알림/뉴스레터"
  image_conversion:
    imagemagick: "Imagemagick"
  journals:
    changes_retracted: "변경 사항이 취소되었습니다."
    caused_changes:
      dates_changed: "변경된 날짜"
      system_update: "OpenProject 시스템 업데이트:"
    cause_descriptions:
      work_package_predecessor_changed_times: 이전 %{link}에 대한 변경 사항 기준
      work_package_parent_changed_times: 부모 %{link}에 대한 변경 사항 기준
      work_package_children_changed_times: 자식 %{link}에 대한 변경 사항 기준
      work_package_related_changed_times: 관련 %{link}에 대한 변경 사항 기준
      unaccessable_work_package_changed: 관련 작업 패키지에 대한 변경 사항 기준
      working_days_changed:
        changed: "근무일에 대한 변경 사항 기준(%{changes})"
        days:
          working: "%{day}은(는) 이제 근무일입니다."
          non_working: "%{day}은(는) 이제 휴무일입니다."
        dates:
          working: "%{date}은(는) 이제 근무일입니다."
          non_working: "%{date}은(는) 이제 휴무일입니다."
      system_update:
        file_links_journal: >
<<<<<<< HEAD
          이제부터 파일 링크(외부 저장소에 저장된 파일)와 관련된 활동이 활동 탭에 표시됩니다. 다음은 이미 존재하는 링크와 관련된 활동을 나타냅니다.
=======
          지금부터 파일 링크(외부 저장소에 저장된 파일)와 관련된 활동이 활동 탭에 표시됩니다. 다음은 이미 존재하는 링크와 관련된 활동을 나타냅니다.
>>>>>>> 19d68b9f
  links:
    configuration_guide: "구성 가이드"
    get_in_touch: "질문이 있으신가요? 문의해 주세요."
  instructions_after_registration: "%{signin}을(를) 클릭하여 계정이 활성화되면 바로 로그인할 수 있습니다."
  instructions_after_logout: "%{signin}을(를) 클릭하면 다시 로그인할 수 있습니다."
  instructions_after_error: "%{signin}을(를) 클릭하여 다시 로그인해 볼 수 있습니다. 오류가 계속되면 관리자에게 도움을 요청하세요."
  menus:
    admin:
      mail_notification: "이메일 알림"
      mails_and_notifications: "이메일 및 알림"
      aggregation: "집계"
      api_and_webhooks: "API 및 webhook"
    quick_add:
      label: "빠른 추가 메뉴 열기"
  my_account:
    access_tokens:
      no_results:
        title: "표시할 수 있는 접근 토큰이 없습니다."
        description: "모두 비활성화 되었습니다. 관리 메뉴에서 가용 상태로 되돌릴 수 있습니다."
      access_tokens: "액세스 토큰"
      headers:
        action: "액션"
        expiration: "만료"
      indefinite_expiration: "사용 안 함"
      simple_revoke_confirmation: "이 토큰을 취소하시겠습니까?"
      api:
        title: "API"
        text_hint: "API 토큰을 사용하면 타사 애플리케이션이 REST API를 통해 이 OpenProject 인스턴스와 통신할 수 있습니다."
        static_token_name: "API 토큰"
        disabled_text: "관리자가 API 토큰을 활성화하지 않았습니다. 이 기능을 사용하려면 관리자에게 문의하세요."
      ical:
        title: "iCalendar"
        text_hint: 'iCalendar 토큰을 사용하면 사용자가 <a href="%{path}" target="_blank">OpenProject 캘린더를 구독</a>하고 외부 클라이언트의 최신 작업 패키지 정보를 볼 수 있습니다.'
        disabled_text: "관리자가 iCalendar 구독을 활성화하지 않았습니다. 이 기능을 사용하려면 관리자에게 문의하세요."
        empty_text_hint: "iCalendar 토큰을 추가하려면 프로젝트의 캘린더 모듈 내에서 새 캘린더 또는 기존 캘린더를 구독하세요. 필요한 권한이 있어야 합니다."
      oauth:
        title: "OAuth"
        text_hint: "OAuth 토큰을 사용하면 타사 애플리케이션이 이 OpenProject 인스턴스와 연결할 수 있습니다."
        empty_text_hint: "사용자를 위해 구성되고 활성화된 타사 애플리케이션 액세스가 없습니다. 이 기능을 활성화하려면 관리자에게 문의하세요."
      rss:
        title: "RSS"
        text_hint: "RSS 토큰을 사용하면 외부 RSS 리더를 통해 이 OpenProject 인스턴스의 최신 변경 사항을 확인할 수 있습니다."
        static_token_name: "RSS 토큰"
        disabled_text: "관리자가 RSS 토큰을 활성화하지 않았습니다. 이 기능을 사용하려면 관리자에게 문의하세요."
      storages:
        title: "파일 저장소"
        text_hint: "파일 저장소 토큰은 이 OpenProject 인스턴스를 외부 파일 저장소에 연결합니다."
        empty_text_hint: "사용자 계정에 연결된 저장소 액세스 권한이 없습니다."
        revoke_token: "이 토큰을 제거하시겠습니까? %{storage}에서 다시 로그인해야 합니다."
        removed: "파일 저장소 토큰이 제거되었습니다."
        failed: "오류가 발생하여 토큰을 제거할 수 없습니다. 나중에 다시 시도하세요."
  notifications:
    send_notifications: "이 작업에 대한 알림 보내기"
    work_packages:
      subject:
        created: "작업 패키지가 생성되었습니다."
        assigned: "%{work_package} 을(를) 할당되었습니다."
        subscribed: "%{work_package} 을(를) 구독하였습니다."
        mentioned: "%{work_package} 을(를) 멘션하였습니다."
        responsible: "%{work_package}을(를) 담당하게 되었습니다"
        watched: "%{work_package}을(를) 지켜 보는 중입니다."
    update_info_mail:
      body: >
        OpenProject 12.0 릴리스를 발표하게 되어 기쁩니다. 이 메이저 릴리스는 OpenProject를 사용하는 방식을 크게 개선할 것으로 예상됩니다.
        이 릴리스부터 인앱 알림을 도입합니다. 이제부터 OpenProject에서 작업 패키지 업데이트에 대한 알림을 직접 받게 됩니다. 이러한 알림을 읽음으로 표시하거나, 코멘트에 답하거나, 알림 센터를 나가지 않고도 작업 패키지 특성을 직접 수정할 수도 있습니다.
        즉, 더 이상 알림용으로 이메일을 사용하지 않을 것입니다. 알림 센터가 이러한 업데이트를 확인하고 조치를 취하기에 더 좋은 공간이라고 생각합니다. 그러나 이메일로 업데이트를 계속 받으려면 선택한 특정 시간에 매일 이메일 미리 알림을 받도록 선택할 수 있습니다.
        새로운 기본 알림 설정을 확인하고 계정 설정에서 알림 및 이메일 미리 알림에 대한 기본 설정을 지정해야 합니다. 아래의 "이메일 설정 변경" 버튼으로 이 작업을 수행할 수 있습니다.
        인앱 알림이 유용하고 생산성을 더욱 개선하는 데 도움이 되기를 바랍니다.
        감사합니다. OpenProject 팀
      body_header: "버전 12.0, 알림 센터 포함"
      body_subheader: "뉴스"
      subject: "12.0 릴리스의 알림에 대한 중요 변경 사항"
  label_accessibility: "접근성"
  label_account: "계정"
  label_active: "활성"
  label_activate_user: "사용자 활성화"
  label_active_in_new_projects: "새로운 프로젝트에서 활성"
  label_activity: "활동"
  label_add_edit_translations: "추가 및 편집 번역"
  label_add_another_file: "다른 파일 추가"
  label_add_columns: "선택된 열 추가"
  label_add_note: "메모 추가"
  label_add_related_work_packages: "관련 작업 패키지 추가"
  label_add_subtask: "하위 작업 추가"
  label_added: "추가됨"
  label_added_by: "%{author} 님이 추가함"
  label_added_time_by: "%{author}이(가) %{age} 전에 추가함"
  label_additional_workflow_transitions_for_assignee: "사용자가 담당자일 때 허용되는 추가 전환"
  label_additional_workflow_transitions_for_author: "사용자가 작성자일 때 허용되는 추가 전환"
  label_administration: "관리"
  label_advanced_settings: "고급 설정"
  label_age: "기간"
  label_ago: "일 전"
  label_all: "모두"
  label_all_projects: "모든 프로젝트"
  label_all_time: "모든 시간"
  label_all_words: "모든 단어"
  label_all_open_wps: "모두 열림"
  label_always_visible: "항상 표시"
  label_announcement: "공지 사항"
  label_api_access_key: "API 액세스 키"
  label_api_access_key_created_on: "API 액세스 키가 %{value} 전에 생성되었습니다."
  label_api_access_key_type: "API"
  label_ical_access_key_type: "iCalendar"
  label_ical_access_key_description: '"%{project_name}"의 "%{calendar_name}"에 대한 iCalendar 토큰 "%{token_name}"'
  label_ical_access_key_not_present: "iCalendar 토큰이 없습니다."
  label_ical_access_key_generation_hint: "캘린더 구독 시 자동으로 생성됩니다."
  label_ical_access_key_latest: "최신"
  label_ical_access_key_revoke: "취소"
  label_applied_status: "적용된 상태"
  label_archive_project: "프로젝트 아카이브하기"
  label_archived_projects: "보관된 프로젝트"
  label_ascending: "오름차순"
  label_assigned_to_me_work_packages: "내게 할당된 작업 패키지"
  label_associated_revisions: "연결된 수정"
  label_attachment_delete: "파일 삭제"
  label_attachment_new: "새 파일"
  label_attachment_plural: "파일"
  label_attribute: "특성"
  label_attribute_plural: "특성"
  label_ldap_auth_source_new: "새로운 LDAP 연결"
  label_ldap_auth_source: "LDAP 연결"
  label_ldap_auth_source_plural: "LDAP 연결"
  label_authentication: "인증"
  label_available_global_roles: "사용 가능한 글로벌 역할"
  label_available_project_forums: "사용 가능한 포럼"
  label_available_project_repositories: "사용 가능한 저장소"
  label_available_project_versions: "사용 가능한 버전"
  label_available_project_work_package_categories: "사용 가능한 작업 패키지 카테고리"
  label_available_project_work_package_types: "사용 가능한 작업 패키지 유형"
  label_available_projects: "사용 가능한 프로젝트"
  label_api_documentation: "API 설명서"
  label_backup: "백업"
  label_between: "사이에"
  label_blocked_by: "차단한 사용자"
  label_blocks: "블록"
  label_blog: "블로그"
  label_forums_locked: "잠김"
  label_forum_new: "새 포럼"
  label_forum_plural: "포럼"
  label_forum_sticky: "스티커형"
  label_boolean: "부울"
  label_branch: "브랜치"
  label_browse: "찾아보기"
  label_bulk_edit_selected_work_packages: "선택된 작업 패키지 일괄 편집"
  label_bundled: "(번들)"
  label_calendar: "달력"
  label_calendars_and_dates: "캘린더와 날짜"
  label_calendar_show: "달력 표시"
  label_category: "카테고리"
  label_consent_settings: "사용자 동의"
  label_wiki_menu_item: 위키 메뉴 항목
  label_select_main_menu_item: 새 기본 메뉴 항목 선택
  label_required_disk_storage: "필요한 디스크 스토리지"
  label_send_invitation: 초대장 보내기
  label_change_plural: "변경"
  label_change_properties: "속성 변경"
  label_change_status: "상태 변경"
  label_change_status_of_user: "#{username} 상태 변경"
  label_change_view_all: "모든 변경 사항 보기"
  label_changes_details: "모든 변경 사항의 세부 정보"
  label_changeset: "변경 집합"
  label_changeset_id: "변경 집합 ID"
  label_changeset_plural: "변경 집합"
  label_checked: "확인됨"
  label_check_uncheck_all_in_column: "칼럼에서 확인/최소"
  label_check_uncheck_all_in_row: "모든 행에서 확인/취소"
  label_child_element: "자식 요소"
  label_chronological_order: "오래된순"
  label_close_versions: "완료된 버전 닫기"
  label_closed_work_packages: "닫음"
  label_collapse: "축소"
  label_collapsed_click_to_show: "축소되었습니다. 표시하려면 클릭하세요."
  label_configuration: 구성
  label_comment_add: "코멘트 추가"
  label_comment_added: "코멘트 추가됨"
  label_comment_delete: "코멘트 삭제"
  label_comment_plural: "코멘트"
  label_commits_per_author: "작성자별 커밋"
  label_commits_per_month: "월별 커밋"
  label_confirmation: "확인"
  label_contains: "포함"
  label_content: "내용"
  label_color_plural: "색상"
  label_copied: "복사됨"
  label_copy_same_as_target: "대상과 같음"
  label_copy_source: "소스"
  label_copy_target: "대상"
  label_copy_workflow_from: "다음에서 워크플로 복사"
  label_copy_project: "프로젝트 복사"
  label_core_version: "코어 버전"
  label_core_build: "코어 빌드"
  label_current_status: "현재 상태"
  label_current_version: "현재 버전"
  label_custom_field_add_no_type: "작업 패키지 유형에 이 필드 추가"
  label_custom_field_new: "새 사용자 지정 필드"
  label_custom_field_plural: "사용자 정의 필드"
  label_custom_field_default_type: "빈 유형"
  label_custom_style: "디자인"
  label_database_version: "PostgreSQL 버전"
  label_date: "날짜"
  label_date_and_time: "날짜 및 시간"
  label_date_format: "날짜 형식"
  label_date_from: "시작"
  label_date_from_to: "%{start}부터 %{end}까지"
  label_date_to: "끝"
  label_day_plural: "일"
  label_default: "기본"
  label_delete_user: "사용자 삭제"
  label_delete_project: "프로젝트 삭제"
  label_deleted: "삭제됨"
  label_deleted_custom_field: "(삭제된 사용자 지정 필드)"
  label_deleted_custom_option: "(삭제된 옵션)"
  label_empty_element: "(비어 있음)"
  label_missing_or_hidden_custom_option: "(값이 없거나 액세스 권한이 없음)"
  label_descending: "내림차순"
  label_details: "세부 정보"
  label_development_roadmap: "개발 로드맵"
  label_diff: "차이"
  label_diff_inline: "인라인"
  label_diff_side_by_side: "나란히"
  label_digital_accessibility: "디지털 접근성(DE)"
  label_disabled: "사용 안 함"
  label_display: "표시"
  label_display_per_page: "페이지당: %{value}"
  label_display_used_statuses_only: "이 유형에 사용되는 상태만 표시"
  label_download: "%{count}개 다운로드"
  label_download_plural: "%{count}개 다운로드"
  label_downloads_abbr: "D/L"
  label_duplicated_by: "복제한 사용자"
  label_duplicate: "중복"
  label_duplicates: "복제"
  label_edit: "편집"
  label_edit_x: "편집: %{x}"
  label_enable_multi_select: "다중 선택 토글"
  label_enabled_project_custom_fields: "사용자 정의 필드 사용"
  label_enabled_project_modules: "사용 가능한 모듈"
  label_enabled_project_activities: "활동 추적 시간 사용"
  label_end_to_end: "끝 - 끝"
  label_end_to_start: "끝 - 시작"
  label_enumeration_new: "새 열거형 값"
  label_enumeration_value: "열거형 값"
  label_enumerations: "열거형"
  label_enterprise: "엔터프라이즈"
  label_enterprise_active_users: "예약 활성 사용자 %{current}/%{limit}명"
  label_enterprise_edition: "Enterprise Edition"
  label_enterprise_support: "엔터프라이즈 지원"
  label_enterprise_addon: "Enterprise add-on"
  label_environment: "환경"
  label_estimates_and_time: "견적 및 시간"
  label_equals: "일치함"
  label_everywhere: "어디에 있든지"
  label_example: "예"
  label_experimental: "실험"
  label_i_am_member: "멤버입니다"
  label_import: "가져오기"
  label_export_to: "다음에서도 사용 가능:"
  label_expanded_click_to_collapse: "확장되었습니다. 축소하려면 클릭하세요."
  label_f_hour: "%{value}시간"
  label_f_hour_plural: "%{value}시간"
  label_favoured: "호감"
  label_feed_plural: "피드"
  label_feeds_access_key: "RSS 액세스 키"
  label_feeds_access_key_created_on: "RSS 액세스 키가 %{value} 전에 생성되었습니다."
  label_feeds_access_key_type: "RSS"
  label_file_plural: "파일"
  label_filter_add: "필터 추가"
  label_filter_plural: "필터"
  label_filters_toggle: "필터 표시/숨기기"
  label_float: "부동"
  label_folder: "폴더"
  label_follows: "팔로우"
  label_force_user_language_to_default: "허용되지 않는 언어가 있는 사용자의 언어를 기본값으로 설정"
  label_form_configuration: "양식 구성"
  label_gantt: "Gantt"
  label_gantt_chart: "Gantt 차트"
  label_general: "일반"
  label_generate_key: "키 생성"
  label_git_path: ".git 디렉터리의 경로"
  label_greater_or_equal: ">="
  label_group_by: "그룹화 기준"
  label_group_new: "새 그룹"
  label_group: "그룹"
  label_group_named: "그룹 %{name}"
  label_group_plural: "그룹"
  label_help: "도움말"
  label_here: 여기
  label_hide: "숨기기"
  label_history: "기록"
  label_hierarchy_leaf: "계층 구조 리프"
  label_home: "홈"
  label_subject_or_id: "제목 또는 ID"
  label_calendar_subscriptions: "캘린더 구독"
  label_impressum: "법적 고지"
  label_in: "-"
  label_in_less_than: "보다 작음"
  label_in_more_than: "보다 큼"
  label_inactive: "비활성화"
  label_incoming_emails: "들어오는 이메일"
  label_includes: "포함"
  label_index_by_date: "날짜별 색인"
  label_index_by_title: "제목별 색인"
  label_information: "정보"
  label_information_plural: "정보"
  label_installation_guides: "설치 가이드"
  label_integer: "정수"
  label_internal: "내부"
  label_introduction_video: "소개 동영상"
  label_invite_user: "사용자 초대"
  label_show_hide: "표시/숨기기"
  label_show_all_registered_users: "등록된 사용자 모두 표시"
  label_journal: "기록일지"
  label_journal_diff: "설명 비교"
  label_language: "언어"
  label_languages: "언어"
  label_jump_to_a_project: "프로젝트로 이동..."
  label_keyword_plural: "키워드"
  label_language_based: "사용자 언어에 따름"
  label_last_activity: "마지막 활동"
  label_last_change_on: "마지막 변경"
  label_last_changes: "마지막 %{count}개 변경 사항"
  label_last_login: "최종 로그인"
  label_last_month: "지난달"
  label_last_n_days: "지난 %{count}개월"
  label_last_week: "지난주"
  label_latest_revision: "최근 수정"
  label_latest_revision_plural: "최근 수정"
  label_ldap_authentication: "LDAP 인증"
  label_less_or_equal: "<="
  label_less_than_ago: "일 미만 전"
  label_list: "목록"
  label_loading: "로드 중..."
  label_lock_user: "사용자 잠금"
  label_logged_as: "로그인한 계정:"
  label_login: "로그인"
  label_custom_logo: "사용자 정의 로고"
  label_custom_export_logo: "사용자 지정 내보내기 로고"
  label_custom_export_cover: "Custom export cover background"
  label_custom_export_cover_overlay: "Custom export cover background overlay"
  label_custom_export_cover_text_color: "텍스트 색상"
  label_custom_pdf_export_settings: "Custom PDF export settings"
  label_custom_favicon: "사용자 지정 favicon"
  label_custom_touch_icon: "사용자 지정 터치 아이콘"
  label_logout: "로그아웃"
  label_main_menu: "측면 메뉴"
  label_manage_groups: "그룹 관리"
  label_managed_repositories_vendor: "관리 되는 %{vendor} 저장소"
  label_max_size: "최대 크기"
  label_me: "나"
  label_member_new: "새 멤버"
  label_member_all_admin: "(관리 상태에 따른 모든 역할)"
  label_member_plural: "멤버"
  lable_membership_added: "멤버 추가됨"
  lable_membership_updated: "멤버 갱신됨"
  label_menu_badge:
    pre_alpha: "프리 알파"
    alpha: "알파"
    beta: "베타"
  label_menu_item_name: "메뉴 항목의 이름"
  label_message: "메시지"
  label_message_last: "마지막 메시지"
  label_message_new: "새 메시지"
  label_message_plural: "메시지"
  label_message_posted: "메시지 추가됨"
  label_min_max_length: "최소 - 최대 길이"
  label_minute_plural: "minutes"
  label_missing_api_access_key: "사라진 API 접근 키"
  label_missing_feeds_access_key: "사라진 RSS 접근 키"
  label_modification: "%{count}개 변경"
  label_modified: "수정됨"
  label_module_plural: "모듈"
  label_modules: "모듈"
  label_months_from: "개월 동안 | 다음부터"
  label_more: "기타"
  label_more_than_ago: "일 이상 전"
  label_move_work_package: "작업 패키지 이동"
  label_my_account: "내 계정"
  label_my_activity: "내 활동"
  label_my_account_data: "내 계정 데이터"
  label_my_projects: "내 프로젝트"
  label_my_queries: "내 사용자 지정 쿼리"
  label_name: "이름"
  label_never: "사용 안 함"
  label_new: "새로 만들기"
  label_new_features: "새로운 기능"
  label_new_statuses_allowed: "새 상태 허용됨"
  label_news_singular: "뉴스"
  label_news_added: "뉴스 추가됨"
  label_news_comment_added: "뉴스에 추가된 코멘트"
  label_news_latest: "최신 뉴스"
  label_news_new: "뉴스 추가"
  label_news_edit: "뉴스 편집"
  label_news_plural: "뉴스"
  label_news_view_all: "모든 뉴스 보기"
  label_next: "다음"
  label_next_week: "다음 주"
  label_no_change_option: "(변경 없음)"
  label_no_data: "표시할 데이터가 없습니다."
  label_no_parent_page: "부모 페이지 없음"
  label_nothing_display: "표시할 것이 없음"
  label_nobody: "아무도 없음"
  label_not_found: "찾을 수 없음"
  label_none: "없음"
  label_none_parentheses: "(없음)"
  label_not_contains: "포함하지 않음"
  label_not_equals: "일치하지 않음"
  label_on: "에"
  label_operator_all: "비어 있지 않음"
  label_operator_none: "비어 있음"
  label_operator_equals_or: "(OR)"
  label_operator_equals_all: "(AND)"
  label_operator_shared_with_user_any: "모두"
  label_open_menu: "메뉴 열기"
  label_open_work_packages: "열기"
  label_open_work_packages_plural: "열기"
  label_openproject_website: "OpenProject 웹사이트"
  label_optional_description: "설명"
  label_options: "옵션"
  label_other: "기타"
  label_overall_activity: "전체 작업"
  label_overview: "요약"
  label_page_title: "페이지 제목"
  label_part_of: "부분의"
  label_password_lost: "암호를 잊으셨습니까?"
  label_password_rule_lowercase: "소문자"
  label_password_rule_numeric: "숫자 문자"
  label_password_rule_special: "특수 문자"
  label_password_rule_uppercase: "대문자"
  label_path_encoding: "경로 인코딩"
  label_per_page: "페이지당"
  label_people: "사용자"
  label_permissions: "권한"
  label_permissions_report: "권한 보고서"
  label_personalize_page: "이 페이지 개인 설정"
  label_placeholder_user: "플레이스홀더 사용자"
  label_placeholder_user_new: "새로운 플레이스홀더 사용자"
  label_placeholder_user_plural: "플레이스홀더 사용자"
  label_planning: "계획"
  label_please_login: "로그인하세요."
  label_plugins: "플러그인"
  label_modules_and_plugins: "모듈 및 플러그인"
  label_precedes: "선행"
  label_preferences: "기본 설정"
  label_preview: "미리 보기"
  label_previous: "이전"
  label_previous_week: "이전 주"
  label_principal_invite_via_email: " 또는 이메일을 통해 새 사용자 초대하기"
  label_principal_search: "기존 사용자 또는 그룹 추가"
  label_privacy_policy: "데이터 프라이버시 및 보안 정책"
  label_product_version: "제품 버전"
  label_profile: "프로필"
  label_project_activity: "프로젝트 활동"
  label_project_attribute_plural: "프로젝트 특성"
  label_project_count: "전체 프로젝트 수"
  label_project_copy_notifications: "프로젝트 복사 중에 이메일 알림 보내기"
  label_project_latest: "최근 프로젝트"
  label_project_default_type: "빈 유형 허용"
  label_project_hierarchy: "프로젝트 계층 구조"
  label_project_new: "새 프로젝트"
  label_project_plural: "프로젝트"
  label_project_settings: "프로젝트 설정"
  label_project_storage_plural: "파일 저장소"
  label_project_storage_project_folder: "파일 저장소: 프로젝트 폴더"
  label_projects_storage_information: "%{count} 개의 프로젝트가 %{storage} 디스크 스토리지를 사용 중"
  label_project_view_all: "모든 프로젝트 보기"
  label_project_show_details: "프로젝트 세부 정보 표시"
  label_project_hide_details: "프로젝트 세부 정보 숨기기"
  label_public_projects: "공용 프로젝트"
  label_query_new: "새 쿼리"
  label_query_plural: "사용자 지정 쿼리"
  label_read: "읽기..."
  label_register: "새 계정 만들기"
  label_register_with_developer: "개발자로 등록"
  label_registered_on: "등록된 날짜"
  label_registration_activation_by_email: "이메일로 계정 활성화"
  label_registration_automatic_activation: "자동 계정 활성화"
  label_registration_manual_activation: "수동 계정 활성화"
  label_related_work_packages: "관련 작업 패키지"
  label_relates: "관련 항목"
  label_relates_to: "관련 항목"
  label_relation_delete: "관계 삭제"
  label_relation_new: "새 관계"
  label_release_notes: "릴리스 노트"
  label_remove_columns: "선택된 열 제거"
  label_renamed: "이름 변경됨"
  label_reply_plural: "회신"
  label_report: "보고서"
  label_report_bug: "버그 제보"
  label_report_plural: "보고서"
  label_reported_work_packages: "보고된 관련 패키지"
  label_reporting: "보고"
  label_reporting_plural: "보고"
  label_repository: "리포지토리"
  label_repository_root: "최상위 저장소"
  label_repository_plural: "리포지토리"
  label_required: "필수"
  label_requires: "필수"
  label_result_plural: "결과"
  label_reverse_chronological_order: "최신순"
  label_revision: "수정"
  label_revision_id: "수정 %{value}"
  label_revision_plural: "수정"
  label_roadmap: "로드맵"
  label_roadmap_edit: "로드맵 %{name} 편집"
  label_roadmap_due_in: "기한: %{value}"
  label_roadmap_no_work_packages: "이 버전에 대한 작업 패키지 없음"
  label_roadmap_overdue: "%{value} 지연"
  label_role_and_permissions: "역할 및 권한"
  label_role_new: "새 역할"
  label_role_plural: "역할"
  label_role_search: "새 멤버에게 역할 할당"
  label_scm: "SCM"
  label_search: "검색"
  label_send_information: "사용자에게 새 자격 증명 보내기"
  label_send_test_email: "테스트 이메일 보내기"
  label_setting_plural: "설정"
  label_system_settings: "시스템 설정"
  label_show_completed_versions: "완료된 버전 표시"
  label_sort: "분류"
  label_sort_by: "%{value}(으)로 정렬"
  label_sorted_by: "%{value}(으)로 정렬됨"
  label_sort_higher: "위로 이동"
  label_sort_highest: "맨 위로 이동"
  label_sort_lower: "아래로 이동"
  label_sort_lowest: "맨 아래로 이동"
  label_spent_time: "소비한 시간"
  label_start_to_end: "시작 - 끝"
  label_start_to_start: "시작 - 시작"
  label_statistics: "통계"
  label_status: "상태"
  label_storage_free_space: "남은 디스크 공간"
  label_storage_used_space: "사용 중 디스크 공간"
  label_storage_group: "저장 파일 시스템 %{identifier}"
  label_storage_for: "을(를) 위한 전체 저장 공간"
  label_string: "텍스트"
  label_subproject: "하위 프로젝트"
  label_subproject_new: "새 하위 프로젝트"
  label_subproject_plural: "하위 프로젝트"
  label_subtask_plural: "하위 작업"
  label_summary: "요약"
  label_system: "시스템"
  label_system_storage: "저장 공간 정보"
  label_table_of_contents: "목차"
  label_tag: "태그"
  label_text: "긴 텍스트"
  label_this_month: "이번 달"
  label_this_week: "이번 주"
  label_this_year: "올해"
  label_time_entry_plural: "소비한 시간"
  label_title: "제목"
  label_projects_menu: "프로젝트"
  label_today: "오늘"
  label_top_menu: "상단 메뉴"
  label_topic_plural: "항목"
  label_total: "합계"
  label_type_new: "새 유형"
  label_type_plural: "유형"
  label_ui: "사용자 인터페이스"
  label_update_work_package_done_ratios: "Update work package % Complete values"
  label_updated_time: "%{value} 전에 업데이트됨"
  label_updated_time_at: "%{author} %{age}"
  label_updated_time_by: "%{author}이(가) %{age} 전에 업데이트함"
  label_upgrade_guides: "업그레이드 가이드"
  label_used_by: "사용한 사용자"
  label_used_by_types: "유형별로 사용됨"
  label_used_in_projects: "프로젝트에서 사용됨"
  label_user: "사용자"
  label_user_and_permission: "사용자 및 권한"
  label_user_named: "사용자 %{name}"
  label_user_activity: "%{value}의 작업"
  label_user_anonymous: "익명"
  label_user_mail_option_all: "모든 내 프로젝트의 이벤트에 대해"
  label_user_mail_option_none: "이벤트 없음"
  label_user_mail_option_only_assigned: "나에게 할당된 사항만"
  label_user_mail_option_only_my_events: "내가 주시하거나 관련된 사항만"
  label_user_mail_option_only_owner: "내가 소유자인 사항만"
  label_user_mail_option_selected: "선택된 프로젝트에서 발생하는 이벤트만"
  label_user_new: "새 사용자"
  label_user_plural: "사용자"
  label_user_search: "사용자 검색"
  label_user_settings: "사용자 설정"
  label_users_settings: "사용자 설정"
  label_version_new: "새 버전"
  label_version_plural: "버전"
  label_version_sharing_descendants: "하위 프로젝트 포함"
  label_version_sharing_hierarchy: "프로젝트 계층 구조 포함"
  label_version_sharing_none: "공유 안 됨"
  label_version_sharing_system: "모든 프로젝트 포함"
  label_version_sharing_tree: "프로젝트 트리 포함"
  label_videos: "동영상"
  label_view_all_revisions: "모든 수정 보기"
  label_view_diff: "차이점 보기"
  label_view_revisions: "수정 보기"
  label_watched_work_packages: "주시하는 작업 패키지"
  label_what_is_this: "이게 뭐예요?"
  label_week: "주"
  label_wiki_content_added: "위키 페이지 추가됨"
  label_wiki_content_updated: "위키 페이지 업데이트됨"
  label_wiki_toc: "목차"
  label_wiki_toc_empty: "머리글이 없으므로 목차가 비어 있습니다."
  label_wiki_dont_show_menu_item: "프로젝트 탐색에 이 위키 페이지 표시 안 함"
  label_wiki_edit: "위키 편집"
  label_wiki_edit_plural: "위키 편집"
  label_wiki_page_attachments: "Wiki 페이지 첨부 파일"
  label_wiki_page_id: "위키 페이지 ID"
  label_wiki_navigation: "위키 탐색"
  label_wiki_page: "위키 페이지"
  label_wiki_page_plural: "위키 페이지"
  label_wiki_show_index_page_link: "하위 메뉴 항목 '목차' 표시"
  label_wiki_show_menu_item: "프로젝트 탐색에서 메뉴 항목으로 표시"
  label_wiki_show_new_page_link: "하위 메뉴 항목 '새 자식 페이지 만들기' 표시"
  label_wiki_show_submenu_item: "다음의 하위 메뉴 항목으로 표시: "
  label_wiki_start: "시작 페이지"
  label_work_package: "작업 패키지"
  label_work_package_attachments: "작업 패키지 첨부 파일"
  label_work_package_category_new: "새 카테고리"
  label_work_package_category_plural: "작업 패키지 카테고리"
  label_work_package_hierarchy: "작업 패키지 계층 구조"
  label_work_package_new: "새 작업 패키지"
  label_work_package_edit: "작업 패키지 %{name} 편집"
  label_work_package_plural: "작업 패키지"
  label_work_package_status: "작업 패키지 상태"
  label_work_package_status_new: "새 상태"
  label_work_package_status_plural: "작업 패키지 상태"
  label_work_package_types: "작업 패키지 유형"
  label_work_package_tracking: "작업 패키지 추적"
  label_work_package_view_all: "모든 작업 패키지 보기"
  label_workflow: "워크플로"
  label_workflow_plural: "워크플로"
  label_workflow_summary: "요약"
  label_working_days: "근무일"
  label_x_closed_work_packages_abbr:
    one: "1개 닫힘"
    other: "%{count}개 닫힘"
    zero: "0개 닫힘"
  label_x_comments:
    one: "1개 코멘트"
    other: "%{count}개 코멘트"
    zero: "코멘트 없음"
  label_x_open_work_packages_abbr:
    one: "1개 열림"
    other: "%{count}개 열림"
    zero: "0개 열림"
  label_x_projects:
    one: "1개 프로젝트"
    other: "%{count}개 프로젝트"
    zero: "프로젝트 없음"
  label_yesterday: "어제"
  label_role_type: "유형"
  label_member_role: "프로젝트 역할"
  label_global_role: "글로벌 역할"
  label_not_changeable: "(변경할 수 없음)"
  label_global: "글로벌"
  label_seeded_from_env_warning: 이 레코드는 설정/환경 변수를 통해 생성되었습니다. UI를 통해 편집할 수 없습니다.
  macro_execution_error: "매크로 %{macro_name} 실행 중에 오류 발생"
  macro_unavailable: "매크로 %{macro_name}은(는) 표시할 수 없습니다."
  macros:
    placeholder: "[Placeholder] 매크로 %{macro_name}"
    errors:
      missing_or_invalid_parameter: "누락되거나 잘못된 매크로 매개 변수입니다."
    legacy_warning:
      timeline: "이 레거시 타임라인 매크로가 제거되었으며 더 이상 사용할 수 없습니다. 포함된 테이블 매크로로 이 기능을 바꿀 수 있습니다."
    include_wiki_page:
      removed: "매크로가 더 이상 존재하지 않습니다."
    wiki_child_pages:
      errors:
        page_not_found: "위키 페이지 '%{name}'을(를) 찾을 수 없습니다."
    create_work_package_link:
      errors:
        no_project_context: "외부 프로젝트 컨텍스트에서 create_work_package_link 매크로를 호출하는 중입니다."
        invalid_type: "프로젝트 '%{project}'에서 이름이 '%{type}'인 유형을 찾지 못했습니다."
      link_name: "새 작업 패키지"
      link_name_type: "새로운 %{type_name}"
  mail:
    actions: "작업"
    digests:
      including_mention_singular: "멘션 포함"
      including_mention_plural: "%{number_mentioned}개 멘션 포함"
      unread_notification_singular: "읽지 않은 알림 1개"
      unread_notification_plural: "읽지 않은 알림 %{number_unread}개"
      you_have: "회원님은"
    logo_alt_text: "로고"
    mention:
      subject: "%{user_name} 님이 #%{id} - %{subject}에서 회원님을 멘션했습니다"
    notification:
      center: '알림 센터로'
      see_in_center: '알림 센터의 코멘트 보기'
      settings: '이메일 설정 변경'
    salutation: '안녕하세요, %{user} 님'
    salutation_full_name: '전체 이름'
    work_packages:
      created_at: "%{timestamp}, %{user} 님이 생성함 "
      login_to_see_all: "로그인하여 모든 알림을 확인하세요."
      mentioned: "회원님이 <b>코멘트에서 멘션</b>되었습니다"
      mentioned_by: "%{user} 님이 코멘트에서 회원님을 멘션했습니다."
      more_to_see:
        other: "알림이 있는 작업 패키지가 %{count}개 더 있습니다."
      open_in_browser: "브라우저에서 열기"
      reason:
        watched: "지켜봄"
        assigned: "할당됨"
        responsible: "담당"
        mentioned: "멘션됨"
        shared: "공유됨"
        subscribed: "모두"
        prefix: "수신 이유는 다음 알림 설정입니다: %{reason}"
        date_alert_start_date: "날짜 경보"
        date_alert_due_date: "날짜 경보"
      see_all: "모두 보기"
      updated_at: "%{timestamp}, %{user} 님이 업데이트함"
    sharing:
      work_packages:
        allowed_actions: "이 작업 패키지를 %{allowed_actions}할 수 있습니다. 이는 프로젝트 역할 및 권한에 따라 변경될 수 있습니다."
        create_account: "이 작업 패키지에 액세스하려면 %{instance}의 계정을 생성하고 활성화해야 합니다."
        open_work_package: "작업 패키지 열기"
        subject: "You have been shared work package #%{id}"
        enterprise_text: "Share work packages with users who are not members of the project."
        summary:
          user: "%{user} shared a work package with you with %{role_rights} rights"
          group: "%{user} shared a work package with the group %{group} you are a member of"
  mail_body_account_activation_request: "새 사용자(%{value})가 등록되었습니다. 이 계정은 관리자 승인을 기다리는 중입니다."
  mail_body_account_information: "계정 정보"
  mail_body_account_information_external: "%{value} 계정을 사용하여 로그인할 수 있습니다."
  mail_body_backup_ready: "요청한 백업이 준비되었습니다. 여기서 내려받으십시오:"
  mail_body_backup_token_reset_admin_info: 사용자 '%{user}'님에 대한 백업 토큰이 초기화되었습니다.
  mail_body_backup_token_reset_user_info: 백업 토큰이 초기화되었습니다.
  mail_body_backup_token_info: 이전 토큰은 더 이상 유효하지 않습니다.
  mail_body_backup_waiting_period: '%{hours}시간 후 새 토큰이 활성화됩니다.'
  mail_body_backup_token_warning: 만약 본인이 한 것이 아니라면, OpenProject에 즉시 로그인하고 다시 초기화하십시오.
  mail_body_incoming_email_error: OpenProject로 보낸 이메일을 처리할 수 없습니다.
  mail_body_incoming_email_error_in_reply_to: "%{received_at}, %{from_email} 작성함"
  mail_body_incoming_email_error_logs: "로그"
  mail_body_lost_password: "암호를 변경하려면 다음 링크를 클릭하세요."
  mail_password_change_not_possible:
    title: "암호를 변경할 수 없음"
    body: "%{app_title}의 계정이 외부 인증 공급자(%{name})에 연결되었습니다."
    subtext: "외부 계정의 암호는 애플리케이션에서 변경할 수 없습니다. 인증 공급자의 암호 분실 기능을 사용하십시오."
  mail_body_register: "%{app_title}입니다. 다음 링크를 클릭하여 계정을 활성화하세요:"
  mail_body_register_header_title: "프로젝트 멤버 초대 이메일"
  mail_body_register_user: "%{name}님께, "
  mail_body_register_links_html: |
    웨비나(%{webinar_link})가 제공되는 Youtube 채널(%{youtube_link})을 찾아보고
    “시작하기” 동영상(%{get_started_link})을 보고 OpenProject에서의 첫 단계를 최대한 수월하게 진행하세요.
    <br />
    추가 질문이 있으시면 설명서(%{documentation_link})를 참조하거나 관리자에게 문의하세요.
  mail_body_register_closing: "OpenProject 팀"
  mail_body_register_ending: "계속 지켜봐 주세요! 감사합니다."
  mail_body_reminder: "사용자에게 할당된 %{count} 작업 패키지가 다음 %{days}일 후 만료됩니다."
  mail_body_group_reminder: '"%{group}" 그룹에 할당된 %{count}개 작업 패키지가 향후 %{days}일 후 만료됩니다.'
  mail_body_wiki_page_added: "%{author}이(가) '%{id}' 위키 페이지를 추가했습니다."
  mail_body_wiki_page_updated: "%{author}이(가) '%{id}' 위키 페이지를 업데이트했습니다."
  mail_subject_account_activation_request: "%{value} 계정 활성화 요청"
  mail_subject_backup_ready: "백업이 준비되었습니다"
  mail_subject_backup_token_reset: "백업 토큰 초기화"
  mail_subject_incoming_email_error: "OpenProject로 보낸 이메일을 처리할 수 없습니다."
  mail_subject_lost_password: "%{value} 암호"
  mail_subject_register: "%{value} 계정 활성화"
  mail_subject_wiki_content_added: "'%{id}' 위키 페이지가 추가되었습니다."
  mail_subject_wiki_content_updated: "'%{id}' 위키 페이지가 업데이트되었습니다."
  mail_member_added_project:
    subject: "%{project} - 당신이 멤버로 추가되었습니다"
    body:
      added_by:
        without_message: "%{user}님이 '%{project}' 프로젝트에 당신을 멤버로 추가했습니다."
        with_message: "%{user}님이 '%{project}' 프로젝트에 당신을 멤버로 추가했습니다. 메시지:"
      roles: "현재 보유한 역할:"
  mail_member_updated_project:
    subject: "%{project} - 역할이 갱신되었습니다"
    body:
      updated_by:
        without_message: "%{user}님이 '%{project}' 프로젝트 내 당신의 역할을 수정했습니다."
        with_message: "%{user}님이 '%{project}' 프로젝트 내 당신의 역할을 수정했습니다. 메시지:"
      roles: "현재 보유한 역할이 갱신되었습니다:"
  mail_member_updated_global:
    subject: "전역 권한이 갱신되었습니다"
    body:
      updated_by:
        without_message: "%{user}님이 당신의 전역 권한을 변경했습니다."
        with_message: "%{user}님이 당신의 전역 권한을 변경했습니다. 메시지:"
      roles: "현재 보유한 역할이 갱신되었습니다:"
  mail_user_activation_limit_reached:
    subject: 사용자 활성화 제한에 도달함
    message: |
      회원님이 관리하는 OpenProject 환경(%{host})에서 새로운 사용자(%{email})가 계정을 만들려고 시도했습니다.
      사용자 제한에 도달한 후에는 해당 사용자가 계정을 활성화할 수 없습니다.
    steps:
      label: "사용자가 로그인하게 허용하려면 다음 중 하나를 수행할 수 있습니다. "
      a: "결제 플랜([here](upgrade_url)) 업그레이드" #here turned into a link
      b: "기존 사용자([here](users_url)) 잠금 또는 삭제" #here turned into a link
  more_actions: "추가 기능"
  noscript_description: "OpenProject를 사용하려면 JavaScript를 활성화해야 합니다!"
  noscript_heading: "JavaScript 사용 안 함"
  noscript_learn_more: "자세히 알아보기"
  notice_accessibility_mode: 접근성 모드는 해당 [계정 설정](url)에서 활성화할 수 있습니다.
  notice_account_activated: "계정이 활성화되었습니다. 이제 로그인할 수 있습니다."
  notice_account_already_activated: 계정이 이미 활성화 되었습니다.
  notice_account_invalid_token: 잘못 된 활성화 토큰
  notice_account_invalid_credentials: "잘못된 사용자 또는 암호"
  notice_account_invalid_credentials_or_blocked: "여러 번 실패한 로그인 시도로 인해 잘못된 사용자나 암호 또는 계정이 차단되었습니다. 이러한 경우 짧은 시간 동안 자동으로 차단됩니다."
  notice_account_lost_email_sent: "새로운 암호를 선택하기 위한 지침이 포함된 이메일이 전송되었습니다."
  notice_account_new_password_forced: "새 암호를 입력해야 합니다."
  notice_account_password_expired: "%{days}일 후 암호가 만료됩니다. 새 암호를 설정하세요."
  notice_account_password_updated: "암호가 업데이트되었습니다."
  notice_account_pending: "계정이 만들어졌으며 관리자 승인 대기 중입니다."
  notice_account_register_done: "계정이 만들어졌습니다. 계정을 활성화하려면 이메일로 전송된 링크를 클릭하세요."
  notice_account_unknown_email: "알 수 없는 사용자입니다."
  notice_account_update_failed: "계정 설정을 저장할 수 없습니다. 계정 페이지를 살펴 보십시오."
  notice_account_updated: "계정이 업데이트되었습니다."
  notice_account_other_session_expired: "계정에 연결된 다른 모든 세션이 무효화되었습니다."
  notice_account_wrong_password: "잘못된 암호"
  notice_account_registered_and_logged_in: "환영합니다. 계정이 활성화되었습니다 이제 로그인되었습니다."
  notice_activation_failed: 계정이 활성화 되지 못했습니다.
  notice_auth_stage_verification_error: "단계 '%{stage}'을(를) 확인할 수 없습니다."
  notice_auth_stage_wrong_stage: "인증 단계 '%{expected}'을(를) 마쳐야 하지만, '%{actual}'이(가) 반환되었습니다."
  notice_auth_stage_error: "인증 단계 '%{stage}'이(가) 실패했습니다."
  notice_can_t_change_password: "이 계정은 외부 인증 소스를 사용합니다. 암호를 변경할 수 없습니다."
  notice_custom_options_deleted: "옵션 '%{option_value}'와 그것의 %{num_deleted} 항목은 삭제 되었습니다."
  notice_email_error: "메일을 전송하는 중에 오류가 발생했습니다(%{value})."
  notice_email_sent: "%{value}님에게 이메일이 전송되었습니다."
  notice_failed_to_save_work_packages: "선택된 %{total}개에서 %{count}개 작업 패키지를 저장하지 못했습니다. %{ids}."
  notice_failed_to_save_members: "멤버를 저장하지 못했습니다. %{errors}."
  notice_deletion_scheduled: "삭제가 예약되었으며 비동기적으로 수행됩니다."
  notice_file_not_found: "액세스하려는 페이지가 존재하지 않거나 제거되었습니다."
  notice_forced_logout: "비활성화된지 %{ttl_time}분 후 자동으로 로그아웃되었습니다."
  notice_internal_server_error: "액세스하려는 페이지에 오류가 발생했습니다. 계속하여 문제가 발생하는 경우 %{app_title} 관리자에게 문의하여 지원을 받으세요."
  notice_work_package_done_ratios_updated: "% complete updated"
  notice_locking_conflict: "그 사이에 정보가 한 명 이상의 다른 사용자에 의해 업데이트되었습니다."
  notice_locking_conflict_additional_information: "%{users}의 업데이트입니다."
  notice_locking_conflict_reload_page: "페이지를 다시 로드하고, 변경 사항을 검토하고, 업데이트를 다시 적용하세요."
  notice_member_added: '%{name} 이(가) 프로젝트에 추가 됨'
  notice_members_added: '%{number}명의 사용자가 프로젝트에 추가되었습니다.'
  notice_member_removed: "프로젝트에서 %{user} 사용자가 제거됨."
  notice_member_deleted: "%{user}는 프로젝트에서 제거 되고 삭제됨."
  notice_no_principals_found: "결과가 없습니다."
  notice_bad_request: "잘못된 요청입니다."
  notice_not_authorized: "이 페이지에 액세스할 권한이 없습니다."
  notice_not_authorized_archived_project: "액세스하려는 프로젝트는 이미 보관되어 있습니다."
  notice_password_confirmation_failed: "암호가 올바르지 않습니다. 계속할 수 없습니다."
  notice_principals_found_multiple: "%{number} 개의 결과가 발견되었습니다.\n첫번째 결과를 보려면 탭 해주세요."
  notice_principals_found_single: "한 개의 결과가 있습니다.\n보려면 탭 해주세요."
  notice_project_not_deleted: "프로젝트가 삭제되지 않았습니다."
  notice_successful_connection: "연결에 성공했습니다."
  notice_successful_create: "생성에 성공했습니다."
  notice_successful_delete: "삭제에 성공했습니다."
  notice_successful_update: "업데이트에 성공했습니다."
  notice_successful_update_custom_fields_added_to_project: |
    업데이트 성공. 활성화된 유형의 사용자 지정 필드는 작업 패키지 양식에서 자동으로 활성화됩니다. <a href="%{url}" target="_blank">자세히 알아보세요</a>.
  notice_successful_update_custom_fields_added_to_type: |
    업데이트 성공. 활성 사용자 지정 필드는 이 유형의 관련 프로젝트에 대해
    자동으로 활성화됩니다.
  notice_to_many_principals_to_display: "너무 많은 결과가 있습니다.\n새 멤버(또는 그룹)의 이름을 입력하여 검색 범위를 좁히세요."
  notice_user_missing_authentication_method: 사용자가 암호나 로그인할 수 있는 다른 방법을 선택해야 합니다.
  notice_user_invitation_resent: 초대장이 %{email}(으)로 전송되었습니다.
  present_access_key_value: "당신의 %{key_name} : %{value}"
  notice_automatic_set_of_standard_type: "자동으로 표준 유형을 설정합니다."
  notice_logged_out: "로그아웃했습니다."
  notice_wont_delete_auth_source: 사용자가 사용 중인 LDAP 연결은 삭제할 수 없습니다.
  notice_project_cannot_update_custom_fields: "프로젝트의 사용 가능한 사용자 지정 필드를 업데이트할 수 없습니다. 프로젝트가 유효하지 않습니다: %{errors}"
  notice_attachment_migration_wiki_page: >
    이 페이지는 OpenProject 업데이트 중에 자동으로 생성되었습니다. 이 페이지에는 %{container_type} "%{container_name}"과(와) 이전에 연결된 모든 첨부 파일이 포함되어 있습니다.
  #Default format for numbers
  number:
    format:
      delimiter: ""
      precision: 3
      separator: "."
    human:
      format:
        delimiter: ""
        precision: 1
      storage_units:
        format: "%n %u"
        units:
          byte:
            other: "바이트"
          gb: "GB"
          kb: "kB"
          mb: "MB"
          tb: "TB"
  onboarding:
    heading_getting_started: "개요 가져오기"
    text_getting_started_description: "OpenProject로 프로젝트 관리 및 팀 공동 작업에 대한 간략한 개요를 가져올 수 있습니다. 도움말 메뉴에서 이 동영상을 다시 시작할 수 있습니다."
    welcome: "%{app_title}입니다."
    select_language: "언어를 선택하세요."
  permission_add_work_package_notes: "메모 추가"
  permission_add_work_packages: "작업 패키지 추가"
  permission_add_messages: "메시지 게시"
  permission_add_project: "프로젝트 만들기"
  permission_add_work_package_attachments: "첨부 파일 추가"
  permission_add_work_package_attachments_explanation: "Allows adding attachments without Edit work packages permission"
  permission_archive_project: "프로젝트 보관"
  permission_create_user: "사용자 만들기"
  permission_manage_user: "사용자 편집"
  permission_manage_placeholder_user: "플레이스홀더 사용자 생성, 수정, 제거"
  permission_add_subprojects: "하위 프로젝트 만들기"
  permission_add_work_package_watchers: "주시자 추가"
  permission_assign_versions: "버전 할당"
  permission_browse_repository: "리포지토리에 대한 읽기 전용 액세스(찾아보기 및 체크아웃)"
  permission_change_wiki_parent_page: "부모 위키 페이지 변경"
  permission_comment_news: "뉴스에 코멘트 달기"
  permission_commit_access: "리포지토리(커밋)에 대한 읽기/쓰기 액세스"
  permission_copy_projects: "프로젝트 복사"
  permission_copy_work_packages: "작업 패키지 복사"
  permission_create_backup: "백업 만들기"
  permission_delete_work_package_watchers: "주시자 삭제"
  permission_delete_work_packages: "작업 패키지 삭제"
  permission_delete_messages: "메시지 삭제"
  permission_delete_own_messages: "내 메시지 삭제"
  permission_delete_reportings: "보고 삭제"
  permission_delete_timelines: "타임라인 삭제"
  permission_delete_wiki_pages: "위키 페이지 삭제"
  permission_delete_wiki_pages_attachments: "첨부 파일 삭제"
  permission_edit_work_package_notes: "메모 편집"
  permission_edit_work_packages: "작업 패키지 편집"
  permission_edit_messages: "메시지 편집"
  permission_edit_own_work_package_notes: "내 메모 편집"
  permission_edit_own_messages: "내 메시지 편집"
  permission_edit_own_time_entries: "내 시간 로그 편집"
  permission_edit_project: "프로젝트 편집"
  permission_edit_reportings: "보고 편집"
  permission_edit_time_entries: "다른 사용자의 시간 로그 편집"
  permission_edit_timelines: "타임라인 편집"
  permission_edit_wiki_pages: "위키 페이지 편집"
  permission_export_work_packages: "작업 패키지 내보내기"
  permission_export_wiki_pages: "위키 페이지 내보내기"
  permission_list_attachments: "첨부 파일 나열"
  permission_log_own_time: "내 시간 기록"
  permission_log_time: "다른 사용자의 시간 기록"
  permission_manage_forums: "포럼 관리"
  permission_manage_categories: "작업 패키지 카테고리 관리"
  permission_manage_dashboards: "대시보드 관리"
  permission_manage_work_package_relations: "작업 패키지 관계 관리"
  permission_manage_members: "멤버 관리"
  permission_manage_news: "뉴스 관리"
  permission_manage_project_activities: "프로젝트 작업 관리"
  permission_manage_public_queries: "공용 보기 관리"
  permission_manage_repository: "리포지토리 관리"
  permission_manage_subtasks: "OpenProject aims to connect distributed teams and organizations and make project management intuitive and fun. The open source software supports classical project management and team collaboration as well as agile project management methodologies. OpenProject is continuously developed and maintained by an active international community to provide a powerful feature set and yet intuitive user interface. The overall purpose is to create customer benefit. To achieve this, OpenProject follows a requirements and product development process that empathizes identifying and building the functionality which most aligns with OpenProject’s product vision and delivers customer value.\n\nThis guide is an evolving description of the steps taken from collecting requirements all the way to implementation and release. The goal is to provide a single source of truth and provide a guideline for team members, community contributors and interested customers. As such this document will continuously be updated."
  permission_manage_versions: "버전 관리"
  permission_manage_wiki: "위키 관리"
  permission_manage_wiki_menu: "위키 메뉴 관리"
  permission_move_work_packages: "작업 패키지 이동"
  permission_protect_wiki_pages: "위키 페이지 보호"
  permission_rename_wiki_pages: "위키 페이지 이름 바꾸기"
  permission_save_queries: "보기 저장"
  permission_search_project: "프로젝트 검색"
  permission_select_custom_fields: "사용자 지정 필드 선택"
  permission_select_project_modules: "프로젝트 모듈 선택"
  permission_share_work_packages: "작업 패키지 공유"
  permission_manage_types: "유형 선택"
  permission_view_project: "프로젝트 보기"
  permission_view_changesets: "OpenProject에서 리포지토리 수정 사항 보기"
  permission_view_commit_author_statistics: "커밋 작성자 통계 보기"
  permission_view_dashboards: "대시보드 보기"
  permission_view_work_package_watchers: "주시자 목록 보기"
  permission_view_work_packages: "작업 패키지 보기"
  permission_view_messages: "메시지 보기"
  permission_view_news: "View news"
  permission_view_members: "멤버 보기"
  permission_view_reportings: "보고 보기"
  permission_view_shared_work_packages: "View shared work packages"
  permission_view_time_entries: "소요 시간 보기"
  permission_view_timelines: "타임라인 보기"
  permission_view_wiki_edits: "위키 기록 보기"
  permission_view_wiki_pages: "위키 보기"
  permission_work_package_assigned: "담당자/책임자 되기"
  permission_work_package_assigned_explanation: "작업 패키지는 각각의 프로젝트에서 이 역할을 가진 사용자와 그룹에 할당될 수 있습니다."
  permission_view_project_activity: "View project activity"
  permission_save_bcf_queries: "Save BCF queries"
  permission_manage_public_bcf_queries: "Manage public BCF queries"
  permission_edit_attribute_help_texts: "Edit attribute help texts"
  placeholders:
    default: "-"
  project:
    destroy:
      confirmation: "계속하면 %{identifier} 프로젝트가 영구적으로 제거됩니다. 이 작업을 확인하려면 아래 필드에 프로젝트 이름을 입력하세요. 이렇게 하면 다음이 허용됩니다."
      project_delete_result_1: "Delete all related data."
      project_delete_result_2: "Delete all managed project folders in the attached storages."
      info: "프로젝트 삭제는 취소할 수 없는 작업입니다."
      project_verification: "삭제를 확인하려면 프로젝트 이름 %{name}(을)를 입력하세요."
      subprojects_confirmation: "하위 프로젝트 %{value}도 삭제됩니다."
      title: "프로젝트 %{name} 삭제"
    identifier:
      warning_one: 프로젝트 멤버는 프로젝트의 리포지토리를 재배치해야 합니다.
      warning_two: 프로젝트의 기존 링크는 더 이상 작동하지 않습니다.
      title: 프로젝트의 식별자 변경
    template:
      copying: >
        선택한 템플릿 프로젝트에서 프로젝트를 만들고 있습니다. 프로젝트가 사용 가능하게 되면 즉시 메일로 알려드립니다.
      use_template: "템플릿 사용"
      make_template: "템플릿으로 설정"
      remove_from_templates: "템플릿에서 제거"
    archive:
      are_you_sure: "프로젝트 '%{name}'을(를) 보관하시겠습니까?"
      archived: "보관됨"
  project_module_activity: "활동"
  project_module_forums: "포럼"
  project_module_work_package_tracking: "작업 패키지"
  project_module_news: "뉴스"
  project_module_repository: "리포지토리"
  project_module_wiki: "위키"
  permission_header_for_project_module_work_package_tracking: "Work packages and Gantt"
  query:
    attribute_and_direction: "%{attribute} (%{direction})"
  #possible query parameters (e.g. issue queries),
  #which are not attributes of an AR-Model.
  query_fields:
    active_or_archived: "활성 또는 보관됨"
    assigned_to_role: "담당자의 역할"
    assignee_or_group: "담당자 또는 소속 그룹"
    member_of_group: "담당자의 그룹"
    name_or_identifier: "이름 또는 식별자"
    only_subproject_id: "하위 프로젝트만"
    shared_with_user: "Shared with user"
    subproject_id: "하위 프로젝트 포함"
  repositories:
    at_identifier: "- %{identifier}"
    atom_revision_feed: "Atom 수정 피드"
    autofetch_information: "리포지토리 모듈 페이지에 액세스할 때 자동으로 리포지토리가 업데이트되게 하려면 이 항목을 선택하세요.\n여기에는 리포지토리에서 커밋 검색 및 필요한 디스크 저장소 새로 고침이 포함됩니다."
    checkout:
      access:
        readwrite: "읽기 + 쓰기"
        read: "읽기 전용"
        none: "체크아웃 액세스 권한이 없습니다. 이 응용 프로그램을 통해서만 리포지토리를 볼 수 있습니다."
      access_permission: "이 리포지토리에 대한 권한"
      url: "체크아웃 URL"
      base_url_text: "체크아웃 URL(예: https://myserver.example.org/repos/) 생성에 사용할 기본 URL입니다.\n참고: 기본 URL은 관리되는 리포지토리에서 체크아웃 URL을 다시 작성하는 데에만 사용됩니다. 다른 리포지토리는 변경되지 않습니다."
      default_instructions:
        git: |-
          이 리포지토리에 포함된 데이터는 Git으로 컴퓨터에 다운로드할 수 있습니다. 체크아웃 절차 및 사용 가능한 클라이언트에 대한 자세한 내용이 필요하면 Git 설명서를 참조하십시오.
        subversion: |-
          이 리포지토리에 포함된 데이터는 Subversion으로 컴퓨터에 다운로드할 수 있습니다. 체크아웃 절차 및 사용 가능한 클라이언트에 대한 자세한 내용이 필요하면 Subversion 설명서를 참조하십시오.
      enable_instructions_text: "모든 리포지토리 관련 페이지에 아래 정의된 체크아웃 지침이 표시됩니다."
      instructions: "체크아웃 지침"
      show_instructions: "체크아웃 지침 표시"
      text_instructions: "이 텍스트는 리포지토리를 체크아웃하는 방법에 대한 지침의 체크아웃 URL과 함께 표시됩니다."
      not_available: "이 리포지토리에 대한 체크아웃 지침이 정의되지 않았습니다. 시스템 설정에서 이 리포지토리에 대한 체크아웃 지침을 활성화도록 관리자에게 요청하십시오."
    create_managed_delay: "참고: 리포지토리가 관리됩니다. 이는 디스크에서 비동기적으로 생성되고 곧 사용 가능하게 됩니다."
    create_successful: "리포지토리가 등록되었습니다."
    delete_sucessful: "리포지토리가 삭제되었습니다."
    destroy:
      confirmation: "계속하는 경우, 관리되는 리포지토리가 영구적으로 삭제됩니다."
      info: "리포지토리 삭제는 취소할 수 없는 작업입니다."
      info_not_managed: "참고: 이렇게 해도 이 리포지토리의 콘텐츠는 삭제되지 않습니다. OpenProject에 의해 관리되지 않기 때문입니다."
      managed_path_note: "다음 디렉터리가 지워집니다. %{path}"
      repository_verification: "해당 리포지토리의 삭제를 확인하려면 프로젝트의 식별자 %{identifier}을(를) 입력하세요."
      subtitle: "프로젝트 %{project_name}의 %{repository_type}을(를) 삭제하시겠습니까?"
      subtitle_not_managed: "프로젝트 %{project_name}에서 연결된 %{repository_type} %{url}을(를) 제거하시겠습니까?"
      title: "%{repository_type} 삭제"
      title_not_managed: "연결된 %{repository_type}을(를) 제거하시겠습니까?"
    errors:
      build_failed: "선택한 구성으로 리포지토리를 만들 수 없습니다. %{reason}"
      managed_delete: "관리되는 리포지토리는 삭제할 수 없습니다."
      managed_delete_local: "'%{path}'의 파일 시스템에서 로컬 리포지토리를 삭제할 수 없습니다. %{error_message}"
      empty_repository: "리포지토리가 존재하지만 비어 있습니다. 여기에는 아직 수정 사항이 포함되어 있지 않습니다."
      exists_on_filesystem: "리포지토리 디렉터리가 파일 시스템에 이미 있습니다."
      filesystem_access_failed: "파일 시스템의 리포지토리에 액세스하는 중에 오류가 발생했습니다. %{message}"
      not_manageable: "이 리포지토리 공급업체는 OpenProject가 관리할 수 없습니다."
      path_permission_failed: "다음 경로를 만드는 중에 오류가 발생했습니다. %{path}. OpenProject가 해당 폴더에 쓸 수 있는지 확인하세요."
      unauthorized: "리포지토리에 액세스할 수 있는 권한이 없거나 자격 증명이 올바르지 않습니다."
      unavailable: "리포지토리를 사용할 수 없습니다"
      exception_title: "리포지토리에 액세스할 수 없습니다. %{message}"
      disabled_or_unknown_type: "선택한 유형 %{type} 은(는) 비활성화 되었거나, 더이상 SCM 공급 업체 %{vendor}에 사용할 수 없습니다."
      disabled_or_unknown_vendor: "SCM 공급업체 %{vendor}이(가) 비활성화되었거나 더 이상 사용 가능하지 않습니다."
      remote_call_failed: "관리되는 원격 호출이 실패하고 메시지 '%{message}'이(가) 표시되었습니다(코드: %{code})."
      remote_invalid_response: "관리되는 원격에서 잘못된 응답을 받았습니다."
      remote_save_failed: "원격에서 검색된 매개 변수가 있는 리포지토리를 저장할 수 없습니다."
    git:
      instructions:
        managed_url: "관리되는 (로컬) Git 리포지토리의 URL입니다."
        path: >-
          로컬 Git 리포지토리(예: %{example_path})의 경로를 지정하세요. http(s):// 또는 file://로 시작하는 값을 사용하여 로컬 복사본에 복제된 원격 리포지토리를 사용할 수도 있습니다.
        path_encoding: "Git 경로 인코딩 재정의(기본: UTF-8)"
      local_title: "기존 로컬 Git 리포지토리 연결"
      local_url: "로컬 URL"
      local_introduction: "기존 로컬 Git 리포지토리가 있는 경우 응용 프로그램 내에서 액세스하기 위해 OpenProject와 이 리포지토리를 연결할 수 있습니다."
      managed_introduction: "OpenProject가 생성되고 자동으로 로컬 Git 리포지토리를 통합하게 합니다."
      managed_title: "OpenProject에 통합된 Git 리포지토리"
      managed_url: "관리되는 URL"
      path: "Git 리포지토리의 경로"
      path_encoding: "경로 인코딩"
    go_to_revision: "수정 사항으로 이동"
    managed_remote: "이 공급업체에 대한 관리되는 리포지토리는 원격으로 처리됩니다."
    managed_remote_note: "URL에 대한 정보 및 이 리포지토리의 경로는 생성되기 이전에 사용 가능하지 않습니다."
    managed_url: "관리되는 URL"
    settings:
      automatic_managed_repos_disabled: "자동 생성 사용 안 함"
      automatic_managed_repos: "관리되는 리포지토리의 자동 생성"
      automatic_managed_repos_text: "여기에서 공급업체를 설정하면, 새로 생성된 프로젝트는 이 공급업체의 관리되는 리포지토리를 자동으로 받게 됩니다."
    scm_vendor: "소스 제어 관리 시스템"
    scm_type: "리포지토리 유형"
    scm_types:
      local: "기존 로컬 리포지토리 연결"
      existing: "기존 리포지토리 연결"
      managed: "OpenProject에서 새로운 리포지토리 만들기"
    storage:
      not_available: "이 리포지토리에 대한 디스크 저장소 사용량이 사용 가능하지 않습니다."
      update_timeout: "N분 동안 리포지토리의 마지막 필요한 디스크 공간 정보를 유지하세요.\n리포지토리의 필요한 디스크 저장소 공간 계산에는 비용이 많이 소요될 수 있으므로, 이 값을 늘려 성능 영향을 줄이세요."
      oauth_application_details: "이 창을 닫으면 클라이언트 비밀 값에 다시 액세스할 수 없습니다. 다음 값을 Nextcloud OpenProject Integration 설정에 복사하세요:"
      oauth_application_details_link_text: "설정 페이지로 이동"
      setup_documentation_details: "새 파일 저장소를 구성하는 데 도움이 필요하면 설명서를 확인하세요. "
      setup_documentation_details_link_text: "파일 저장소 설정"
      show_warning_details: "이 파일 저장소를 사용하려면 원하는 각 프로젝트의 프로젝트 설정에서 모듈과 특정 저장소를 활성화해야 합니다."
    subversion:
      existing_title: "기존 Subversion 리포지토리"
      existing_introduction: "기존 Subversion 리포지토리가 있는 경우 응용 프로그램 내에서 액세스하기 위해 OpenProject와 이 리포지토리를 연결할 수 있습니다."
      existing_url: "기존 URL"
      instructions:
        managed_url: "관리되는 (로컬) Subversion 리포지토리의 URL입니다."
        url: "리포지토리 URL을 입력하세요. 이는 로컬 리포지토리(%{local_proto}(으)로 시작) 또는 원격 리포지토리를 대상으로 할 수 있습니다.\n다음 URL 구성표가 지원됩니다."
      managed_title: "OpenProject에 통합된 Subversion 리포지토리"
      managed_introduction: "OpenProject가 생성되고 자동으로 로컬 Subversion 리포지토리를 통합하게 합니다."
      managed_url: "관리되는 URL"
      password: "리포지토리 암호"
      username: "리포지토리 사용자 이름"
    truncated: "죄송하지만, 이 디렉터리를 %{limit}개 파일로 잘라야 했습니다. %{truncated}개 항목이 목록에서 생략되었습니다."
    named_repository: "%{vendor_name} 리포지토리"
    update_settings_successful: "설정이 저장되었습니다."
    url: "리포지토리의 URL"
    warnings:
      cannot_annotate: "이 파일에는 주석을 지정할 수 없습니다."
  scheduling:
    activated: "활성화됨"
    deactivated: "비활성화됨"
  search_input_placeholder: "검색..."
  setting_apiv3_cors_enabled: "CORS 사용"
  setting_apiv3_cors_origins: "API V3 CORS(크로스-원본 리소스 공유) 허용 원본"
  setting_apiv3_cors_origins_text_html: >
    CORS가 활성화된 경우, OpenProject API에 액세스하도록 허용된 원본이 있습니다. <br/> <a href="%{origin_link}" target="_blank">원본 헤더의 설명서</a>에서 예상 값 지정 방법을 확인하세요.
  setting_apiv3_max_page_size: "최대 API 페이지 크기"
  setting_apiv3_max_page_instructions_html: >
    API가 응답할 최대 페이지 크기를 설정하세요. 단일 페이지에서 더 많은 값을 반환하는 API 요청을 수행할 수 없습니다. <br/> <strong>경고:</strong> 이 값이 필요한 이유가 확실한 경우에만 이 값을 변경하세요. 높은 값으로 설정하면 성능에 상당한 영향을 미치고, 페이지당 옵션보다 낮은 값은 페이지가 매겨진 보기에서 오류를 일으킵니다.
  setting_apiv3_docs: "설명서"
  setting_apiv3_docs_enabled: "문서 페이지 활성화"
  setting_apiv3_docs_enabled_instructions_html: >
    문서 페이지가 활성화되면 <a href="%{link}" target="_blank">%{link}</a>에서 APIv3 문서의 대화식 보기를 얻을 수 있습니다.
  setting_attachment_whitelist: "첨부 파일 업로드 허용 목록"
  setting_email_delivery_method: "이메일 배달 방법"
  setting_emails_salutation: "Address user in emails with"
  setting_sendmail_location: "sendmail 실행 파일의 위치"
  setting_smtp_enable_starttls_auto: "사용 가능한 경우 자동으로 STARTTLS 사용"
  setting_smtp_ssl: "SSL 연결 사용"
  setting_smtp_address: "SMTP 서버"
  setting_smtp_port: "SMTP 포트"
  setting_smtp_authentication: "SMTP 인증"
  setting_smtp_user_name: "SMTP 사용자 이름"
  setting_smtp_password: "SMTP 비밀번호"
  setting_smtp_domain: "SMTP HELO 도메인"
  setting_activity_days_default: "프로젝트 작업에 표시되는 기간(일)"
  setting_app_subtitle: "응용 프로그램 부제목"
  setting_app_title: "응용 프로그램 제목"
  setting_attachment_max_size: "첨부 파일 최대 크기"
  setting_autofetch_changesets: "Autofetch 리포지토리 변경 사항"
  setting_autologin: "자동 로그인"
  setting_available_languages: "사용 가능한 언어"
  setting_bcc_recipients: "숨은 참조 받는 사람(bcc)"
  setting_brute_force_block_after_failed_logins: "이 로그인 시도 실패 횟수를 넘으면 사용자 차단"
  setting_brute_force_block_minutes: "사용자가 다음 시간 동안 차단되었습니다."
  setting_cache_formatted_text: "캐시 서식 있는 텍스트"
  setting_use_wysiwyg_description: "기본적으로 모든 사용자에 대한 CKEditor5 WYSIWYG 편집기를 활성화하려면 선택하세요. CKEditor는 GFM Markdown용 기능을 제한했습니다."
  setting_column_options: "작업 패키지 목록의 모양 사용자 지정"
  setting_commit_fix_keywords: "키워드 수정"
  setting_commit_logs_encoding: "커밋 메시지 인코딩"
  setting_commit_logtime_activity_id: "기록된 시간의 작업"
  setting_commit_logtime_enabled: "시간 로깅 사용"
  setting_commit_ref_keywords: "키워드 참조"
  setting_consent_time: "동의 시간"
  setting_consent_info: "동의 정보 텍스트"
  setting_consent_required: "동의 필요"
  setting_consent_decline_mail: "동의 연락처 메일 주소"
  setting_cross_project_work_package_relations: "교차 프로젝트 작업 패키지 관계 허용"
  setting_first_week_of_year: "1년의 첫 주 기준"
  setting_date_format: "날짜"
  setting_default_language: "기본 언어"
  setting_default_projects_modules: "새 프로젝트에 대해 기본적으로 활성화된 모듈"
  setting_default_projects_public: "새 프로젝트는 기본적으로 공용입니다."
  setting_diff_max_lines_displayed: "표시되는 최대 차이점 줄 수"
  setting_display_subprojects_work_packages: "기본적으로 기본 프로젝트의 하위 프로젝트 작업 패키지 표시"
  setting_emails_footer: "이메일 바닥글"
  setting_emails_header: "이메일 머리글"
  setting_email_login: "이메일로 로그인하기"
  setting_enabled_scm: "활성화된 SCM"
  setting_enabled_projects_columns: "프로젝트 목록에 표시"
  setting_feeds_enabled: "피드 사용"
  setting_ical_enabled: "iCalendar 구독 활성화"
  setting_feeds_limit: "피드 콘텐츠 제한"
  setting_file_max_size_displayed: "인라인에 표시되는 텍스트 파일의 최대 크기"
  setting_host_name: "호스트 이름"
  setting_invitation_expiration_days: "활성화 이메일 만료 기간:"
  setting_work_package_done_ratio: "Calculate work package % Complete with"
  setting_work_package_done_ratio_field: "The work package field"
  setting_work_package_done_ratio_status: "The work package status"
  setting_work_package_done_ratio_disabled: "Disable (hide the % Complete field)"
  setting_work_package_list_default_columns: "기본적으로 사용 안 함"
  setting_work_package_properties: "작업 패키지 속성"
  setting_work_package_startdate_is_adddate: "새 작업 패키지에 대한 시작 날짜로 현재 날짜 사용"
  setting_work_packages_projects_export_limit: "작업 패키지/프로젝트 내보내기 제한"
  setting_journal_aggregation_time_minutes: "집계된 사용자 작업"
  setting_log_requesting_user: "모든 요청에 대한 로그 사용자 로그인, 이름 및 메일 주소"
  setting_login_required: "인증이 필요함"
  setting_mail_from: "발신 이메일 주소"
  setting_mail_handler_api_key: "API 키"
  setting_mail_handler_body_delimiters: "이러한 줄 중 하나 다음에 이메일 자르기"
  setting_mail_handler_body_delimiter_regex: "이 정규식에 일치하는 이메일을 자름"
  setting_mail_handler_ignore_filenames: "무시된 메일 첨부 파일"
  setting_new_project_user_role_id: "프로젝트를 만드는 비관리자 사용자에게 지정된 역할"
  setting_password_active_rules: "활성 문자 클래스"
  setting_password_count_former_banned: "재사용 금지된 최근에 사용한 암호 수"
  setting_password_days_valid: "암호 변경을 적용할 경과 일 수"
  setting_password_min_length: "최소 길이"
  setting_password_min_adhered_rules: "최소 필수 클래스 수"
  setting_per_page_options: "페이지당 개체 옵션"
  setting_plain_text_mail: "일반 텍스트 메일(HTML 없음)"
  setting_protocol: "프로토콜"
  setting_project_gantt_query: "프로젝트 포트폴리오 Gantt 보기"
  setting_project_gantt_query_text: "프로젝트 개요 페이지에서 Gantt 차트를 표시하는 데 사용되는 쿼리를 수정할 수 있습니다."
  setting_security_badge_displayed: "보안 배지 표시"
  setting_registration_footer: "등록 꼬리말"
  setting_repositories_automatic_managed_vendor: "자동 리포지토리 공급업체 유형"
  setting_repositories_encodings: "리포지토리 인코딩"
  setting_repository_authentication_caching_enabled: "버전 제어 소프트웨어의 인증 요청에 대한 캐싱 사용"
  setting_repository_storage_cache_minutes: "리포지토리 디스크 크기 캐시"
  setting_repository_checkout_display: "체크아웃 지침 표시"
  setting_repository_checkout_base_url: "체크아웃 기본 URL"
  setting_repository_checkout_text: "체크아웃 지침 텍스트"
  setting_repository_log_display_limit: "파일 로그 표시되는 최대 수정 수"
  setting_repository_truncate_at: "리포지토리 브라우저에 표시되는 최대 파일 수"
  setting_rest_api_enabled: "REST 웹 서비스 사용"
  setting_self_registration: "자체 등록"
  setting_session_ttl: "비활성화된 후 세션 만료 시간"
  setting_session_ttl_hint: "5 아래 값은 사용 안함으로 작동합니다."
  setting_session_ttl_enabled: "세션 만료됨"
  setting_start_of_week: "주의 시작:"
  setting_sys_api_enabled: "리포지토리 관리 웹 서비스 사용"
  setting_sys_api_description: "리포지토리 관리 웹 서비스는 리포지토리에 액세스하기 위한 통합 및 사용자 인증을 제공합니다."
  setting_time_format: "시간"
  setting_accessibility_mode_for_anonymous: "익명 사용자에 대해 접근성 모드 사용"
  setting_user_format: "사용자 이름 형식"
  setting_user_default_timezone: "사용자의 기본 표준 시간대"
  setting_users_deletable_by_admins: "관리자가 삭제 가능한 사용자 계정"
  setting_users_deletable_by_self: "자신의 계정을 삭제하도록 허용된 사용자"
  setting_welcome_text: "환영 블록 텍스트"
  setting_welcome_title: "환영 블록 제목"
  setting_welcome_on_homescreen: "홈 화면에 환영 블록 표시"
  setting_work_package_list_default_highlighting_mode: "기본 강조 표시 모드"
  setting_work_package_list_default_highlighted_attributes: "기본 인라인 강조 표시 특성"
  setting_working_days: "근무일"
  settings:
    attachments:
      whitelist_text_html: >
        업로드된 파일의 유효한 파일 확장명 및/또는 MIME 형식 목록을 정의합니다. <br/> 파일 확장명(예: <code>%{ext_example}</code>) 또는 MIME 형식(예: <code>%{mime_example}</code>)을 입력합니다. <br/> 모든 파일 형식을 업로드할 수 있도록 허용하려면 비워 둡니다. 여러 값이 허용됩니다(각 값에 대해 한 줄).
    brute_force_prevention: "자동화된 사용자 차단"
    date_format:
      first_date_of_week_and_year_set: >
        "%{day_of_week_setting_name}" 또는 "%{first_week_setting_name}" 옵션 중 하나가 설정되었다면, 프론트엔드에서의 충돌을 방지하기 위해 나머지 하나도 설정해야 합니다.
      first_week_of_year_text_html: >
        해당 연도의 첫 번째 주에 포함된 1월의 날짜를 선택하세요. 이 값은 주의 첫째 날과 함께 1년의 총 주 수를 결정합니다. 자세한 내용은 이 항목에 대한 <a href="%{link}" target="_blank">문서</a>를 참조하세요.
    experimental:
      save_confirmation: 주의! 데이터 손실 위험! OpenProject 설치를 중단하고 일부 데이터를 손실해도 괜찮을 경우에만 실험적 기능을 활성화하세요.
      warning_toast: 기능 플래그는 아직 개발 중인 기능을 활성화하는 설정이며, 테스트 목적으로만 사용해야 합니다. 중요한 데이터가 있는 OpenProject 설치에서는 절대 활성화하지 말아야 합니다. 이러한 기능은 데이터를 손상시킬 가능성이 매우 높습니다. 사용 시 책임은 사용자에게 있습니다.
      feature_flags: 기능 플래그
    general: "일반"
    highlighting:
      mode_long:
        inline: "특성을 인라인으로 강조 표시"
        none: "강조 표시 없음"
        status: "상태별 전체 행"
        type: "유형별 전체 행"
        priority: "우선 순위별 전체 행"
    icalendar:
      enable_subscriptions_text_html: 필요한 권한이 있는 사용자가 OpenProject 캘린더를 구독하고 외부 캘린더 클라이언트를 통해 작업 패키지 정보에 액세스하도록 허용합니다. <strong>참고:</strong> 활성화하기 전에 <a href="%{link}" target="_blank">iCalendar 구독</a>에 대해 읽고 잠재적인 보안 위험을 파악하세요.
    language_name_being_default: "%{language_name}(기본값)"
    notifications:
      events_explanation: "이메일을 보낼 이벤트를 관리합니다. 작업 패키지에 대한 알림은 각 사용자에 대해 구체적으로 구성할 수 있으므로 작업 패키지는 이 목록에 포함되지 않습니다."
      delay_minutes_explanation: "인앱 알림이 구성된 사용자가 메일이 전송되기 전에 애플리케이션 내에서 알림을 확인할 수 있도록 이메일 전송이 지연될 수 있습니다. 애플리케이션 내에서 알림을 읽은 사용자는 이미 읽은 알림에 대한 이메일을 받지 않습니다."
    other: "기타"
    passwords: "암호"
    projects:
      section_new_projects: "새 프로젝트의 설정"
      section_project_overview: "프로젝트 개요 목록의 설정"
    session: "세션"
    user:
      default_preferences: "기본 설정"
      display_format: "표시 형식"
      deletion: "삭제"
    working_days:
      section_work_week: "근무 주"
      section_holidays_and_closures: "공휴일 및 휴업일"
  text_formatting:
    markdown: "Markdown"
    plain: "일반 텍스트"
  status_active: "활성"
  status_archived: "보관됨"
  status_invited: 초대됨
  status_locked: 잠김
  status_registered: 등록됨
  #Used in array.to_sentence.
  support:
    array:
      sentence_connector: "그리고"
      skip_last_comma: "false"
  text_accessibility_hint: "접근성 모드는 시각장애인, 신체장애인, 혹은 시력이 나쁜 사람들을 위해 디자인 되었습니다. 후자를 위해서 중심이 되는 요소는 특별히 하이라이트 됩니다. 이 모드에서는 Backlogs 모듈 사용이 불가능합니다."
  text_access_token_hint: "액세스 토큰을 사용하여 OpenProject의 리소스에 대한 외부 응용 프로그램 액세스 권한을 부여할 수 있습니다."
  text_analyze: "추가 분석: %{subject}"
  text_are_you_sure: "계속하시겠습니까?"
  text_are_you_sure_continue: "계속하시겠습니까?"
  text_are_you_sure_with_children: "작업 패키지 및 모든 자식 작업 패키지를 삭제하시겠습니까?"
  text_assign_to_project: "프로젝트에 할당"
  text_form_configuration: >
    작업 패키지 양식으로 표시할 필드를 사용자 지정할 수 있습니다. 해당 도메인의 요구 사항을 반영하도록 필드를 자유롭게 그룹화할 수 있습니다.
  text_form_configuration_required_attribute: "특성이 필수로 나타나므로 항상 표시됩니다."
  text_caracters_maximum: "최대 %{count}자입니다."
  text_caracters_minimum: "최소 %{count}자여야 합니다."
  text_comma_separated: "여러 값이 허용됩니다(쉼표로 구분)."
  text_comment_wiki_page: "위키 페이지에 대한 댓글: %{page}"
  text_custom_field_possible_values_info: "각 값당 한 줄"
  text_custom_field_hint_activate_per_project: >
    사용자 지정 필드를 사용하는 경우: 사용자 지정 필드는 프로젝트별로 활성화해야 함을 유의하세요.
  text_custom_field_hint_activate_per_project_and_type: >
    사용자 지정 필드는 작업 패키지 유형 및 프로젝트별로 활성화해야 합니다.
  text_wp_status_read_only_html: >
    Enterprise Edition은 작업 패키지의 상태 필드에 대해 다음과 같은 기타 추가 기능을 추가합니다. <br> <ul> <li><b>특정 상태에 대해 작업 패키지를 읽기 전용으로 표시 허용</b></li> </ul>
  text_project_custom_field_html: >
    Enterprise Edition은 프로젝트의 사용자 지정 필드에 대해 다음과 같은 기타 추가 기능을 추가합니다: <br> <ul> <li><b>프로젝트 목록에 프로젝트에 대한 사용자 지정 필드를 추가하여 프로젝트 포트폴리오 보기 만들기</b></li> </ul>
  text_custom_logo_instructions: >
    투명한 배경에 흰색 로고가 권장됩니다. 기존 디스플레이와 레티나 디스플레이 둘 다에서 최상의 결과를 위해 이미지의 크기는 460px x 60px여야 합니다.
  text_custom_export_logo_instructions: >
    PDF 내보내기에서 표시되는 로고입니다. PNG 또는 JPEG 이미지 파일이어야 합니다. 투명 또는 흰색 바탕에 검은색 또는 컬러 로고를 사용하는 것이 좋습니다.
  text_custom_export_cover_instructions: >
    This is the image that appears in the background of a cover page in your PDF exports. It needs to be an about 800px width by 500px height sized PNG or JPEG image file.
  text_custom_favicon_instructions: >
    페이지 제목 옆의 브라우저 창/탭에 나타나는 작은 아이콘입니다. 투명한 배경을 가진 정사각형 32x32 픽셀 크기의 PNG 이미지 파일이어야 합니다.
  text_custom_touch_icon_instructions: >
    홈 화면에 북마크를 추가하면 휴대폰 또는 태블릿에 표시되는 아이콘입니다. 정사각형 180x180 픽셀 크기의 PNG 이미지 파일이어야 합니다. 이미지의 배경이 투명하지 않은지 확인하세요. 그렇지 않으면 iOS에서 제대로 표시되지 않습니다.
  text_database_allows_tsv: "데이터베이스에서 TSVector 허용(옵션)"
  text_default_administrator_account_changed: "기본 관리자 계정 변경됨"
  text_default_encoding: "기본: UTF-8"
  text_destroy: "삭제"
  text_destroy_with_associated: "삭제할 작업 패키지와 연결된 추가 개체가 있습니다. 이러한 개체의 유형은 다음과 같습니다."
  text_destroy_what_to_do: "어떤 작업을 수행하시겠습니까?"
  text_diff_truncated: "... 이 차이점은 표시할 수 있는 최대 크기를 초과하므로 잘렸습니다."
  text_email_delivery_not_configured: "이메일 배달이 구성되지 않았고, 알림이 비활성화되었습니다.\nSMTP 서버를 구성하여 활성화하세요."
  text_enumeration_category_reassign_to: "이 값에 해당 항목 다시 할당:"
  text_enumeration_destroy_question: "%{count}개 개체가 이 값에 할당되었습니다."
  text_file_repository_writable: "첨부 파일 디렉터리 쓰기 가능"
  text_git_repo_example: "기본 및 로컬 리포지토리(예: /gitrepo, c:\\gitrepo)"
  text_hint_date_format: "YYYY-MM-dd 형식으로 날짜를 입력하세요. 다른 형식은 원치 않는 날짜로 변경될 수 있습니다."
  text_hint_disable_with_0: "참고: 0으로 사용 안 함"
  text_hours_between: "%{min} ~ %{max} 시간 사이입니다."
  text_work_package_added: "작업 패키지 %{id}은(는) %{author}에 의해 보고되었습니다."
  text_work_package_category_destroy_assignments: "카테고리 할당 제거"
  text_work_package_category_destroy_question: "일부 작업 패키지(%{count}개)가 이 카테고리에 할당되어 있습니다. 어떻게 하시겠습니까?"
  text_work_package_category_reassign_to: "이 카테고리에 작업 패키지 다시 할당"
  text_work_package_updated: "작업 패키지 %{id}은(는) %{author}에 의해 업데이트되었습니다."
  text_work_package_watcher_added: "사용자는 %{watcher_changer}에 의해 작업 패키지 %{id}의 주시자로 추가되었습니다."
  text_work_package_watcher_removed: "사용자는 %{watcher_changer}에 의해 작업 패키지 %{id}의 주시자에서 제거되었습니다."
  text_work_packages_destroy_confirmation: "선택한 작업 패키지를 삭제하시겠습니까?"
  text_work_packages_ref_in_commit_messages: "커밋 메시지의 작업 패키지 참조 또는 수정"
  text_journal_added: "%{label} %{value} 추가됨"
  text_journal_attachment_added: "%{label} %{value}이(가) 첨부 파일로 추가됨"
  text_journal_attachment_deleted: "%{label} %{old}이(가) 첨부 파일로 제거됨"
  text_journal_changed_plain: "%{label}이(가) %{old}에서 %{linebreak}%{new}(으)로 변경되었습니다."
  text_journal_changed_no_detail: "%{label} 업데이트됨"
  text_journal_changed_with_diff: "%{label} 변경됨(%{link})"
  text_journal_deleted: "%{label} 삭제됨(%{old})"
  text_journal_deleted_subproject: "%{label} %{old}"
  text_journal_deleted_with_diff: "%{label} 삭제됨(%{link})"
  text_journal_file_link_added: "%{value}(%{storage})에 대한 %{label} 링크 추가됨"
  text_journal_file_link_deleted: "%{old}(%{storage})에 대한 %{label} 링크 제거됨"
  text_journal_of: "%{label} %{value}"
  text_journal_set_to: "%{label}이(가) %{value}(으)로 설정됨"
  text_journal_set_with_diff: "%{label} 설정됨(%{link})"
  text_journal_label_value: "%{label} %{value}"
  text_latest_note: "최신 코멘트: %{note}"
  text_length_between: "%{min} ~ %{max}자 사이의 길이"
  text_line_separated: "여러 값이 허용됩니다(각 값에 대해 한 줄)."
  text_load_default_configuration: "기본 구성 로드"
  text_min_max_length_info: "0은 제한이 없음을 의미함"
  text_no_roles_defined: 정의된 역할이 없습니다.
  text_no_access_tokens_configurable: "구성할 수 있는 액세스 토큰이 없습니다."
  text_no_configuration_data: "역할, 유형, 작업 패키지 상태 및 워크플로가 아직 구성되지 않았습니다.\n기본 구성을 로드하는 것이 좋습니다. 로드한 후에 수정할 수 있습니다."
  text_no_notes: "이 작업 패키지에 사용할 수 있는 코멘트가 없습니다."
  text_notice_too_many_values_are_inperformant: "참고: 페이지당 100개가 넘는 항목을 표시하면 페이지 로드 시간이 늘어날 수 있습니다."
  text_notice_security_badge_displayed_html: >
    참고: 활성화하는 경우, <a href="%{information_panel_path}">%{information_panel_label}</a> 관리 패널 및 홈페이지에서 설치 상태가 나오는 배지가 표시됩니다. 배지는 관리자에게만 표시됩니다. <br/> 배지는 공식 OpenProject 릴리스 데이터베이스와 비교하여 현재 OpenProject 버전을 확인하고 업데이트 또는 알려진 취약성에 대해 알려줍니다. 이 검사에서 제공하는 사항, 사용 가능한 업데이트를 제공하기 위해 필요한 데이터 및 이 검사를 비활성화하는 방법에 대한 자세한 내용은 <a href="%{more_info_url}">구성 문서</a>를 참조하십시오.
  text_own_membership_delete_confirmation: "권한의 일부 또는 전부를 삭제하려고 합니다. 이렇게 한 후에는 이 프로젝트를 더 이상 편집하지 못할 수 있습니다.\n계속하시겠습니까?"
  text_plugin_assets_writable: "플러그인 자산 디렉터리 쓰기 가능"
  text_powered_by: "%{link} 제공"
  text_project_identifier_info: "소문자(a-z), 숫자, 대시(-) 및 밑줄(_)만 허용됩니다. 소문자로 시작해야 합니다."
  text_reassign: "작업 패키지에 다시 할당:"
  text_regexp_info: "예: ^[A-Z0-9]+$"
  text_regexp_multiline: '멀티라인 모드에서 정규식이 적용됩니다. 예, e.g., ^---\s+'
  text_repository_usernames_mapping: "리포지토리 로그에 있는 각 사용자 이름에 매핑된 OpenProject 사용자를 선택하거나 업데이트하세요.\n동일한 OpenProject 및 리포지토리 사용자 이름이나 이메일을 가진 사용자가 자동으로 매핑됩니다."
  text_status_changed_by_changeset: "변경 집합 %{value}에 적용되었습니다."
  text_table_difference_description: "이 테이블에서 단일 %{entries}이(가) 표시됩니다. 먼저 테이블의 해당 확인란을 선택하여 두 항목 사이의 차이를 볼 수 있습니다. 테이블 아래 버튼을 클릭하면 차이가 표시됩니다."
  text_time_logged_by_changeset: "변경 집합 %{value}에 적용되었습니다."
  text_tip_work_package_begin_day: "오늘 시작하는 작업 패키지"
  text_tip_work_package_begin_end_day: "오늘 시작하는 끝나는 작업 패키지"
  text_tip_work_package_end_day: "오늘 끝나는 작업 패키지"
  text_type_no_workflow: "이 유형에 대해 워크플로가 정의되지 않음"
  text_unallowed_characters: "허용되지 않는 문자"
  text_user_invited: 사용자가 초대되었으며 등록 보류 중입니다.
  text_user_wrote: "%{value}이(가) 작성함:"
  text_warn_on_leaving_unsaved: "현재 페이지에는 저장되지 않은 텍스트가 있습니다. 이 페이지를 나가면 텍스트가 손실됩니다."
  text_what_did_you_change_click_to_add_comment: "무엇을 변경하셨습니까? 댓글을 추가하려면 클릭하세요."
  text_wiki_destroy_confirmation: "이 위키와 모든 해당 콘텐츠를 삭제하시겠습니까?"
  text_wiki_page_destroy_children: "자식 페이지 및 모든 하위 페이지 삭제"
  text_wiki_page_destroy_question: "이 페이지에는 %{descendants}개의 자식 페이지와 하위 항목이 있습니다. 어떻게 하시겠습니까?"
  text_wiki_page_nullify_children: "자식 페이지를 루트 페이지로 유지"
  text_wiki_page_reassign_children: "자식 페이지를 이 부모 페이지에 다시 할당"
  text_workflow_edit: "워크플로를 편집하려면 역할과 유형 선택"
  text_zoom_in: "확대"
  text_zoom_out: "축소"
  text_setup_mail_configuration: "이메일 공급자 구성"
  help_texts:
    views:
      project: >
        %{plural} are always attached to a project. You can only select projects here where the %{plural} module is active. After creating a %{singular} you can add work packages from other projects to it.
      public: "다른 사용자가 이 보기에 액세스할 수 있도록 하려면 이 보기를 게시하십시오. '공용 보기 관리' 권한을 가진 사용자는 공용 쿼리를 수정 또는 제거할 수 있습니다. 이는 해당 보기에서 작업 패키지 결과의 표시 여부에 영향을 주지 않기 때문에 사용자의 권한에 따라 다른 결과가 표시될 수 있습니다."
      favoured: "이 보기를 즐겨찾기로 표시하고 왼쪽의 저장된 보기 사이드바에 추가하세요."
  time:
    am: "오전"
    formats:
      default: "%m/%d/%Y %I:%M %p"
      long: "%B %d, %Y %H:%M"
      short: "%d %b %H:%M"
      time: "%I:%M %p"
    pm: "오후"
  timeframe:
    show: "시간 범위 표시"
    end: "끝"
    start: "시작"
  title_remove_and_delete_user: 초대받은 사용자를 프로젝트에서 제거하고 해당 사용자를 삭제하세요.
  title_enterprise_upgrade: "더 많은 사용자를 잠금 해제하려면 업그레이드하세요."
  tooltip_user_default_timezone: >
    새 사용자에 대한 기본 표준 시간대입니다. 사용자의 설정에서 변경할 수 있습니다.
  tooltip_resend_invitation: >
    이전의 토큰이 만료되거나 사용자가 기존 메일을 받지 않았을 수 있기 때문에 새로운 토큰으로 다른 초대 메일을 보냅니다. 이것은 활성화된 사용자들이 새로운 인증 방식을 선택할 때 사용될 수도 있습니다. 활성화된 사용자들이 사용할 때 그들의 상태는 '초대됨'으로 변경됩니다.
  tooltip:
    setting_email_login: >
      활성화된 경우, 사용자는 등록 중에 로그인 방식을 선택할 수 없습니다. 대신 주어진 이메일 주소가 로그인 방식으로 사용됩니다. 관리자는 로그인 방식을 개별적으로 변경할 수 있습니다.
  queries:
    apply_filter: 미리 구성된 필터 적용
  top_menu:
    additional_resources: "추가 리소스"
    getting_started: "시작하기"
    help_and_support: "도움말과 지원"
  total_progress: "총 진행률"
  user:
    all: "모두"
    active: "활성"
    activate: "활성화"
    activate_and_reset_failed_logins: "실패한 로그인 활성화 및 재설정"
    authentication_provider: "인증 공급자"
    identity_url_text: "The internal unique identifier provided by the authentication provider."
    authentication_settings_disabled_due_to_external_authentication: >
      이 사용자는 외부 인증 공급자를 통해 인증하므로, 변경할 OpenProject의 암호가 없습니다.
    authorization_rejected: "로그인할 수 없습니다."
    assign_random_password: "무작위 암호 할당(이메일로 사용자에게 전송됨)"
    blocked: "일시적으로 잠김"
    blocked_num_failed_logins:
      other: "일시적으로 잠김 (%{count} 로그인 시도 실패)"
    confirm_status_change: "%{name} 상태가 변경됩니다. 계속하시겠습니까?"
    deleted: "사용자 삭제됨"
    error_status_change_failed: "다음 오류 때문에 사용자 상태 변경 실패함: %{errors}"
    invite: 이메일을 통해 사용자 초대
    invited: 초대됨
    lock: "영구적으로 잠금"
    locked: "영구적으로 잠김"
    no_login: "이 사용자는 암호로 로그인을 통해 인증합니다. 비활성화되어 있기 때문에 로그인할 수 없습니다."
    password_change_unsupported: 암호 변경은 지원되지 않습니다.
    registered: "등록됨"
    reset_failed_logins: "실패한 로그인 재설정"
    status_user_and_brute_force: "%{user} 및 %{brute_force}"
    status_change: "상태 변경"
    text_change_disabled_for_provider_login: "이 이름은 로그인 공급자가 설정하므로 변경 가능하지 않습니다."
    unlock: "잠금 해제"
    unlock_and_reset_failed_logins: "실패한 로그인 잠금 해제 및 재설정"
  version_status_closed: "닫음"
  version_status_locked: "잠김"
  version_status_open: "열기"
  note: 메모
  note_password_login_disabled: "암호 로그인이 %{configuration}에 의해 비활성화되었습니다."
  warning: 경고
  warning_attachments_not_saved: "%{count}개 파일을 저장할 수 없습니다."
  warning_imminent_user_limit: >
    현재 플랜으로 지원되는 사용자보다 많은 사용자를 초대했습니다. 초대된 사용자가 OpenProject 환경에 참여하지 못할 수 있습니다. 초대된 사용자와 등록된 사용자가 참여할 수 있도록 하려면 <a href="%{upgrade_url}">플랜을 업그레이드</a>하세요.
  warning_registration_token_expired: |
    활성화 이메일이 만료되었습니다. %{email}(으)로 새로운 이메일이 전송되었습니다.
    이메일 내 링크를 클릭하여 계정을 활성화하세요.
  warning_user_limit_reached: >
    Adding additional users will exceed the current limit. Please contact an administrator to increase the user limit to ensure external users are able to access this instance.
  warning_user_limit_reached_admin: >
    Adding additional users will exceed the current limit. Please <a href="%{upgrade_url}">upgrade your plan</a> to be able to ensure external users are able to access this instance.
  warning_user_limit_reached_instructions: >
    사용자 제한(활성 사용자 %{current}/%{max}명)에 도달했습니다. sales@openproject.com으로 연락하여 Enterprise Edition 플랜을 업그레이드하고 사용자를 더 추가하세요.
  warning_protocol_mismatch_html: >

  warning_bar:
    https_mismatch:
      title: "HTTPS 모드 설정 불일치"
      text_html: >
        애플리케이션이 <code>%{set_protocol}</code>로 설정된 HTTPS 모드로 실행되고 있지만, 이 요청은 <code>%{actual_protocol}</code> 요청입니다. 이 경우에는 오류가 발생합니다! 다음 구성 값을 설정해야 합니다: <code>%{setting_value}</code>. 이 구성을 설정하는 방법은 <a href="%{more_info_path}">설치 설명서</a>를 참조하세요.
    hostname_mismatch:
      title: "호스트 이름 설정 불일치"
      text_html: >
        해당 애플리케이션이 <code>%{set_hostname}</code>(으)로 지정된 호스트 이름 설정으로 실행되고 있지만, 이 요청은 <code>%{actual_hostname}</code> 호스트 이름입니다. 이로 인해 오류가 발생하게 됩니다! <a href="%{setting_path}">시스템 설정</a>으로 이동하고 "호스트 이름" 설정을 변경하여 이 오류를 수정하세요.
  menu_item: "메뉴 항목"
  menu_item_setting: "표시 여부"
  wiki_menu_item_for: '위키 페이지 "%{title}"에 대한 메뉴 항목'
  wiki_menu_item_setting: "표시 여부"
  wiki_menu_item_new_main_item_explanation: >
    유일한 기본 위키 메뉴 항목을 삭제하려고 합니다. 이제 새로운 기본 항목이 생성될 위키 페이지를 선택해야 합니다. 위키를 삭제하기 위해 프로젝트 관리자가 위키 모듈을 비활성화할 수 있습니다.
  wiki_menu_item_delete_not_permitted: 유일한 위키 페이지의 위키 메뉴 항목은 삭제할 수 없습니다.
  #TODO: merge with work_packages top level key
  work_package:
    updated_automatically_by_child_changes: |
      _자식 작업 패키지 %{child} 내에서 값을 변경하여 자동으로 업데이트됨_
    destroy:
      info: "작업 패키지 삭제는 취소할 수 없는 작업입니다."
      title: "작업 패키지 삭제"
    sharing:
      count:
        zero: "0 users"
        one: "1 user"
        other: "%{count} users"
      filter:
        project_member: 'Project member'
        not_project_member: 'Not project member'
        project_group: 'Project group'
        not_project_group: 'Not project group'
        role: '역할'
        type: '타입'
      label_search: "Search for users to invite"
      label_search_placeholder: "Search by user or email address"
      label_toggle_all: "Toggle all shares"
      permissions:
        comment: "코멘트"
        comment_description: "Can view and comment this work package."
        denied: "You don't have permissions to share work packages."
        edit: "편집"
        edit_description: "Can view, comment and edit this work package."
        view: "보기"
        view_description: "Can view this work package."
      remove: "제거"
      share: "공유하기"
      text_empty_search_description: "There are no users with the current filter criteria."
      text_empty_search_header: "We couldn't find any matching results."
      text_empty_state_description: "The work package has not been shared with anyone yet."
      text_empty_state_header: "No shared members."
      text_user_limit_reached: "Adding additional users will exceed the current limit. Please contact an administrator to increase the user limit to ensure external users are able to access this work package."
      text_user_limit_reached_admins: 'Adding additional users will exceed the current limit. Please <a href="%{upgrade_url}">upgrade your plan</a> to be able to add more users.'
      warning_user_limit_reached: >
        Adding additional users will exceed the current limit. Please contact an administrator to increase the user limit to ensure external users are able to access this work package.
      warning_user_limit_reached_admin: >
        Adding additional users will exceed the current limit. Please <a href="%{upgrade_url}">upgrade your plan</a> to be able to ensure external users are able to access this work package.
      warning_no_selected_user: "Please select users to share this work package with"
      warning_locked_user: "The user %{user} is locked and cannot be shared with"
      user_details:
        locked: "Locked user"
        invited: "Invite sent. "
        resend_invite: "Resend."
        invite_resent: "Invite has been resent"
        not_project_member: "Not a project member"
        project_group: "Group members might have additional privileges (as project members)"
        not_project_group: "Group (shared with all members)"
        additional_privileges_project: "Might have additional privileges (as project member)"
        additional_privileges_group: "Might have additional privileges (as group member)"
        additional_privileges_project_or_group: "Might have additional privileges (as project or group member)"
  working_days:
    info: >
      선택하지 않은 요일은 작업 패키지를 예약할 때 건너뜁니다(일 수에 포함되지 않음). 작업 패키지 수준에서 재정의할 수 있습니다.
    instance_wide_info: >
      아래 목록에 추가된 날짜는 휴무로 간주되며 작업 패키지를 예약할 때 건너뜁니다.
    change_button: "근무일 변경"
    warning: >
      근무일 또는 휴무일로 간주되는 요일을 변경하면 이 인스턴스의 모든 프로젝트에 있는 모든 작업 패키지의 시작 날짜 및 완료 날짜에 영향을 미칠 수 있습니다. <br/> 변경 사항 적용 버튼을 클릭한 후에만 변경 사항이 적용됩니다.
    journal_note:
      changed: _**근무일**이 변경되었습니다(%{changes})._
      days:
        working: "%{day}은(는) 이제 근무일입니다."
        non_working: "%{day}은(는) 이제 휴무일입니다."
      dates:
        working: "%{date}은(는) 이제 근무일입니다."
        non_working: "%{date}은(는) 이제 휴무일입니다."
  nothing_to_preview: "미리 볼 내용 없음"
  api_v3:
    attributes:
      lock_version: "잠금 버전"
      property: "속성"
    errors:
      code_400: "잘못된 요청: %{message}"
      code_401: "접근하기 위해서 인증해야 합니다."
      code_401_wrong_credentials: "올바른 자격 증명을 제공하지 않았습니다."
      code_403: "접근 권한이 없습니다."
      code_404: "요청한 리소스를 찾을 수 없습니다."
      code_409: "수정 사항이 출동하여 리소스를 업데이트할 수 없습니다."
      code_429: "너무 많은 요청이 들어왔습니다. 나중에 다시 시도해주십시오."
      code_500: "내부 오류가 발생하였습니다."
      code_500_outbound_request_failure: "다른 리소스에 대한 아웃바운드 요청이 실패했으며 상태 코드는 %{status_code}입니다."
      code_500_missing_enterprise_token: "The request can not be handled due to invalid or missing Enterprise token."
      not_found:
        work_package: "원하는 작업 패키지를 찾을 수 없거나 삭제되었습니다."
      expected:
        date: "YYYY-MM-DD(ISO 8601 날짜만)"
        datetime: "YYYY-MM-DDThh:mm:ss[.lll][+hh:mm](호환되는 모든 ISO 8601 날짜/시간)"
        duration: "ISO 8601 기간"
      invalid_content_type: "예상되는 CONTENT-TYPE 은 '%{content_type}' 이지만, '%{actual}' 을 응답 받았습니다."
      invalid_format: "'%{property}' 속성에 대한 잘못된 형식: '%{expected_format}' 같은 형식이 필요하지만 '%{actual}'이(가) 있습니다."
      invalid_json: "요청을 JSON으로 구문 분석할 수 없습니다."
      invalid_relation: "관계가 잘못되었습니다."
      invalid_resource: "속성 '%{property}'의 경우 '%{expected}' 같은 링크가 필요하지만 '%{actual}'이(가) 있습니다."
      invalid_signal:
        embed: "요청한 %{invalid}의 임베딩은 지원되지 않습니다. %{supported}의 임베딩은 지원합니다."
        select: "요청한 %{invalid}의 선택은 지원되지 않습니다. %{supported}의 선택은 지원합니다."
      invalid_user_status_transition: "현재 사용자의 계정 상태는이 작업을 허용 하지 않습니다."
      missing_content_type: "지정되지 않음"
      missing_property: "'%{property}' 속성이 없습니다."
      missing_request_body: "요청 본문이 없습니다."
      missing_or_malformed_parameter: "쿼리 매개 변수 '%{parameter}'는 누락되거나 잘못되었습니다."
      multipart_body_error: "요청 본문에는 필요한 multipart 부분이 포함되어 있지 않습니다."
      multiple_errors: "다중 필드 제약 조건이 위반되었습니다."
      unable_to_create_attachment: "첨부 파일을 만들 수 없습니다."
      unable_to_create_attachment_permissions: "파일 시스템 사용 권한이 부족하여 첨부 파일을 저장할 수 없습니다."
      render:
        context_not_parsable: "제공된 컨텍스트는 리소스에 대한 링크가 아닙니다."
        unsupported_context: "지정된 리소스는 컨텍스트로 지원되지 않습니다."
        context_object_not_found: "컨텍스트로 지정된 리소스를 찾을 수 없습니다."
      validation:
        done_ratio: "% Complete cannot be set on parent work packages, when it is inferred by status or when it is disabled."
        due_date: "완료 날짜는 부모 작업 패키지에서 설정할 수 없습니다."
        estimated_hours: "Work cannot be set on parent work packages." #feel like this one should be removed eventually
        invalid_user_assigned_to_work_package: "선택한 사용자는 이 작업 패키지에 대해 '%{property}' 허가되지 않았습니다."
        start_date: "시작 날짜는 부모 작업 패키지에서 설정할 수 없습니다."
      eprops:
        invalid_gzip: "- 잘못된 gzip입니다: %{message}"
        invalid_json: "- 잘못된 json입니다: %{message}"
    resources:
      schema: "스키마"
    undisclosed:
      parent: 숨겨짐 - 권한이 없어 선택한 부모를 볼 수 없습니다.
      ancestor: 숨겨짐 - 권한이 없어 상위 항목을 볼 수 없습니다.
  doorkeeper:
    pre_authorization:
      status: "사전 권한 부여"
    auth_url: "인증 URL"
    access_token_url: "액세스 토큰 URL"
    errors:
      messages:
        #Common error messages
        invalid_request:
          unknown: "이 요청에는 필요한 매개 변수가 없거나, 지원되지 않는 매개 변수 값이 포함되어 있거나, 형식이 잘못되었습니다."
          missing_param: "필수 매개 변수 누락: %{value}."
          request_not_authorized: "인증이 필요한 요청입니다. 인증 요청을 위한 필수 매개 변수가 없거나 유효하지 않습니다."
        invalid_redirect_uri: "요청한 리디렉션 URI가 잘못된 형식이거나 클라이언트 리디렉션 URI와 일치하지 않습니다."
        unauthorized_client: "클라이언트가 이 방법을 사용하여 해당 요청을 실행하도록 허용되지 않았습니다."
        access_denied: "리소스 소유자 또는 권한 부여 서버가 요청을 거부했습니다."
        invalid_scope: "요청한 범위가 유효하지 않거나, 알 수 없거나, 잘못된 형식입니다."
        invalid_code_challenge_method: "코드 챌린지 방식은 일반 또는 S256이어야 합니다."
        server_error: "권한 부여 서버에 예기치 않은 상태가 발생하여, 요청을 수행할 수 없습니다."
        temporarily_unavailable: "권한 부여 서버가 일시적인 과부하 또는 유지 관리로 인해 요청을 현재 처리할 수 없습니다."
        #Configuration error messages
        credential_flow_not_configured: "Doorkeeper.configure.resource_owner_from_credentials 구성이 되지 않아 리소스 소유자 암호 자격 증명 흐름이 실패했습니다."
        resource_owner_authenticator_not_configured: "Resource Owner find failed due to Doorkeeper.configure.resource_owner_authenticator 구성이 되지 않아 리소스 소유자 찾기에 실패했습니다."
        admin_authenticator_not_configured: "Doorkeeper.configure.admin_authenticator 구성이 되지 않아 관리자 패널에 대한 액세스가 금지되었습니다."
        #Access grant errors
        unsupported_response_type: "권한 부여 서버가 이 응답 유형을 지원하지 않습니다."
        unsupported_response_mode: "권한 부여 서버가 이 응답 모드를 지원하지 않습니다."
        #Access token errors
        invalid_client: "알 수 없는 클라이언트, 포함되지 않은 클라이언트 인증 또는 지원되지 않는 인증 방법으로 인해 클라이언트 인증이 실패했습니다."
        invalid_grant: "제공된 권한 부여가 잘못되거나, 만료되거나, 취소되었거나, 권한 부여 요청에 사용된 리디렉션 URI와 일치하지 않거나, 다른 클라이언트에 지정되었습니다."
        unsupported_grant_type: "권한 부여 유형이 권한 부여 서버에 의해 지원되지 않습니다."
        invalid_token:
          revoked: "액세스 토큰이 취소되었습니다."
          expired: "액세스 토큰이 만료되었습니다."
          unknown: "액세스 토큰이 잘못되었습니다."
        revoke:
          unauthorized: "이 토큰을 취소할 권한이 없습니다."
        forbidden_token:
          missing_scope: '이 리소스에 액세스하려면 "%{oauth_scopes}" 범위가 필요합니다.'
  unsupported_browser:
    title: "해당 브라우저는 오래되어 지원되지 않습니다."
    message: "이 페이지에서 오류가 발생하고 기능이 저하될 수 있습니다."
    update_message: "브라우저를 업데이트하시기 바랍니다."
    close_warning: "이 경고를 무시하십시오."
  oauth:
    application:
      singular: "OAuth 애플리케이션"
      plural: "OAuth 애플리케이션"
      named: "OAuth 애플리케이션 '%{name}'"
      new: "새로운 OAuth 애플리케이션"
      default_scopes: "(기본 범위)"
      instructions:
        name: "애플리케이션 이름입니다. 권한 부여 시 다른 사용자에게 표시됩니다."
        redirect_uri_html: >
          허용된 URL 인증 사용자로 리디렉션될 수 있습니다. 라인별로 하나의 항목이 있습니다. <br/> 데스크톱 애플리케이션을 등록하려면 다음 URL을 사용하세요.
        confidential: "클라이언트 비밀번호를 기밀로 유지할 수 있는 위치에서 애플리케이션이 사용되는지 여부를 확인합니다. 네이티브 모바일 앱과 싱글 페이지 앱은 기밀로 간주되지 않습니다."
        scopes: "애플리케이션이 액세스 권한을 부여할 범위를 확인하세요. 범위를 확인하지 않으면 api_v3로 가정됩니다."
        client_credential_user_id: "클라이언트가 이 애플리케이션을 사용할 때 가장하기 위한 선택적 사용자 ID입니다. 공용 액세스만 허용하려면 비워두세요."
        register_intro: "OpenProject용 OAuth API 클라이언트 애플리케이션을 개발할 경우 이 양식을 사용하여 모든 사용자가 사용할 수 있도록 등록할 수 있습니다."
        default_scopes: ""
    client_id: "고객 ID"
    client_secret_notice: >
      클라이언트 비밀번호를 인쇄할 수 있는 유일한 순간입니다. 이 비밀번호를 기록하고 안전하게 보관하십시오. 이 비밀번호는 암호로 취급해야 하며 나중에 OpenProject로 검색할 수 없습니다.
    authorization_dialog:
      authorize: "권한 부여"
      cancel: "취소하고 권한 부여를 거부합니다."
      prompt_html: "계정 <em>%{login}</em>을(를) 사용하도록 <strong>%{application_name}</strong>에 권한을 부여하시겠습니까?"
      title: "%{application_name} 권한 부여"
      wants_to_access_html: >
        이 애플리케이션은 사용자의 OpenProject 계정에 대한 액세스 권한을 요청합니다. <br/> <strong>다음과 같은 사용 권한을 요청했습니다:</strong>
    scopes:
      api_v3: "전체 API v3 액세스"
      api_v3_text: "애플리케이션은 사용자를 대신하여 작업을 수행하기 위해 OpenProject API v3에 대한 전체 읽기 및 쓰기 액세스 권한을 받습니다."
    grants:
      created_date: "승인:"
      scopes: "권한"
      successful_application_revocation: "애플리케이션 %{application_name} 취소에 성공했습니다."
      none_given: "사용자 계정에 대한 액세스 권한이 OAuth 애플리케이션에 부여되지 않았습니다."
    x_active_tokens:
      other: "%{count}개 활성 토큰"
    flows:
      authorization_code: "권한 부여 코드 흐름"
      client_credentials: "클라이언트 자격 증명 흐름"
    client_credentials: "클라이언트 자격 증명에 사용된 사용자"
    client_credentials_impersonation_set_to: "클라이언트 자격 증명 사용자 설정:"
    client_credentials_impersonation_warning: "참고: 이 애플리케이션에서 '클라이언트 자격 증명' 흐름을 사용하는 클라이언트는 이 사용자의 권한을 갖게 됩니다."
    client_credentials_impersonation_html: >
      기본적으로, OpenProject는 %{authorization_code_flow_link}에서 OAuth 2.0 인증을 제공합니다. 선택적으로 %{client_credentials_flow_link}을(를) 활성화할 수 있지만, 대신하여 요청을 수행할 대상 사용자를 제공해야 합니다.
    authorization_error: "권한 부여 오류가 발생했습니다."
    revoke_my_application_confirmation: "이 애플리케이션을 제거하시겠습니까? 그러면 이 애플리케이션에 대해 활성화된 %{token_count}개가 취소됩니다."
    my_registered_applications: "등록된 OAuth 애플리케이션"
  oauth_client:
    urn_connection_status:
      connected: "연결됨"
      error: "오류"
      failed_authorization: "인증 실패"
    labels:
      label_oauth_integration: "OAuth2 통합"
      label_redirect_uri: "리디렉션 URI"
      label_request_token: "토큰 요청"
      label_refresh_token: "토큰 새로고침"
    errors:
      oauth_authorization_code_grant_had_errors: "OAuth2가 오류를 반환했습니다."
      oauth_reported: "OAuth2 공급자가 다음을 보고했습니다:"
      oauth_returned_error: "OAuth2가 오류를 반환했습니다."
      oauth_returned_json_error: "OAuth2가 JSON 오류를 반환했습니다."
      oauth_returned_http_error: "OAuth2가 네트워크 오류를 반환했습니다."
      oauth_returned_standard_error: "OAuth2가 내부 오류를 반환했습니다."
      wrong_token_type_returned: "OAuth2가 잘못된 유형의 토큰을 반환했습니다. AccessToken::Bearer가 필요합니다."
      oauth_issue_contact_admin: "OAuth2가 오류를 보고했습니다. 시스템 관리자에게 문의하세요."
      oauth_client_not_found: "'callback' 엔드포인트(redirect_uri)에서 OAuth2 클라이언트를 찾을 수 없습니다."
      refresh_token_called_without_existing_token: >
        내부 오류: 기존 토큰 없이 refresh_token을 호출했습니다.
      refresh_token_updated_failed: "OAuthClientToken 업데이트 중에 오류 발생"
      oauth_client_not_found_explanation: >
        이 오류는 OpenProject에서 client_id 및 client_secret을 업데이트했지만 OAuth2 공급자에서 'Return URI' 필드를 업데이트하지 않으면 나타납니다.
      oauth_code_not_present: "'callback' 엔드포인트(redirect_uri)에서 OAuth2 'code'를 찾을 수 없습니다."
      oauth_code_not_present_explanation: >
        이 오류는 OAuth2 공급자에서 잘못된 response_type을 선택한 경우 나타납니다. Response_type은 'code' 또는 이와 유사해야 합니다.
      oauth_state_not_present: "'callback' 엔드포인트(redirect_uri)에서 OAuth2 'state'를 찾을 수 없습니다."
      oauth_state_not_present_explanation: >
        'state'는 성공적인 OAuth2 인증 후 계속할 위치를 OpenProject에 표시하는 데 사용됩니다. 누락된 'state'는 설정 중에 나타날 수 있는 내부 오류입니다. 시스템 관리자에게 문의하세요.
      rack_oauth2:
        client_secret_invalid: "클라이언트 비밀이 유효하지 않습니다(client_secret_invalid)"
        invalid_request: >
          OAuth2 인증 서버가 'invalid_request'로 응답했습니다. 이 오류는 인증을 여러 번 시도했거나 기술적인 문제가 있는 경우 나타납니다.
        invalid_response: "OAuth2 인증 서버가 잘못된 응답을 제공했습니다(invalid_response)."
        invalid_grant: "OAuth2 인증 서버가 재인증을 요청합니다(invalid_grant)."
        invalid_client: "OAuth2 인증 서버가 OpenProject를 인식하지 못합니다(invalid_client)."
        unauthorized_client: "OAuth2 인증 서버가 인증 유형을 거부합니다(unauthorized_client)."
        unsupported_grant_type: "OAuth2 인증 서버가 재인증을 요청합니다(unsupported_grant_type)."
        invalid_scope: "요청한 리소스에 액세스할 수 없습니다(invalid_scope)."
  http:
    request:
      failed_authorization: "서버 쪽 요청이 자체 인증에 실패했습니다."
      missing_authorization: "인증 정보가 누락되어 서버 쪽 요청이 실패했습니다."
    response:
      unexpected: "예기치 않은 응답을 받았습니다."
  you: 당신
  link: link
  plugin_openproject_auth_plugins:
    name: "OpenProject Auth Plugins"
    description: "Integration of OmniAuth strategy providers for authentication in Openproject."
  plugin_openproject_auth_saml:
    name: "OmniAuth SAML / Single-Sign On"
    description: "Adds the OmniAuth SAML provider to OpenProject"<|MERGE_RESOLUTION|>--- conflicted
+++ resolved
@@ -1478,11 +1478,7 @@
           non_working: "%{date}은(는) 이제 휴무일입니다."
       system_update:
         file_links_journal: >
-<<<<<<< HEAD
-          이제부터 파일 링크(외부 저장소에 저장된 파일)와 관련된 활동이 활동 탭에 표시됩니다. 다음은 이미 존재하는 링크와 관련된 활동을 나타냅니다.
-=======
           지금부터 파일 링크(외부 저장소에 저장된 파일)와 관련된 활동이 활동 탭에 표시됩니다. 다음은 이미 존재하는 링크와 관련된 활동을 나타냅니다.
->>>>>>> 19d68b9f
   links:
     configuration_guide: "구성 가이드"
     get_in_touch: "질문이 있으신가요? 문의해 주세요."
