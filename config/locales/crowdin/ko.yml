#-- copyright
#OpenProject is an open source project management software.
#Copyright (C) 2012-2024 the OpenProject GmbH
#This program is free software; you can redistribute it and/or
#modify it under the terms of the GNU General Public License version 3.
#OpenProject is a fork of ChiliProject, which is a fork of Redmine. The copyright follows:
#Copyright (C) 2006-2013 Jean-Philippe Lang
#Copyright (C) 2010-2013 the ChiliProject Team
#This program is free software; you can redistribute it and/or
#modify it under the terms of the GNU General Public License
#as published by the Free Software Foundation; either version 2
#of the License, or (at your option) any later version.
#This program is distributed in the hope that it will be useful,
#but WITHOUT ANY WARRANTY; without even the implied warranty of
#MERCHANTABILITY or FITNESS FOR A PARTICULAR PURPOSE.  See the
#GNU General Public License for more details.
#You should have received a copy of the GNU General Public License
#along with this program; if not, write to the Free Software
#Foundation, Inc., 51 Franklin Street, Fifth Floor, Boston, MA  02110-1301, USA.
#See COPYRIGHT and LICENSE files for more details.
#++
ko:
  no_results_title_text: 표시할 내용이 없습니다.
  activities:
    index:
      no_results_title_text: 이 시간 프레임 내에서 프로젝트에 대한 활동이 없습니다.
  admin:
    plugins:
      no_results_title_text: 현재 설치된 플러그인이 없습니다.
      no_results_content_text: 자세한 내용은 통합 및 플러그인 페이지를 참조하세요.
    custom_styles:
      color_theme: "컬러 테마"
      color_theme_custom: "(사용자 지정)"
      colors:
        primary-button-color: "기본 버튼"
        accent-color: "강조 색"
        header-bg-color: "헤더 배경"
        header-item-bg-hover-color: "가리킬 때 헤더 배경"
        header-item-font-color: "헤더 글꼴"
        header-item-font-hover-color: "가리킬 때 헤더 글꼴"
        header-border-bottom-color: "헤더 테두리"
        main-menu-bg-color: "기본 메뉴 배경"
        main-menu-bg-selected-background: "선택할 때 기본 메뉴"
        main-menu-bg-hover-background: "가리킬 때 기본 메뉴"
        main-menu-font-color: "기본 메뉴 글꼴"
        main-menu-selected-font-color: "선택할 때 기본 메뉴 글꼴"
        main-menu-hover-font-color: "가리킬 때 기본 메뉴 글꼴"
        main-menu-border-color: "기본 메뉴 테두리"
      custom_colors: "사용자 정의 색상"
      customize: "고유한 로고와 색상으로 OpenProject 설치를 사용자 지정하세요."
      enterprise_notice: "OpenProject 개발의 금전적인 후원에 대한 특별한 감사로 이 작은 기능은 Enterprise edition 구독자에게만 지원됩니다."
      enterprise_more_info: "참고: 사용된 로그는 공개적으로 액세스 가능합니다."
      manage_colors: "색상 선택 옵션 편집"
      instructions:
        primary-button-color: "강한 강조 색은 화면의 가장 중요한 버튼에 사용됩니다."
        accent-color: "링크 및 기타 적절하게 강조 표시된 요소의 색상을 지정하세요."
        header-item-bg-hover-color: "마우스로 가리킬 때 클릭 가능한 헤더 항목의 배경색입니다."
        header-item-font-color: "클릭 가능한 헤더 항목의 글꼴색입니다."
        header-item-font-hover-color: "마우스로 가리킬 때 클릭 가능한 헤더 항목의 글꼴색입니다."
        header-border-bottom-color: "헤더 아래 가는 줄입니다. 줄을 원하지 않으면 이 필드를 비워 둡니다."
        main-menu-bg-color: "왼쪽 메뉴의 배경색입니다."
      theme_warning: 테마를 변경하면 사용자 정의 스타일을 덮어 씁니다. 그러면 디자인이 손실됩니다. 너 정말 계속하고 싶니?
    enterprise:
      upgrade_to_ee: "Enterprise edition으로 업그레이드하기"
      add_token: "Enterprise edition 지원 토큰을 업로드하세요."
      delete_token_modal:
        text: "현재 사용된 Enterprise edition 토큰을 제거하시겠습니까?"
        title: "토큰 제거"
      replace_token: "당신의 현재 지원 토큰을 바꾸세요."
      order: "Enterprise on-premises edition 주문하기"
      paste: "Enterprise edition 지원 토큰을 붙여넣으세요."
      required_for_feature: "이 기능은 활성화된 Enterprise edition 지원 토큰에서만 사용 가능합니다."
      enterprise_link: "더 자세한 내용은 여기를 클릭하세요."
      start_trial: "무료 평가판 시작"
      book_now: "지금 예약"
      get_quote: "견적 받기"
      buttons:
        upgrade: "지금 업그레이드"
        contact: "당사에 데모 요청하기"
      enterprise_info_html: "- Enterprise <span class='spot-icon spot-icon_inline spot-icon_enterprise-addons'></span> 추가 기능입니다."
      upgrade_info: "활성화하고 팀에서 사용하려면 유료 플랜으로 업그레이드하세요."
    journal_aggregation:
      explanation:
        text: "사용자의 개별 작업(예: 작업 패키지를 두 번 업데이트)은 연령 차이가 지정된 기간 미만인 경우 단일 작업으로 집계됩니다. 애플리케이션 내에서 단일 작업으로 표시됩니다. 또한 이는 전송되는 이메일 수를 줄이는 동일한 시간만큼 알림을 지연시키고 %{webhook_link} 지연에도 영향을 미칩니다."
        link: "webhook"
  announcements:
    show_until: 표시 기한
    is_active: 현재 표시됨
    is_inactive: 현재 표시 안 됨
  antivirus_scan:
    not_processed_yet_message: "아직 파일의 바이러스 검사가 수행되지 않았으므로 다운로드가 차단되었습니다. 나중에 다시 시도하세요."
    quarantined_message: "'%{filename}' 파일에서 바이러스가 발견되었습니다. 이 파일은 격리되어 다운로드할 수 없습니다."
    deleted_message: "'%{filename}' 파일에서 바이러스가 발견되었습니다. 이 파일은 삭제되었습니다."
    deleted_by_admin: "격리된 '%{filename}'  파일이 관리자에 의해 삭제되었습니다."
    overridden_by_admin: "'%{filename}' 파일에 대한 격리가 %{user} 님에 의해 제거되었습니다. 이제 이 파일에 액세스할 수 있습니다."
    quarantined_attachments:
      container: "컨테이너"
      delete: "격리된 파일 삭제"
      title: "격리된 첨부 파일"
      error_cannot_act_self: "고유한 업로드 파일에서는 작업을 수행할 수 없습니다."
  attribute_help_texts:
    note_public: "이 필드에 추가하는 모든 텍스트와 이미지는 로그인한 모든 사용자에게 공개됩니다!"
    text_overview: "이 보기에서 특성 보기에 대한 사용자 지정 도움말 텍스트를 작성할 수 있습니다. 이 텍스트를 정의하면 속하는 특성 옆에 있는 도움말 아이콘을 클릭하여 표시할 수 있습니다."
    label_plural: "특성 도움말 텍스트"
    show_preview: "미리 보기 텍스트"
    add_new: "도움말 텍스트 추가"
    edit: "%{attribute_caption}에 대한 도움말 텍스트 편집"
  background_jobs:
    status:
      error_requeue: "작업 중에 오류가 발생했지만 다시 시도 중입니다. 오류 메시지: %{message}"
      cancelled_due_to: "오류로 인해 작업이 취소되었습니다: %{message}"
  ldap_auth_sources:
    ldap_error: "LDAP 오류: %{error_message}"
    ldap_auth_failed: "LDAP 서버에서 인증할 수 없습니다."
    sync_failed: "LDAP에서 동기화하지 못함: %{message}."
    back_to_index: "연결 목록으로 돌아가려면 여기를 클릭하세요."
    technical_warning_html: |
      이 LDAP 양식을 사용하려면 LDAP / Active Directory 설정에 대한 기술 지식이 필요합니다.
      <br/>
      <a href="https://www.openproject.org/help/administration/manage-ldap-authentication/">자세한 지침은 설명서를 참조하세요</a>.
    attribute_texts:
      name: LDAP 연결의 임의 이름
      host: LDAP 호스트 이름 또는 IP 주소
      login_map: 고유한 사용자 로그인을 식별하는 데 사용되는 LDAP의 특성 키입니다. 일반적으로 `uid` 또는 `samAccountName`입니다.
      generic_map: OpenProject `%{attribute}` 특성에 매핑되는 LDAP의 특성 키
      admin_map_html: "선택 사항: <strong>있는 경우</strong> LDAP의 속성 키는 OpenProject 사용자를 관리자로 표시합니다. 확실하지 않은 경우 비워 두세요."
      system_user_dn_html: |
        읽기 전용 액세스에 사용되는 시스템 사용자의 DN을 입력하세요.
        <br/>
        예: uid=openproject,ou=system,dc=example,dc=com
      system_user_password: 시스템 사용자의 바인딩 암호 입력
      base_dn: |
        OpenProject가 사용자 및 그룹을 검색할 LDAP 하위 트리의 기본 DN을 입력하세요.
        OpenProject는 이 하위 트리에서 제공된 사용자 이름만 필터링합니다.
        예: ou=users,dc=example,dc=com
      filter_string: |
        LDAP에서 필터링된 사용자에 대해 반환된 결과에 적용할 선택적 RFC4515 필터를 추가하세요.
        이 필터는 인증 및 그룹 동기화를 위해 OpenProject에서 찾는 일련의 사용자를 제한하는 데 사용할 수 있습니다.
      filter_string_concat: |
        OpenProject는 레코드를 식별하기 위해 사용자가 제공한 로그인 특성에 대해 항상 필터링합니다. 여기서 필터를 제공하는 경우,
        AND로 연결됩니다. 기본적으로, catch-all(objectClass=*)이 필터로 사용됩니다.
      onthefly_register: |
        이 확인란을 선택하면 OpenProject로 처음 인증할 때 OpenProject가 LDAP 항목에서
        자동으로 새 사용자를 만듭니다.
        OpenProject의 기존 계정만 LDAP를 통해 인증할 수 있게 하려면 이 확인란을 선택하지 마세요!
    connection_encryption: "연결 암호화"
    encryption_details: "LDAPS / STARTTLS 옵션"
    system_account: "시스템 계정"
    system_account_legend: |
      OpenProject는 LDAP 트리에서 사용자 및 그룹을 찾기 위해 시스템 계정을 통한 읽기 전용 액세스 권한을 필요로 합니다.
      다음 섹션에서 해당 시스템 사용자의 바인딩 자격 증명을 지정하세요.
    ldap_details: "LDAP 세부 정보"
    user_settings: "특성 매핑"
    user_settings_legend: |
      다음 필드는 LDAP 항목에서 OpenProject에 사용자를 생성하는 방법 및
      OpenProject 사용자의 특성을 정의하기 위해 사용되는 LDAP 특성(특성 매핑)과 관련이 있습니다.
    tls_mode:
      plain: "없음"
      simple_tls: "LDAPS"
      start_tls: "STARTTLS"
      plain_description: "LDAP 서버에 대한 암호화되지 않은 연결을 엽니다. 프로덕션에는 권장되지 않습니다."
      simple_tls_description: "LDAPS를 사용합니다. LDAP 서버에서 별도의 포트가 필요합니다. 이 모드는 더 이상 사용되지 않는 경우가 종종 있으므로 가능한 한 STARTTLS를 사용하는 것이 좋습니다."
      start_tls_description: "표준 LDAP 포트에 연결한 후 STARTTLS 명령을 보냅니다. 암호화된 연결에 권장됩니다."
      section_more_info_link_html: >
        본 섹션에서는 이 LDAP 인증 소스의 연결 보안에 대해 설명합니다. 자세한 내용은 <a href="%{link}">Net::LDAP 문서</a>를 참조하십시오.
    tls_options:
      verify_peer: "SSL 인증서 확인"
      verify_peer_description_html: >
        인증서 신뢰 체인의 엄격한 SSL 인증을 활성화합니다. <br/> <strong>경고:</strong> 이 옵션을 선택 취소하면 LDAP 서버 인증서의 SSL 인증이 비활성화됩니다. 이렇게 하면 사용자의 연결이 중간자 공격에 노출됩니다.
      tls_certificate_description: "LDAP 서버 인증서가 이 시스템의 신뢰 소스에 없으면 여기에서 수동으로 추가할 수 있습니다. PEM X509 인증서 문자열을 입력하세요."
  forums:
    show:
      no_results_title_text: 포럼에 대한 포스트가 현재 없습니다.
  colors:
    index:
      no_results_title_text: 색깔이 없습니다.
      no_results_content_text: 새 색깔 생성
      label_new_color: "새로운 색상"
    new:
      label_new_color: "새로운 색상"
    edit:
      label_edit_color: "색상 편집"
    form:
      label_new_color: "새로운 색상"
      label_edit_color: "색상 편집"
    label_no_color: "색상 없음"
    label_properties: "속성"
    label_really_delete_color: >
      다음 색상을 삭제하시겠습니까? 이 색상을 사용하는 유형은 삭제되지 않습니다.
  custom_actions:
    actions:
      name: "작업"
      add: "작업 추가"
      assigned_to:
        executing_user_value: "(실행 사용자에게 할당)"
    conditions: "조건"
    plural: "사용자 지정 작업"
    new: "새로운 사용자 지정 작업"
    edit: "사용자 지정 작업 %{name} 편집"
    execute: "%{name} 실행"
    upsale:
      title: "사용자 지정 작업"
      description: "사용자 지정 작업은 상태, 역할, 유형 또는 프로젝트를 기반으로 특정 작업 패키지에서 사용할 수 있도록 미리 정의된 작업 세트에 대한 원클릭 바로 가기입니다."
  custom_fields:
    text_add_new_custom_field: >
      프로젝트에 새 사용자 지정 필드를 추가하려면 먼저 해당 필드를 만들어야 합니다. 그래야 이 프로젝트에 해당 필드를 추가할 수 있습니다.
    is_enabled_globally: "는 세계적으로 사용 가능합니다."
    enabled_in_project: "프로젝트에 사용 가능함."
    contained_in_type: "타입에 포함됨."
    confirm_destroy_option: "옵션을 삭제하면 모든 해당 항목(예: 작업 패키지 내 모든 항목)이 삭제됩니다. 그래도 삭제하시겠습니까?"
    reorder_alphabetical: "알파벳순으로 값 재정렬"
    reorder_confirmation: "경고: 사용 가능한 값의 현재 순서가 손실됩니다. 계속하시겠습니까?"
    instructions:
      is_required: "사용자 지정 필드를 필수로 표시합니다. 이렇게 하면 새 리소스를 생성하거나 기존 리소스를 업데이트할 때 이 필드를 반드시 입력해야 합니다."
      is_for_all: "모든 기존 프로젝트와 새 프로젝트에서 사용자 지정 필드를 사용 가능으로 표시합니다."
      searchable: "글로벌 검색 기능을 사용할 때 필드 값을 포함합니다."
      editable: "사용자가 필드를 편집할 수 있도록 허용합니다."
      visible: "프로젝트 개요의 모든 사용자(비관리자)에 대해 필드가 표시되고 프로젝트 개요의 프로젝트 세부 정보 위젯에 표시되게 합니다."
      is_filter: >
        작업 패키지 보기의 필터에서 사용자 지정 필드를 사용할 수 있도록 허용합니다. '모든 프로젝트용'을 선택한 경우에만 사용자 지정 필드가 글로벌 보기에 표시됩니다.
    tab:
      no_results_title_text: 사용자 필드가 없습니다.
      no_results_content_text: 새 사용자 필드 생성
  concatenation:
    single: "또는"
  global_search:
    placeholder: "%{app_title}에서 검색"
    overwritten_tabs:
      wiki_pages: "위키"
      messages: "포럼"
  groups:
    index:
      no_results_title_text: 그룹이 없습니다.
      no_results_content_text: 새 그룹 생성
    users:
      no_results_title_text: 이 그룹에 사용자 파트가 없습니다.
    memberships:
      no_results_title_text: 이 그룹에 프로젝트 파트가 없습니다.
  incoming_mails:
    ignore_filenames: >
      받는 메일의 첨부 파일을 처리할 때 무시할 이름 목록을 지정하십시오(예: 서명 또는 아이콘). 라인 하나에 파일 이름 하나를 입력하십시오.
  projects:
    copy:
      #Contains custom strings for options when copying a project that cannot be found elsewhere.
      members: "프로젝트 멤버"
      overviews: "프로젝트 개요"
      queries: "작업 패키지: 저장된 보기"
      wiki_page_attachments: "Wiki 페이지: 첨부 파일"
      work_package_attachments: "작업 패키지: 첨부 파일"
      work_package_categories: "작업 패키지: 카테고리"
      work_package_file_links: "작업 패키지: 파일 링크"
      work_package_shares: "작업 패키지: 공유"
    delete:
      scheduled: "삭제가 예약되었으며 백그라운드에서 수행됩니다. 결과 알림이 제공될 것입니다."
      schedule_failed: "프로젝트를 삭제할 수 없습니다: %{errors}"
      failed: "프로젝트 %{name} 삭제가 실패했습니다."
      failed_text: "프로젝트 %{name} 삭제 요청이 실패했습니다. 프로젝트가 보관되었습니다."
      completed: "프로젝트 %{name} 삭제가 완료되었습니다."
      completed_text: "프로젝트 '%{name}' 삭제 요청이 완료되었습니다."
      completed_text_children: "또한 다음 하위 프로젝트가 삭제되었습니다."
    index:
      open_as_gantt: "Gantt 보기로 열기"
      no_results_title_text: 프로젝트가 없습니다.
      no_results_content_text: 새 프로젝트 생성
    lists:
      active: "활성 프로젝트"
      my: "내 프로젝트"
      favored: "즐겨 찾는 프로젝트"
      archived: "보관된 프로젝트"
      shared: "공유된 프로젝트 목록"
<<<<<<< HEAD
      my_private: "내 비공개 프로젝트 목록"
=======
      my_lists: "My project lists"
>>>>>>> e0f67812
      new:
        placeholder: "새 프로젝트 목록"
      delete_modal:
        title: "프로젝트 목록 삭제"
        text: "이 작업을 수행해도 목록에 포함된 프로젝트는 삭제되지 않습니다. 이 프로젝트 목록을 삭제하시겠습니까?"
    settings:
      change_identifier: 식별자 변경
      activities:
        no_results_title_text: 가능한 활동이 없습니다.
      forums:
        no_results_title_text: 프로젝트에 대한 포럼이 현재 없습니다.
        no_results_content_text: 새로운 포럼 만들기
      categories:
        no_results_title_text: 작업 패키지 구분이 없습니다.
        no_results_content_text: 새 작업 패키지 구분 생성
      custom_fields:
        no_results_title_text: 사용 가능한 사용자 필드가 없습니다.
      project_custom_fields:
        header:
          title: "프로젝트 특성"
          description: '이러한 프로젝트 특성은 해당 섹션 아래의 <a href=%{overview_url} target="_blank">프로젝트 개요 페이지</a>에 표시됩니다. 개별 특성을 활성화하거나 비활성화할 수 있습니다. 프로젝트 특성 및 섹션은 인스턴스 관리자가 <a href=%{admin_settings_url} target="_blank">관리 설정</a>에서 정의합니다. '
        filter:
          label: "프로젝트 특성 검색"
        actions:
          label_enable_single: "이 프로젝트에서 활성화되어 있습니다. 비활성화하려면 클릭하세요."
          label_disable_single: "이 프로젝트에서 비활성화되어 있습니다. 활성화하려면 클릭하세요."
          deactivate_for_project: "이 프로젝트에 대해 비활성화"
          label_enable_all: "모두 활성화"
          label_disable_all: "모두 비활성화"
        is_required_blank_slate:
          heading: 모든 프로젝트에서 필수
          description: '"모든 프로젝트에서 필수" 옵션이 선택되어 있으므로 모든 프로젝트에서 이 프로젝트 특성이 활성화됩니다. 개별 프로젝트에 대해 비활성화할 수 없습니다.'
      types:
        no_results_title_text: 사용 가능한 타입이 없습니다.
        form:
          enable_type_in_project: '유형 "%{type}" 사용'
      versions:
        no_results_title_text: 프로젝트에 버전이 없습니다.
        no_results_content_text: 새 버전 생성
      storage:
        no_results_title_text: 이 프로젝트에서 사용하는 추가 기록 디스크 공간이 없습니다.
  lists:
    create:
      success: "수정된 목록이 새 목록으로 저장되었습니다"
      failure: "수정된 목록을 저장할 수 없습니다: %{errors}"
    update:
      success: "수정된 목록이 저장되었습니다"
      failure: "수정된 목록을 저장할 수 없습니다: %{errors}"
    publish:
      success: "이 목록이 공개로 설정되었습니다"
      failure: "이 목록은 공개로 설정할 수 없습니다: %{errors}"
    unpublish:
      success: "이 목록이 비공개로 설정되었습니다"
      failure: "이 목록은 비공개로 설정할 수 없습니다: %{errors}"
    can_be_saved: "목록이 수정되었습니다:"
    can_be_saved_as: "수정 사항은 새 목록에만 저장할 수 있습니다:"
  members:
    index:
      no_results_title_text: 프로젝트에 멤버 파트가 없습니다.
      no_results_content_text: 프로젝트에 새 멤버 추가
    invite_by_mail: "%{mail}에 초대 보내기"
    send_invite_to: "다음으로 초대장 보내기:"
    columns:
      shared: "공유됨"
    filters:
      all_shares: "모든 공유"
    menu:
      all: "모두"
      invited: "초대됨"
      locked: "잠김"
      project_roles: "프로젝트 역할"
      wp_shares: "작업 패키지 공유"
      groups: "그룹"
    delete_member_dialog:
      title: "멤버 제거"
      will_remove_the_users_role: "이렇게 하면 이 프로젝트에서 사용자의 역할이 제거됩니다."
      will_remove_the_groups_role: "이렇게 하면 이 프로젝트에서 그룹 역할이 제거됩니다."
      however_work_packages_shared_with_user_html:
        other: "하지만 %{shared_work_packages_link}도 이 사용자와 공유되었습니다."
      however_work_packages_shared_with_group_html:
        other: "하지만 %{shared_work_packages_link}도 이 그룹과 공유되었습니다."
      remove_work_packages_shared_with_user_too: "멤버로 제거된 사용자가 공유 작업 패키지에 계속 액세스할 수 있습니다. 공유도 제거하시겠습니까?"
      remove_work_packages_shared_with_group_too: "멤버로 제거된 그룹이 공유 작업 패키지에 계속 액세스할 수 있습니다. 공유도 제거하시겠습니까?"
      will_not_affect_inherited_shares: "(해당 그룹과 공유된 작업 패키지에는 영향을 미치지 않습니다.)"
      can_remove_direct_but_not_shared_roles: "이 사용자를 직접 프로젝트 멤버로 제거할 수 있지만 해당 사용자가 속한 그룹도 이 프로젝트의 멤버이므로 그룹을 통해 계속 멤버로 남게 됩니다."
      also_work_packages_shared_with_user_html:
        other: "또한 %{shared_work_packages_link}이(가) 이 사용자와 공유되었습니다."
      remove_project_membership_or_work_package_shares_too: "직접 멤버인 사용자만 제거하고 공유는 유지하시겠습니까, 아니면 작업 패키지 공유도 제거하시겠습니까?"
      will_remove_all_user_access_priveleges: "이 멤버를 삭제하면 프로젝트에 대한 사용자의 모든 액세스 권한이 제거됩니다. 이 사용자는 여전히 인스턴스의 일부로 존재하게 됩니다."
      will_remove_all_group_access_priveleges: "이 멤버를 삭제하면 프로젝트에 대한 그룹의 모든 액세스 권한이 제거됩니다. 이 그룹은 여전히 인스턴스의 일부로 존재하게 됩니다."
      cannot_delete_inherited_membership: "이 멤버는 해당 프로젝트의 멤버인 그룹에 속해 있으므로 삭제할 수 없습니다."
      cannot_delete_inherited_membership_note_admin_html: "프로젝트의 멤버로서 그룹을 제거하거나 %{administration_settings_link}의 그룹에서 이 특정 멤버를 제거할 수 있습니다."
      cannot_delete_inherited_membership_note_non_admin: "프로젝트의 멤버로서 그룹을 제거하거나 관리자에게 연락하여 이 특정 멤버를 그룹에서 제거할 수 있습니다."
    delete_work_package_shares_dialog:
      title: "작업 패키지 공유 취소"
      shared_with_this_user_html:
        other: "%{all_shared_work_packages_link}이(가) 이 사용자와 공유되었습니다."
      shared_with_this_group_html:
        other: "%{all_shared_work_packages_link}이(가) 이 그룹과 공유되었습니다."
      shared_with_permission_html:
        other: "%{shared_role_name} 권한으로 %{shared_work_packages_link}만 공유되었습니다."
      revoke_all_or_with_role: "모든 공유 작업 패키지에 대한 액세스 권한을 취소하시겠습니까, 아니면 %{shared_role_name} 권한이 있는 것만 취소하시겠습니까?"
      will_not_affect_inherited_shares: "(해당 그룹과 공유된 작업 패키지에는 영향을 미치지 않습니다.)"
      cannot_remove_inherited: "그룹을 통해 공유된 작업 패키지 공유는 제거할 수 없습니다."
      cannot_remove_inherited_with_role: "%{shared_role_name} 역할이 있는 작업 패키지 공유는 그룹을 통해 공유되며 제거할 수 없습니다."
      cannot_remove_inherited_note_admin_html: "그룹에 대한 공유를 취소하거나 %{administration_settings_link}의 그룹에서 이 특정 멤버를 제거할 수 있습니다."
      cannot_remove_inherited_note_non_admin: "그룹에 대한 공유를 취소하거나 관리자에게 연락하여 이 특정 멤버를 그룹에서 제거할 수 있습니다."
      will_revoke_directly_granted_access: "이 작업을 수행하면 그룹과 공유된 작업 패키지를 제외한 모든 작업 패키지에 대한 액세스 권한이 취소됩니다."
      will_revoke_access_to_all: "이 작업을 수행하면 모두에 대한 액세스 권한이 취소됩니다."
  my:
    access_token:
      errors:
        token_name_blank: "API 토큰 이름을 입력하세요"
        token_name_in_use: "이 API 토큰 이름은 이미 사용 중입니다. 다른 이름을 선택하세요."
      new_access_token_dialog_title: "새 API 토큰 만들기"
      new_access_token_dialog_show_button_text: "API 토큰"
      new_access_token_dialog_text_field_placeholder_text: "내 API 토큰"
      new_access_token_dialog_text_field_label: "이름"
      new_access_token_dialog_submit_button_text: "만들기"
      new_access_token_dialog_text: "이 토큰을 사용하면 타사 애플리케이션이 해당 인스턴스와 통신할 수 있습니다. 새 API 토큰을 구별하려면 이름을 지정하세요."
      new_access_token_dialog_attention_text: "API 토큰을 암호처럼 취급하세요. 이 링크를 가진 사람은 누구나 이 인스턴스의 정보에 액세스할 수 있습니다. 신뢰할 수 있는 사용자와만 공유하세요."
      failed_to_reset_token: "액세스 토큰을 재설정하지 못함: %{error}"
      failed_to_create_token: "액세스 토큰을 만들지 못했습니다: %{error}"
      failed_to_revoke_token: "액세스 토큰을 취소하지 못했습니다: %{error}"
      notice_reset_token: "새로운 %{type} 토큰이 생성되었습니다. 액세스 토큰:"
      token_value_warning: "참고: 이번에만 이 토큰이 표시됩니다. 지금 이 토큰을 복사해야 합니다."
      no_results_title_text: 가능한 접근 토큰이 없습니다.
      notice_api_token_revoked: "API 토큰이 삭제되었습니다. 새 토큰을 만들려면 API 섹션의 버튼을 사용하세요."
      notice_rss_token_revoked: "RSS 토큰이 삭제되었습니다. 새 토큰을 만들려면 RSS 섹션의 링크를 사용하세요."
      notice_ical_token_revoked: '"%{project_name}" 프로젝트의 "%{calendar_name}" 캘린더에 대한 iCalendar 토큰 "%{token_name}"이(가) 취소되었습니다. 이 토큰이 포함된 iCalendar URL이 이제 유효하지 않습니다.'
  news:
    index:
      no_results_title_text: 보고할 소식이 없습니다.
      no_results_content_text: 소식 항목 추가
  users:
    autologins:
      prompt: "%{num_days}일 동안 로그인 상태 유지"
    sessions:
      remembered_devices: "장치 저장"
      remembered_devices_caption: "'로그인 상태 유지' 옵션을 사용하여 이 계정에 로그인한 모든 장치의 목록입니다."
      session_name: "%{os_name}의 %{browser_name} %{browser_version}"
      browser: "브라우저"
      device: "장치/OS"
      unknown_browser: "알 수 없는 브라우저"
      unknown_os: "알 수 없는 운영 체제"
      current: "현재 세션"
      title: "세션 관리"
      instructions: "사용자 계정에 로그인한 장치의 목록입니다. 알지 못하거나 더 이상 액세스할 수 없는 세션을 취소하세요."
      may_not_delete_current: "현재 세션을 삭제할 수 없습니다."
    groups:
      member_in_these_groups: "이 사용자는 현재 다음 그룹의 멤버입니다:"
      no_results_title_text: 이 사용자는 현재 어떤 그룹의 멤버도 아닙니다.
    memberships:
      no_results_title_text: 이 사용자는 프로젝트의 멤버가 아닙니다.
  page:
    text: "텍스트"
  placeholder_users:
    right_to_manage_members_missing: >
      플레이스홀더 사용자를 삭제할 수 없습니다. 플레이스홀더 사용자가 멤버로 들어가 있는 모든 프로젝트의 구성원을 관리할 권한이 없습니다.
    delete_tooltip: "플레이스홀더 사용자 삭제"
    deletion_info:
      heading: "플레이스홀더 사용자 %{name} 삭제"
      data_consequences: >
        플레이스홀더 사용자의 모든 항목(예: 담당자, 책임자, 기타 사용자 값 등)은 "삭제된 사용자"라는 계정에 다시 할당됩니다. 삭제된 모든 계정의 데이터는 이 계정에 다시 할당되기 때문에 사용자가 생성한 데이터와 다른 삭제된 계정의 데이터를 구별할 수 없습니다.
      irreversible: "이 작업은 취소할 수 없습니다"
      confirmation: "삭제를 확인하려면 플레이스홀더 사용자 이름 %{name}(을)를 입력하세요."
    upsale:
      title: 플레이스홀더 사용자
      description: >
        플레이스홀더 사용자는 해당 프로젝트에 속하지 않은 사용자에게 작업 패키지를 할당하는 방법으로, 다양한 시나리오에서 유용할 수 있습니다. 예를 들어, 아직 명명되지 않았거나 사용 가능하지 않은 리소스에 대한 작업을 추적해야 하거나, 해당 개인에게 OpenProject에 대한 액세스 권한을 부여하고 싶지 않지만 이들에게 할당된 작업을 추적하려는 경우에 유용합니다.
  prioritiies:
    edit:
      priority_color_text: |
        이 우선 순위 색상을 할당하거나 변경하려면 클릭하세요.
        테이블의 작업 패키지를 강조 표시하는 데 사용할 수 있습니다.
  reportings:
    index:
      no_results_title_text: 상태 보고가 없습니다.
      no_results_content_text: 상태 보고 추가
  statuses:
    edit:
      status_readonly_html: |
        이 상태를 읽기 전용으로 작업 패키지에 표시하려면 이 옵션을 선택합니다. 상태를 제외하고 특성은 변경할 수 없습니다.
        <br/>
        <strong>참고</strong>: 상속된 값(예: 자식 또는 관계)은 계속 적용됩니다.
      status_excluded_from_totals_text: |-
        계층의 총 작업, 남은 작업 및 완료 %에서 이 상태의 작업 패키지를
        제외하려면 이 옵션을 선택하세요.
      status_color_text: |
        이 상태 색상을 할당하거나 변경하려면 클릭하세요.
        상태 버튼에 표시되고 테이블의 작업 패키지를 강조 표시하는 데 사용할 수 있습니다.
    index:
      no_results_title_text: 작업 패키지 상태가 없습니다.
      no_results_content_text: 새 상태 추가
      headers:
        is_default: "기본"
        is_closed: "닫음"
        is_readonly: "읽기 전용"
        excluded_from_totals: "합계에서 제외됨"
  themes:
    dark: "다크(실험적)"
    light: "라이트"
    light_high_contrast: "라이트 하이 콘트라스트"
  types:
    index:
      no_results_title_text: 타입이 없습니다.
      no_results_content_text: 새 타입 생성
    edit:
      settings: "설정"
      form_configuration: "양식 구성"
      more_info_text_html: >
        Enterprise Edition에서는 다음과 같은 기타 추가 기능으로 양식 구성을 사용자 지정할 수 있습니다: <br> <ul class="%{list_styling_class}"> <li><b>새로운 특성 그룹 추가</b></li> <li><b>특성 그룹 이름 바꾸기</b></li> <li><b>관련 작업 패키지 테이블 추가</b></li> </ul>
      projects: "프로젝트"
      enabled_projects: "활성화 된 프로젝트"
      edit_query: "테이블 편집"
      query_group_placeholder: "테이블에 이름 지정"
      reset: "기본값으로 초기화"
      type_color_text: |
        선택한 색상은 Gantt 차트 또는 작업 패키지 테이블에서
        다양한 유형을 구분합니다. 따라서 진한 색상을 사용하는 것이 좋습니다.
  versions:
    overview:
      work_packages_in_archived_projects: "해당 버전은 이 버전에 할당된 작업 패키지가 아직 있는 보관된 프로젝트와 공유됩니다. 이러한 버전은 카운트되지만, 링크된 보기에 나타나지는 않습니다."
      no_results_title_text: 이 버전에 할당된 작업 패키지가 없습니다.
  wiki:
    page_not_editable_index: 요청한 페이지가 (아직) 존재하지 않습니다. 모든 위키 페이지의 색인으로 리디렉션되었습니다.
    no_results_title_text: 위키 페이지가 없습니다.
    print_hint: 탐색 모음 없이 이 위키 페이지 콘텐츠가 인쇄됩니다.
    index:
      no_results_content_text: 위키 페이지 추가
  work_flows:
    index:
      no_results_title_text: 작업 흐름이 없습니다.
  work_packages:
    x_descendants:
      other: "%{count}개 작업 패키지 하위 항목"
    bulk:
      copy_failed: "작업 패키지를 복사할 수 없습니다."
      move_failed: "작업 패키지를 이동할 수 없습니다."
      could_not_be_saved: "다음 작업 패키지를 저장할 수 없습니다:"
      none_could_be_saved: "%{total}개 작업 패키지 중 아무것도 업데이트할 수 없습니다."
      x_out_of_y_could_be_saved: "%{failing}/%{total}개 작업 패키지를 업데이트할 수 없지만 %{success}개는 성공했습니다."
      selected_because_descendants: "%{selected}개 작업 패키지가 선택되었지만 하위 작업 패키지를 포함하여 총 %{total}개 작업 패키지가 영향을 받았습니다."
      descendant: "선택한 항목의 하위 작업 패키지"
    move:
      no_common_statuses_exists: "선택한 모든 작업 패키지에 사용 가능한 상태가 없습니다. 해당 상태를 변경할 수 없습니다."
      unsupported_for_multiple_projects: "여러 프로젝트에서 작업 패키지 일괄 이동/복사는 지원되지 않습니다."
      current_type_not_available_in_target_project: >
        현재 작업 패키지 유형이 대상 프로젝트에서 활성화되어 있지 않습니다. 유형을 변경하지 않으려면 대상 프로젝트에서 해당 유형을 활성화하세요. 그렇지 않으면 작업 패키지의 유형이 자동으로 재할당되어 잠재적인 데이터 손실로 이어질 수 있습니다.
      bulk_current_type_not_available_in_target_project: >
        현재 작업 패키지 유형이 대상 프로젝트에서 활성화되어 있지 않습니다. 유형을 변경하지 않으려면 대상 프로젝트에서 해당 유형을 활성화하세요. 그렇지 않으면 작업 패키지의 유형이 자동으로 재할당되어 잠재적인 데이터 손실로 이어질 수 있습니다.
    sharing:
      missing_workflow_warning:
        title: "작업 패키지 공유에 대한 워크플로 누락"
        message: "'작업 패키지 편집자' 역할에 대해 구성된 워크플로가 없습니다. 워크플로가 없으면 사용자와 공유된 워크플로는 작업 패키지의 상태를 변경할 수 없습니다. 워크플로를 복사할 수는 있습니다. 소스 유형(예: '작업')과 소스 역할(예: '멤버')을 선택하세요. 그런 다음 대상 유형을 선택하세요. 시작하기 위해 모든 유형을 대상으로 선택할 수 있습니다. 마지막으로 '작업 패키지 편집자' 역할을 대상으로 선택하고 '복사'를 누르세요. 기본값을 생성한 후 다른 모든 역할에 대해 수행하는 것처럼 워크플로를 미세 조정하세요."
        link_message: "관리에서 워크플로를 구성하세요."
    summary:
      reports:
        category:
          no_results_title_text: 현재 사용가능한 카테고리가 없습니다.
        assigned_to:
          no_results_title_text: 프로젝트에 멤버 파트가 없습니다.
        responsible:
          no_results_title_text: 프로젝트에 멤버 파트가 없습니다.
        author:
          no_results_title_text: 프로젝트에 멤버 파트가 없습니다.
        priority:
          no_results_title_text: 현재 사용가능한 우선순위가 없습니다.
        type:
          no_results_title_text: 사용 가능한 타입이 없습니다.
        version:
          no_results_title_text: 현재 사용가능한 버전이 없습니다.
  label_invitation: 초대
  account:
    delete: "계정 삭제"
    delete_confirmation: "이 계정을 정말로 삭제합니까?"
    deletion_pending: "계정이 잠겼으며 삭제가 예약되었습니다. 이 프로세스는 백그라운드에서 수행됩니다. 사용자가 완전히 삭제될 때까지 몇 분 정도 걸릴 수 있습니다."
    deletion_info:
      data_consequences:
        other: '이 사용자에 대한 데이터(예를 들어 이메일, 환경 설정, 일감, 위키 항목)를 가능한 범위까지 지울 것입니다. 다만 일감이나 위키 항목과 같은 데이터는 지워버릴 경우 다른 사용자의 작업을 방해하게 됩니다. 따라서 그러한 데이터는 "삭제된 사용자" 계정에 귀속됩니다. 삭제된 사용자의 작업물이 하나의 계정으로 귀속되기에, 작업물을 만든 원래 사용자가 누구인지 구분할 수 없게 됩니다.'
        self: '당신에 대한 데이터(예를 들어 이메일, 환경 설정, 일감, 위키 항목)를 가능한 범위까지 지울 것입니다. 다만 일감이나 위키 항목과 같은 데이터는 지워버릴 경우 다른 사용자의 작업을 방해하게 됩니다. 따라서 그러한 데이터는 "삭제된 사용자" 계정에 귀속됩니다. 삭제된 사용자의 작업물이 하나의 계정으로 귀속되기에, 당신이 만든 작업물과 다른 삭제된 사용자가 만든 작업물을 구분할 수 없게 됩니다.'
      heading: "계정 %{name}를 삭제"
      info:
        other: "사용자 계정을 삭제하는것은 돌이킬 수 없는 행동입니다."
        self: "당신의 계정을 삭제하는 것은 되돌릴 수 없습니다."
      login_consequences:
        other: "이 계정이 시스템에서 삭제됩니다. 따라서 사용자는 지금의 인증 정보로 더 이상 로그인할 수 없습니다. 이 사람은 이 애플리케이션이 허용하는 방법을 따르면 다시 사용자가 될 수 있습니다."
        self: "당신의 계정이 시스템에서 삭제됩니다. 따라서 당신은 지금의 인증 정보로 더 이상 로그인할 수 없습니다. 원한다면 이 애플리케이션이 허용하는 방법을 따라서 다시 사용자가 될 수 있습니다."
      login_verification:
        other: "삭제를 확인하려면 로그인 %{name}을(를) 입력하세요. 제출하면 암호를 확인하라는 메시지가 표시됩니다."
        self: "삭제를 확인하려면 로그인 %{name}을(를) 입력하세요. 제출하면 암호를 확인하라는 메시지가 표시됩니다."
    error_inactive_activation_by_mail: >
      당신의 계정이 아직 활성화되지 않았습니다. 계정을 활성화하기 위해, 이메일로 전송된 링크를 클릭하십시오.
    error_inactive_manual_activation: >
      당신의 계정이 아직 활성화되지 않았습니다. 관리자가 계정을 승인할때까지 기다려 주십시오.
    error_self_registration_disabled: >
      사용자 등록은 이 시스템에서 비활성화되어 있습니다. 계정 생성을 원한다면 관리자에게 요청하십시오.
    error_self_registration_limited_provider: >
      Single Sign-On 공급자 '%{name}'에 대한 사용자 등록이 제한되어 있습니다. 관리자에게 계정을 활성화해 달라고 요청하거나 이 공급자에 대한 자체 등록 제한을 변경하세요.
    login_with_auth_provider: "또는 이미 있는 계정으로 로그인"
    signup_with_auth_provider: "또는 사용 가입하기"
    auth_source_login: <em>%{login}</em> 계정을 활성화하려면 로그인하시기 바랍니다.
    omniauth_login: 계정을 활성화하려면 로그인하시기 바랍니다.
  actionview_instancetag_blank_option: "선택하십시오"
  activerecord:
    attributes:
      announcements:
        show_until: "표시 기한"
      attachment:
        attachment_content: "첨부 파일 콘텐츠"
        attachment_file_name: "첨부 파일 이름"
        downloads: "다운로드"
        file: "파일"
        filename: "파일"
        filesize: "크기"
      attribute_help_text:
        attribute_name: "특성"
        help_text: "도움말 텍스트"
      ldap_auth_source:
        account: "계정"
        attr_firstname: "이름 특성"
        attr_lastname: "성 특성"
        attr_login: "사용자 이름 특성"
        attr_mail: "이메일 특성"
        base_dn: "기본 DN"
        host: "호스트"
        onthefly: "자동 사용자 생성"
        port: "포트"
        tls_certificate_string: "LDAP 서버 SSL 인증서"
      changeset:
        repository: "리포지토리"
      color:
        hexcode: "16진수 코드"
      comment:
        commented: "덧글을 달았습니다." #an object that this comment belongs to
      custom_action:
        actions: "작업"
      custom_field:
        allow_non_open_versions: "비공개 버전 허용"
        default_value: "기본값"
        editable: "편집 가능"
        field_format: "형식"
        is_filter: "필터사용"
        is_required: "필수"
        max_length: "최대 길이"
        min_length: "최소 길이"
        multi_value: "다중 선택 허용"
        possible_values: "가능한 값"
        regexp: "정규 표현식"
        searchable: "검색가능한"
        visible: "표시"
      custom_value:
        value: "값"
      enterprise_token:
        starts_at: "이후로 유효함"
        subscriber: "구독자"
        encoded_token: "엔터프라이즈 지원 토큰"
        active_user_count_restriction: "최대 활성 사용자"
      grids/grid:
        page: "페이지"
        row_count: "행 수"
        column_count: "열 수"
        widgets: "위젯"
      oauth_client:
        client: "클라이언트 ID"
      relation:
        lag: "지연"
        from: "작업 패키지"
        to: "관련 패키지"
      status:
        is_closed: "종료된 작업 패키지"
        is_readonly: "읽기 전용 작업 패키지"
        excluded_from_totals: "계층의 합계 계산에서 제외"
      journal:
        notes: "노트"
      member:
        roles: "역할"
      project:
        active_value:
          true: "보관 취소됨"
          false: "보관됨"
        identifier: "식별자"
        latest_activity_at: "다음의 최근 활동"
        parent: "하위 프로젝트"
        public_value:
          title: "표시 여부"
          true: "공개"
          false: "비공개"
        queries: "쿼리"
        status_code: "프로젝트 상태"
        description: "설명"
        status_explanation: "프로젝트 상태 설명"
        status_codes:
          not_started: "시작되지 않음"
          on_track: "정상 상태"
          at_risk: "위험 상태"
          off_track: "비정상 상태"
          finished: "마침"
          discontinued: "중단됨"
        templated: "템플릿 프로젝트"
        templated_value:
          true: "템플릿으로 표시됨"
          false: "템플릿으로 표시 취소됨"
        types: "유형"
        versions: "버전"
        work_packages: "작업 패키지"
      query:
        column_names: "컬럼"
        relations_to_type_column: "%{type}에 대한 관계"
        relations_of_type_column: "%{type} 관계"
        group_by: "그룹 결과"
        filters: "필터"
        timeline_labels: "타임라인 레이블"
      repository:
        url: "주소"
      role:
        permissions: "권한"
      time_entry:
        activity: "활동"
        hours: "시간"
        spent_on: "날짜"
        type: "타입"
        ongoing: "진행 중"
      type:
        description: "설명의 기본 텍스트"
        attribute_groups: ""
        is_in_roadmap: "기본적으로 로드맵에 표시됨"
        is_default: "새 프로젝트에 대해 기본적으로 활성화됨"
        is_milestone: "마일스톤"
        color: "색상"
      user:
        admin: "관리자"
        auth_source: "인증 소스"
        ldap_auth_source: "LDAP 연결"
        identity_url: "ID URL"
        current_password: "기존 비밀번호"
        force_password_change: "다음 로그인 암호 변경 적용"
        language: "언어"
        last_login_on: "최종 로그인"
        new_password: "새로운 비밀번호"
        password_confirmation: "확인"
        consented_at: "동의함:"
      user_preference:
        comments_sorting: "코멘트 표시"
        hide_mail: "이메일 주소 숨김"
        impaired: "액세스 모드"
        time_zone: "표준 시간대"
        auto_hide_popups: "자동 숨김 성공 알림"
        warn_on_leaving_unsaved: "저장하지 않고 작업 패키지를 벗어날 때 알려주세요."
        theme: "모드"
        mode_guideline: "일부 모드는 접근성과 가독성을 위해 사용자 지정 테마 색상을 덮어씁니다. 전체 사용자 지정 테마의 경우 라이트 모드를 선택하세요."
      version:
        effective_date: "완료 날짜"
        sharing: "공유"
      wiki_content:
        text: "텍스트"
      wiki_page:
        parent_title: "부모 페이지"
        redirect_existing_links: "기존 링크 리디렉션"
      planning_element_type_color:
        hexcode: 16진수 코드
      project_custom_field:
        custom_field_section: 섹션
      work_package:
        begin_insertion: "삽입 시작"
        begin_deletion: "삭제 시작"
        children: "하위 요소"
        derived_done_ratio: "총 완료 %"
        derived_remaining_hours: "총 남은 작업"
        derived_remaining_time: "총 남은 작업"
        done_ratio: "완료 %"
        duration: "기간"
        end_insertion: "삽입 끝"
        end_deletion: "삭제 끝"
        ignore_non_working_days: "휴무일 무시"
        include_non_working_days:
          title: "근무일"
          false: "근무일만"
          true: "휴무일 포함"
        notify: "알림" #used in custom actions
        parent: "부모"
        parent_issue: "부모"
        parent_work_package: "부모"
        priority: "우선 순위"
        progress: "완료 %"
        readonly: "읽기 전용"
        remaining_hours: "남은 작업"
        remaining_time: "남은 작업"
        shared_with_users: "공유 대상"
        schedule_manually: "수동 스케줄링"
        spent_hours: "소비한 시간"
        spent_time: "소비한 시간"
        subproject: "하위 프로젝트"
        time_entries: "작업시간 기록"
        type: "타입"
        version: "버전"
        watcher: "주시자"
      "doorkeeper/application":
        uid: "고객 ID"
        secret: "클라이언트 비밀번호"
        owner: "소유자"
        redirect_uri: "리디렉션 URI"
        client_credentials_user_id: "클라이언트 자격 증명 사용자 ID"
        scopes: "범위"
        confidential: "기밀"
    errors:
      messages:
        accepted: "허용 되어야 합니다."
        after: "은(는) %{date} 후이어야  합니다."
        after_or_equal_to: "은(는) %{date} 이후여야 합니다."
        before: "은(는) %{date} 보다 전이어야 합니다."
        before_or_equal_to: "은(는) %{date} 이전이어야 합니다."
        blank: "내용을 입력해주세요"
        blank_nested: "- '%{property}' 속성이 설정되어 있어야 합니다."
        cannot_delete_mapping: "- 필수입니다. 삭제할 수 없습니다."
        cant_link_a_work_package_with_a_descendant: "작업 패키지는 하위 작업패키지들 중 하나에 연결 될 수 없습니다."
        circular_dependency: "이 연계는 순환 종속관계를 만듭니다."
        confirmation: "%{attribute} 속성에 부합하지 않습니다."
        could_not_be_copied: "%{dependency}을(를) (완전히) 복사할 수 없습니다."
        does_not_exist: "존재하지 않음"
        error_enterprise_only: "%{action}은(는) OpenProject Enterprise Edition에서만 사용할 수 있습니다"
        error_unauthorized: "액세스하지 못할 수 있습니다."
        error_readonly: "- 쓰려고 했지만 쓸 수 없습니다."
        error_conflict: "그 사이에 정보가 한 명 이상의 다른 사용자에 의해 업데이트되었습니다."
        email: "- 유효한 이메일 주소가 아닙니다."
        empty: "비워둘 수 없습니다."
        even: "에 짝수를 입력해 주세요"
        exclusion: "예약됨"
        file_too_large: "은(는) 너무 큽니다. (최대 %{count} 바이트)"
        filter_does_not_exist: "필터가 존재하지 않습니다."
        format: "- 필요한 형식 '%{expected}'과(와) 일치하지 않습니다."
        format_nested: "- 경로 '%{path}'에서 필요한 형식 '%{expected}'과(와) 일치하지 않습니다."
        greater_than: "은(는) %{count}보다 커야 합니다"
        greater_than_or_equal_to: "은(는) %{count}보다 크거야 같아야 합니다"
        greater_than_or_equal_to_start_date: "은(는) 시작 날짜 이후이거나 같아야 합니다."
        greater_than_start_date: "은(는) 시작 날짜 이후이어야 합니다."
        inclusion: "은(는) 허용되는 값이 아닙니다."
        inclusion_nested: "- 경로 '%{path}'에서 허용되는 값 중 하나로 설정되지 않았습니다."
        invalid: "은(는) 올바르지 않은 값입니다"
        invalid_url: "은(는) 올바른 URL이 아닙니다."
        invalid_url_scheme: "은(는) 지원되는 프로토콜(허용: %{allowed_schemes})이 아닙니다."
        less_than_or_equal_to: "은(는) %{count} 보다 작거나 같아야 합니다"
        not_available: "- 시스템 구성으로 인해 사용 가능하지 않습니다."
        not_deletable: "- 삭제할 수 없습니다."
        not_current_user: "은(는) 현재 유효한 사용자가 아닙니다."
        not_a_date: "은(는) 유효한 날짜가 아닙니다."
        not_a_datetime: "은(는) 유효한 날짜가 아닙니다."
        not_a_number: "은(는) 숫자가 아닙니다."
        not_allowed: "- 사용 권한이 없어 유효하지 않습니다."
        not_an_integer: "은(는) 정수가 아닙니다."
        not_an_iso_date: "은(는) 유효한 날짜가 아닙니다. 필요한 형식: YYYY-MM-DD."
        not_same_project: "은(는) 동일한 프로젝트에 속하지 않습니다."
        odd: "에 홀수를 입력해 주세요"
        regex_match_failed: "%{expression} 정규식과 일치하지 않습니다."
        regex_invalid: "관련 정규식으로 유효성을 확인할 수 없습니다."
        smaller_than_or_equal_to_max_length: "은(는) 최대 길이보다 같거나 작아야 합니다."
        taken: "은(는) 이미 존재합니다."
        too_long: "은(는) 너무 깁니다 (최대 %{count}자까지 가능합니다)"
        too_short: "은(는) 너무 짧습니다. (최소 %{count} 자 이상이어야 합니다)"
        type_mismatch: "- '%{type}' 유형이 아닙니다."
        type_mismatch_nested: "- 경로 '%{path}'에서 '%{type}' 유형이 아닙니다."
        unchangeable: "- 변경할 수 없습니다."
        unknown_property: "- 알려진 속성이 아닙니다."
        unknown_property_nested: "- 알 수 없는 경로 '%{path}'이(가) 있습니다."
        unremovable: "- 제거할 수 없습니다."
        url_not_secure_context: >
          "보안 컨텍스트"를 제공하지 않습니다. HTTPS 또는 localhost 같은 루프백 주소를 사용하세요.
        wrong_length: "너무 짧습니다 (최소 %{count} 자 이상이어야 합니다)."
      models:
        ldap_auth_source:
          attributes:
            tls_certificate_string:
              invalid_certificate: "제공된 SSL 인증서가 유효하지 않습니다: %{additional_message}"
              format: "%{message}"
        attachment:
          attributes:
            content_type:
              blank: "파일의 콘텐츠 유형은 비워둘 수 없습니다."
              not_whitelisted: "파일이 자동 필터에 의해 거부되었습니다. '%{value}'은(는) 업로드 허용 목록에 등록되지 않았습니다."
              format: "%{message}"
        capability:
          context:
            global: "글로벌"
          query:
            filters:
              minimum: "'=' 연산자를 사용하여 주체, 컨텍스트 또는 ID에 대해 하나 이상의 필터를 포함시켜야 합니다."
        custom_field:
          at_least_one_custom_option: "하나 이상의 옵션을 사용할 수 있어야 합니다."
        custom_actions:
          only_one_allowed: "(%{name}) 하나의 값만 허용됩니다."
          empty: "(%{name}) 값은 비워둘 수 없습니다."
          inclusion: "(%{name}) 값이 허용되는 값 중 하나로 설정되지 않았습니다."
          not_logged_in: "(%{name}) 값을 설정할 수 없습니다. 로그인하지 않았기 때문입니다."
          not_an_integer: "(%{name})은(는) 정수가 아닙니다."
          smaller_than_or_equal_to: "(%{name})은(는) %{count}보다 작거나 같아야 합니다."
          greater_than_or_equal_to: "(%{name})은(는) %{count}보다 크거나 같아야 합니다."
          format: "%{message}"
        doorkeeper/application:
          attributes:
            redirect_uri:
              fragment_present: "- 조각을 포함할 수 없습니다."
              invalid_uri: "- 유효한 URI여야 합니다."
              relative_uri: "- 절대 URI여야 합니다."
              secured_uri: '"보안 컨텍스트"를 제공하지 않습니다. HTTPS 또는 localhost 같은 루프백 주소를 사용하세요.'
              forbidden_uri: "- 서버에 의해 금지되었습니다."
            scopes:
              not_match_configured: "- 사용 가능한 범위와 일치하지 않습니다."
        enterprise_token:
          unreadable: "읽을 수 없습니다. 지원하는 토큰이 확실한가요?"
        grids/grid:
          overlaps: "오버랩"
          outside: "- 그리드의 외부에 있습니다."
          end_before_start: "종료 값은 시작 값보다 커야 합니다."
        ical_token_query_assignment:
          attributes:
            name:
              blank: "- 필수입니다. 이름을 선택하세요."
              not_unique: "- 사용 중입니다. 다른 이름을 선택하세요."
        notifications:
          at_least_one_channel: "알림을 보낼 채널을 하나 이상 지정해야 합니다."
          attributes:
            read_ian:
              read_on_creation: "알림 생성 시 ture 로 설정할 수 없습니다."
            mail_reminder_sent:
              set_on_creation: "알림 생성 시 ture 로 설정할 수 없습니다."
            reason:
              no_notification_reason: "- IAN이 채널로 선택되었으므로 비워둘 수 없습니다."
            reason_mail_digest:
              no_notification_reason: "- 메일 요약이 채널로 선택되었으므로 비워둘 수 없습니다."
        non_working_day:
          attributes:
            date:
              taken: "%{value}에 대한 휴무일이 이미 존재합니다."
              format: "%{message}"
        parse_schema_filter_params_service:
          attributes:
            base:
              unsupported_operator: "그 연산자는 지원되지 않습니다."
              invalid_values: "유효하지 않은 값입니다."
              id_filter_required: "'id' 필터가 필요합니다."
        project:
          archived_ancestor: "이 프로젝트에는 보관된 상위 항목이 있습니다."
          foreign_wps_reference_version: "하위가 아닌 프로젝트의 작업 패키지는 해당 프로젝트 또는 하위 프로젝트의 버전을 참조합니다."
          attributes:
            base:
              archive_permission_missing_on_subprojects: "모든 하위 프로젝트를 보관하는 데 필요한 권한이 없습니다. 관리자에게 문의하세요."
            types:
              in_use_by_work_packages: "아직 작업 패키지에 사용됨: %{types}"
            enabled_modules:
              dependency_missing: "'%{module}' 모듈이 '%{dependency}' 모듈에 의존하므로 해당 모듈도 활성화되어 있어야 합니다."
              format: "%{message}"
        project_custom_field_project_mapping:
          attributes:
            project_ids:
              blank: "프로젝트를 선택하세요."
        query:
          attributes:
            project:
              error_not_found: "찾을 수 없음"
            public:
              error_unauthorized: "- 해당 사용자는 공용 보기를 만들 권한이 없습니다."
            group_by:
              invalid: "그룹화할 수 없습니다: %{value}"
              format: "%{message}"
            column_names:
              invalid: "잘못 된 쿼리 열: %{value}"
              format: "%{message}"
            sort_criteria:
              invalid: "열로 정렬할 수 없습니다: %{value}"
              format: "%{message}"
            timestamps:
              invalid: "타임스탬프에 잘못된 값이 포함되어 있습니다: %{values}"
              forbidden: "타임스탬프에 금지된 값이 포함되어 있습니다: %{values}"
              format: "%{message}"
            selects:
              name_not_included: "'이름' 열을 포함해야 합니다"
              nonexistent: "'%{column}' 열이 존재하지 않습니다."
              format: "%{message}"
          group_by_hierarchies_exclusive: "은(는) %{group_by} 에 의해 그룹과 상호배타적입니다. 당신은 둘 다 활성화할 수 없습니다."
          can_only_be_modified_by_owner: "쿼리는 소유자만 수정할 수 있습니다."
          need_permission_to_modify_public_query: "공개 쿼리는 수정할 수 없습니다."
          filters:
            custom_fields:
              inexistent: "필터에 대한 사용자 지정 필드가 없습니다."
        queries/filters/base:
          attributes:
            values:
              inclusion: "필터에 잘못된 값이 있습니다."
              format: "%{message}"
        relation:
          typed_dag:
            circular_dependency: "이 관계는 관계의 원을 만듭니다."
          attributes:
            to:
              error_not_found: "'끝' 위치의 작업 패키지가 없거나 표시되지 않음"
              error_readonly: "기존 관계의 '끝' 링크는 변경이 불가능합니다."
            from:
              error_not_found: "'시작' 위치의 작업 패키지가 없거나 표시되지 않음"
              error_readonly: "기존 관계의 '시작' 링크는 변경이 불가능합니다."
        repository:
          not_available: "SCM 업체가 가용하지 않습니다."
          not_whitelisted: "은(는) 설절에 허용되지 않습니다."
          invalid_url: "유효한 리포지토리 URL 또는 경로가 아닙니다."
          must_not_be_ssh: "SSH url이 아니어야 합니다."
          no_directory: "디텍터리가 아님"
        role:
          attributes:
            permissions:
              dependency_missing: "'%{permission}'이(가) 선택되었으므로 '%{dependency}'도 포함해야 합니다."
        setting:
          attributes:
            base:
              working_days_are_missing: "적어도 일주일의 하루는 근무일로 정의해야 합니다."
              previous_working_day_changes_unprocessed: "근무일 구성에 대한 이전 변경 사항이 아직 적용되지 않았습니다."
              hours_per_day_are_missing: "일별 시간을 정의해야 합니다."
              durations_are_not_positive_numbers: "기간은 양수여야 합니다."
              hours_per_day_is_out_of_bounds: "일별 시간은 24시간을 초과할 수 없습니다"
        time_entry:
          attributes:
            hours:
              day_limit: "하루 최대 24시간을 기록할 수 있으므로 너무 높습니다."
        user_preference:
          attributes:
            pause_reminders:
              invalid_range: "- 유효한 날짜 범위만 가능합니다."
            daily_reminders:
              full_hour: "- 1시간 전송만 구성할 수 있습니다."
            notification_settings:
              only_one_global_setting: "전역 알림 설정은 하나만 있어야 합니다."
              email_alerts_global: "이메일 알림 설정은 전역으로만 설정할 수 있습니다."
              format: "%{message}"
              wrong_date: "시작 날짜, 기한 또는 기한 지남 값이 잘못되었습니다."
        watcher:
          attributes:
            user_id:
              not_allowed_to_view: "- 이 리소스를 볼 수 없습니다."
              locked: "- 잠겨 있습니다."
        wiki_page:
          error_conflict: "위키 페이지를 편집하는 동안 다른 사용자에 의해 업데이트되었습니다."
          attributes:
            slug:
              undeducible: "제목 '%{title}'에서 유추해낼 수 없습니다."
        work_package:
          is_not_a_valid_target_for_time_entries: "작업 패키지 #%{id}은(는) 시간 항목 재할당에 올바른 대상이 아닙니다."
          attributes:
            assigned_to:
              format: "%{message}"
            due_date:
              not_start_date: "마일스톤에서 요구하지만, 시작 날짜가 없음"
              cannot_be_null: "시작 날짜와 기간을 알고 있으므로 null로 설정할 수 없습니다."
            duration:
              larger_than_dates: "시작 날짜와 완료 날짜 사이의 간격보다 큽니다."
              smaller_than_dates: "시작 날짜와 완료 날짜 사이의 간격보다 작습니다."
              not_available_for_milestones: "마일스톤 유형 작업 패키지에 사용할 수 없습니다."
              cannot_be_null: "시작 날짜와 완료 날짜를 알고 있으므로 null로 설정할 수 없습니다."
            parent:
              cannot_be_milestone: "마일스톤에 포함될 수 없음"
              cannot_be_self_assigned: "- 자신에게 할당할 수 없습니다."
              cannot_be_in_another_project: "다른 프로젝트에 포함될 수 없음"
              not_a_valid_parent: "은(는) 올바르지 않은 값입니다"
            start_date:
              violates_relationships: "은(는) %{soonest_start} 이상으로만 설정할 수 있습니다. 작업 패키지의 관계를 위반하지 않도록 하기 위해서입니다."
              cannot_be_null: "완료 날짜와 기간을 알고 있으므로 null로 설정할 수 없습니다."
            status_id:
              status_transition_invalid: "현재 사용자 역할이 새 상태로 바르게 전환될 수 없으므로 유효 하지 않음"
              status_invalid_in_type: "- 유효하지 않습니다. 현재 상태가 이 유형에서 존재하지 않기 때문입니다."
            type:
              cannot_be_milestone_due_to_children: "- 마일스톤일 수 없습니다. 이 작업 패키지에는 자식 항목이 있기 때문입니다."
            priority_id:
              only_active_priorities_allowed: "활성화가 요구됨"
            category:
              only_same_project_categories_allowed: "작업 패키지의 카테고리는 작업 패키지와 동일한 프로젝트에 있어야 합니다."
              does_not_exist: "지정한 카테고리가 존재하지 않습니다."
            estimated_hours:
              not_a_number: "- 유효한 기간이 아닙니다."
              cant_be_inferior_to_remaining_work: "남은 작업보다 낮을 수 없습니다."
              must_be_set_when_remaining_work_is_set: "'남은 작업'이 설정된 경우 필수입니다."
              only_values_greater_or_equal_zeroes_allowed: "0 이상이어야 합니다."
              format: "%{message}"
            remaining_hours:
              not_a_number: "- 유효한 기간이 아닙니다."
              cant_exceed_work: "작업보다 높을 수 없습니다."
              must_be_set_when_work_is_set: "작업이 설정된 경우 필수입니다."
              format: "%{message}"
          readonly_status: "작업 패키지가 읽기 전용 상태이므로 해당 속성을 변경할 수 없습니다."
        type:
          attributes:
            attribute_groups:
              attribute_unknown: "잘못된 작업 패키지 특성이 사용되었습니다."
              attribute_unknown_name: "잘못된 작업 패키지 특성이 사용되었습니다: %{attribute}"
              duplicate_group: "'%{group}'(이)라는 그룹 이름이 두 번 이상 사용되었습니다. 그룹 이름은 중복될 수 없습니다."
              query_invalid: "포함된 쿼리 '%{group}'이(가) 잘못되었습니다. %{details}"
              group_without_name: "명명되지 않은 그룹은 허용되지 않습니다."
        user:
          attributes:
            base:
              user_limit_reached: "사용자 제한에 도달했습니다. 현재 플랜에서 더 이상 계정을 만들 수 없습니다."
              one_must_be_active: "관리자 사용자는 잠그거나/제거할 수 없습니다. 최소한 한 명의 관리자가 활성화되어 있어야 합니다."
            password_confirmation:
              confirmation: "비밀번호와 비밀번호 확인이 일치하지 않습니다."
              format: "%{message}"
            password:
              weak: "다음과 같은 문자를 포함 해야 합니다 (최소 %{all_count} 중 %{min_count}): %{rules}."
              lowercase: "소문자(예: 'a')"
              uppercase: "대문자(예: 'A')"
              numeric: "숫자 (예: ' 1')"
              special: "특수기호 (예: ' %')"
              reused:
                other: "전에 사용 되었습니다. 마지막 %{count} 에서 다른 하나를 선택 하십시오."
              match:
                confirm: "비밀번호 확인"
                description: "비밀번호와 비밀번호 확인 필드가 일치하지 해야 합니다."
            status:
              invalid_on_create: "은(는) 새 사용자에 대해 유효한 상태가 아닙니다."
            ldap_auth_source:
              error_not_found: "찾을 수 없음"
            auth_source:
              error_not_found: "찾을 수 없음"
        member:
          principal_blank: "하나 이상의 사용자 또는 그룹을 선택 하십시오."
          role_blank: "할당해야 합니다."
          attributes:
            roles:
              ungrantable: "할당할 수 없는 역할이 있습니다."
              more_than_one: "- 두 개 이상의 역할이 있습니다."
            principal:
              unassignable: "프로젝트에 할당할 수 없습니다."
        version:
          undeletable_archived_projects: "첨부된 작업 패키지가 있으므로 이 버전은 삭제할 수 없습니다."
          undeletable_work_packages_attached: "첨부된 작업 패키지가 있으므로 이 버전은 삭제할 수 없습니다."
        status:
          readonly_default_exlusive: "- 기본값으로 표시된 상태에 대해 활성화할 수 없습니다."
        token/api:
          attributes:
            token_name:
              format: "%{message}"
      template:
        body: "다음 필드를 확인 하십시오."
        header:
          other: "%{count} 오류 때문에 %{model} 을 저장할 수 없습니다."
    models:
      attachment: "파일"
      attribute_help_text: "특성 도움말 텍스트"
      category: "카테고리"
      comment: "코멘트"
      custom_action: "사용자 지정 작업"
      custom_field: "사용자 정의 필드"
      "doorkeeper/application": "OAuth 애플리케이션"
      forum: "포럼"
      global_role: "글로벌 역할"
      group: "그룹"
      member: "멤버"
      news: "뉴스"
      notification:
        other: "알림"
      placeholder_user: "플레이스홀더 사용자"
      project: "프로젝트"
      project_query:
        other: "프로젝트 목록"
      query: "사용자 지정 쿼리"
      role:
        other: "역할"
      status: "작업 패키지 상태"
      type: "타입"
      user: "사용자"
      version: "버전"
      workflow: "워크플로"
      work_package: "작업 패키지"
      wiki: "위키"
      wiki_page: "위키 페이지"
  errors:
    header_invalid_fields:
      other: "다음 필드에 문제가 있습니다."
    header_additional_invalid_fields:
      other: "또한 다음 필드에 문제가 있습니다."
    field_erroneous_label: "이 필드는 유효 하지 않습니다: %{full_errors} \n유효한 값을 입력 해 주십시오."
  activity:
    item:
      created_by_on: "%{datetime}, %{user} 님이 생성함"
      created_by_on_time_entry: "%{datetime}, %{user} 님이 시간 기록함"
      created_on: "%{datetime} 생성함"
      created_on_time_entry: "%{datetime}, 시간 기록함"
      updated_by_on: "%{datetime}, %{user} 님이 업데이트함"
      updated_by_on_time_entry: "%{datetime}, %{user} 님이 기록한 시간을 업데이트함"
      updated_on: "%{datetime} 업데이트함"
      updated_on_time_entry: "%{datetime}, 기록한 시간을 업데이트함"
      deleted_on: "삭제: %{datetime}"
      deleted_by_on: "삭제: %{user}, %{datetime}"
      added_on: "추가: %{datetime}"
      added_by_on: "추가: %{user}, %{datetime}"
      removed_on: "제거: %{datetime}"
      removed_by_on: "제거: %{user}, %{datetime}"
      parent_without_of: "하위 프로젝트"
      parent_no_longer: "더 이상 다음의 하위 프로젝트 아님"
      time_entry:
        hour:
          other: "%{count} 시간"
        hour_html:
          other: "<i>%{count}시간</i>"
        updated: "%{old_value}에서 %{value}(으)로 변경됨"
        logged_for: "기록함 -"
    filter:
      changeset: "변경 집합"
      message: "포럼"
      news: "뉴스"
      project_attribute: "프로젝트 특성"
      subproject: "하위 프로젝트 포함"
      time_entry: "소요 시간"
      wiki_edit: "위키"
      work_package: "작업 패키지"
  #common attributes of all models
  attributes:
    active: "활성"
    assigned_to: "담당자"
    assignee: "담당자"
    attachments: "첨부 파일"
    author: "작성자"
    base: "일반 오류:"
    blocks_ids: "차단 된 작업 패키지의 ID"
    category: "카테고리"
    comment: "코멘트"
    comments: "코멘트"
    content: "내용"
    color: "색상"
    created_at: "작성일"
    custom_options: "가능한 값"
    custom_values: "사용자 정의 필드"
    date: "날짜"
    default_columns: "기본 칼럼"
    description: "설명"
    derived_due_date: "파생된 완료 날짜"
    derived_estimated_hours: "총 작업"
    derived_start_date: "파생된 시작 날짜"
    display_sums: "합계 표시"
    due_date: "완료 날짜"
    estimated_hours: "작업"
    estimated_time: "작업"
    expires_at: "에서 만료됨"
    firstname: "이름"
    group: "그룹"
    groups: "그룹"
    id: "ID"
    is_default: "기본값"
    is_for_all: "모든 프로젝트용"
    public: "공용"
    #kept for backwards compatibility
    issue: "작업 패키지"
    lastname: "성"
    login: "사용자 이름"
    mail: "이메일"
    name: "이름"
    password: "암호"
    priority: "우선 순위"
    project: "프로젝트"
    responsible: "담당"
    role: "역할"
    roles: "역할"
    start_date: "시작 날짜"
    status: "상태"
    subject: "제목"
    summary: "요약"
    title: "제목"
    type: "타입"
    updated_at: "업데이트 날짜"
    updated_on: "업데이트 날짜"
    uploader: "업로더"
    user: "사용자"
    value: "값"
    version: "버전"
    work_package: "작업 패키지"
  backup:
    failed: "백업 실패"
    label_backup_token: "백업 토큰"
    label_create_token: "백업 토큰 생성"
    label_delete_token: "백업 토큰 제거"
    label_reset_token: "백업 토큰 초기화"
    label_token_users: "아래 사용자들은 활성화된 백업 토큰을 가지고 있습니다"
    reset_token:
      action_create: 만들기
      action_reset: 재설정
      heading_reset: "백업 토큰 초기화"
      heading_create: "백업 토큰 생성"
      implications: >
        백업을 활성화하면 필요한 권한과 이 백업 토큰이 있는 모든 사용자가 이 OpenProject 프로젝트의 모든 데이터가 포함된 백업을 다운로드할 수 있습니다. 여기에는 다른 모든 사용자의 데이터도 포함됩니다.
      info: >
        백업을 생성하려면 백업 토큰을 생성해야 합니다. 백업을 요청할 때마다 토큰을 입력해야 합니다. 백업 토큰을 삭제하면 해당 사용자의 백업을 비활성화할 수 있습니다.
      verification: >
        백업 토큰을 %{action}하려면 %{word}(을)를 입력하여 확인하십시오.
      verification_word_reset: 초기화
      verification_word_create: 생성
      warning: >
        새 토큰을 생성하면 24시간이 지난 후부터만 백업을 요청할 수 있습니다. 이는 안전을 위한 조치입니다. 이후부터는 토큰을 이용해 언제든 백업을 요청할 수 있습니다.
    text_token_deleted: 백업 토큰이 제거되었습니다. 백업이 꺼졌습니다.
    error:
      invalid_token: 백업 토큰이 유효하지 않거나 누락되었습니다
      token_cooldown: '%{hours}시간 후부터 백업 토큰이 유효합니다.'
      backup_pending: 이미 대기 중인 백업이 있습니다.
      limit_reached: 하루에 백업 %{limit}회만 진행할 수 있습니다.
  button_actions: "작업"
  button_add: "추가"
  button_add_comment: "댓글 달기"
  button_add_member: 멤버 추가
  button_add_watcher: "주시자 추가"
  button_annotate: "주석 달기"
  button_apply: "적용"
  button_archive: "보관"
  button_back: "뒤로"
  button_cancel: "취소"
  button_change: "변경"
  button_change_parent_page: "부모 페이지 변경"
  button_change_password: "암호 변경"
  button_check_all: "모두 선택"
  button_clear: "선택 취소"
  button_click_to_reveal: "표시하려면 클릭"
  button_close: "닫기"
  button_collapse_all: "모두 축소"
  button_configure: "구성"
  button_continue: "계속"
  button_copy: "복사"
  button_copy_to_clipboard: "클립보드 복사"
  button_copy_link_to_clipboard: "클립보드에 링크 복사"
  button_copy_and_follow: "복사하고 따라가기"
  button_create: "만들기"
  button_create_and_continue: "만들고 계속하기"
  button_delete: "삭제"
  button_decline: "거부"
  button_delete_watcher: "주시자 %{name} 삭제"
  button_download: "다운로드"
  button_duplicate: "복제"
  button_edit: "편집"
  button_edit_associated_wikipage: "연결된 위키 페이지 %{page_title} 편집"
  button_expand_all: "모두 확장"
  button_favorite: "즐겨찾기에 추가"
  button_filter: "필터"
  button_generate: "생성"
  button_list: "목록"
  button_lock: "잠금"
  button_login: "로그인"
  button_move: "이동"
  button_move_and_follow: "이동하고 따라가기"
  button_print: "인쇄"
  button_quote: "인용"
  button_remove: 제거
  button_rename: "이름 바꾸기"
  button_replace: "교체하기"
  button_revoke: "취소"
  button_reply: "회신"
  button_reset: "재설정"
  button_rollback: "이 버전으로 롤백"
  button_save: "저장"
  button_save_as: "다른 이름으로 저장"
  button_apply_changes: "변경 사항 적용"
  button_save_back: "저장하고 돌아가기"
  button_show: "표시"
  button_sort: "분류"
  button_submit: "제출"
  button_test: "테스트"
  button_unarchive: "보관 취소"
  button_uncheck_all: "모두 선택 취소"
  button_unlock: "잠금 해제"
  button_unfavorite: "즐겨찾기에서 제거"
  button_unwatch: "주시 안 함"
  button_update: "업데이트"
  button_upgrade: "업그레이드"
  button_upload: "업로드하기"
  button_view: "보기"
  button_watch: "주시"
  button_manage_menu_entry: "메뉴 항목 구성"
  button_add_menu_entry: "메뉴 항목 추가"
  button_configure_menu_entry: "메뉴 항목 구성"
  button_delete_menu_entry: "메뉴 항목 삭제"
  button_view_shared_work_packages: "공유된 작업 패키지 보기"
  button_manage_roles: "역할 관리"
  button_remove_member: "멤버 제거"
  button_remove_member_and_shares: "멤버 및 공유 제거"
  button_revoke_work_package_shares: "작업 패키지 공유 취소"
  button_revoke_access: "액세스 취소"
  button_revoke_all: "모두 취소"
  button_revoke_only: "%{shared_role_name}만 취소"
  button_publish: "공개로 설정"
  button_unpublish: "비공개로 설정"
  consent:
    checkbox_label: 위 내용을 확인했으며 이에 동의합니다.
    failure_message: 동의에 실패했습니다. 계속할 수 없습니다.
    title: 사용자 동의
    decline_warning_message: 동의를 거부하고 로그아웃했습니다.
    user_has_consented: 지정된 시간에 사용자가 해당 구성 내용에 동의했습니다.
    not_yet_consented: 사용자가 아직 동의하지 않았습니다. 다음에 로그인하면 동의를 요청할 것입니다.
    contact_mail_instructions: 사용자가 데이터 변경 또는 제거 요청을 수행하기 위해 데이터 컨트롤러에게 연락할 수 있는 메일 주소를 정의합니다.
    contact_your_administrator: 계정을 삭제하려는 경우 관리자에 문의하세요.
    contact_this_mail_address: 계정을 삭제하려는 경우 %{mail_address}에 문의하세요.
    text_update_consent_time: 사용자에게 다시 동의하도록 요구하려면 이 확인란을 선택합니다. 위의 동의 정보에 대한 법적 내용을 변경하는 경우에 사용합니다.
    update_consent_last_time: "동의에 대한 마지막 업데이트: %{update_time}"
  copy_project:
    title: '"%{source_project_name}" 프로젝트 복사'
    started: '프로젝트 "%{source_project_name}"을(를) "%{target_project_name}"(으)로 복사하기 시작했습니다. "%{target_project_name}"이(가) 사용 가능하게 되면 메일로 알림이 전송됩니다.'
    failed: "프로젝트 %{source_project_name}을(를) 복사할 수 없습니다."
    failed_internal: "내부 오류로 인해 복사가 실패했습니다."
    succeeded: "프로젝트 %{target_project_name} 생성함"
    errors: "오류"
    project_custom_fields: "프로젝트의 사용자 지정 필드"
    x_objects_of_this_type:
      zero: "이 유형의 객체가 없습니다"
      one: "이 유형의 객체가 하나 있습니다"
      other: "이 유형의 객체가 %{count}개 있습니다"
    text:
      failed: '프로젝트 "%{source_project_name}"을(를) 프로젝트 "%{target_project_name}"에 복사할 수 없습니다.'
      succeeded: '프로젝트 "%{source_project_name}"을(를) 프로젝트 "%{target_project_name}"에 복사했습니다.'
  create_new_page: "위키 페이지"
  date:
    abbr_day_names:
      - "일"
      - "월"
      - "화"
      - "수"
      - "목"
      - "금"
      - "토"
    abbr_month_names:
      - null
      - "1월"
      - "2월"
      - "3월"
      - "4월"
      - "5월"
      - "6월"
      - "7월"
      - "8월"
      - "9월"
      - "10월"
      - "11월"
      - "12월"
    abbr_week: "주"
    day_names:
      - "일요일"
      - "월요일"
      - "화요일"
      - "수요일"
      - "목요일"
      - "금요일"
      - "토요일"
    formats:
      #Use the strftime parameters for formats.
      #When no format has been given, it uses default.
      #You can provide other formats here if you like!
      default: "%m/%d/%Y"
      long: "%B %d, %Y"
      short: "%b %d"
    #Don't forget the nil at the beginning; there's no such thing as a 0th month
    month_names:  #Used in date_select and datetime_select.
      - null
      - "1월"
      - "2월"
      - "3월"
      - "4월"
      - "5월"
      - "6월"
      - "7월"
      - "8월"
      - "9월"
      - "10월"
      - "11월"
      - "12월"
    order:
      - ':년'
      - ':월'
      - ':일'
  datetime:
    distance_in_words:
      about_x_hours:
        other: "약 %{count} 시간"
      about_x_months:
        other: "약 1개월\n약 %{count}개월"
      about_x_years:
        other: "약 1년\n약 %{count}년"
      almost_x_years:
        other: "거의 1년\n거의 %{count}년"
      half_a_minute: "30초"
      less_than_x_minutes:
        other: "1분 미만\n%{count}분 미만"
      less_than_x_seconds:
        other: "1초 미만\n%{count}초 미만"
      over_x_years:
        other: "1년 이상\n%{count}년 이상"
      x_days:
        other: "1일\n%{count}일"
      x_minutes:
        other: "1분\n%{count}분"
      x_minutes_abbreviated:
        other: "%{count}분"
      x_hours:
        other: "%{count} 시간"
      x_hours_abbreviated:
        other: "%{count}시간"
      x_weeks:
        other: "%{count}주"
      x_months:
        other: "1개월\n%{count}개월"
      x_years:
        other: "%{count}년"
      x_seconds:
        other: "1초\n%{count}초"
      x_seconds_abbreviated:
        other: "%{count}초"
    units:
      hour:
        other: "시간"
  description_active: "활성?"
  description_attachment_toggle: "첨부 파일 표시/숨기기"
  description_autocomplete: >
    이 필드는 자동 완성 기능을 사용합니다. 작업 패키지의 제목을 입력하는 중에 가능한 후보 목록이 나타납니다. 위쪽 화살표와 아래쪽 화살표 키를 사용하여 하나를 선택하고 Tab 또는 Enter 키로 이를 선택하세요. 또는 작업 패키지 번호를 직접 입력할 수 있습니다.
  description_available_columns: "사용 가능한 열"
  description_choose_project: "프로젝트"
  description_compare_from: "다음과 비교:"
  description_compare_to: "비교:"
  description_current_position: "사용자의 위치: "
  description_date_from: "시작 날짜 입력"
  description_date_to: "종료 날짜 입력"
  description_enter_number: "번호 입력"
  description_enter_text: "텍스트 입력"
  description_filter: "필터"
  description_filter_toggle: "필터 표시/숨기기"
  description_category_reassign: "카테고리 선택"
  description_message_content: "메시지 내용"
  description_my_project: "사용자는 멤버입니다."
  description_notes: "노트"
  description_parent_work_package: "현재 항목의 부모 작업 패키지"
  description_project_scope: "검색 범위"
  description_query_sort_criteria_attribute: "정렬 특성"
  description_query_sort_criteria_direction: "정렬 방향"
  description_search: "검색 필드"
  description_select_work_package: "작업 패키지 선택"
  description_selected_columns: "선택된 열"
  description_sub_work_package: "현재 항목의 하위 작업 패키지"
  description_toc_toggle: "목차 표시/숨기기"
  description_wiki_subpages_reassign: "새 부모 페이지 선택"
  #Text direction: Left-to-Right (ltr) or Right-to-Left (rtl)
  direction: ltr
  ee:
    upsale:
      form_configuration:
        description: "다음과 같은 기타 추가 기능으로 양식 구성을 사용자 지정하세요."
        add_groups: "새로운 특성 그룹 추가"
        rename_groups: "특성 그룹 이름 바꾸기"
      project_filters:
        description_html: "사용자 지정 필드의 필터링 및 정렬은 Enterprise Edition의 추가 기능입니다."
  enumeration_activities: "시간 추적 활동"
  enumeration_work_package_priorities: "작업 패키지 우선 순위"
  enumeration_reported_project_statuses: "보고된 프로젝트 상태"
  error_auth_source_sso_failed: "사용자 '%{value}'에 대한 Single Sign-On(SSO) 실패"
  error_can_not_archive_project: "이 프로젝트는 보관할 수 없습니다: %{errors}"
  error_can_not_delete_entry: "항목을 삭제할 수 없습니다."
  error_can_not_delete_custom_field: "사용자 지정 필드를 삭제할 수 없습니다."
  error_can_not_delete_in_use_archived_undisclosed: "보관된 프로젝트에는 작업 패키지도 있습니다. 어떤 프로젝트가 영향을 받는지 확인하려면 관리자에게 삭제를 수행하도록 요청해야 합니다."
  error_can_not_delete_in_use_archived_work_packages: "보관된 프로젝트에 작업 패키지도 있습니다. 해당 작업 패키지의 특성을 변경하려면 먼저 다음 프로젝트를 다시 활성화해야 합니다: %{archived_projects_urls}"
  error_can_not_delete_type:
    explanation: '이 유형에는 작업 패키지가 포함되어 있으며 삭제할 수 없습니다. 영향을 받는 모든 작업 패키지는 <a target="_blank" href="%{url}">이 보기</a>에서 볼 수 있습니다.'
  error_can_not_delete_standard_type: "표준 유형은 삭제할 수 없습니다."
  error_can_not_invite_user: "사용자에게 초대장을 보내지 못했습니다."
  error_can_not_remove_role: "이 역할은 현재 사용 중이며 삭제할 수 없습니다."
  error_can_not_reopen_work_package_on_closed_version: "닫힌 버전에 할당된 작업 패키지는 다시 열 수 없습니다."
  error_can_not_find_all_resources: "이 요청 관련 리소스 일부를 찾을 수 없습니다."
  error_can_not_unarchive_project: "이 프로젝트를 보관 취소할 수 없습니다: %{errors}"
  error_check_user_and_role: "사용자 및 역할을 선택하세요."
  error_code: "오류 %{code}"
  error_color_could_not_be_saved: "색상을 저장할 수 없습니다."
  error_cookie_missing: "OpenProject 쿠키가 없습니다. 이 응용 프로그램은 쿠키 없이 제대로 작동하지 않으므로, 쿠키를 활성화해야 합니다."
  error_custom_option_not_found: "존재하지 않는 옵션입니다."
  error_enterprise_activation_user_limit: "사용자 계정을 활성화할 수 없습니다(사용자 제한에 도달함). 액세스하려면 관리자에게 문의하세요."
  error_enterprise_token_invalid_domain: "Enterprise Edition이 활성화되지 않았습니다. 해당 Enterprise 토큰의 도메인(%{actual})이 시스템의 호스트 이름(%{expected})과 일치하지 않습니다."
  error_failed_to_delete_entry: "항목 삭제에 실패하였습니다."
  error_in_dependent: "종속 개체를 변경하려는 중에 오류가 발생했습니다: %{dependent_class} #%{related_id} - %{related_subject}: %{error}"
  error_in_new_dependent: "종속 개체를 생성하려는 중에 오류가 발생했습니다: %{dependent_class} - %{related_subject}: %{error}"
  error_invalid_selected_value: "선택된 값이 유효하지 않습니다."
  error_journal_attribute_not_present: "저널에 %{attribute} 특성이 없습니다."
  error_pdf_export_too_many_columns: "PDF 내보내기에 대해 너무 많은 열을 선택했습니다. 열 수를 줄이십시오."
  error_pdf_failed_to_export: "PDF 내보내기를 저장할 수 없습니다: %{error}"
  error_token_authenticity: "교차 사이트 요청 위조 토큰을 확인할 수 없습니다. 여러 브라우저나 탭에서 데이터 제출을 시도하셨습니까? 모든 탭을 닫고 다시 시도하세요."
  error_work_package_not_found_in_project: "작업 패키지가 없거나 이 프로젝트에 속하지 않습니다."
  error_must_be_project_member: "은(는) 프로젝트 멤버여야 합니다."
  error_migrations_are_pending: "OpenProject 설치에 보류 중인 데이터베이스 마이그레이션이 있습니다. 지난 업그레이드에서 마이그레이션을 실행하지 않았을 가능성이 있습니다. 업그레이드 가이드를 확인하여 제대로 설치를 업그레이드하세요."
  error_migrations_visit_upgrade_guides: "업그레이드 가이드 문서를 참조하십시오."
  error_no_default_work_package_status: '기본 작업 패키지 상태가 정의되지 않았습니다. 구성을 확인하세요("관리 -> 작업 패키지 상태"로 이동).'
  error_no_type_in_project: "이 프로젝트에 유형이 연결되어 있지 않습니다. 프로젝트 설정을 확인하세요."
  error_omniauth_registration_timed_out: "외부 인증 공급자를 통한 등록이 시간 초과되었습니다. 다시 시도하세요."
  error_omniauth_invalid_auth: "ID 공급자로부터 반환된 인증 정보가 잘못되었습니다. 관리자에게 문의하여 추가적인 도움을 받으세요."
  error_password_change_failed: "암호를 변경하려는 중에 오류가 발생했습니다."
  error_scm_command_failed: "리포지토리에 액세스하는 중에 오류가 발생했습니다. %{value}"
  error_scm_not_found: "항목 또는 수정 사항을 리포지토리에서 찾지 못했습니다."
  error_type_could_not_be_saved: "유형을 저장할 수 없습니다."
  error_unable_delete_status: "하나 이상의 작업 패키지에 의해 사용되므로 작업 패키지 상태를 삭제할 수 없습니다."
  error_unable_delete_default_status: "기본 작업 패키지 상태를 삭제할 수 없습니다. 현재 상태를 삭제하기 전에 다른 기본 작업 패키지 상태를 선택하세요."
  error_unable_to_connect: "연결할 수 없습니다(%{value})."
  error_unable_delete_wiki: "위키 페이지를 삭제할 수 없습니다."
  error_unable_update_wiki: "위키 페이지를 업데이트할 수 없습니다."
  error_workflow_copy_source: "소스 유형 또는 역할을 선택하세요."
  error_workflow_copy_target: "대상 유형과 역할을 선택하세요."
  error_menu_item_not_created: 메뉴 항목을 추가할 수 없습니다.
  error_menu_item_not_saved: 메뉴 항목을 저장할 수 없습니다.
  error_wiki_root_menu_item_conflict: >
    결과 메뉴 항목에서 기존 메뉴 항목 "%{existing_caption}" (%{existing_identifier})과(와)의 충돌로 인해 "%{old_name}"을(를) "%{new_name}"(으)로 이름을 바꿀 수 없습니다.
  error_external_authentication_failed: "외부 인증 중에 오류가 발생했습니다. 다시 시도하세요."
  error_attribute_not_highlightable: "강조 표시되지 않는 특성: %{attributes}"
  events:
    changeset: "변경 집합 편집됨"
    message: 메시지 편집됨
    news: 뉴스
    project_attributes: "프로젝트 특성 편집됨"
    project: "프로젝트 편집됨"
    projects: "프로젝트 편집됨"
    reply: 회신함
    time_entry: "시간 로그 편집됨"
    wiki_page: "위키 페이지 편집됨"
    work_package_closed: "작업 패키지 닫힘"
    work_package_edit: "작업 패키지 편집됨"
    work_package_note: "작업 패키지 메모 추가됨"
    title:
      project: "프로젝트: %{name}"
      subproject: "하위 프로젝트: %{name}"
  export:
    your_work_packages_export: "내 작업 패키지 내보내기"
    succeeded: "내보내기가 성공적으로 완료되었습니다."
    failed: "내보내기가 실패했습니다: %{message}"
    format:
      atom: "Atom"
      csv: "CSV"
      pdf: "PDF"
      pdf_overview_table: "PDF 테이블"
      pdf_report_with_images: "이미지가 포함된 PDF 보고서"
      pdf_report: "PDF 보고서"
      pdf_gantt: "PDF Gantt"
    image:
      omitted: "이미지를 내보내지 못했습니다."
    macro:
      error: "매크로 오류, %{message}"
      attribute_not_found: "특성을 찾을 수 없음: %{attribute}"
      model_not_found: "잘못된 특성 모델: %{model}"
      resource_not_found: "리소스를 찾을 수 없음: %{resource}"
      rich_text_unsupported: "서식 있는 텍스트 임베딩은 내보내기에서 현재 지원되지 않음"
    units:
      hours: 시간
      days: 일
  extraction:
    available:
      pdftotext: "Pdftotext 사용 가능(선택적)"
      unrtf: "Unrtf 사용 가능(선택적)"
      catdoc: "Catdoc 사용 가능(선택적)"
      xls2csv: "Xls2csv 사용 가능(선택적)"
      catppt: "Catppt 사용 가능(선택적)"
      tesseract: "Tesseract 사용 가능(선택적)"
  general_csv_decimal_separator: "."
  general_csv_encoding: "UTF-8"
  general_csv_separator: ","
  general_first_day_of_week: "7"
  general_pdf_encoding: "ISO-8859-1"
  general_text_no: "아니요"
  general_text_yes: "예"
  general_text_No: "아니요"
  general_text_Yes: "예"
  general_text_true: "참"
  general_text_false: "false"
  gui_validation_error: "1개 오류"
  gui_validation_error_plural: "%{count}개 오류"
  homescreen:
    additional:
      projects: "이 경우 최신 표시 프로젝트입니다."
      no_visible_projects: "이 경우 표시되는 프로젝트가 없습니다."
      users: "이 경우 최신 등록 된 사용자입니다."
    blocks:
      community: "OpenProject 커뮤니티"
      upsale:
        title: "Enterprise Edition으로 업그레이드"
        more_info: "더보기"
    links:
      upgrade_enterprise_edition: "Enterprise Edition으로 업그레이드"
      postgres_migration: "설치를 PostgreSQL로 마이그레이션"
      user_guides: "사용자 가이드"
      faq: "FAQ"
      impressum: "법적 고지"
      glossary: "용어집"
      shortcuts: "바로가기 "
      blog: "OpenProject 블로그"
      forums: "커뮤니티 포럼"
      newsletter: "보안 알림/뉴스레터"
  image_conversion:
    imagemagick: "Imagemagick"
  journals:
    changes_retracted: "변경 사항이 취소되었습니다."
    caused_changes:
      dates_changed: "변경된 날짜"
      default_attribute_written: "읽기 전용 특성 작성됨"
      progress_mode_changed_to_status_based: "진행률 계산 업데이트됨"
      status_changed: "상태 '%{status_name}'"
      system_update: "OpenProject 시스템 업데이트:"
    cause_descriptions:
      work_package_predecessor_changed_times: 이전 %{link}에 대한 변경 사항 기준
      work_package_parent_changed_times: 부모 %{link}에 대한 변경 사항 기준
      work_package_children_changed_times: 자식 %{link}에 대한 변경 사항 기준
      work_package_related_changed_times: 관련 %{link}에 대한 변경 사항 기준
      unaccessable_work_package_changed: 관련 작업 패키지에 대한 변경 사항 기준
      working_days_changed:
        changed: "근무일에 대한 변경 사항 기준(%{changes})"
        days:
          working: "%{day}은(는) 이제 근무일입니다."
          non_working: "%{day}은(는) 이제 휴무일입니다."
        dates:
          working: "%{date}은(는) 이제 근무일입니다."
          non_working: "%{date}은(는) 이제 휴무일입니다."
      progress_mode_changed_to_status_based: 진행률 계산 모드가 상태 기반으로 설정되었습니다
      status_excluded_from_totals_set_to_false_message: 이제 계층 합계에 포함됨
      status_excluded_from_totals_set_to_true_message: 이제 계층 합계에서 제외됨
      status_percent_complete_changed: "완료 %가 %{old_value}%에서 %{new_value}%(으)로 변경되었습니다"
      system_update:
        file_links_journal: >
          지금부터 파일 링크(외부 저장소에 저장된 파일)와 관련된 활동이 활동 탭에 표시됩니다. 다음은 이미 존재하는 링크와 관련된 활동을 나타냅니다.
        progress_calculation_adjusted_from_disabled_mode: >-
          진행률 계산은 자동으로 <a href="%{href}" target="_blank">작업 기반 모드로 설정되고 버전 업데이트에 따라 조정됩니다</a>.
        progress_calculation_adjusted: >-
          진행률 계산은 자동으로 <a href="%{href}" target="_blank">버전 업데이트에 따라 조정됩니다</a>.
        totals_removed_from_childless_work_packages: >-
          <a href="%{href}" target="_blank">버전 업데이트</a>를 통해 부모가 아닌 작업 패키지의 작업 및 진행률 합계가 자동으로 제거됩니다. 유지 관리 작업이므로 무시해도 됩니다.
  links:
    configuration_guide: "구성 가이드"
    get_in_touch: "질문이 있으신가요? 문의해 주세요."
  instructions_after_registration: "%{signin}을(를) 클릭하여 계정이 활성화되면 바로 로그인할 수 있습니다."
  instructions_after_logout: "%{signin}을(를) 클릭하면 다시 로그인할 수 있습니다."
  instructions_after_error: "%{signin}을(를) 클릭하여 다시 로그인해 볼 수 있습니다. 오류가 계속되면 관리자에게 도움을 요청하세요."
  menus:
    admin:
      mail_notification: "이메일 알림"
      mails_and_notifications: "이메일 및 알림"
      aggregation: "집계"
      api_and_webhooks: "API 및 webhook"
    quick_add:
      label: "빠른 추가 메뉴 열기"
    breadcrumb:
      nested_element: "%{section_header}: <b>%{title}</b>"
  my_account:
    access_tokens:
      no_results:
        title: "표시할 수 있는 접근 토큰이 없습니다."
        description: "모두 비활성화 되었습니다. 관리 메뉴에서 가용 상태로 되돌릴 수 있습니다."
      access_tokens: "액세스 토큰"
      headers:
        action: "액션"
        expiration: "만료"
      indefinite_expiration: "사용 안 함"
      simple_revoke_confirmation: "이 토큰을 취소하시겠습니까?"
      api:
        title: "API"
        text_hint: "API 토큰을 사용하면 타사 애플리케이션이 REST API를 통해 이 OpenProject 인스턴스와 통신할 수 있습니다."
        static_token_name: "API 토큰"
        disabled_text: "관리자가 API 토큰을 활성화하지 않았습니다. 이 기능을 사용하려면 관리자에게 문의하세요."
      ical:
        title: "iCalendar"
        text_hint: 'iCalendar 토큰을 사용하면 사용자가 <a href="%{path}" target="_blank">OpenProject 캘린더를 구독</a>하고 외부 클라이언트의 최신 작업 패키지 정보를 볼 수 있습니다.'
        disabled_text: "관리자가 iCalendar 구독을 활성화하지 않았습니다. 이 기능을 사용하려면 관리자에게 문의하세요."
        empty_text_hint: "iCalendar 토큰을 추가하려면 프로젝트의 캘린더 모듈 내에서 새 캘린더 또는 기존 캘린더를 구독하세요. 필요한 권한이 있어야 합니다."
      oauth:
        title: "OAuth"
        text_hint: "OAuth 토큰을 사용하면 타사 애플리케이션이 이 OpenProject 인스턴스와 연결할 수 있습니다."
        empty_text_hint: "사용자를 위해 구성되고 활성화된 타사 애플리케이션 액세스가 없습니다. 이 기능을 활성화하려면 관리자에게 문의하세요."
      rss:
        title: "RSS"
        text_hint: "RSS 토큰을 사용하면 외부 RSS 리더를 통해 이 OpenProject 인스턴스의 최신 변경 사항을 확인할 수 있습니다."
        static_token_name: "RSS 토큰"
        disabled_text: "관리자가 RSS 토큰을 활성화하지 않았습니다. 이 기능을 사용하려면 관리자에게 문의하세요."
      storages:
        title: "파일 저장소"
        text_hint: "파일 저장소 토큰은 이 OpenProject 인스턴스를 외부 파일 저장소에 연결합니다."
        empty_text_hint: "사용자 계정에 연결된 저장소 액세스 권한이 없습니다."
        revoke_token: "이 토큰을 제거하시겠습니까? %{storage}에서 다시 로그인해야 합니다."
        removed: "파일 저장소 토큰이 제거되었습니다."
        failed: "오류가 발생하여 토큰을 제거할 수 없습니다. 나중에 다시 시도하세요."
        unknown_storage: "알 수 없는 저장소"
  notifications:
    reasons:
      assigned: "담당자"
      dateAlert: "날짜 알림"
      mentioned: "멘션됨"
      responsible: "담당"
      shared: "공유됨"
      watched: "주시자"
    menu:
      by_project: "프로젝트 기준 읽지 않음"
      by_reason: "이유"
      inbox: "받은 편지함"
    send_notifications: "이 작업에 대한 알림 보내기"
    work_packages:
      subject:
        created: "작업 패키지가 생성되었습니다."
        assigned: "%{work_package} 을(를) 할당되었습니다."
        subscribed: "%{work_package} 을(를) 구독하였습니다."
        mentioned: "%{work_package} 을(를) 멘션하였습니다."
        responsible: "%{work_package}을(를) 담당하게 되었습니다"
        watched: "%{work_package}을(를) 지켜 보는 중입니다."
  label_accessibility: "접근성"
  label_account: "계정"
  label_active: "활성"
  label_activate_user: "사용자 활성화"
  label_active_in_new_projects: "새로운 프로젝트에서 활성"
  label_activity: "활동"
  label_add_edit_translations: "추가 및 편집 번역"
  label_add_another_file: "다른 파일 추가"
  label_add_columns: "선택된 열 추가"
  label_add_note: "메모 추가"
  label_add_projects: "프로젝트 추가"
  label_add_related_work_packages: "관련 작업 패키지 추가"
  label_add_subtask: "하위 작업 추가"
  label_added: "추가됨"
  label_added_by: "%{author} 님이 추가함"
  label_added_time_by: "%{author}이(가) %{age} 전에 추가함"
  label_additional_workflow_transitions_for_assignee: "사용자가 담당자일 때 허용되는 추가 전환"
  label_additional_workflow_transitions_for_author: "사용자가 작성자일 때 허용되는 추가 전환"
  label_administration: "관리"
  label_advanced_settings: "고급 설정"
  label_age: "기간"
  label_ago: "일 전"
  label_all: "모두"
  label_all_time: "모든 시간"
  label_all_words: "모든 단어"
  label_all_open_wps: "모두 열림"
  label_always_visible: "항상 표시"
  label_announcement: "공지 사항"
  label_angular: "AngularJS"
  label_api_access_key: "API 액세스 키"
  label_api_access_key_created_on: "API 액세스 키가 %{value} 전에 생성되었습니다."
  label_api_access_key_type: "API"
  label_ical_access_key_type: "iCalendar"
  label_ical_access_key_description: '"%{project_name}"의 "%{calendar_name}"에 대한 iCalendar 토큰 "%{token_name}"'
  label_ical_access_key_not_present: "iCalendar 토큰이 없습니다."
  label_ical_access_key_generation_hint: "캘린더 구독 시 자동으로 생성됩니다."
  label_ical_access_key_latest: "최신"
  label_ical_access_key_revoke: "취소"
  label_applied_status: "적용된 상태"
  label_archive_project: "프로젝트 아카이브하기"
  label_ascending: "오름차순"
  label_assigned_to_me_work_packages: "내게 할당된 작업 패키지"
  label_associated_revisions: "연결된 수정"
  label_attachment_plural: "첨부 파일"
  label_attribute: "특성"
  label_attribute_plural: "특성"
  label_ldap_auth_source_new: "새로운 LDAP 연결"
  label_ldap_auth_source: "LDAP 연결"
  label_ldap_auth_source_plural: "LDAP 연결"
  label_attribute_expand_text: "'%{attribute}'의 전체 텍스트"
  label_authentication: "인증"
  label_available_global_roles: "사용 가능한 글로벌 역할"
  label_available_project_attributes: "사용 가능한 프로젝트 특성"
  label_available_project_forums: "사용 가능한 포럼"
  label_available_project_repositories: "사용 가능한 저장소"
  label_available_project_versions: "사용 가능한 버전"
  label_available_project_work_package_categories: "사용 가능한 작업 패키지 카테고리"
  label_available_project_work_package_types: "사용 가능한 작업 패키지 유형"
  label_available_projects: "사용 가능한 프로젝트"
  label_api_doc: "API 문서"
  label_backup: "백업"
  label_backup_code: "백업 코드"
  label_between: "사이에"
  label_blocked_by: "차단한 사용자"
  label_blocks: "블록"
  label_blog: "블로그"
  label_forums_locked: "잠김"
  label_forum_new: "새 포럼"
  label_forum_plural: "포럼"
  label_forum_sticky: "스티커형"
  label_boolean: "부울"
  label_board_plural: "보드"
  label_branch: "브랜치"
  label_browse: "찾아보기"
  label_bulk_edit_selected_work_packages: "선택된 작업 패키지 일괄 편집"
  label_bundled: "(번들)"
  label_calendar: "달력"
  label_calendars_and_dates: "캘린더와 날짜"
  label_calendar_show: "달력 표시"
  label_category: "카테고리"
  label_consent_settings: "사용자 동의"
  label_wiki_menu_item: 위키 메뉴 항목
  label_select_main_menu_item: 새 기본 메뉴 항목 선택
  label_required_disk_storage: "필요한 디스크 스토리지"
  label_send_invitation: 초대장 보내기
  label_change_plural: "변경"
  label_change_properties: "속성 변경"
  label_change_status: "상태 변경"
  label_change_status_of_user: "#{username} 상태 변경"
  label_change_view_all: "모든 변경 사항 보기"
  label_changes_details: "모든 변경 사항의 세부 정보"
  label_changeset: "변경 집합"
  label_changeset_id: "변경 집합 ID"
  label_changeset_plural: "변경 집합"
  label_checked: "확인됨"
  label_check_uncheck_all_in_column: "칼럼에서 확인/최소"
  label_check_uncheck_all_in_row: "모든 행에서 확인/취소"
  label_child_element: "자식 요소"
  label_choices: "선택 사항"
  label_chronological_order: "오래된순"
  label_close_versions: "완료된 버전 닫기"
  label_closed_work_packages: "닫음"
  label_collapse: "축소"
  label_collapsed_click_to_show: "축소되었습니다. 표시하려면 클릭하세요."
  label_configuration: 구성
  label_comment_add: "코멘트 추가"
  label_comment_added: "코멘트 추가됨"
  label_comment_delete: "코멘트 삭제"
  label_comment_plural: "코멘트"
  label_commits_per_author: "작성자별 커밋"
  label_commits_per_month: "월별 커밋"
  label_confirmation: "확인"
  label_contains: "포함"
  label_content: "내용"
  label_color_plural: "색상"
  label_copied: "복사됨"
  label_copy_same_as_target: "대상과 같음"
  label_copy_source: "소스"
  label_copy_target: "대상"
  label_copy_workflow_from: "다음에서 워크플로 복사"
  label_copy_project: "프로젝트 복사"
  label_core_version: "코어 버전"
  label_core_build: "코어 빌드"
  label_current_status: "현재 상태"
  label_current_version: "현재 버전"
  label_custom_field_add_no_type: "작업 패키지 유형에 이 필드 추가"
  label_custom_field_new: "새 사용자 지정 필드"
  label_custom_field_plural: "사용자 정의 필드"
  label_custom_field_default_type: "빈 유형"
  label_custom_style: "디자인"
  label_dashboard: "대시보드"
  label_database_version: "PostgreSQL 버전"
  label_date: "날짜"
  label_date_and_time: "날짜 및 시간"
  label_date_format: "날짜 형식"
  label_date_from: "시작"
  label_date_from_to: "%{start}부터 %{end}까지"
  label_date_to: "끝"
  label_day_plural: "일"
  label_default: "기본"
  label_delete_user: "사용자 삭제"
  label_delete_project: "프로젝트 삭제"
  label_deleted: "삭제됨"
  label_deleted_custom_field: "(삭제된 사용자 지정 필드)"
  label_deleted_custom_option: "(삭제된 옵션)"
  label_empty_element: "(비어 있음)"
  label_missing_or_hidden_custom_option: "(값이 없거나 액세스 권한이 없음)"
  label_descending: "내림차순"
  label_details: "세부 정보"
  label_development_roadmap: "개발 로드맵"
  label_diff: "차이"
  label_diff_inline: "인라인"
  label_diff_side_by_side: "나란히"
  label_digital_accessibility: "디지털 접근성(DE)"
  label_disabled: "사용 안 함"
  label_disabled_uppercase: "사용 안 함"
  label_display: "표시"
  label_display_per_page: "페이지당: %{value}"
  label_display_used_statuses_only: "이 유형에 사용되는 상태만 표시"
  label_download: "%{count}개 다운로드"
  label_download_plural: "%{count}개 다운로드"
  label_downloads_abbr: "D/L"
  label_duplicated_by: "복제한 사용자"
  label_duplicate: "중복"
  label_duplicates: "복제"
  label_edit: "편집"
  label_edit_x: "편집: %{x}"
  label_enable_multi_select: "다중 선택 토글"
  label_enabled_project_custom_fields: "사용자 정의 필드 사용"
  label_enabled_project_modules: "사용 가능한 모듈"
  label_enabled_project_activities: "활동 추적 시간 사용"
  label_end_to_end: "끝 - 끝"
  label_end_to_start: "끝 - 시작"
  label_enumeration_new: "새 열거형 값"
  label_enumeration_value: "열거형 값"
  label_enumerations: "열거형"
  label_enterprise: "엔터프라이즈"
  label_enterprise_active_users: "예약 활성 사용자 %{current}/%{limit}명"
  label_enterprise_edition: "Enterprise Edition"
  label_enterprise_support: "엔터프라이즈 지원"
  label_enterprise_addon: "Enterprise 추가 기능"
  label_environment: "환경"
  label_estimates_and_progress: "견적 및 진행률"
  label_equals: "일치함"
  label_everywhere: "어디에 있든지"
  label_example: "예"
  label_experimental: "실험"
  label_i_am_member: "멤버입니다"
  label_ifc_viewer: "Ifc 뷰어"
  label_ifc_model_plural: "Ifc 모델"
  label_import: "가져오기"
  label_export_to: "다음에서도 사용 가능:"
  label_expand: "확장"
  label_expanded_click_to_collapse: "확장되었습니다. 축소하려면 클릭하세요."
  label_f_hour: "%{value}시간"
  label_f_hour_plural: "%{value}시간"
  label_favorite: "즐겨찾기"
  label_feed_plural: "피드"
  label_feeds_access_key: "RSS 액세스 키"
  label_feeds_access_key_created_on: "RSS 액세스 키가 %{value} 전에 생성되었습니다."
  label_feeds_access_key_type: "RSS"
  label_file_plural: "파일"
  label_filter_add: "필터 추가"
  label_filter: "필터"
  label_filter_plural: "필터"
  label_filters_toggle: "필터 표시/숨기기"
  label_float: "부동"
  label_folder: "폴더"
  label_follows: "팔로우"
  label_force_user_language_to_default: "허용되지 않는 언어가 있는 사용자의 언어를 기본값으로 설정"
  label_form_configuration: "양식 구성"
  label_gantt_chart: "Gantt 차트"
  label_gantt_chart_plural: "Gantt 차트"
  label_general: "일반"
  label_generate_key: "키 생성"
  label_git_path: ".git 디렉터리의 경로"
  label_greater_or_equal: ">="
  label_group_by: "그룹화 기준"
  label_group_new: "새 그룹"
  label_group: "그룹"
  label_group_named: "그룹 %{name}"
  label_group_plural: "그룹"
  label_help: "도움말"
  label_here: 여기
  label_hide: "숨기기"
  label_history: "기록"
  label_hierarchy_leaf: "계층 구조 리프"
  label_home: "홈"
  label_subject_or_id: "제목 또는 ID"
  label_calendar_subscriptions: "캘린더 구독"
  label_identifier: "식별자"
  label_in: "-"
  label_in_less_than: "보다 작음"
  label_in_more_than: "보다 큼"
  label_inactive: "비활성화"
  label_incoming_emails: "들어오는 이메일"
  label_includes: "포함"
  label_include_sub_projects: Include sub-projects
  label_index_by_date: "날짜별 색인"
  label_index_by_title: "제목별 색인"
  label_information: "정보"
  label_information_plural: "정보"
  label_installation_guides: "설치 가이드"
  label_integer: "정수"
  label_internal: "내부"
  label_introduction_video: "소개 동영상"
  label_invite_user: "사용자 초대"
  label_share: "공유"
  label_share_project_list: "프로젝트 목록 공유"
  label_share_work_package: "작업 패키지 공유"
  label_show_hide: "표시/숨기기"
  label_show_hide_n_items: "%{count}개 항목 표시/숨기기"
  label_show_all_registered_users: "등록된 사용자 모두 표시"
  label_journal: "기록일지"
  label_journal_diff: "설명 비교"
  label_language: "언어"
  label_languages: "언어"
  label_jump_to_a_project: "프로젝트로 이동..."
  label_keyword_plural: "키워드"
  label_language_based: "사용자 언어에 따름"
  label_last_activity: "마지막 활동"
  label_last_change_on: "마지막 변경"
  label_last_changes: "마지막 %{count}개 변경 사항"
  label_last_login: "최종 로그인"
  label_last_month: "지난달"
  label_last_n_days: "지난 %{count}개월"
  label_last_week: "지난주"
  label_latest_revision: "최근 수정"
  label_latest_revision_plural: "최근 수정"
  label_ldap_authentication: "LDAP 인증"
  label_learn_more: "자세히 알아보기"
  label_less_or_equal: "<="
  label_less_than_ago: "일 미만 전"
  label_link_url: "링크(URL)"
  label_list: "목록"
  label_loading: "로드 중..."
  label_lock_user: "사용자 잠금"
  label_logged_as: "로그인한 계정:"
  label_login: "로그인"
  label_custom_logo: "사용자 정의 로고"
  label_custom_export_logo: "사용자 지정 내보내기 로고"
  label_custom_export_cover: "사용자 지정 내보내기 커버 배경"
  label_custom_export_cover_overlay: "사용자 지정 내보내기 커버 배경 오버레이"
  label_custom_export_cover_text_color: "텍스트 색상"
  label_custom_pdf_export_settings: "사용자 지정 PDF 내보내기 설정"
  label_custom_favicon: "사용자 지정 favicon"
  label_custom_touch_icon: "사용자 지정 터치 아이콘"
  label_logout: "로그아웃"
  label_main_menu: "측면 메뉴"
  label_manage: "관리"
  label_manage_groups: "그룹 관리"
  label_managed_repositories_vendor: "관리 되는 %{vendor} 저장소"
  label_max_size: "최대 크기"
  label_me: "나"
  label_member_new: "새 멤버"
  label_member_all_admin: "(관리 상태에 따른 모든 역할)"
  label_member_plural: "멤버"
  label_membership_plural: "멤버십"
  label_membership_added: "멤버 추가됨"
  label_membership_updated: "멤버 업데이트됨"
  label_menu: "메뉴"
  label_menu_badge:
    pre_alpha: "프리 알파"
    alpha: "알파"
    beta: "베타"
  label_menu_item_name: "메뉴 항목의 이름"
  label_message: "메시지"
  label_message_last: "마지막 메시지"
  label_message_new: "새 메시지"
  label_message_plural: "메시지"
  label_message_posted: "메시지 추가됨"
  label_min_max_length: "최소 - 최대 길이"
  label_minute_plural: "minutes"
  label_missing_api_access_key: "사라진 API 접근 키"
  label_missing_feeds_access_key: "사라진 RSS 접근 키"
  label_modification: "%{count}개 변경"
  label_modified: "수정됨"
  label_module_plural: "모듈"
  label_modules: "모듈"
  label_months_from: "개월 동안 | 다음부터"
  label_more: "기타"
  label_more_than_ago: "일 이상 전"
  label_move_work_package: "작업 패키지 이동"
  label_my_account: "내 계정"
  label_my_activity: "내 활동"
  label_my_account_data: "내 계정 데이터"
  label_my_avatar: "내 아바타"
  label_my_queries: "내 사용자 지정 쿼리"
  label_name: "이름"
  label_never: "사용 안 함"
  label_new: "새로 만들기"
  label_new_features: "새로운 기능"
  label_new_statuses_allowed: "새 상태 허용됨"
  label_news_singular: "뉴스"
  label_news_added: "뉴스 추가됨"
  label_news_comment_added: "뉴스에 추가된 코멘트"
  label_news_latest: "최신 뉴스"
  label_news_new: "뉴스 추가"
  label_news_edit: "뉴스 편집"
  label_news_plural: "뉴스"
  label_news_view_all: "모든 뉴스 보기"
  label_next: "다음"
  label_next_week: "다음 주"
  label_no_change_option: "(변경 없음)"
  label_no_data: "표시할 데이터가 없습니다."
  label_no_parent_page: "부모 페이지 없음"
  label_nothing_display: "표시할 것이 없음"
  label_nobody: "아무도 없음"
  label_not_found: "찾을 수 없음"
  label_none: "없음"
  label_none_parentheses: "(없음)"
  label_not_contains: "포함하지 않음"
  label_not_equals: "일치하지 않음"
  label_on: "에"
  label_operator_all: "비어 있지 않음"
  label_operator_none: "비어 있음"
  label_operator_equals_or: "(OR)"
  label_operator_equals_all: "(AND)"
  label_operator_shared_with_user_any: "모두"
  label_open_menu: "메뉴 열기"
  label_open_work_packages: "열기"
  label_open_work_packages_plural: "열기"
  label_openproject_website: "OpenProject 웹사이트"
  label_optional_description: "설명"
  label_options: "옵션"
  label_other: "기타"
  label_overall_activity: "전체 작업"
  label_overview: "요약"
  label_page_title: "페이지 제목"
  label_part_of: "부분의"
  label_password_lost: "암호를 잊으셨습니까?"
  label_password_rule_lowercase: "소문자"
  label_password_rule_numeric: "숫자 문자"
  label_password_rule_special: "특수 문자"
  label_password_rule_uppercase: "대문자"
  label_path_encoding: "경로 인코딩"
  label_per_page: "페이지당"
  label_people: "사용자"
  label_permissions: "권한"
  label_permissions_report: "권한 보고서"
  label_personalize_page: "이 페이지 개인 설정"
  label_placeholder_user: "플레이스홀더 사용자"
  label_placeholder_user_new: "새로운 플레이스홀더 사용자"
  label_placeholder_user_plural: "플레이스홀더 사용자"
  label_planning: "계획"
  label_please_login: "로그인하세요."
  label_plugins: "플러그인"
  label_modules_and_plugins: "모듈 및 플러그인"
  label_precedes: "선행"
  label_preferences: "기본 설정"
  label_preview: "미리 보기"
  label_preview_not_available: "미리 보기를 사용할 수 없음"
  label_previous: "이전"
  label_previous_week: "이전 주"
  label_principal_invite_via_email: " 또는 이메일을 통해 새 사용자 초대하기"
  label_principal_search: "기존 사용자 또는 그룹 추가"
  label_privacy_policy: "데이터 프라이버시 및 보안 정책"
  label_product_version: "제품 버전"
  label_profile: "프로필"
  label_percent_complete: "완료 %"
  label_project: "프로젝트"
  label_project_activity: "프로젝트 활동"
  label_project_attribute_plural: "프로젝트 특성"
  label_project_attribute_manage_link: "프로젝트 특성 관리"
  label_project_count: "전체 프로젝트 수"
  label_project_copy_notifications: "프로젝트 복사 중에 이메일 알림 보내기"
  label_project_latest: "최근 프로젝트"
  label_project_default_type: "빈 유형 허용"
  label_project_hierarchy: "프로젝트 계층 구조"
  label_project_mappings: "프로젝트에서 활성화됨"
  label_project_new: "새 프로젝트"
  label_project_plural: "프로젝트"
  label_project_list_plural: "프로젝트 목록"
  label_project_attributes_plural: "프로젝트 특성"
  label_project_custom_field_plural: "프로젝트 특성"
  label_project_settings: "프로젝트 설정"
  label_project_attributes_settings: "프로젝트 특성 설정"
  label_project_storage_plural: "파일 저장소"
  label_project_storage_project_folder: "파일 저장소: 프로젝트 폴더"
  label_projects_disk_usage_information: "%{used_disk_space} 디스크 공간을 사용하고 있는 %{count}개 프로젝트"
  label_project_view_all: "모든 프로젝트 보기"
  label_project_show_details: "프로젝트 세부 정보 표시"
  label_project_hide_details: "프로젝트 세부 정보 숨기기"
  label_public_projects: "공용 프로젝트"
  label_query_new: "새 쿼리"
  label_query_plural: "사용자 지정 쿼리"
  label_read: "읽기..."
  label_register: "새 계정 만들기"
  label_register_with_developer: "개발자로 등록"
  label_registered_on: "등록된 날짜"
  label_registration_activation_by_email: "이메일로 계정 활성화"
  label_registration_automatic_activation: "자동 계정 활성화"
  label_registration_manual_activation: "수동 계정 활성화"
  label_related_work_packages: "관련 작업 패키지"
  label_relates: "관련 항목"
  label_relates_to: "관련 항목"
  label_relation_delete: "관계 삭제"
  label_relation_new: "새 관계"
  label_release_notes: "릴리스 노트"
  label_remaining_work: "남은 작업"
  label_remove_columns: "선택된 열 제거"
  label_renamed: "이름 변경됨"
  label_reply_plural: "회신"
  label_report: "보고서"
  label_report_bug: "버그 제보"
  label_report_plural: "보고서"
  label_reported_work_packages: "보고된 관련 패키지"
  label_reporting: "보고"
  label_reporting_plural: "보고"
  label_repository: "리포지토리"
  label_repository_root: "최상위 저장소"
  label_repository_plural: "리포지토리"
  label_required: "필수"
  label_requires: "필수"
  label_result_plural: "결과"
  label_reverse_chronological_order: "최신순"
  label_revision: "수정"
  label_revision_id: "수정 %{value}"
  label_revision_plural: "수정"
  label_roadmap: "로드맵"
  label_roadmap_edit: "로드맵 %{name} 편집"
  label_roadmap_due_in: "기한: %{value}"
  label_roadmap_no_work_packages: "이 버전에 대한 작업 패키지 없음"
  label_roadmap_overdue: "%{value} 지연"
  label_role_and_permissions: "역할 및 권한"
  label_role_new: "새 역할"
  label_role_plural: "역할"
  label_role_search: "새 멤버에게 역할 할당"
  label_scm: "SCM"
  label_search: "검색"
  label_send_information: "사용자에게 새 자격 증명 보내기"
  label_send_test_email: "테스트 이메일 보내기"
  label_session: "세션"
  label_setting_plural: "설정"
  label_system_settings: "시스템 설정"
  label_show_completed_versions: "완료된 버전 표시"
  label_columns: "열"
  label_sort: "분류"
  label_sort_by: "%{value}(으)로 정렬"
  label_sorted_by: "%{value}(으)로 정렬됨"
  label_sort_higher: "위로 이동"
  label_sort_highest: "맨 위로 이동"
  label_sort_lower: "아래로 이동"
  label_sort_lowest: "맨 아래로 이동"
  label_spent_time: "소비한 시간"
  label_start_to_end: "시작 - 끝"
  label_start_to_start: "시작 - 시작"
  label_statistics: "통계"
  label_status: "상태"
  label_storage_free_space: "남은 디스크 공간"
  label_storage_used_space: "사용 중 디스크 공간"
  label_storage_group: "저장 파일 시스템 %{identifier}"
  label_storage_for: "을(를) 위한 전체 저장 공간"
  label_string: "텍스트"
  label_subproject: "하위 프로젝트"
  label_subproject_new: "새 하위 프로젝트"
  label_subproject_plural: "하위 프로젝트"
  label_subtask_plural: "하위 작업"
  label_summary: "요약"
  label_system: "시스템"
  label_system_storage: "저장 공간 정보"
  label_table_of_contents: "목차"
  label_tag: "태그"
  label_team_planner: "팀 플래너"
  label_text: "긴 텍스트"
  label_this_month: "이번 달"
  label_this_week: "이번 주"
  label_this_year: "올해"
  label_time_entry_plural: "소비한 시간"
  label_time_entry_activity_plural: "소요 시간 활동"
  label_title: "제목"
  label_projects_menu: "프로젝트"
  label_today: "오늘"
  label_top_menu: "상단 메뉴"
  label_topic_plural: "항목"
  label_total: "합계"
  label_type_new: "새 유형"
  label_type_plural: "유형"
  label_ui: "사용자 인터페이스"
  label_updated_time: "%{value} 전에 업데이트됨"
  label_updated_time_at: "%{author} %{age}"
  label_updated_time_by: "%{author}이(가) %{age} 전에 업데이트함"
  label_upgrade_guides: "업그레이드 가이드"
  label_used_by: "사용한 사용자"
  label_used_by_types: "유형별로 사용됨"
  label_used_in_projects: "프로젝트에서 사용됨"
  label_user: "사용자"
  label_user_and_permission: "사용자 및 권한"
  label_user_named: "사용자 %{name}"
  label_user_activity: "%{value}의 작업"
  label_user_anonymous: "익명"
  label_user_mail_option_all: "모든 내 프로젝트의 이벤트에 대해"
  label_user_mail_option_none: "이벤트 없음"
  label_user_mail_option_only_assigned: "나에게 할당된 사항만"
  label_user_mail_option_only_my_events: "내가 주시하거나 관련된 사항만"
  label_user_mail_option_only_owner: "내가 소유자인 사항만"
  label_user_mail_option_selected: "선택된 프로젝트에서 발생하는 이벤트만"
  label_user_new: "새 사용자"
  label_user_plural: "사용자"
  label_user_search: "사용자 검색"
  label_user_settings: "사용자 설정"
  label_users_settings: "사용자 설정"
  label_version_new: "새 버전"
  label_version_plural: "버전"
  label_version_sharing_descendants: "하위 프로젝트 포함"
  label_version_sharing_hierarchy: "프로젝트 계층 구조 포함"
  label_version_sharing_none: "공유 안 됨"
  label_version_sharing_system: "모든 프로젝트 포함"
  label_version_sharing_tree: "프로젝트 트리 포함"
  label_videos: "동영상"
  label_view_all_revisions: "모든 수정 보기"
  label_view_diff: "차이점 보기"
  label_view_revisions: "수정 보기"
  label_watched_work_packages: "주시하는 작업 패키지"
  label_what_is_this: "이게 뭐예요?"
  label_week: "주"
  label_wiki_content_added: "위키 페이지 추가됨"
  label_wiki_content_updated: "위키 페이지 업데이트됨"
  label_wiki_toc: "목차"
  label_wiki_toc_empty: "머리글이 없으므로 목차가 비어 있습니다."
  label_wiki_dont_show_menu_item: "프로젝트 탐색에 이 위키 페이지 표시 안 함"
  label_wiki_edit: "위키 편집"
  label_wiki_edit_plural: "위키 편집"
  label_wiki_page_attachments: "Wiki 페이지 첨부 파일"
  label_wiki_page_id: "위키 페이지 ID"
  label_wiki_navigation: "위키 탐색"
  label_wiki_page: "위키 페이지"
  label_wiki_page_plural: "위키 페이지"
  label_wiki_show_index_page_link: "하위 메뉴 항목 '목차' 표시"
  label_wiki_show_menu_item: "프로젝트 탐색에서 메뉴 항목으로 표시"
  label_wiki_show_new_page_link: "하위 메뉴 항목 '새 자식 페이지 만들기' 표시"
  label_wiki_show_submenu_item: "다음의 하위 메뉴 항목으로 표시: "
  label_wiki_start: "시작 페이지"
  label_work: "작업"
  label_work_package: "작업 패키지"
  label_work_package_attachments: "작업 패키지 첨부 파일"
  label_work_package_category_new: "새 카테고리"
  label_work_package_category_plural: "작업 패키지 카테고리"
  label_work_package_hierarchy: "작업 패키지 계층 구조"
  label_work_package_new: "새 작업 패키지"
  label_work_package_edit: "작업 패키지 %{name} 편집"
  label_work_package_plural: "작업 패키지"
  label_work_package_status: "작업 패키지 상태"
  label_work_package_status_new: "새 상태"
  label_work_package_status_plural: "작업 패키지 상태"
  label_work_package_types: "작업 패키지 유형"
  label_work_package_tracking: "작업 패키지 추적"
  label_work_package_view_all: "모든 작업 패키지 보기"
  label_workflow: "워크플로"
  label_workflow_plural: "워크플로"
  label_workflow_summary: "요약"
  label_working_days_and_hours: "근무일 및 시간"
  label_x_closed_work_packages_abbr:
    one: "1개 닫힘"
    other: "%{count}개 닫힘"
    zero: "0개 닫힘"
  label_x_comments:
    one: "1개 코멘트"
    other: "%{count}개 코멘트"
    zero: "코멘트 없음"
  label_x_open_work_packages_abbr:
    one: "1개 열림"
    other: "%{count}개 열림"
    zero: "0개 열림"
  label_x_work_packages:
    one: "작업 패키지 1개"
    other: "작업 패키지 %{count}개"
    zero: "작업 패키지 없음"
  label_x_projects:
    one: "1개 프로젝트"
    other: "%{count}개 프로젝트"
    zero: "프로젝트 없음"
  label_x_files:
    one: "파일 1개"
    other: "파일 %{count}개"
    zero: "파일 없음"
  label_yesterday: "어제"
  label_zen_mode: "젠 모드"
  label_role_type: "유형"
  label_member_role: "프로젝트 역할"
  label_global_role: "글로벌 역할"
  label_not_changeable: "(변경할 수 없음)"
  label_global: "글로벌"
  label_seeded_from_env_warning: 이 레코드는 설정/환경 변수를 통해 생성되었습니다. UI를 통해 편집할 수 없습니다.
  macro_execution_error: "매크로 %{macro_name} 실행 중에 오류 발생"
  macro_unavailable: "매크로 %{macro_name}은(는) 표시할 수 없습니다."
  macros:
    placeholder: "[Placeholder] 매크로 %{macro_name}"
    errors:
      missing_or_invalid_parameter: "누락되거나 잘못된 매크로 매개 변수입니다."
    legacy_warning:
      timeline: "이 레거시 타임라인 매크로가 제거되었으며 더 이상 사용할 수 없습니다. 포함된 테이블 매크로로 이 기능을 바꿀 수 있습니다."
    include_wiki_page:
      removed: "매크로가 더 이상 존재하지 않습니다."
    wiki_child_pages:
      errors:
        page_not_found: "위키 페이지 '%{name}'을(를) 찾을 수 없습니다."
    create_work_package_link:
      errors:
        no_project_context: "외부 프로젝트 컨텍스트에서 create_work_package_link 매크로를 호출하는 중입니다."
        invalid_type: "프로젝트 '%{project}'에서 이름이 '%{type}'인 유형을 찾지 못했습니다."
      link_name: "새 작업 패키지"
      link_name_type: "새로운 %{type_name}"
  mail:
    actions: "작업"
    digests:
      including_mention_singular: "멘션 포함"
      including_mention_plural: "%{number_mentioned}개 멘션 포함"
      unread_notification_singular: "읽지 않은 알림 1개"
      unread_notification_plural: "읽지 않은 알림 %{number_unread}개"
      you_have: "회원님은"
    logo_alt_text: "로고"
    mention:
      subject: "%{user_name} 님이 #%{id} - %{subject}에서 회원님을 멘션했습니다"
    notification:
      center: "알림 센터로"
      see_in_center: "알림 센터의 코멘트 보기"
      settings: "이메일 설정 변경"
    salutation: "안녕하세요, %{user} 님"
    salutation_full_name: "전체 이름"
    work_packages:
      created_at: "%{timestamp}, %{user} 님이 생성함 "
      login_to_see_all: "로그인하여 모든 알림을 확인하세요."
      mentioned: "회원님이 <b>코멘트에서 멘션</b>되었습니다"
      mentioned_by: "%{user} 님이 코멘트에서 회원님을 멘션했습니다."
      more_to_see:
        other: "알림이 있는 작업 패키지가 %{count}개 더 있습니다."
      open_in_browser: "브라우저에서 열기"
      reason:
        watched: "지켜봄"
        assigned: "할당됨"
        responsible: "담당"
        mentioned: "멘션됨"
        shared: "공유됨"
        subscribed: "모두"
        prefix: "수신 이유는 다음 알림 설정입니다: %{reason}"
        date_alert_start_date: "날짜 경보"
        date_alert_due_date: "날짜 경보"
      see_all: "모두 보기"
      updated_at: "%{timestamp}, %{user} 님이 업데이트함"
    sharing:
      work_packages:
        allowed_actions: "이 작업 패키지를 %{allowed_actions}할 수 있습니다. 이는 프로젝트 역할 및 권한에 따라 변경될 수 있습니다."
        create_account: "이 작업 패키지에 액세스하려면 %{instance}에서 계정을 생성하고 활성화해야 합니다."
        open_work_package: "작업 패키지 열기"
        subject: "작업 패키지 #%{id}이(가) 귀하와 공유되었습니다"
        enterprise_text: "프로젝트 멤버가 아닌 사용자와 작업 패키지를 공유합니다."
        summary:
          user: "%{user} 님이 %{role_rights} 권한으로 작업 패키지를 귀하와 공유했습니다."
          group: "%{user} 님이 귀하가 속한 %{group} 그룹과 작업 패키지를 공유했습니다"
    storages:
      health:
        plaintext:
          storage: "저장소"
          healthy:
            summary: '반가운 소식입니다! 저장소 %{storage_name}의 상태가 현재 "정상"으로 표시되고 있습니다.'
            error-solved-on: "해결:"
            recommendation: "당사는 시스템이 양호한 상태를 유지하도록 지속적으로 시스템을 모니터링할 것입니다. 문제가 발견되면 알려드리겠습니다."
            details: "자세한 내용을 확인하거나 필요한 사항을 수정하려면 저장소 구성을 방문하세요"
          unhealthy:
            summary: '현재, 저장소 %{storage_name}의 상태가 "오류"로 표시되고 있습니다. 주의가 필요할 수 있는 이슈가 감지되었습니다.'
            error-details: "오류 세부 정보"
            error-message: "오류 메시지"
            error-occurred-on: "발생:"
            recommendation: "이 문제를 해결하려면 저장소 구성 페이지로 이동하는 것이 좋습니다"
            unsubscribe: "이러한 알림을 더 이상 받고 싶지 않다면 언제든지 구독 취소할 수 있습니다. 구독 취소하려면 이 페이지의 지침을 따르세요."
        email_notification_settings: "저장소 이메일 알림 설정"
        see_storage_settings: "저장소 설정 보기"
        healthy:
          subject: '"%{name}" 저장소가 이제 정상입니다!'
          solved_at: "해결:"
          summary: "%{storage_name} 저장소 통합 문제가 이제 해결되었습니다"
        unhealthy:
          subject: '"%{name}" 저장소에 문제가 있습니다!'
          since: "이후"
          summary: "%{storage_name} 저장소 통합에 문제가 있습니다"
          troubleshooting:
            text: "자세한 내용은 파일 저장소를 확인하세요"
            link_text: "문제 해결 문서"
  mail_body_account_activation_request: "새 사용자(%{value})가 등록되었습니다. 이 계정은 관리자 승인을 기다리는 중입니다."
  mail_body_account_information: "계정 정보"
  mail_body_account_information_external: "%{value} 계정을 사용하여 로그인할 수 있습니다."
  mail_body_backup_ready: "요청한 백업이 준비되었습니다. 여기서 내려받으십시오:"
  mail_body_backup_token_reset_admin_info: 사용자 '%{user}'님에 대한 백업 토큰이 초기화되었습니다.
  mail_body_backup_token_reset_user_info: 백업 토큰이 초기화되었습니다.
  mail_body_backup_token_info: 이전 토큰은 더 이상 유효하지 않습니다.
  mail_body_backup_waiting_period: '%{hours}시간 후 새 토큰이 활성화됩니다.'
  mail_body_backup_token_warning: 만약 본인이 한 것이 아니라면, OpenProject에 즉시 로그인하고 다시 초기화하십시오.
  mail_body_incoming_email_error: OpenProject로 보낸 이메일을 처리할 수 없습니다.
  mail_body_incoming_email_error_in_reply_to: "%{received_at}, %{from_email} 작성함"
  mail_body_incoming_email_error_logs: "로그"
  mail_body_lost_password: "암호를 변경하려면 다음 링크를 클릭하세요."
  mail_password_change_not_possible:
    title: "암호를 변경할 수 없음"
    body: "%{app_title}의 계정이 외부 인증 공급자(%{name})에 연결되었습니다."
    subtext: "외부 계정의 암호는 애플리케이션에서 변경할 수 없습니다. 인증 공급자의 암호 분실 기능을 사용하십시오."
  mail_body_register: "%{app_title}입니다. 다음 링크를 클릭하여 계정을 활성화하세요:"
  mail_body_register_header_title: "프로젝트 멤버 초대 이메일"
  mail_body_register_user: "%{name}님께, "
  mail_body_register_links_html: |
    웨비나(%{webinar_link})가 제공되는 Youtube 채널(%{youtube_link})을 찾아보고
    “시작하기” 동영상(%{get_started_link})을 보고 OpenProject에서의 첫 단계를 최대한 수월하게 진행하세요.
    <br />
    추가 질문이 있으시면 설명서(%{documentation_link})를 참조하거나 관리자에게 문의하세요.
  mail_body_register_closing: "OpenProject 팀"
  mail_body_register_ending: "계속 지켜봐 주세요! 감사합니다."
  mail_body_reminder: "사용자에게 할당된 %{count} 작업 패키지가 다음 %{days}일 후 만료됩니다."
  mail_body_group_reminder: '"%{group}" 그룹에 할당된 %{count}개 작업 패키지가 향후 %{days}일 후 만료됩니다.'
  mail_body_wiki_page_added: "%{author}이(가) '%{id}' 위키 페이지를 추가했습니다."
  mail_body_wiki_page_updated: "%{author}이(가) '%{id}' 위키 페이지를 업데이트했습니다."
  mail_subject_account_activation_request: "%{value} 계정 활성화 요청"
  mail_subject_backup_ready: "백업이 준비되었습니다"
  mail_subject_backup_token_reset: "백업 토큰 초기화"
  mail_subject_incoming_email_error: "OpenProject로 보낸 이메일을 처리할 수 없습니다."
  mail_subject_lost_password: "%{value} 암호"
  mail_subject_register: "%{value} 계정 활성화"
  mail_subject_wiki_content_added: "'%{id}' 위키 페이지가 추가되었습니다."
  mail_subject_wiki_content_updated: "'%{id}' 위키 페이지가 업데이트되었습니다."
  mail_member_added_project:
    subject: "%{project} - 당신이 멤버로 추가되었습니다"
    body:
      added_by:
        without_message: "%{user}님이 '%{project}' 프로젝트에 당신을 멤버로 추가했습니다."
        with_message: "%{user}님이 '%{project}' 프로젝트에 당신을 멤버로 추가했습니다. 메시지:"
      roles: "현재 보유한 역할:"
  mail_member_updated_project:
    subject: "%{project} - 역할이 갱신되었습니다"
    body:
      updated_by:
        without_message: "%{user}님이 '%{project}' 프로젝트 내 당신의 역할을 수정했습니다."
        with_message: "%{user}님이 '%{project}' 프로젝트 내 당신의 역할을 수정했습니다. 메시지:"
      roles: "현재 보유한 역할이 갱신되었습니다:"
  mail_member_updated_global:
    subject: "전역 권한이 갱신되었습니다"
    body:
      updated_by:
        without_message: "%{user}님이 당신의 전역 권한을 변경했습니다."
        with_message: "%{user}님이 당신의 전역 권한을 변경했습니다. 메시지:"
      roles: "현재 보유한 역할이 갱신되었습니다:"
  mail_user_activation_limit_reached:
    subject: 사용자 활성화 제한에 도달함
    message: |
      회원님이 관리하는 OpenProject 환경(%{host})에서 새로운 사용자(%{email})가 계정을 만들려고 시도했습니다.
      사용자 제한에 도달한 후에는 해당 사용자가 계정을 활성화할 수 없습니다.
    steps:
      label: "사용자가 로그인하게 허용하려면 다음 중 하나를 수행할 수 있습니다. "
      a: "결제 플랜([here](upgrade_url)) 업그레이드" #here turned into a link
      b: "기존 사용자([here](users_url)) 잠금 또는 삭제" #here turned into a link
  more_actions: "추가 기능"
  noscript_description: "OpenProject를 사용하려면 JavaScript를 활성화해야 합니다!"
  noscript_heading: "JavaScript 사용 안 함"
  noscript_learn_more: "자세히 알아보기"
  notice_accessibility_mode: 접근성 모드는 해당 [계정 설정](url)에서 활성화할 수 있습니다.
  notice_account_activated: "계정이 활성화되었습니다. 이제 로그인할 수 있습니다."
  notice_account_already_activated: 계정이 이미 활성화 되었습니다.
  notice_account_invalid_token: 잘못 된 활성화 토큰
  notice_account_invalid_credentials: "잘못된 사용자 또는 암호"
  notice_account_invalid_credentials_or_blocked: "여러 번 실패한 로그인 시도로 인해 잘못된 사용자나 암호 또는 계정이 차단되었습니다. 이러한 경우 짧은 시간 동안 자동으로 차단됩니다."
  notice_account_lost_email_sent: "새로운 암호를 선택하기 위한 지침이 포함된 이메일이 전송되었습니다."
  notice_account_new_password_forced: "새 암호를 입력해야 합니다."
  notice_account_password_expired: "%{days}일 후 암호가 만료됩니다. 새 암호를 설정하세요."
  notice_account_password_updated: "암호가 업데이트되었습니다."
  notice_account_pending: "계정이 만들어졌으며 관리자 승인 대기 중입니다."
  notice_account_register_done: "계정이 만들어졌습니다. 계정을 활성화하려면 이메일로 전송된 링크를 클릭하세요."
  notice_account_unknown_email: "알 수 없는 사용자입니다."
  notice_account_update_failed: "계정 설정을 저장할 수 없습니다. 계정 페이지를 살펴 보십시오."
  notice_account_updated: "계정이 업데이트되었습니다."
  notice_account_other_session_expired: "계정에 연결된 다른 모든 세션이 무효화되었습니다."
  notice_account_wrong_password: "잘못된 암호"
  notice_account_registered_and_logged_in: "환영합니다. 계정이 활성화되었습니다 이제 로그인되었습니다."
  notice_activation_failed: 계정이 활성화 되지 못했습니다.
  notice_auth_stage_verification_error: "단계 '%{stage}'을(를) 확인할 수 없습니다."
  notice_auth_stage_wrong_stage: "인증 단계 '%{expected}'을(를) 마쳐야 하지만, '%{actual}'이(가) 반환되었습니다."
  notice_auth_stage_error: "인증 단계 '%{stage}'이(가) 실패했습니다."
  notice_can_t_change_password: "이 계정은 외부 인증 소스를 사용합니다. 암호를 변경할 수 없습니다."
  notice_custom_options_deleted: "옵션 '%{option_value}'와 그것의 %{num_deleted} 항목은 삭제 되었습니다."
  notice_email_error: "메일을 전송하는 중에 오류가 발생했습니다(%{value})."
  notice_email_sent: "%{value}님에게 이메일이 전송되었습니다."
  notice_failed_to_save_work_packages: "선택된 %{total}개에서 %{count}개 작업 패키지를 저장하지 못했습니다. %{ids}."
  notice_failed_to_save_members: "멤버를 저장하지 못했습니다. %{errors}."
  notice_deletion_scheduled: "삭제가 예약되었으며 비동기적으로 수행됩니다."
  notice_file_not_found: "액세스하려는 페이지가 존재하지 않거나 제거되었습니다."
  notice_forced_logout: "비활성화된지 %{ttl_time}분 후 자동으로 로그아웃되었습니다."
  notice_internal_server_error: "액세스하려는 페이지에 오류가 발생했습니다. 계속하여 문제가 발생하는 경우 %{app_title} 관리자에게 문의하여 지원을 받으세요."
  notice_locking_conflict: "그 사이에 정보가 한 명 이상의 다른 사용자에 의해 업데이트되었습니다."
  notice_locking_conflict_additional_information: "%{users}의 업데이트입니다."
  notice_locking_conflict_reload_page: "페이지를 다시 로드하고, 변경 사항을 검토하고, 업데이트를 다시 적용하세요."
  notice_member_added: '%{name} 이(가) 프로젝트에 추가 됨'
  notice_members_added: '%{number}명의 사용자가 프로젝트에 추가되었습니다.'
  notice_member_removed: "프로젝트에서 %{user} 사용자가 제거됨."
  notice_member_deleted: "%{user}는 프로젝트에서 제거 되고 삭제됨."
  notice_no_principals_found: "결과가 없습니다."
  notice_bad_request: "잘못된 요청입니다."
  notice_not_authorized: "이 페이지에 액세스할 권한이 없습니다."
  notice_not_authorized_archived_project: "액세스하려는 프로젝트는 이미 보관되어 있습니다."
  notice_password_confirmation_failed: "암호가 올바르지 않습니다. 계속할 수 없습니다."
  notice_principals_found_multiple: "%{number} 개의 결과가 발견되었습니다.\n첫번째 결과를 보려면 탭 해주세요."
  notice_principals_found_single: "한 개의 결과가 있습니다.\n보려면 탭 해주세요."
  notice_project_not_deleted: "프로젝트가 삭제되지 않았습니다."
  notice_project_not_found: "프로젝트를 찾을 수 없습니다."
  notice_successful_connection: "연결에 성공했습니다."
  notice_successful_create: "생성에 성공했습니다."
  notice_successful_delete: "삭제에 성공했습니다."
  notice_successful_update: "업데이트에 성공했습니다."
  notice_successful_update_custom_fields_added_to_project: |
    업데이트 성공. 활성화된 유형의 사용자 지정 필드는 작업 패키지 양식에서 자동으로 활성화됩니다. <a href="%{url}" target="_blank">자세히 알아보세요</a>.
  notice_successful_update_custom_fields_added_to_type: |
    업데이트 성공. 활성 사용자 지정 필드는 이 유형의 관련 프로젝트에 대해
    자동으로 활성화됩니다.
  notice_to_many_principals_to_display: "너무 많은 결과가 있습니다.\n새 멤버(또는 그룹)의 이름을 입력하여 검색 범위를 좁히세요."
  notice_user_missing_authentication_method: 사용자가 암호나 로그인할 수 있는 다른 방법을 선택해야 합니다.
  notice_user_invitation_resent: 초대장이 %{email}(으)로 전송되었습니다.
  present_access_key_value: "당신의 %{key_name} : %{value}"
  notice_automatic_set_of_standard_type: "자동으로 표준 유형을 설정합니다."
  notice_logged_out: "로그아웃했습니다."
  notice_wont_delete_auth_source: 사용자가 사용 중인 LDAP 연결은 삭제할 수 없습니다.
  notice_project_cannot_update_custom_fields: "프로젝트의 사용 가능한 사용자 지정 필드를 업데이트할 수 없습니다. 프로젝트가 유효하지 않습니다: %{errors}"
  notice_attachment_migration_wiki_page: >
    이 페이지는 OpenProject 업데이트 중에 자동으로 생성되었습니다. 이 페이지에는 %{container_type} "%{container_name}"과(와) 이전에 연결된 모든 첨부 파일이 포함되어 있습니다.
  #Default format for numbers
  number:
    format:
      delimiter: ""
      precision: 3
      separator: "."
    human:
      format:
        delimiter: ""
        precision: 1
      storage_units:
        format: "%n %u"
        units:
          byte:
            other: "바이트"
          gb: "GB"
          kb: "kB"
          mb: "MB"
          tb: "TB"
  onboarding:
    heading_getting_started: "개요 가져오기"
    text_getting_started_description: "OpenProject로 프로젝트 관리 및 팀 공동 작업에 대한 간략한 개요를 가져올 수 있습니다. 도움말 메뉴에서 이 동영상을 다시 시작할 수 있습니다."
    welcome: "%{app_title}입니다."
    select_language: "언어를 선택하세요."
  permission_add_work_package_notes: "메모 추가"
  permission_add_work_packages: "작업 패키지 추가"
  permission_add_messages: "메시지 게시"
  permission_add_project: "프로젝트 만들기"
  permission_add_work_package_attachments: "첨부 파일 추가"
  permission_add_work_package_attachments_explanation: "작업 패키지 편집 권한 없이 첨부 파일 추가를 허용합니다."
  permission_archive_project: "프로젝트 보관"
  permission_create_user: "사용자 만들기"
  permission_manage_user: "사용자 편집"
  permission_manage_placeholder_user: "플레이스홀더 사용자 생성, 수정, 제거"
  permission_add_subprojects: "하위 프로젝트 만들기"
  permission_add_work_package_watchers: "주시자 추가"
  permission_assign_versions: "버전 할당"
  permission_browse_repository: "리포지토리에 대한 읽기 전용 액세스(찾아보기 및 체크아웃)"
  permission_change_wiki_parent_page: "부모 위키 페이지 변경"
  permission_change_work_package_status: "작업 패키지 상태 변경"
  permission_change_work_package_status_explanation: "작업 패키지 편집 권한 없이 상태 변경을 허용합니다"
  permission_comment_news: "뉴스에 코멘트 달기"
  permission_commit_access: "리포지토리(커밋)에 대한 읽기/쓰기 액세스"
  permission_copy_projects: "프로젝트 복사"
  permission_copy_work_packages: "작업 패키지 복사"
  permission_create_backup: "백업 만들기"
  permission_delete_work_package_watchers: "주시자 삭제"
  permission_delete_work_packages: "작업 패키지 삭제"
  permission_delete_messages: "메시지 삭제"
  permission_delete_own_messages: "내 메시지 삭제"
  permission_delete_reportings: "보고 삭제"
  permission_delete_timelines: "타임라인 삭제"
  permission_delete_wiki_pages: "위키 페이지 삭제"
  permission_delete_wiki_pages_attachments: "첨부 파일 삭제"
  permission_edit_work_package_notes: "메모 편집"
  permission_edit_work_packages: "작업 패키지 편집"
  permission_edit_messages: "메시지 편집"
  permission_edit_own_work_package_notes: "내 메모 편집"
  permission_edit_own_messages: "내 메시지 편집"
  permission_edit_own_time_entries: "내 시간 로그 편집"
  permission_edit_project: "프로젝트 편집"
  permission_edit_reportings: "보고 편집"
  permission_edit_time_entries: "다른 사용자의 시간 로그 편집"
  permission_edit_timelines: "타임라인 편집"
  permission_edit_wiki_pages: "위키 페이지 편집"
  permission_export_work_packages: "작업 패키지 내보내기"
  permission_export_wiki_pages: "위키 페이지 내보내기"
  permission_list_attachments: "첨부 파일 나열"
  permission_log_own_time: "내 시간 기록"
  permission_log_time: "다른 사용자의 시간 기록"
  permission_manage_forums: "포럼 관리"
  permission_manage_categories: "작업 패키지 카테고리 관리"
  permission_manage_dashboards: "대시보드 관리"
  permission_manage_work_package_relations: "작업 패키지 관계 관리"
  permission_manage_members: "멤버 관리"
  permission_manage_news: "뉴스 관리"
  permission_manage_project_activities: "프로젝트 작업 관리"
  permission_manage_public_queries: "공용 보기 관리"
  permission_manage_repository: "리포지토리 관리"
  permission_manage_subtasks: "OpenProject aims to connect distributed teams and organizations and make project management intuitive and fun. The open source software supports classical project management and team collaboration as well as agile project management methodologies. OpenProject is continuously developed and maintained by an active international community to provide a powerful feature set and yet intuitive user interface. The overall purpose is to create customer benefit. To achieve this, OpenProject follows a requirements and product development process that empathizes identifying and building the functionality which most aligns with OpenProject’s product vision and delivers customer value.\n\nThis guide is an evolving description of the steps taken from collecting requirements all the way to implementation and release. The goal is to provide a single source of truth and provide a guideline for team members, community contributors and interested customers. As such this document will continuously be updated."
  permission_manage_versions: "버전 관리"
  permission_manage_wiki: "위키 관리"
  permission_manage_wiki_menu: "위키 메뉴 관리"
  permission_move_work_packages: "작업 패키지 이동"
  permission_protect_wiki_pages: "위키 페이지 보호"
  permission_rename_wiki_pages: "위키 페이지 이름 바꾸기"
  permission_save_queries: "보기 저장"
  permission_search_project: "프로젝트 검색"
  permission_select_custom_fields: "사용자 지정 필드 선택"
  permission_select_project_custom_fields: "프로젝트 특성 선택"
  permission_select_project_modules: "프로젝트 모듈 선택"
  permission_share_work_packages: "작업 패키지 공유"
  permission_manage_types: "유형 선택"
  permission_view_project: "프로젝트 보기"
  permission_view_changesets: "OpenProject에서 리포지토리 수정 사항 보기"
  permission_view_commit_author_statistics: "커밋 작성자 통계 보기"
  permission_view_dashboards: "대시보드 보기"
  permission_view_work_package_watchers: "주시자 목록 보기"
  permission_view_work_packages: "작업 패키지 보기"
  permission_view_messages: "메시지 보기"
  permission_view_news: "뉴스 보기"
  permission_view_members: "멤버 보기"
  permission_view_reportings: "보고 보기"
  permission_view_shared_work_packages: "작업 패키지 공유 보기"
  permission_view_time_entries: "소요 시간 보기"
  permission_view_timelines: "타임라인 보기"
  permission_view_wiki_edits: "위키 기록 보기"
  permission_view_wiki_pages: "위키 보기"
  permission_work_package_assigned: "담당자/책임자 되기"
  permission_work_package_assigned_explanation: "작업 패키지는 각각의 프로젝트에서 이 역할을 가진 사용자와 그룹에 할당될 수 있습니다."
  permission_view_project_activity: "프로젝트 활동 보기"
  permission_save_bcf_queries: "BCF 쿼리 저장"
  permission_manage_public_bcf_queries: "공용 BCF 쿼리 관리"
  permission_edit_attribute_help_texts: "특성 도움말 텍스트 편집"
  permission_manage_public_project_queries: "공개 프로젝트 목록 관리"
  permission_view_project_query: "프로젝트 쿼리 보기"
  permission_edit_project_query: "프로젝트 쿼리 편집"
  placeholders:
    default: "-"
  project:
    destroy:
      confirmation: "계속하면 %{identifier} 프로젝트가 영구적으로 제거됩니다. 이 작업을 확인하려면 아래 필드에 프로젝트 이름을 입력하세요. 이렇게 하면 다음이 허용됩니다."
      project_delete_result_1: "모든 관련 데이터를 삭제합니다."
      project_delete_result_2: "연결된 저장소의 관리되는 프로젝트 폴더를 모두 삭제합니다."
      info: "프로젝트 삭제는 취소할 수 없는 작업입니다."
      project_verification: "삭제를 확인하려면 프로젝트 이름 %{name}(을)를 입력하세요."
      subprojects_confirmation: "하위 프로젝트 %{value}도 삭제됩니다."
      title: "프로젝트 %{name} 삭제"
    identifier:
      warning_one: 프로젝트 멤버는 프로젝트의 리포지토리를 재배치해야 합니다.
      warning_two: 프로젝트의 기존 링크는 더 이상 작동하지 않습니다.
      title: 프로젝트의 식별자 변경
    template:
      copying: >
        선택한 템플릿 프로젝트에서 프로젝트를 만들고 있습니다. 프로젝트가 사용 가능하게 되면 즉시 메일로 알려드립니다.
      use_template: "템플릿 사용"
      make_template: "템플릿으로 설정"
      remove_from_templates: "템플릿에서 제거"
    archive:
      are_you_sure: "프로젝트 '%{name}'을(를) 보관하시겠습니까?"
      archived: "보관됨"
    count:
      zero: "0개 프로젝트"
      one: "1개 프로젝트"
      other: "%{count}개 프로젝트"
  project_module_activity: "활동"
  project_module_forums: "포럼"
  project_module_work_package_tracking: "작업 패키지"
  project_module_news: "뉴스"
  project_module_repository: "리포지토리"
  project_module_wiki: "위키"
  permission_header_for_project_module_work_package_tracking: "작업 패키지 및 Gantt 차트"
  query:
    attribute_and_direction: "%{attribute} (%{direction})"
  #possible query parameters (e.g. issue queries),
  #which are not attributes of an AR-Model.
  query_fields:
    active_or_archived: "활성 또는 보관됨"
    assigned_to_role: "담당자의 역할"
    assignee_or_group: "담당자 또는 소속 그룹"
    member_of_group: "담당자의 그룹"
    name_or_identifier: "이름 또는 식별자"
    only_subproject_id: "하위 프로젝트만"
    shared_with_user: "사용자와 공유됨"
    shared_with_me: "나와 공유됨"
    subproject_id: "하위 프로젝트 포함"
  repositories:
    at_identifier: "- %{identifier}"
    atom_revision_feed: "Atom 수정 피드"
    autofetch_information: "리포지토리 모듈 페이지에 액세스할 때 자동으로 리포지토리가 업데이트되게 하려면 이 항목을 선택하세요.\n여기에는 리포지토리에서 커밋 검색 및 필요한 디스크 저장소 새로 고침이 포함됩니다."
    checkout:
      access:
        readwrite: "읽기 + 쓰기"
        read: "읽기 전용"
        none: "체크아웃 액세스 권한이 없습니다. 이 응용 프로그램을 통해서만 리포지토리를 볼 수 있습니다."
      access_permission: "이 리포지토리에 대한 권한"
      url: "체크아웃 URL"
      base_url_text: "체크아웃 URL(예: https://myserver.example.org/repos/) 생성에 사용할 기본 URL입니다.\n참고: 기본 URL은 관리되는 리포지토리에서 체크아웃 URL을 다시 작성하는 데에만 사용됩니다. 다른 리포지토리는 변경되지 않습니다."
      default_instructions:
        git: |-
          이 리포지토리에 포함된 데이터는 Git으로 컴퓨터에 다운로드할 수 있습니다. 체크아웃 절차 및 사용 가능한 클라이언트에 대한 자세한 내용이 필요하면 Git 설명서를 참조하십시오.
        subversion: |-
          이 리포지토리에 포함된 데이터는 Subversion으로 컴퓨터에 다운로드할 수 있습니다. 체크아웃 절차 및 사용 가능한 클라이언트에 대한 자세한 내용이 필요하면 Subversion 설명서를 참조하십시오.
      enable_instructions_text: "모든 리포지토리 관련 페이지에 아래 정의된 체크아웃 지침이 표시됩니다."
      instructions: "체크아웃 지침"
      show_instructions: "체크아웃 지침 표시"
      text_instructions: "이 텍스트는 리포지토리를 체크아웃하는 방법에 대한 지침의 체크아웃 URL과 함께 표시됩니다."
      not_available: "이 리포지토리에 대한 체크아웃 지침이 정의되지 않았습니다. 시스템 설정에서 이 리포지토리에 대한 체크아웃 지침을 활성화도록 관리자에게 요청하십시오."
    create_managed_delay: "참고: 리포지토리가 관리됩니다. 이는 디스크에서 비동기적으로 생성되고 곧 사용 가능하게 됩니다."
    create_successful: "리포지토리가 등록되었습니다."
    delete_sucessful: "리포지토리가 삭제되었습니다."
    destroy:
      confirmation: "계속하는 경우, 관리되는 리포지토리가 영구적으로 삭제됩니다."
      info: "리포지토리 삭제는 취소할 수 없는 작업입니다."
      info_not_managed: "참고: 이렇게 해도 이 리포지토리의 콘텐츠는 삭제되지 않습니다. OpenProject에 의해 관리되지 않기 때문입니다."
      managed_path_note: "다음 디렉터리가 지워집니다. %{path}"
      repository_verification: "해당 리포지토리의 삭제를 확인하려면 프로젝트의 식별자 %{identifier}을(를) 입력하세요."
      subtitle: "프로젝트 %{project_name}의 %{repository_type}을(를) 삭제하시겠습니까?"
      subtitle_not_managed: "프로젝트 %{project_name}에서 연결된 %{repository_type} %{url}을(를) 제거하시겠습니까?"
      title: "%{repository_type} 삭제"
      title_not_managed: "연결된 %{repository_type}을(를) 제거하시겠습니까?"
    errors:
      build_failed: "선택한 구성으로 리포지토리를 만들 수 없습니다. %{reason}"
      managed_delete: "관리되는 리포지토리는 삭제할 수 없습니다."
      managed_delete_local: "'%{path}'의 파일 시스템에서 로컬 리포지토리를 삭제할 수 없습니다. %{error_message}"
      empty_repository: "리포지토리가 존재하지만 비어 있습니다. 여기에는 아직 수정 사항이 포함되어 있지 않습니다."
      exists_on_filesystem: "리포지토리 디렉터리가 파일 시스템에 이미 있습니다."
      filesystem_access_failed: "파일 시스템의 리포지토리에 액세스하는 중에 오류가 발생했습니다. %{message}"
      not_manageable: "이 리포지토리 공급업체는 OpenProject가 관리할 수 없습니다."
      path_permission_failed: "다음 경로를 만드는 중에 오류가 발생했습니다. %{path}. OpenProject가 해당 폴더에 쓸 수 있는지 확인하세요."
      unauthorized: "리포지토리에 액세스할 수 있는 권한이 없거나 자격 증명이 올바르지 않습니다."
      unavailable: "리포지토리를 사용할 수 없습니다"
      exception_title: "리포지토리에 액세스할 수 없습니다. %{message}"
      disabled_or_unknown_type: "선택한 유형 %{type} 은(는) 비활성화 되었거나, 더이상 SCM 공급 업체 %{vendor}에 사용할 수 없습니다."
      disabled_or_unknown_vendor: "SCM 공급업체 %{vendor}이(가) 비활성화되었거나 더 이상 사용 가능하지 않습니다."
      remote_call_failed: "관리되는 원격 호출이 실패하고 메시지 '%{message}'이(가) 표시되었습니다(코드: %{code})."
      remote_invalid_response: "관리되는 원격에서 잘못된 응답을 받았습니다."
      remote_save_failed: "원격에서 검색된 매개 변수가 있는 리포지토리를 저장할 수 없습니다."
    git:
      instructions:
        managed_url: "관리되는 (로컬) Git 리포지토리의 URL입니다."
        path: >-
          로컬 Git 리포지토리(예: %{example_path})의 경로를 지정하세요. http(s):// 또는 file://로 시작하는 값을 사용하여 로컬 복사본에 복제된 원격 리포지토리를 사용할 수도 있습니다.
        path_encoding: "Git 경로 인코딩 재정의(기본: UTF-8)"
      local_title: "기존 로컬 Git 리포지토리 연결"
      local_url: "로컬 URL"
      local_introduction: "기존 로컬 Git 리포지토리가 있는 경우 응용 프로그램 내에서 액세스하기 위해 OpenProject와 이 리포지토리를 연결할 수 있습니다."
      managed_introduction: "OpenProject가 생성되고 자동으로 로컬 Git 리포지토리를 통합하게 합니다."
      managed_title: "OpenProject에 통합된 Git 리포지토리"
      managed_url: "관리되는 URL"
      path: "Git 리포지토리의 경로"
      path_encoding: "경로 인코딩"
    go_to_revision: "수정 사항으로 이동"
    managed_remote: "이 공급업체에 대한 관리되는 리포지토리는 원격으로 처리됩니다."
    managed_remote_note: "URL에 대한 정보 및 이 리포지토리의 경로는 생성되기 이전에 사용 가능하지 않습니다."
    managed_url: "관리되는 URL"
    settings:
      automatic_managed_repos_disabled: "자동 생성 사용 안 함"
      automatic_managed_repos: "관리되는 리포지토리의 자동 생성"
      automatic_managed_repos_text: "여기에서 공급업체를 설정하면, 새로 생성된 프로젝트는 이 공급업체의 관리되는 리포지토리를 자동으로 받게 됩니다."
    scm_vendor: "소스 제어 관리 시스템"
    scm_type: "리포지토리 유형"
    scm_types:
      local: "기존 로컬 리포지토리 연결"
      existing: "기존 리포지토리 연결"
      managed: "OpenProject에서 새로운 리포지토리 만들기"
    storage:
      not_available: "이 리포지토리에 대한 디스크 저장소 사용량이 사용 가능하지 않습니다."
      update_timeout: "N분 동안 리포지토리의 마지막 필요한 디스크 공간 정보를 유지하세요.\n리포지토리의 필요한 디스크 저장소 공간 계산에는 비용이 많이 소요될 수 있으므로, 이 값을 늘려 성능 영향을 줄이세요."
      oauth_application_details: "이 창을 닫으면 클라이언트 비밀 값에 다시 액세스할 수 없습니다. 다음 값을 Nextcloud OpenProject Integration 설정에 복사하세요:"
      oauth_application_details_link_text: "설정 페이지로 이동"
      setup_documentation_details: "새 파일 저장소를 구성하는 데 도움이 필요하면 설명서를 확인하세요. "
      setup_documentation_details_link_text: "파일 저장소 설정"
      show_warning_details: "이 파일 저장소를 사용하려면 원하는 각 프로젝트의 프로젝트 설정에서 모듈과 특정 저장소를 활성화해야 합니다."
    subversion:
      existing_title: "기존 Subversion 리포지토리"
      existing_introduction: "기존 Subversion 리포지토리가 있는 경우 응용 프로그램 내에서 액세스하기 위해 OpenProject와 이 리포지토리를 연결할 수 있습니다."
      existing_url: "기존 URL"
      instructions:
        managed_url: "관리되는 (로컬) Subversion 리포지토리의 URL입니다."
        url: "리포지토리 URL을 입력하세요. 이는 로컬 리포지토리(%{local_proto}(으)로 시작) 또는 원격 리포지토리를 대상으로 할 수 있습니다.\n다음 URL 구성표가 지원됩니다."
      managed_title: "OpenProject에 통합된 Subversion 리포지토리"
      managed_introduction: "OpenProject가 생성되고 자동으로 로컬 Subversion 리포지토리를 통합하게 합니다."
      managed_url: "관리되는 URL"
      password: "리포지토리 암호"
      username: "리포지토리 사용자 이름"
    truncated: "죄송하지만, 이 디렉터리를 %{limit}개 파일로 잘라야 했습니다. %{truncated}개 항목이 목록에서 생략되었습니다."
    named_repository: "%{vendor_name} 리포지토리"
    update_settings_successful: "설정이 저장되었습니다."
    url: "리포지토리의 URL"
    warnings:
      cannot_annotate: "이 파일에는 주석을 지정할 수 없습니다."
  scheduling:
    activated: "활성화됨"
    deactivated: "비활성화됨"
  search_input_placeholder: "검색..."
  setting_apiv3_cors_enabled: "CORS 사용"
  setting_apiv3_cors_origins: "API V3 CORS(크로스-원본 리소스 공유) 허용 원본"
  setting_apiv3_cors_origins_text_html: >
    CORS가 활성화된 경우, OpenProject API에 액세스하도록 허용된 원본이 있습니다. <br/> <a href="%{origin_link}" target="_blank">원본 헤더의 설명서</a>에서 예상 값 지정 방법을 확인하세요.
  setting_apiv3_write_readonly_attributes: "읽기 전용 특성에 대한 쓰기 액세스"
  setting_apiv3_write_readonly_attributes_instructions_html: >
    활성화하면, API를 통해 관리자가 생성 중에 createdAt 및 author 등의 정적 읽기 전용 특성을 작성할 수 있습니다. <br/> <strong>경고:</strong> 이 설정은 데이터 가져오기 등의 사용 사례가 있지만 관리자가 다른 사용자로 가장하여 항목을 만들 수 있습니다. 그러나 모든 생성 요청은 실제 작성자와 함께 기록되고 있습니다. </br> 특성 및 지원되는 리소스에 대한 자세한 내용은 %{api_documentation_link}에서 참조하세요.
  setting_apiv3_max_page_size: "최대 API 페이지 크기"
  setting_apiv3_max_page_instructions_html: >
    API가 응답할 최대 페이지 크기를 설정하세요. 단일 페이지에서 더 많은 값을 반환하는 API 요청을 수행할 수 없습니다. <br/> <strong>경고:</strong> 이 값이 필요한 이유가 확실한 경우에만 이 값을 변경하세요. 높은 값으로 설정하면 성능에 상당한 영향을 미치고, 페이지당 옵션보다 낮은 값은 페이지가 매겨진 보기에서 오류를 일으킵니다.
  setting_apiv3_docs: "설명서"
  setting_apiv3_docs_enabled: "문서 페이지 활성화"
  setting_apiv3_docs_enabled_instructions_html: >
    문서 페이지가 활성화되면 <a href="%{link}" target="_blank">%{link}</a>에서 APIv3 문서의 대화식 보기를 얻을 수 있습니다.
  setting_attachment_whitelist: "첨부 파일 업로드 허용 목록"
  setting_email_delivery_method: "이메일 배달 방법"
  setting_emails_salutation: "이메일의 주소 사용자:"
  setting_sendmail_location: "sendmail 실행 파일의 위치"
  setting_smtp_enable_starttls_auto: "사용 가능한 경우 자동으로 STARTTLS 사용"
  setting_smtp_ssl: "SSL 연결 사용"
  setting_smtp_address: "SMTP 서버"
  setting_smtp_port: "SMTP 포트"
  setting_smtp_authentication: "SMTP 인증"
  setting_smtp_user_name: "SMTP 사용자 이름"
  setting_smtp_password: "SMTP 비밀번호"
  setting_smtp_domain: "SMTP HELO 도메인"
  setting_activity_days_default: "프로젝트 작업에 표시되는 기간(일)"
  setting_app_subtitle: "응용 프로그램 부제목"
  setting_app_title: "응용 프로그램 제목"
  setting_attachment_max_size: "첨부 파일 최대 크기"
  setting_show_work_package_attachments: "기본적으로 파일 탭에 첨부 파일 표시"
  setting_antivirus_scan_mode: "스캔 모드"
  setting_antivirus_scan_action: "감염된 파일 작업"
  setting_autofetch_changesets: "Autofetch 리포지토리 변경 사항"
  setting_autologin: "자동 로그인"
  setting_available_languages: "사용 가능한 언어"
  setting_bcc_recipients: "숨은 참조 받는 사람(bcc)"
  setting_brute_force_block_after_failed_logins: "이 로그인 시도 실패 횟수를 넘으면 사용자 차단"
  setting_brute_force_block_minutes: "사용자가 다음 시간 동안 차단되었습니다."
  setting_cache_formatted_text: "캐시 서식 있는 텍스트"
  setting_use_wysiwyg_description: "기본적으로 모든 사용자에 대한 CKEditor5 WYSIWYG 편집기를 활성화하려면 선택하세요. CKEditor는 GFM Markdown용 기능을 제한했습니다."
  setting_column_options: "기본 작업 패키지 목록 열"
  setting_commit_fix_keywords: "키워드 수정"
  setting_commit_logs_encoding: "커밋 메시지 인코딩"
  setting_commit_logtime_activity_id: "기록된 시간의 작업"
  setting_commit_logtime_enabled: "시간 로깅 사용"
  setting_commit_ref_keywords: "키워드 참조"
  setting_consent_time: "동의 시간"
  setting_consent_info: "동의 정보 텍스트"
  setting_consent_required: "동의 필요"
  setting_consent_decline_mail: "동의 연락처 메일 주소"
  setting_cross_project_work_package_relations: "교차 프로젝트 작업 패키지 관계 허용"
  setting_first_week_of_year: "1년의 첫 주 기준"
  setting_date_format: "날짜"
  setting_default_language: "기본 언어"
  setting_default_projects_modules: "새 프로젝트에 대해 기본적으로 활성화된 모듈"
  setting_default_projects_public: "새 프로젝트는 기본적으로 공용입니다."
  setting_diff_max_lines_displayed: "표시되는 최대 차이점 줄 수"
  setting_display_subprojects_work_packages: "기본적으로 기본 프로젝트의 하위 프로젝트 작업 패키지 표시"
  setting_duration_format: "기간 형식"
  setting_duration_format_hours_only: "시간만"
  setting_duration_format_days_and_hours: "일 및 시간"
  setting_duration_format_instructions: "작업, 남은 작업 및 소요 시간이 표시되는 방식을 정의합니다."
  setting_emails_footer: "이메일 바닥글"
  setting_emails_header: "이메일 머리글"
  setting_email_login: "이메일로 로그인하기"
  setting_enabled_scm: "활성화된 SCM"
  setting_enabled_projects_columns: "기본적으로 표시되는 프로젝트 목록의 열"
  setting_feeds_enabled: "피드 사용"
  setting_ical_enabled: "iCalendar 구독 활성화"
  setting_feeds_limit: "피드 콘텐츠 제한"
  setting_file_max_size_displayed: "인라인에 표시되는 텍스트 파일의 최대 크기"
  setting_host_name: "호스트 이름"
  setting_hours_per_day: "일별 시간"
  setting_hours_per_day_explanation: >-
    일 및 시간으로 기간을 표시할 때 "하루"로 간주되는 시간을 정의합니다(예: 하루가 8시간이면 32시간은 4일이 됩니다).
  setting_invitation_expiration_days: "활성화 이메일 만료 기간:"
  setting_work_package_done_ratio: "진행률 계산"
  setting_work_package_done_ratio_field: "작업 기반"
  setting_work_package_done_ratio_status: "상태 기반"
  setting_work_package_done_ratio_explanation_html: >
    <b>작업 기반</b> 모드에서 완료 %는 총 작업 대비 완료된 작업을 기준으로 계산됩니다. <b>상태 기반</b> 모드에서는 각 상태에 완료 % 값이 연결되어 있습니다. 상태를 변경하면 완료 %도 변경됩니다.
  setting_work_package_properties: "작업 패키지 속성"
  setting_work_package_startdate_is_adddate: "새 작업 패키지에 대한 시작 날짜로 현재 날짜 사용"
  setting_work_packages_projects_export_limit: "작업 패키지/프로젝트 내보내기 제한"
  setting_journal_aggregation_time_minutes: "집계된 사용자 작업"
  setting_log_requesting_user: "모든 요청에 대한 로그 사용자 로그인, 이름 및 메일 주소"
  setting_login_required: "인증이 필요함"
  setting_mail_from: "발신 이메일 주소"
  setting_mail_handler_api_key: "API 키"
  setting_mail_handler_body_delimiters: "이러한 줄 중 하나 다음에 이메일 자르기"
  setting_mail_handler_body_delimiter_regex: "이 정규식에 일치하는 이메일을 자름"
  setting_mail_handler_ignore_filenames: "무시된 메일 첨부 파일"
  setting_new_project_user_role_id: "프로젝트를 만드는 비관리자 사용자에게 지정된 역할"
  setting_password_active_rules: "활성 문자 클래스"
  setting_password_count_former_banned: "재사용 금지된 최근에 사용한 암호 수"
  setting_password_days_valid: "암호 변경을 적용할 경과 일 수"
  setting_password_min_length: "최소 길이"
  setting_password_min_adhered_rules: "최소 필수 클래스 수"
  setting_per_page_options: "페이지당 개체 옵션"
  setting_plain_text_mail: "일반 텍스트 메일(HTML 없음)"
  setting_protocol: "프로토콜"
  setting_project_gantt_query: "프로젝트 포트폴리오 Gantt 보기"
  setting_project_gantt_query_text: "프로젝트 개요 페이지에서 Gantt 차트를 표시하는 데 사용되는 쿼리를 수정할 수 있습니다."
  setting_security_badge_displayed: "보안 배지 표시"
  setting_registration_footer: "등록 꼬리말"
  setting_repositories_automatic_managed_vendor: "자동 리포지토리 공급업체 유형"
  setting_repositories_encodings: "리포지토리 인코딩"
  setting_repository_authentication_caching_enabled: "버전 제어 소프트웨어의 인증 요청에 대한 캐싱 사용"
  setting_repository_storage_cache_minutes: "리포지토리 디스크 크기 캐시"
  setting_repository_checkout_display: "체크아웃 지침 표시"
  setting_repository_checkout_base_url: "체크아웃 기본 URL"
  setting_repository_checkout_text: "체크아웃 지침 텍스트"
  setting_repository_log_display_limit: "파일 로그 표시되는 최대 수정 수"
  setting_repository_truncate_at: "리포지토리 브라우저에 표시되는 최대 파일 수"
  setting_rest_api_enabled: "REST 웹 서비스 사용"
  setting_self_registration: "자체 등록"
  setting_session_ttl: "비활성화된 후 세션 만료 시간"
  setting_session_ttl_hint: "5 아래 값은 사용 안함으로 작동합니다."
  setting_session_ttl_enabled: "세션 만료됨"
  setting_start_of_week: "주의 시작:"
  setting_sys_api_enabled: "리포지토리 관리 웹 서비스 사용"
  setting_sys_api_description: "리포지토리 관리 웹 서비스는 리포지토리에 액세스하기 위한 통합 및 사용자 인증을 제공합니다."
  setting_time_format: "시간"
  setting_accessibility_mode_for_anonymous: "익명 사용자에 대해 접근성 모드 사용"
  setting_user_format: "사용자 이름 형식"
  setting_user_default_timezone: "사용자의 기본 표준 시간대"
  setting_users_deletable_by_admins: "관리자가 삭제 가능한 사용자 계정"
  setting_users_deletable_by_self: "자신의 계정을 삭제하도록 허용된 사용자"
  setting_welcome_text: "환영 블록 텍스트"
  setting_welcome_title: "환영 블록 제목"
  setting_welcome_on_homescreen: "홈 화면에 환영 블록 표시"
  setting_work_package_list_default_highlighting_mode: "기본 강조 표시 모드"
  setting_work_package_list_default_highlighted_attributes: "기본 인라인 강조 표시 특성"
  setting_working_days: "근무일"
  settings:
    attachments:
      whitelist_text_html: >
        업로드된 파일의 유효한 파일 확장명 및/또는 MIME 형식 목록을 정의합니다. <br/> 파일 확장명(예: <code>%{ext_example}</code>) 또는 MIME 형식(예: <code>%{mime_example}</code>)을 입력합니다. <br/> 모든 파일 형식을 업로드할 수 있도록 허용하려면 비워 둡니다. 여러 값이 허용됩니다(각 값에 대해 한 줄).
      show_work_package_attachments: >
        이 옵션을 비활성화하면 새 프로젝트의 작업 패키지 파일 탭에서 첨부 파일 목록이 숨겨집니다. 작업 패키지 설명에 첨부된 파일은 내부 첨부 파일 저장소에 계속 업로드됩니다.
    antivirus:
      title: "바이러스 검사"
      clamav_ping_failed: "ClamAV 데몬을 연결하지 못했습니다. 구성을 다시 확인하고 다시 시도하세요."
      remaining_quarantined_files_html: >
        바이러스 검사가 비활성화되었습니다. %{file_count}개는 격리된 상태로 유지됩니다. 격리된 파일을 검토하려면 다음 링크를 참조하세요: %{link}
      remaining_scan_complete_html: >
        나머지 파일을 검사했습니다. %{file_count}개가 격리되었습니다. 격리 페이지로 리디렉션되는 중입니다. 이 페이지에서 격리된 파일을 삭제하거나 무시하세요.
      remaining_rescanned_files: >
        바이러스 검사가 활성화되었습니다. 이전에 업로드되었지만 아직 검사해야 하는 %{file_count}개가 있습니다. 이 프로세스는 백그라운드에서 예약되었습니다. 검사하는 동안 파일에 계속 액세스할 수 있습니다.
      upsale:
        description: "OpenProject에서 업로드된 파일은 바이러스 검사를 수행한 후에 다른 사용자가 액세스해야 합니다."
      actions:
        delete: "파일 삭제"
        quarantine: "파일 격리"
        instructions_html: >
          바이러스가 발견된 파일에 수행할 작업을 선택하세요: <br/> <ul> <li><strong>%{quarantine_option}</strong>: 파일을 격리하여 사용자가 액세스하지 못하도록 합니다. 관리자는 관리에서 격리된 파일을 검토하고 삭제할 수 있습니다.</li> <li><strong>%{delete_option}</strong>: 파일을 즉시 삭제합니다.</li> </ul>
      modes:
        clamav_socket_html: 'clamd 데몬의 소켓을 입력하세요. 예: %{example}'
        clamav_host_html: '호스트 이름 및 clamd 데몬의 포트를 콜론으로 구분하여 입력하세요. 예: %{example}'
        description_html: >
          바이러스 백신 스캐너 통합이 작동되어야 하는 모드를 선택하세요. <br/> <ul> <li><strong>%{disabled_option}</strong>: 업로드된 파일은 바이러스 검사를 받지 않습니다.</li> <li><strong>%{socket_option}</strong>: OpenProject와 동일한 서버에서 ClamAV를 설정했으며 스캔 데몬 clamd가 백그라운드에서 실행 중입니다.</li> <li><strong>%{host_option}</strong>: 외부 바이러스 스캔 호스트에 파일을 스트리밍하고 있습니다.</li> </ul>
    brute_force_prevention: "자동화된 사용자 차단"
    date_format:
      first_date_of_week_and_year_set: >
        "%{day_of_week_setting_name}" 또는 "%{first_week_setting_name}" 옵션 중 하나가 설정되었다면, 프론트엔드에서의 충돌을 방지하기 위해 나머지 하나도 설정해야 합니다.
      first_week_of_year_text_html: >
        해당 연도의 첫 번째 주에 포함된 1월의 날짜를 선택하세요. 이 값은 주의 첫째 날과 함께 1년의 총 주 수를 결정합니다. 자세한 내용은 이 항목에 대한 <a href="%{link}" target="_blank">문서</a>를 참조하세요.
    experimental:
      save_confirmation: 주의! 데이터 손실 위험! OpenProject 설치를 중단하고 일부 데이터를 손실해도 괜찮을 경우에만 실험적 기능을 활성화하세요.
      warning_toast: 기능 플래그는 아직 개발 중인 기능을 활성화하는 설정이며, 테스트 목적으로만 사용해야 합니다. 중요한 데이터가 있는 OpenProject 설치에서는 절대 활성화하지 말아야 합니다. 이러한 기능은 데이터를 손상시킬 가능성이 매우 높습니다. 사용 시 책임은 사용자에게 있습니다.
      feature_flags: 기능 플래그
    general: "일반"
    highlighting:
      mode_long:
        inline: "특성을 인라인으로 강조 표시"
        none: "강조 표시 없음"
        status: "상태별 전체 행"
        type: "유형별 전체 행"
        priority: "우선 순위별 전체 행"
    icalendar:
      enable_subscriptions_text_html: 필요한 권한이 있는 사용자가 OpenProject 캘린더를 구독하고 외부 캘린더 클라이언트를 통해 작업 패키지 정보에 액세스하도록 허용합니다. <strong>참고:</strong> 활성화하기 전에 <a href="%{link}" target="_blank">iCalendar 구독</a>에 대해 읽고 잠재적인 보안 위험을 파악하세요.
    language_name_being_default: "%{language_name}(기본값)"
    notifications:
      events_explanation: "이메일을 보낼 이벤트를 관리합니다. 작업 패키지에 대한 알림은 각 사용자에 대해 구체적으로 구성할 수 있으므로 작업 패키지는 이 목록에 포함되지 않습니다."
      delay_minutes_explanation: "인앱 알림이 구성된 사용자가 메일이 전송되기 전에 애플리케이션 내에서 알림을 확인할 수 있도록 이메일 전송이 지연될 수 있습니다. 애플리케이션 내에서 알림을 읽은 사용자는 이미 읽은 알림에 대한 이메일을 받지 않습니다."
    other: "기타"
    passwords: "암호"
    project_attributes:
      heading: "프로젝트 특성"
      label_new_attribute: "프로젝트 특성"
      label_new_section: "섹션"
      label_edit_section: "제목 편집"
      label_section_actions: "섹션 작업"
      heading_description: "이러한 프로젝트 특성은 각 프로젝트의 개요 페이지에 표시됩니다. 새 특성을 추가하고, 섹션으로 그룹화하고, 원하는 대로 재정렬할 수 있습니다. 이러한 특성은 활성화 또는 비활성화할 수 있지만 프로젝트 레벨에서 재정렬할 수는 없습니다."
      label_project_custom_field_actions: "프로젝트 특성 작업"
      label_no_project_custom_fields: "이 섹션에 정의된 프로젝트 특성이 없습니다"
      edit:
        description: "이 프로젝트 특성에 대한 변경 사항은 이 특성이 활성화된 모든 프로젝트에 반영됩니다. 필수 특성은 프로젝트별로 비활성화할 수 없습니다."
      new:
        heading: "새로운 특성"
        description: "이 프로젝트 특성에 대한 변경 사항은 이 특성이 활성화된 모든 프로젝트에 반영됩니다. 필수 특성은 프로젝트별로 비활성화할 수 없습니다."
    projects:
      missing_dependencies: "%{dependencies}에 의존하는 프로젝트 모듈 %{module}이(가) 확인되었습니다. 이러한 종속성도 확인해야 합니다."
      section_new_projects: "새 프로젝트의 설정"
      section_project_overview: "프로젝트 목록의 설정"
    session: "세션"
    user:
      default_preferences: "기본 설정"
      display_format: "표시 형식"
      deletion: "삭제"
    working_days:
      section_work_week: "근무 주"
      section_holidays_and_closures: "공휴일 및 휴업일"
  text_formatting:
    markdown: "Markdown"
    plain: "일반 텍스트"
  status_active: "활성"
  status_archived: "보관됨"
  status_blocked: "차단됨"
  status_invited: 초대됨
  status_locked: 잠김
  status_registered: 등록됨
  #Used in array.to_sentence.
  support:
    array:
      sentence_connector: "그리고"
      skip_last_comma: "false"
  text_accessibility_hint: "접근성 모드는 시각장애인, 신체장애인, 혹은 시력이 나쁜 사람들을 위해 디자인 되었습니다. 후자를 위해서 중심이 되는 요소는 특별히 하이라이트 됩니다. 이 모드에서는 Backlogs 모듈 사용이 불가능합니다."
  text_access_token_hint: "액세스 토큰을 사용하여 OpenProject의 리소스에 대한 외부 응용 프로그램 액세스 권한을 부여할 수 있습니다."
  text_analyze: "추가 분석: %{subject}"
  text_are_you_sure: "계속하시겠습니까?"
  text_are_you_sure_continue: "계속하시겠습니까?"
  text_are_you_sure_with_children: "작업 패키지 및 모든 자식 작업 패키지를 삭제하시겠습니까?"
  text_are_you_sure_with_project_custom_fields: "이 특성을 삭제하면 모든 프로젝트에서 해당 값도 삭제됩니다. 계속하시겠습니까?"
  text_assign_to_project: "프로젝트에 할당"
  text_form_configuration: >
    작업 패키지 양식으로 표시할 필드를 사용자 지정할 수 있습니다. 해당 도메인의 요구 사항을 반영하도록 필드를 자유롭게 그룹화할 수 있습니다.
  text_form_configuration_required_attribute: "특성이 필수로 나타나므로 항상 표시됩니다."
  text_caracters_maximum: "최대 %{count}자입니다."
  text_caracters_minimum: "최소 %{count}자여야 합니다."
  text_comma_separated: "여러 값이 허용됩니다(쉼표로 구분)."
  text_comment_wiki_page: "위키 페이지에 대한 댓글: %{page}"
  text_custom_field_possible_values_info: "각 값당 한 줄"
  text_custom_field_hint_activate_per_project: >
    사용자 지정 필드를 사용하는 경우: 사용자 지정 필드는 프로젝트별로 활성화해야 함을 유의하세요.
  text_custom_field_hint_activate_per_project_and_type: >
    사용자 지정 필드는 작업 패키지 유형 및 프로젝트별로 활성화해야 합니다.
  text_wp_status_read_only_html: >
    Enterprise Edition은 작업 패키지의 상태 필드에 대해 다음과 같은 기타 추가 기능을 추가합니다. <br> <ul> <li><b>특정 상태에 대해 작업 패키지를 읽기 전용으로 표시 허용</b></li> </ul>
  text_project_custom_field_html: >
    Enterprise Edition은 프로젝트의 사용자 지정 필드에 대해 다음과 같은 기타 추가 기능을 추가합니다: <br> <ul> <li><b>프로젝트 목록에 프로젝트에 대한 사용자 지정 필드를 추가하여 프로젝트 포트폴리오 보기 만들기</b></li> </ul>
  text_custom_logo_instructions: >
    투명한 배경에 흰색 로고가 권장됩니다. 기존 디스플레이와 레티나 디스플레이 둘 다에서 최상의 결과를 위해 이미지의 크기는 460px x 60px여야 합니다.
  text_custom_export_logo_instructions: >
    PDF 내보내기에서 표시되는 로고입니다. PNG 또는 JPEG 이미지 파일이어야 합니다. 투명 또는 흰색 바탕에 검은색 또는 컬러 로고를 사용하는 것이 좋습니다.
  text_custom_export_cover_instructions: >
    PDF 내보내기의 커버 페이지 배경에 나타나는 이미지입니다. 약 800px 너비, 500px 높이의 PNG 또는 JPEG 이미지 파일이어야 합니다.
  text_custom_favicon_instructions: >
    페이지 제목 옆의 브라우저 창/탭에 나타나는 작은 아이콘입니다. 투명한 배경을 가진 정사각형 32x32 픽셀 크기의 PNG 이미지 파일이어야 합니다.
  text_custom_touch_icon_instructions: >
    홈 화면에 북마크를 추가하면 휴대폰 또는 태블릿에 표시되는 아이콘입니다. 정사각형 180x180 픽셀 크기의 PNG 이미지 파일이어야 합니다. 이미지의 배경이 투명하지 않은지 확인하세요. 그렇지 않으면 iOS에서 제대로 표시되지 않습니다.
  text_database_allows_tsv: "데이터베이스에서 TSVector 허용(옵션)"
  text_default_administrator_account_changed: "기본 관리자 계정 변경됨"
  text_default_encoding: "기본: UTF-8"
  text_destroy: "삭제"
  text_destroy_with_associated: "삭제할 작업 패키지와 연결된 추가 개체가 있습니다. 이러한 개체의 유형은 다음과 같습니다."
  text_destroy_what_to_do: "어떤 작업을 수행하시겠습니까?"
  text_diff_truncated: "... 이 차이점은 표시할 수 있는 최대 크기를 초과하므로 잘렸습니다."
  text_email_delivery_not_configured: "이메일 배달이 구성되지 않았고, 알림이 비활성화되었습니다.\nSMTP 서버를 구성하여 활성화하세요."
  text_enumeration_category_reassign_to: "이 값에 해당 항목 다시 할당:"
  text_enumeration_destroy_question: "%{count}개 개체가 이 값에 할당되었습니다."
  text_file_repository_writable: "첨부 파일 디렉터리 쓰기 가능"
  text_git_repo_example: "기본 및 로컬 리포지토리(예: /gitrepo, c:\\gitrepo)"
  text_hint_date_format: "YYYY-MM-dd 형식으로 날짜를 입력하세요. 다른 형식은 원치 않는 날짜로 변경될 수 있습니다."
  text_hint_disable_with_0: "참고: 0으로 사용 안 함"
  text_hours_between: "%{min} ~ %{max} 시간 사이입니다."
  text_work_package_added: "작업 패키지 %{id}은(는) %{author}에 의해 보고되었습니다."
  text_work_package_category_destroy_assignments: "카테고리 할당 제거"
  text_work_package_category_destroy_question: "일부 작업 패키지(%{count}개)가 이 카테고리에 할당되어 있습니다. 어떻게 하시겠습니까?"
  text_work_package_category_reassign_to: "이 카테고리에 작업 패키지 다시 할당"
  text_work_package_updated: "작업 패키지 %{id}은(는) %{author}에 의해 업데이트되었습니다."
  text_work_package_watcher_added: "사용자는 %{watcher_changer}에 의해 작업 패키지 %{id}의 주시자로 추가되었습니다."
  text_work_package_watcher_removed: "사용자는 %{watcher_changer}에 의해 작업 패키지 %{id}의 주시자에서 제거되었습니다."
  text_work_packages_destroy_confirmation: "선택한 작업 패키지를 삭제하시겠습니까?"
  text_work_packages_ref_in_commit_messages: "커밋 메시지의 작업 패키지 참조 또는 수정"
  text_journal_added: "%{label} %{value} 추가됨"
  text_journal_attachment_added: "%{label} %{value}이(가) 첨부 파일로 추가됨"
  text_journal_attachment_deleted: "%{label} %{old}이(가) 첨부 파일로 제거됨"
  text_journal_changed_plain: "%{label}이(가) %{old}에서 %{linebreak}%{new}(으)로 변경되었습니다."
  text_journal_changed_no_detail: "%{label} 업데이트됨"
  text_journal_changed_with_diff: "%{label} 변경됨(%{link})"
  text_journal_deleted: "%{label} 삭제됨(%{old})"
  text_journal_deleted_subproject: "%{label} %{old}"
  text_journal_deleted_with_diff: "%{label} 삭제됨(%{link})"
  text_journal_file_link_added: "%{value}(%{storage})에 대한 %{label} 링크 추가됨"
  text_journal_file_link_deleted: "%{old}(%{storage})에 대한 %{label} 링크 제거됨"
  text_journal_of: "%{label} %{value}"
  text_journal_set_to: "%{label}이(가) %{value}(으)로 설정됨"
  text_journal_set_with_diff: "%{label} 설정됨(%{link})"
  text_journal_label_value: "%{label} %{value}"
  text_latest_note: "최신 코멘트: %{note}"
  text_length_between: "%{min} ~ %{max}자 사이의 길이"
  text_line_separated: "여러 값이 허용됩니다(각 값에 대해 한 줄)."
  text_load_default_configuration: "기본 구성 로드"
  text_min_max_length_info: "0은 제한이 없음을 의미함"
  text_no_roles_defined: 정의된 역할이 없습니다.
  text_no_access_tokens_configurable: "구성할 수 있는 액세스 토큰이 없습니다."
  text_no_configuration_data: "역할, 유형, 작업 패키지 상태 및 워크플로가 아직 구성되지 않았습니다.\n기본 구성을 로드하는 것이 좋습니다. 로드한 후에 수정할 수 있습니다."
  text_no_notes: "이 작업 패키지에 사용할 수 있는 코멘트가 없습니다."
  text_notice_too_many_values_are_inperformant: "참고: 페이지당 100개가 넘는 항목을 표시하면 페이지 로드 시간이 늘어날 수 있습니다."
  text_notice_security_badge_displayed_html: >
    참고: 활성화하는 경우, <a href="%{information_panel_path}">%{information_panel_label}</a> 관리 패널 및 홈페이지에서 설치 상태가 나오는 배지가 표시됩니다. 배지는 관리자에게만 표시됩니다. <br/> 배지는 공식 OpenProject 릴리스 데이터베이스와 비교하여 현재 OpenProject 버전을 확인하고 업데이트 또는 알려진 취약성에 대해 알려줍니다. 이 검사에서 제공하는 사항, 사용 가능한 업데이트를 제공하기 위해 필요한 데이터 및 이 검사를 비활성화하는 방법에 대한 자세한 내용은 <a href="%{more_info_url}">구성 문서</a>를 참조하십시오.
  text_own_membership_delete_confirmation: "권한의 일부 또는 전부를 삭제하려고 합니다. 이렇게 한 후에는 이 프로젝트를 더 이상 편집하지 못할 수 있습니다.\n계속하시겠습니까?"
  text_plugin_assets_writable: "플러그인 자산 디렉터리 쓰기 가능"
  text_powered_by: "%{link} 제공"
  text_project_identifier_info: "소문자(a-z), 숫자, 대시(-) 및 밑줄(_)만 허용됩니다. 소문자로 시작해야 합니다."
  text_reassign: "작업 패키지에 다시 할당:"
  text_regexp_info: "예: ^[A-Z0-9]+$"
  text_regexp_multiline: '멀티라인 모드에서 정규식이 적용됩니다. 예, e.g., ^---\s+'
  text_repository_usernames_mapping: "리포지토리 로그에 있는 각 사용자 이름에 매핑된 OpenProject 사용자를 선택하거나 업데이트하세요.\n동일한 OpenProject 및 리포지토리 사용자 이름이나 이메일을 가진 사용자가 자동으로 매핑됩니다."
  text_status_changed_by_changeset: "변경 집합 %{value}에 적용되었습니다."
  text_table_difference_description: "이 테이블에서 단일 %{entries}이(가) 표시됩니다. 먼저 테이블의 해당 확인란을 선택하여 두 항목 사이의 차이를 볼 수 있습니다. 테이블 아래 버튼을 클릭하면 차이가 표시됩니다."
  text_time_logged_by_changeset: "변경 집합 %{value}에 적용되었습니다."
  text_tip_work_package_begin_day: "오늘 시작하는 작업 패키지"
  text_tip_work_package_begin_end_day: "오늘 시작하는 끝나는 작업 패키지"
  text_tip_work_package_end_day: "오늘 끝나는 작업 패키지"
  text_type_no_workflow: "이 유형에 대해 워크플로가 정의되지 않음"
  text_unallowed_characters: "허용되지 않는 문자"
  text_user_invited: 사용자가 초대되었으며 등록 보류 중입니다.
  text_user_wrote: "%{value}이(가) 작성함:"
  text_warn_on_leaving_unsaved: "현재 페이지에는 저장되지 않은 텍스트가 있습니다. 이 페이지를 나가면 텍스트가 손실됩니다."
  text_what_did_you_change_click_to_add_comment: "무엇을 변경하셨습니까? 댓글을 추가하려면 클릭하세요."
  text_wiki_destroy_confirmation: "이 위키와 모든 해당 콘텐츠를 삭제하시겠습니까?"
  text_wiki_page_destroy_children: "자식 페이지 및 모든 하위 페이지 삭제"
  text_wiki_page_destroy_question: "이 페이지에는 %{descendants}개의 자식 페이지와 하위 항목이 있습니다. 어떻게 하시겠습니까?"
  text_wiki_page_nullify_children: "자식 페이지를 루트 페이지로 유지"
  text_wiki_page_reassign_children: "자식 페이지를 이 부모 페이지에 다시 할당"
  text_workflow_edit: "워크플로를 편집하려면 역할과 유형 선택"
  text_zoom_in: "확대"
  text_zoom_out: "축소"
  text_setup_mail_configuration: "이메일 공급자 구성"
  help_texts:
    views:
      project: >
        %{plural}은(는) 항상 프로젝트에 연결됩니다. %{plural} 모듈이 활성화된 프로젝트만 선택할 수 있습니다. %{singular}을(를) 생성한 후 다른 프로젝트의 작업 패키지를 여기에 추가할 수 있습니다.
      public: "다른 사용자가 이 보기에 액세스할 수 있도록 하려면 이 보기를 게시하십시오. '공용 보기 관리' 권한을 가진 사용자는 공용 쿼리를 수정 또는 제거할 수 있습니다. 이는 해당 보기에서 작업 패키지 결과의 표시 여부에 영향을 주지 않기 때문에 사용자의 권한에 따라 다른 결과가 표시될 수 있습니다."
      favoured: "이 보기를 즐겨찾기로 표시하고 왼쪽의 저장된 보기 사이드바에 추가하세요."
  time:
    am: "오전"
    formats:
      default: "%m/%d/%Y %I:%M %p"
      long: "%B %d, %Y %H:%M"
      short: "%d %b %H:%M"
      time: "%I:%M %p"
    pm: "오후"
  timeframe:
    show: "시간 범위 표시"
    end: "끝"
    start: "시작"
  title_remove_and_delete_user: 초대받은 사용자를 프로젝트에서 제거하고 해당 사용자를 삭제하세요.
  title_enterprise_upgrade: "더 많은 사용자를 잠금 해제하려면 업그레이드하세요."
  tooltip_user_default_timezone: >
    새 사용자에 대한 기본 표준 시간대입니다. 사용자의 설정에서 변경할 수 있습니다.
  tooltip_resend_invitation: >
    이전의 토큰이 만료되거나 사용자가 기존 메일을 받지 않았을 수 있기 때문에 새로운 토큰으로 다른 초대 메일을 보냅니다. 이것은 활성화된 사용자들이 새로운 인증 방식을 선택할 때 사용될 수도 있습니다. 활성화된 사용자들이 사용할 때 그들의 상태는 '초대됨'으로 변경됩니다.
  tooltip:
    setting_email_login: >
      활성화된 경우, 사용자는 등록 중에 로그인 방식을 선택할 수 없습니다. 대신 주어진 이메일 주소가 로그인 방식으로 사용됩니다. 관리자는 로그인 방식을 개별적으로 변경할 수 있습니다.
  queries:
    apply_filter: 미리 구성된 필터 적용
    configure_view:
      heading: 보기 구성
      columns:
        input_label: "열 추가"
        input_placeholder: "열 선택"
        drag_area_label: "열 관리 및 재정렬"
      sort_by:
        automatic:
          heading: "자동"
          description: "하나 이상의 정렬 기준에 따라 %{plural}을(를) 정렬합니다. 이전 정렬은 손실됩니다."
  top_menu:
    additional_resources: "추가 리소스"
    getting_started: "시작하기"
    help_and_support: "도움말과 지원"
  total_progress: "총 진행률"
  user:
    all: "모두"
    active: "활성"
    activate: "활성화"
    activate_and_reset_failed_logins: "실패한 로그인 활성화 및 재설정"
    authentication_provider: "인증 공급자"
    identity_url_text: "인증 공급자가 제공한 내부 고유 식별자입니다."
    authentication_settings_disabled_due_to_external_authentication: >
      이 사용자는 외부 인증 공급자를 통해 인증하므로, 변경할 OpenProject의 암호가 없습니다.
    authorization_rejected: "로그인할 수 없습니다."
    assign_random_password: "무작위 암호 할당(이메일로 사용자에게 전송됨)"
    blocked: "일시적으로 잠김"
    blocked_num_failed_logins:
      other: "일시적으로 잠김 (%{count} 로그인 시도 실패)"
    confirm_status_change: "%{name} 상태가 변경됩니다. 계속하시겠습니까?"
    deleted: "사용자 삭제됨"
    error_status_change_failed: "다음 오류 때문에 사용자 상태 변경 실패함: %{errors}"
    invite: 이메일을 통해 사용자 초대
    invited: 초대됨
    lock: "영구적으로 잠금"
    locked: "영구적으로 잠김"
    no_login: "이 사용자는 암호로 로그인을 통해 인증합니다. 비활성화되어 있기 때문에 로그인할 수 없습니다."
    password_change_unsupported: 암호 변경은 지원되지 않습니다.
    registered: "등록됨"
    reset_failed_logins: "실패한 로그인 재설정"
    status_user_and_brute_force: "%{user} 및 %{brute_force}"
    status_change: "상태 변경"
    text_change_disabled_for_provider_login: "이 이름은 로그인 공급자가 설정하므로 변경 가능하지 않습니다."
    text_change_disabled_for_ldap_login: "이름과 이메일은 LDAP에 의해 설정되므로 변경할 수 없습니다."
    unlock: "잠금 해제"
    unlock_and_reset_failed_logins: "실패한 로그인 잠금 해제 및 재설정"
  version_status_closed: "닫음"
  version_status_locked: "잠김"
  version_status_open: "열기"
  note: 메모
  note_password_login_disabled: "암호 로그인이 %{configuration}에 의해 비활성화되었습니다."
  warning: 경고
  warning_attachments_not_saved: "%{count}개 파일을 저장할 수 없습니다."
  warning_imminent_user_limit: >
    현재 플랜으로 지원되는 사용자보다 많은 사용자를 초대했습니다. 초대된 사용자가 OpenProject 환경에 참여하지 못할 수 있습니다. 초대된 사용자와 등록된 사용자가 참여할 수 있도록 하려면 <a href="%{upgrade_url}">플랜을 업그레이드</a>하세요.
  warning_registration_token_expired: |
    활성화 이메일이 만료되었습니다. %{email}(으)로 새로운 이메일이 전송되었습니다.
    이메일 내 링크를 클릭하여 계정을 활성화하세요.
  warning_user_limit_reached: >
    사용자를 더 추가하면 현재 한도가 초과됩니다. 외부 사용자가 이 인스턴스에 액세스할 수 있도록 관리자에게 문의하여 사용자 한도를 늘리세요.
  warning_user_limit_reached_admin: >
    사용자를 더 추가하면 현재 한도가 초과됩니다. 외부 사용자가 이 인스턴스에 액세스할 수 있도록 하려면 <a href="%{upgrade_url}">플랜을 업그레이드</a>하세요.
  warning_user_limit_reached_instructions: >
    사용자 제한(활성 사용자 %{current}/%{max}명)에 도달했습니다. sales@openproject.com으로 연락하여 Enterprise Edition 플랜을 업그레이드하고 사용자를 더 추가하세요.
  warning_protocol_mismatch_html: >

  warning_bar:
    https_mismatch:
      title: "HTTPS 모드 설정 불일치"
      text_html: >
        애플리케이션이 <code>%{set_protocol}</code>로 설정된 HTTPS 모드로 실행되고 있지만, 이 요청은 <code>%{actual_protocol}</code> 요청입니다. 이 경우에는 오류가 발생합니다! 다음 구성 값을 설정해야 합니다: <code>%{setting_value}</code>. 이 구성을 설정하는 방법은 <a href="%{more_info_path}">설치 설명서</a>를 참조하세요.
    hostname_mismatch:
      title: "호스트 이름 설정 불일치"
      text_html: >
        해당 애플리케이션이 <code>%{set_hostname}</code>(으)로 지정된 호스트 이름 설정으로 실행되고 있지만, 이 요청은 <code>%{actual_hostname}</code> 호스트 이름입니다. 이로 인해 오류가 발생하게 됩니다! <a href="%{setting_path}">시스템 설정</a>으로 이동하고 "호스트 이름" 설정을 변경하여 이 오류를 수정하세요.
  menu_item: "메뉴 항목"
  menu_item_setting: "표시 여부"
  wiki_menu_item_for: '위키 페이지 "%{title}"에 대한 메뉴 항목'
  wiki_menu_item_setting: "표시 여부"
  wiki_menu_item_new_main_item_explanation: >
    유일한 기본 위키 메뉴 항목을 삭제하려고 합니다. 이제 새로운 기본 항목이 생성될 위키 페이지를 선택해야 합니다. 위키를 삭제하기 위해 프로젝트 관리자가 위키 모듈을 비활성화할 수 있습니다.
  wiki_menu_item_delete_not_permitted: 유일한 위키 페이지의 위키 메뉴 항목은 삭제할 수 없습니다.
  #TODO: merge with work_packages top level key
  work_package:
    updated_automatically_by_child_changes: |
      _자식 작업 패키지 %{child} 내에서 값을 변경하여 자동으로 업데이트됨_
    destroy:
      info: "작업 패키지 삭제는 취소할 수 없는 작업입니다."
      title: "작업 패키지 삭제"
    progress:
      label_note: "참고:"
      modal:
        work_based_help_text: "완료 %는 작업 및 남은 작업에서 자동으로 파생됩니다."
        status_based_help_text: "완료 %는 작업 패키지 상태에 따라 설정됩니다."
        migration_warning_text: "작업 기반 진행률 계산 모드에서 완료 %는 수동으로 설정할 수 없으며 작업에 연결됩니다. 기존 값은 유지되지만 편집할 수 없습니다. 먼저 작업을 입력하세요."
    permissions:
      comment: "코멘트"
      comment_description: "이 작업 패키지를 보고 코멘트를 작성할 수 있습니다."
      edit: "편집"
      edit_description: "이 작업 패키지 보기, 코멘트 작성 및 편집을 할 수 있습니다."
      view: "보기"
      view_description: "이 작업 패키지를 볼 수 있습니다."
  sharing:
    count:
      zero: "사용자 0명"
      one: "사용자 1명"
      other: "사용자 %{count}명"
    filter:
      project_member: "프로젝트 멤버"
      not_project_member: "프로젝트 멤버 아님"
      project_group: "프로젝트 그룹"
      not_project_group: "프로젝트 그룹 아님"
      user: "사용자"
      group: "그룹"
      role: "역할"
      type: "유형"
    denied: "%{entities} 공유를 할 수 있는 권한이 없습니다."
    label_search: "초대할 사용자 검색"
    label_search_placeholder: "사용자 또는 이메일 주소로 검색"
    label_toggle_all: "모든 공유 토글"
    remove: "제거"
    share: "공유"
    text_empty_search_description: "현재 필터 기준에 맞는 사용자가 없습니다."
    text_empty_search_header: "일치하는 결과를 찾을 수 없습니다."
    text_empty_state_description: "%{entity}은(는) 아직 누구와도 공유되지 않았습니다."
    text_empty_state_header: "공유 안 됨"
    text_user_limit_reached: "사용자를 더 추가하면 현재 한도가 초과됩니다. 외부 사용자가 이 %{entity}에 액세스할 수 있도록 관리자에게 문의하여 사용자 한도를 늘리세요."
    text_user_limit_reached_admins: '사용자를 더 추가하면 현재 한도가 초과됩니다. 사용자를 더 추가할 수 있도록 하려면 <a href="%{upgrade_url}">플랜을 업그레이드</a>하세요.'
    warning_user_limit_reached: >
      사용자를 더 추가하면 현재 한도가 초과됩니다. 외부 사용자가 이 %{entity}에 액세스할 수 있도록 관리자에게 문의하여 사용자 한도를 늘리세요.
    warning_user_limit_reached_admin: >
      사용자를 더 추가하면 현재 한도가 초과됩니다. 외부 사용자가 이 %{entity}에 액세스할 수 있도록 하려면 <a href="%{upgrade_url}">플랜을 업그레이드</a>하세요.
    warning_no_selected_user: "이 %{entity}을(를) 공유할 사용자를 선택하세요"
    warning_locked_user: "%{user} 사용자는 잠겨 있어서 공유할 수 없습니다"
    user_details:
      locked: "잠긴 사용자"
      invited: "초대장을 보냈습니다. "
      resend_invite: "다시 보내기."
      invite_resent: "초대장을 다시 보냈습니다"
      not_project_member: "프로젝트 멤버 아님"
      project_group: "그룹 멤버는 (프로젝트 멤버로서) 추가적인 권한을 가질 수 있습니다"
      not_project_group: "그룹(모든 멤버와 공유됨)"
      additional_privileges_project: "(프로젝트 멤버로서) 추가적인 권한을 가질 수 있습니다"
      additional_privileges_group: "(그룹 멤버로서) 추가적인 권한을 가질 수 있습니다"
      additional_privileges_project_or_group: "(프로젝트 또는 그룹 멤버로서) 추가적인 권한을 가질 수 있습니다"
    project_queries:
      publishing_denied: "프로젝트 목록을 공개로 지정할 수 있는 권한이 없습니다."
      access_warning: "사용자는 자신이 액세스할 수 있는 프로젝트만 볼 수 있습니다. 프로젝트 목록을 공유해도 개별 프로젝트 권한에 영향을 미치지 않습니다."
      user_details:
        owner: "목록 소유자"
        can_view_because_public: "목록이 모두와 공유되므로 이미 볼 수 있습니다"
        can_manage_public_lists: "글로벌 권한이 있으므로 편집할 수 있습니다"
      public_flag:
        label: "%{instance_name}에서 모두와 공유"
        caption: "누구나 이 프로젝트 목록을 볼 수 있습니다. 글로벌 편집 권한이 있는 사용자는 이 목록을 수정할 수 있습니다."
      blank_state:
        public:
          header: "모두와 공유됨"
          description: "누구나 이 프로젝트 목록을 볼 수 있습니다. 별도로 권한이 있는 개별 사용자를 추가할 수도 있습니다."
        private:
          header: "공유 안 됨: 비공개"
          description: "이 프로젝트 목록은 아직 누구와도 공유되지 않았습니다. 나만 이 목록에 액세스할 수 있습니다."
      permissions:
        view: "보기"
        view_description: "이 프로젝트 목록을 볼 수 있습니다."
        edit: "편집"
        edit_description: "이 프로젝트 목록을 보고, 공유하고, 편집할 수 있습니다."
      upsale:
        message: "개별 사용자와의 프로젝트 목록 공유는 Enterprise 추가 기능입니다."
  working_days:
    info: >
      선택하지 않은 요일은 작업 패키지를 예약할 때 건너뜁니다(일 수에 포함되지 않음). 작업 패키지 수준에서 재정의할 수 있습니다.
    instance_wide_info: >
      아래 목록에 추가된 날짜는 휴무로 간주되며 작업 패키지를 예약할 때 건너뜁니다.
    change_button: "근무일 변경"
    warning: >
      근무일 또는 휴무일로 간주되는 요일을 변경하면 이 인스턴스의 모든 프로젝트에 있는 모든 작업 패키지의 시작 날짜 및 완료 날짜에 영향을 미칠 수 있습니다.
    journal_note:
      changed: _**근무일**이 변경되었습니다(%{changes})._
      days:
        working: "%{day}은(는) 이제 근무일입니다."
        non_working: "%{day}은(는) 이제 휴무일입니다."
      dates:
        working: "%{date}은(는) 이제 근무일입니다."
        non_working: "%{date}은(는) 이제 휴무일입니다."
  nothing_to_preview: "미리 볼 내용 없음"
  api_v3:
    attributes:
      lock_version: "잠금 버전"
      property: "속성"
    errors:
      code_400: "잘못된 요청: %{message}"
      code_401: "접근하기 위해서 인증해야 합니다."
      code_401_wrong_credentials: "올바른 자격 증명을 제공하지 않았습니다."
      code_403: "접근 권한이 없습니다."
      code_404: "요청한 리소스를 찾을 수 없습니다."
      code_409: "수정 사항이 출동하여 리소스를 업데이트할 수 없습니다."
      code_429: "너무 많은 요청이 들어왔습니다. 나중에 다시 시도해주십시오."
      code_500: "내부 오류가 발생하였습니다."
      code_500_outbound_request_failure: "다른 리소스에 대한 아웃바운드 요청이 실패했으며 상태 코드는 %{status_code}입니다."
      code_500_missing_enterprise_token: "Enterprise 토큰이 유효하지 않거나 누락되어 요청을 처리할 수 없습니다."
      not_found:
        work_package: "원하는 작업 패키지를 찾을 수 없거나 삭제되었습니다."
      expected:
        date: "YYYY-MM-DD(ISO 8601 날짜만)"
        datetime: "YYYY-MM-DDThh:mm:ss[.lll][+hh:mm](호환되는 모든 ISO 8601 날짜/시간)"
        duration: "ISO 8601 기간"
      invalid_content_type: "예상되는 CONTENT-TYPE 은 '%{content_type}' 이지만, '%{actual}' 을 응답 받았습니다."
      invalid_format: "'%{property}' 속성에 대한 잘못된 형식: '%{expected_format}' 같은 형식이 필요하지만 '%{actual}'이(가) 있습니다."
      invalid_json: "요청을 JSON으로 구문 분석할 수 없습니다."
      invalid_relation: "관계가 잘못되었습니다."
      invalid_resource: "속성 '%{property}'의 경우 '%{expected}' 같은 링크가 필요하지만 '%{actual}'이(가) 있습니다."
      invalid_signal:
        embed: "요청한 %{invalid}의 임베딩은 지원되지 않습니다. %{supported}의 임베딩은 지원합니다."
        select: "요청한 %{invalid}의 선택은 지원되지 않습니다. %{supported}의 선택은 지원합니다."
      invalid_user_status_transition: "현재 사용자의 계정 상태는이 작업을 허용 하지 않습니다."
      missing_content_type: "지정되지 않음"
      missing_property: "'%{property}' 속성이 없습니다."
      missing_request_body: "요청 본문이 없습니다."
      missing_or_malformed_parameter: "쿼리 매개 변수 '%{parameter}'는 누락되거나 잘못되었습니다."
      multipart_body_error: "요청 본문에는 필요한 multipart 부분이 포함되어 있지 않습니다."
      multiple_errors: "다중 필드 제약 조건이 위반되었습니다."
      unable_to_create_attachment: "첨부 파일을 만들 수 없습니다."
      unable_to_create_attachment_permissions: "파일 시스템 사용 권한이 부족하여 첨부 파일을 저장할 수 없습니다."
      render:
        context_not_parsable: "제공된 컨텍스트는 리소스에 대한 링크가 아닙니다."
        unsupported_context: "지정된 리소스는 컨텍스트로 지원되지 않습니다."
        context_object_not_found: "컨텍스트로 지정된 리소스를 찾을 수 없습니다."
      validation:
        due_date: "완료 날짜는 부모 작업 패키지에서 설정할 수 없습니다."
        invalid_user_assigned_to_work_package: "선택한 사용자는 이 작업 패키지에 대해 '%{property}' 허가되지 않았습니다."
        start_date: "시작 날짜는 부모 작업 패키지에서 설정할 수 없습니다."
      eprops:
        invalid_gzip: "- 잘못된 gzip입니다: %{message}"
        invalid_json: "- 잘못된 json입니다: %{message}"
    resources:
      schema: "스키마"
    undisclosed:
      parent: 숨겨짐 - 권한이 없어 선택한 부모를 볼 수 없습니다.
      ancestor: 숨겨짐 - 권한이 없어 상위 항목을 볼 수 없습니다.
  doorkeeper:
    pre_authorization:
      status: "사전 권한 부여"
    auth_url: "인증 URL"
    access_token_url: "액세스 토큰 URL"
    errors:
      messages:
        #Common error messages
        invalid_request:
          unknown: "이 요청에는 필요한 매개 변수가 없거나, 지원되지 않는 매개 변수 값이 포함되어 있거나, 형식이 잘못되었습니다."
          missing_param: "필수 매개 변수 누락: %{value}."
          request_not_authorized: "인증이 필요한 요청입니다. 인증 요청을 위한 필수 매개 변수가 없거나 유효하지 않습니다."
        invalid_redirect_uri: "요청한 리디렉션 URI가 잘못된 형식이거나 클라이언트 리디렉션 URI와 일치하지 않습니다."
        unauthorized_client: "클라이언트가 이 방법을 사용하여 해당 요청을 실행하도록 허용되지 않았습니다."
        access_denied: "리소스 소유자 또는 권한 부여 서버가 요청을 거부했습니다."
        invalid_scope: "요청한 범위가 유효하지 않거나, 알 수 없거나, 잘못된 형식입니다."
        invalid_code_challenge_method: "코드 챌린지 방식은 일반 또는 S256이어야 합니다."
        server_error: "권한 부여 서버에 예기치 않은 상태가 발생하여, 요청을 수행할 수 없습니다."
        temporarily_unavailable: "권한 부여 서버가 일시적인 과부하 또는 유지 관리로 인해 요청을 현재 처리할 수 없습니다."
        #Configuration error messages
        credential_flow_not_configured: "Doorkeeper.configure.resource_owner_from_credentials 구성이 되지 않아 리소스 소유자 암호 자격 증명 흐름이 실패했습니다."
        resource_owner_authenticator_not_configured: "Resource Owner find failed due to Doorkeeper.configure.resource_owner_authenticator 구성이 되지 않아 리소스 소유자 찾기에 실패했습니다."
        admin_authenticator_not_configured: "Doorkeeper.configure.admin_authenticator 구성이 되지 않아 관리자 패널에 대한 액세스가 금지되었습니다."
        #Access grant errors
        unsupported_response_type: "권한 부여 서버가 이 응답 유형을 지원하지 않습니다."
        unsupported_response_mode: "권한 부여 서버가 이 응답 모드를 지원하지 않습니다."
        #Access token errors
        invalid_client: "알 수 없는 클라이언트, 포함되지 않은 클라이언트 인증 또는 지원되지 않는 인증 방법으로 인해 클라이언트 인증이 실패했습니다."
        invalid_grant: "제공된 권한 부여가 잘못되거나, 만료되거나, 취소되었거나, 권한 부여 요청에 사용된 리디렉션 URI와 일치하지 않거나, 다른 클라이언트에 지정되었습니다."
        unsupported_grant_type: "권한 부여 유형이 권한 부여 서버에 의해 지원되지 않습니다."
        invalid_token:
          revoked: "액세스 토큰이 취소되었습니다."
          expired: "액세스 토큰이 만료되었습니다."
          unknown: "액세스 토큰이 잘못되었습니다."
        revoke:
          unauthorized: "이 토큰을 취소할 권한이 없습니다."
        forbidden_token:
          missing_scope: '이 리소스에 액세스하려면 "%{oauth_scopes}" 범위가 필요합니다.'
  unsupported_browser:
    title: "해당 브라우저는 오래되어 지원되지 않습니다."
    message: "이 페이지에서 오류가 발생하고 기능이 저하될 수 있습니다."
    update_message: "브라우저를 업데이트하시기 바랍니다."
    close_warning: "이 경고를 무시하십시오."
  oauth:
    application:
      singular: "OAuth 애플리케이션"
      plural: "OAuth 애플리케이션"
      named: "OAuth 애플리케이션 '%{name}'"
      new: "새로운 OAuth 애플리케이션"
      default_scopes: "(기본 범위)"
      instructions:
        name: "애플리케이션 이름입니다. 권한 부여 시 다른 사용자에게 표시됩니다."
        redirect_uri_html: >
          허용된 URL 인증 사용자로 리디렉션될 수 있습니다. 라인별로 하나의 항목이 있습니다. <br/> 데스크톱 애플리케이션을 등록하려면 다음 URL을 사용하세요.
        confidential: "클라이언트 비밀번호를 기밀로 유지할 수 있는 위치에서 애플리케이션이 사용되는지 여부를 확인합니다. 네이티브 모바일 앱과 싱글 페이지 앱은 기밀로 간주되지 않습니다."
        scopes: "애플리케이션이 액세스 권한을 부여할 범위를 확인하세요. 범위를 확인하지 않으면 api_v3로 가정됩니다."
        client_credential_user_id: "클라이언트가 이 애플리케이션을 사용할 때 가장하기 위한 선택적 사용자 ID입니다. 공용 액세스만 허용하려면 비워두세요."
        register_intro: "OpenProject용 OAuth API 클라이언트 애플리케이션을 개발할 경우 이 양식을 사용하여 모든 사용자가 사용할 수 있도록 등록할 수 있습니다."
        default_scopes: ""
    client_id: "고객 ID"
    client_secret_notice: >
      클라이언트 비밀번호를 인쇄할 수 있는 유일한 순간입니다. 이 비밀번호를 기록하고 안전하게 보관하십시오. 이 비밀번호는 암호로 취급해야 하며 나중에 OpenProject로 검색할 수 없습니다.
    authorization_dialog:
      authorize: "권한 부여"
      cancel: "취소하고 권한 부여를 거부합니다."
      prompt_html: "계정 <em>%{login}</em>을(를) 사용하도록 <strong>%{application_name}</strong>에 권한을 부여하시겠습니까?"
      title: "%{application_name} 권한 부여"
      wants_to_access_html: >
        이 애플리케이션은 사용자의 OpenProject 계정에 대한 액세스 권한을 요청합니다. <br/> <strong>다음과 같은 사용 권한을 요청했습니다:</strong>
    scopes:
      api_v3: "전체 API v3 액세스"
      api_v3_text: "애플리케이션은 사용자를 대신하여 작업을 수행하기 위해 OpenProject API v3에 대한 전체 읽기 및 쓰기 액세스 권한을 받습니다."
    grants:
      created_date: "승인:"
      scopes: "권한"
      successful_application_revocation: "애플리케이션 %{application_name} 취소에 성공했습니다."
      none_given: "사용자 계정에 대한 액세스 권한이 OAuth 애플리케이션에 부여되지 않았습니다."
    x_active_tokens:
      other: "%{count}개 활성 토큰"
    flows:
      authorization_code: "권한 부여 코드 흐름"
      client_credentials: "클라이언트 자격 증명 흐름"
    client_credentials: "클라이언트 자격 증명에 사용된 사용자"
    client_credentials_impersonation_set_to: "클라이언트 자격 증명 사용자 설정:"
    client_credentials_impersonation_warning: "참고: 이 애플리케이션에서 '클라이언트 자격 증명' 흐름을 사용하는 클라이언트는 이 사용자의 권한을 갖게 됩니다."
    client_credentials_impersonation_html: >
      기본적으로, OpenProject는 %{authorization_code_flow_link}에서 OAuth 2.0 인증을 제공합니다. 선택적으로 %{client_credentials_flow_link}을(를) 활성화할 수 있지만, 대신하여 요청을 수행할 대상 사용자를 제공해야 합니다.
    authorization_error: "권한 부여 오류가 발생했습니다."
    revoke_my_application_confirmation: "이 애플리케이션을 제거하시겠습니까? 그러면 이 애플리케이션에 대해 활성화된 %{token_count}개가 취소됩니다."
    my_registered_applications: "등록된 OAuth 애플리케이션"
  oauth_client:
    urn_connection_status:
      connected: "연결됨"
      error: "오류"
      failed_authorization: "인증 실패"
    labels:
      label_oauth_integration: "OAuth2 통합"
      label_redirect_uri: "리디렉션 URI"
      label_request_token: "토큰 요청"
      label_refresh_token: "토큰 새로고침"
    errors:
      oauth_authorization_code_grant_had_errors: "OAuth2 권한 부여에 실패했습니다"
      oauth_reported: "OAuth2 공급자가 다음을 보고했습니다:"
      oauth_returned_error: "OAuth2가 오류를 반환했습니다."
      oauth_returned_json_error: "OAuth2가 JSON 오류를 반환했습니다."
      oauth_returned_http_error: "OAuth2가 네트워크 오류를 반환했습니다."
      oauth_returned_standard_error: "OAuth2가 내부 오류를 반환했습니다."
      wrong_token_type_returned: "OAuth2가 잘못된 유형의 토큰을 반환했습니다. AccessToken::Bearer가 필요합니다."
      oauth_issue_contact_admin: "OAuth2가 오류를 보고했습니다. 시스템 관리자에게 문의하세요."
      oauth_client_not_found: "'callback' 엔드포인트(redirect_uri)에서 OAuth2 클라이언트를 찾을 수 없습니다."
      refresh_token_called_without_existing_token: >
        내부 오류: 기존 토큰 없이 refresh_token을 호출했습니다.
      refresh_token_updated_failed: "OAuthClientToken 업데이트 중에 오류 발생"
      oauth_client_not_found_explanation: >
        이 오류는 OpenProject에서 client_id 및 client_secret을 업데이트했지만 OAuth2 공급자에서 'Return URI' 필드를 업데이트하지 않으면 나타납니다.
      oauth_code_not_present: "'callback' 엔드포인트(redirect_uri)에서 OAuth2 'code'를 찾을 수 없습니다."
      oauth_code_not_present_explanation: >
        이 오류는 OAuth2 공급자에서 잘못된 response_type을 선택한 경우 나타납니다. Response_type은 'code' 또는 이와 유사해야 합니다.
      oauth_state_not_present: "'callback' 엔드포인트(redirect_uri)에서 OAuth2 'state'를 찾을 수 없습니다."
      oauth_state_not_present_explanation: >
        'state'는 성공적인 OAuth2 인증 후 계속할 위치를 OpenProject에 표시하는 데 사용됩니다. 누락된 'state'는 설정 중에 나타날 수 있는 내부 오류입니다. 시스템 관리자에게 문의하세요.
      rack_oauth2:
        client_secret_invalid: "클라이언트 비밀이 유효하지 않습니다(client_secret_invalid)"
        invalid_request: >
          OAuth2 인증 서버가 'invalid_request'로 응답했습니다. 이 오류는 인증을 여러 번 시도했거나 기술적인 문제가 있는 경우 나타납니다.
        invalid_response: "OAuth2 인증 서버가 잘못된 응답을 제공했습니다(invalid_response)."
        invalid_grant: "OAuth2 인증 서버가 재인증을 요청합니다(invalid_grant)."
        invalid_client: "OAuth2 인증 서버가 OpenProject를 인식하지 못합니다(invalid_client)."
        unauthorized_client: "OAuth2 인증 서버가 인증 유형을 거부합니다(unauthorized_client)."
        unsupported_grant_type: "OAuth2 인증 서버가 재인증을 요청합니다(unsupported_grant_type)."
        invalid_scope: "요청한 리소스에 액세스할 수 없습니다(invalid_scope)."
  http:
    request:
      failed_authorization: "서버 쪽 요청이 자체 인증에 실패했습니다."
      missing_authorization: "인증 정보가 누락되어 서버 쪽 요청이 실패했습니다."
    response:
      unexpected: "예기치 않은 응답을 받았습니다."
  you: 당신
  link: 링크
  plugin_openproject_auth_plugins:
    name: "OpenProject 인증 플러그인"
    description: "인증을 위해 OpenProject에서 OmniAuth 정책 공급자를 통합합니다."
  plugin_openproject_auth_saml:
    name: "OmniAuth SAML/Single-Sign On"
    description: "OpenProject에 OmniAuth SAML 공급자를 추가합니다"<|MERGE_RESOLUTION|>--- conflicted
+++ resolved
@@ -268,11 +268,7 @@
       favored: "즐겨 찾는 프로젝트"
       archived: "보관된 프로젝트"
       shared: "공유된 프로젝트 목록"
-<<<<<<< HEAD
-      my_private: "내 비공개 프로젝트 목록"
-=======
       my_lists: "My project lists"
->>>>>>> e0f67812
       new:
         placeholder: "새 프로젝트 목록"
       delete_modal:
@@ -1268,7 +1264,7 @@
     text_token_deleted: 백업 토큰이 제거되었습니다. 백업이 꺼졌습니다.
     error:
       invalid_token: 백업 토큰이 유효하지 않거나 누락되었습니다
-      token_cooldown: '%{hours}시간 후부터 백업 토큰이 유효합니다.'
+      token_cooldown: "%{hours}시간 후부터 백업 토큰이 유효합니다."
       backup_pending: 이미 대기 중인 백업이 있습니다.
       limit_reached: 하루에 백업 %{limit}회만 진행할 수 있습니다.
   button_actions: "작업"
@@ -1422,7 +1418,7 @@
       long: "%B %d, %Y"
       short: "%b %d"
     #Don't forget the nil at the beginning; there's no such thing as a 0th month
-    month_names:  #Used in date_select and datetime_select.
+    month_names: #Used in date_select and datetime_select.
       - null
       - "1월"
       - "2월"
@@ -1437,9 +1433,9 @@
       - "11월"
       - "12월"
     order:
-      - ':년'
-      - ':월'
-      - ':일'
+      - ":년"
+      - ":월"
+      - ":일"
   datetime:
     distance_in_words:
       about_x_hours:
@@ -2495,7 +2491,7 @@
   mail_body_backup_token_reset_admin_info: 사용자 '%{user}'님에 대한 백업 토큰이 초기화되었습니다.
   mail_body_backup_token_reset_user_info: 백업 토큰이 초기화되었습니다.
   mail_body_backup_token_info: 이전 토큰은 더 이상 유효하지 않습니다.
-  mail_body_backup_waiting_period: '%{hours}시간 후 새 토큰이 활성화됩니다.'
+  mail_body_backup_waiting_period: "%{hours}시간 후 새 토큰이 활성화됩니다."
   mail_body_backup_token_warning: 만약 본인이 한 것이 아니라면, OpenProject에 즉시 로그인하고 다시 초기화하십시오.
   mail_body_incoming_email_error: OpenProject로 보낸 이메일을 처리할 수 없습니다.
   mail_body_incoming_email_error_in_reply_to: "%{received_at}, %{from_email} 작성함"
@@ -2596,8 +2592,8 @@
   notice_locking_conflict: "그 사이에 정보가 한 명 이상의 다른 사용자에 의해 업데이트되었습니다."
   notice_locking_conflict_additional_information: "%{users}의 업데이트입니다."
   notice_locking_conflict_reload_page: "페이지를 다시 로드하고, 변경 사항을 검토하고, 업데이트를 다시 적용하세요."
-  notice_member_added: '%{name} 이(가) 프로젝트에 추가 됨'
-  notice_members_added: '%{number}명의 사용자가 프로젝트에 추가되었습니다.'
+  notice_member_added: "%{name} 이(가) 프로젝트에 추가 됨"
+  notice_members_added: "%{number}명의 사용자가 프로젝트에 추가되었습니다."
   notice_member_removed: "프로젝트에서 %{user} 사용자가 제거됨."
   notice_member_deleted: "%{user}는 프로젝트에서 제거 되고 삭제됨."
   notice_no_principals_found: "결과가 없습니다."
@@ -3062,8 +3058,8 @@
         instructions_html: >
           바이러스가 발견된 파일에 수행할 작업을 선택하세요: <br/> <ul> <li><strong>%{quarantine_option}</strong>: 파일을 격리하여 사용자가 액세스하지 못하도록 합니다. 관리자는 관리에서 격리된 파일을 검토하고 삭제할 수 있습니다.</li> <li><strong>%{delete_option}</strong>: 파일을 즉시 삭제합니다.</li> </ul>
       modes:
-        clamav_socket_html: 'clamd 데몬의 소켓을 입력하세요. 예: %{example}'
-        clamav_host_html: '호스트 이름 및 clamd 데몬의 포트를 콜론으로 구분하여 입력하세요. 예: %{example}'
+        clamav_socket_html: "clamd 데몬의 소켓을 입력하세요. 예: %{example}"
+        clamav_host_html: "호스트 이름 및 clamd 데몬의 포트를 콜론으로 구분하여 입력하세요. 예: %{example}"
         description_html: >
           바이러스 백신 스캐너 통합이 작동되어야 하는 모드를 선택하세요. <br/> <ul> <li><strong>%{disabled_option}</strong>: 업로드된 파일은 바이러스 검사를 받지 않습니다.</li> <li><strong>%{socket_option}</strong>: OpenProject와 동일한 서버에서 ClamAV를 설정했으며 스캔 데몬 clamd가 백그라운드에서 실행 중입니다.</li> <li><strong>%{host_option}</strong>: 외부 바이러스 스캔 호스트에 파일을 스트리밍하고 있습니다.</li> </ul>
     brute_force_prevention: "자동화된 사용자 차단"
