#-- copyright
#OpenProject is an open source project management software.
#Copyright (C) 2012-2024 the OpenProject GmbH
#This program is free software; you can redistribute it and/or
#modify it under the terms of the GNU General Public License version 3.
#OpenProject is a fork of ChiliProject, which is a fork of Redmine. The copyright follows:
#Copyright (C) 2006-2013 Jean-Philippe Lang
#Copyright (C) 2010-2013 the ChiliProject Team
#This program is free software; you can redistribute it and/or
#modify it under the terms of the GNU General Public License
#as published by the Free Software Foundation; either version 2
#of the License, or (at your option) any later version.
#This program is distributed in the hope that it will be useful,
#but WITHOUT ANY WARRANTY; without even the implied warranty of
#MERCHANTABILITY or FITNESS FOR A PARTICULAR PURPOSE.  See the
#GNU General Public License for more details.
#You should have received a copy of the GNU General Public License
#along with this program; if not, write to the Free Software
#Foundation, Inc., 51 Franklin Street, Fifth Floor, Boston, MA  02110-1301, USA.
#See COPYRIGHT and LICENSE files for more details.
#++
bg:
  no_results_title_text: В момента няма нищо за показване.
  activities:
    index:
      no_results_title_text: В рамките на този период от време по проекта не са извършвани никакви дейности.
  admin:
    plugins:
      no_results_title_text: В момента няма инсталирани приставки.
      no_results_content_text: За повече информация вижте нашата страница за интеграции и плъгини.
    custom_styles:
      color_theme: "Цвят на темата"
      color_theme_custom: "Потребителски"
      colors:
        primary-button-color: "Основен бутон"
        accent-color: "Акцент"
        header-bg-color: "Фон на заглавната част"
        header-item-bg-hover-color: "Фон на заглавието при поставяне на мишката"
        header-item-font-color: "Шрифт на заглавието"
        header-item-font-hover-color: "Шрифт на заглавието при преминаване върху него"
        header-border-bottom-color: "Рамка на заглавието"
        main-menu-bg-color: "Фон на главното меню"
        main-menu-bg-selected-background: "Основно меню, когато е избрано"
        main-menu-bg-hover-background: "Основно меню при преминаване върху него"
        main-menu-font-color: "Шрифт на главното меню"
        main-menu-selected-font-color: "Основно меню, когато е избрано"
        main-menu-hover-font-color: "Шрифт на главното меню при преминаване върху него"
        main-menu-border-color: "Очертание на главното меню"
      custom_colors: "Персонализирани цветове"
      customize: "Персонализирайте инсталацията на OpenProject със собственото си лого и цветове."
      enterprise_notice: "As a special 'Thank you!' for their financial contribution to develop OpenProject, this tiny add-on is only available for Enterprise edition support subscribers."
      enterprise_more_info: "Забележка: използваното лого ще бъде публично достъпно."
      manage_colors: "Редактиране на опциите за избор на цвят"
      instructions:
        primary-button-color: "Силен акцентен цвят, използван за най-важния бутон на екрана."
        accent-color: "Цвят за връзки и други добре подчертани елементи."
        header-item-bg-hover-color: "Цвят на фона на елементите на заглавието, върху които може да се кликне, когато се премине с мишката."
        header-item-font-color: "Цвят на шрифта на елементите на заглавието, върху които може да се кликне."
        header-item-font-hover-color: "Цвят на шрифта на елементите на заглавието, върху които може да се кликне, когато се премине с мишката."
        header-border-bottom-color: "Тънка линия под заглавието. Оставете това поле празно, ако не искате да има никаква линия."
        main-menu-bg-color: "Цвят на фона на менюто от лявата страна."
      theme_warning: Промяната на темата ще презапише потребителския ви стил. Тогава дизайнът ще бъде загубен. Сигурни ли сте, че искате да продължите?
    enterprise:
      upgrade_to_ee: "Upgrade to the Enterprise edition"
      add_token: "Upload an Enterprise edition support token"
      delete_token_modal:
        text: "Are you sure you want to remove the current Enterprise edition token used?"
        title: "Delete token"
      replace_token: "Replace your current support token"
      order: "Order Enterprise on-premises edition"
      paste: "Paste your Enterprise edition support token"
      required_for_feature: "This add-on is only available with an active Enterprise edition support token."
      enterprise_link: "For more information, click here."
      start_trial: "Start free trial"
      book_now: "Book now"
      get_quote: "Get a quote"
      buttons:
        upgrade: "Upgrade now"
        contact: "Contact us for a demo"
      enterprise_info_html: "is an Enterprise <span class='spot-icon spot-icon_inline spot-icon_enterprise-addons'></span> add-on."
      upgrade_info: "Please upgrade to a paid plan to activate and start using it in your team."
    journal_aggregation:
      explanation:
        text: "Individual actions of a user (e.g. updating a work package twice) are aggregated into a single action if their age difference is less than the specified timespan. They will be displayed as a single action within the application. This will also delay notifications by the same amount of time reducing the number of emails being sent and will also affect %{webhook_link} delay."
        link: "webhook"
  announcements:
    show_until: Покажи до
    is_active: в момента е показан
    is_inactive: в момента не се показват
  antivirus_scan:
    not_processed_yet_message: "Downloading is blocked, as file was not scanned for viruses yet. Please try again later."
    quarantined_message: "A virus was detected in file '%{filename}'. It has been quarantined and is not available for download."
    deleted_message: "A virus was detected in file '%{filename}'. The file has been deleted."
    deleted_by_admin: "The quarantined file '%{filename}' has been deleted by an administrator."
    overridden_by_admin: "The quarantine for file '%{filename}' has been removed by %{user}. The file can now be acccessed."
    quarantined_attachments:
      container: "Container"
      delete: "Delete the quarantined file"
      title: "Quarantined attachments"
      error_cannot_act_self: "Cannot perform actions on your own uploaded files."
  attribute_help_texts:
    note_public: "Всеки текст и изображения, които добавяте в това поле, са публично видими за всички влезли потребители!"
    text_overview: "In this view, you can create custom help texts for attributes view. When defined, these texts can be shown by clicking the help icon next to its belonging attribute."
    label_plural: "Attribute help texts"
    show_preview: "Preview text"
    add_new: "Add help text"
    edit: "Edit help text for %{attribute_caption}"
  background_jobs:
    status:
      error_requeue: "Заданието има грешка, но се опитва отново Грешката беше: %{message}"
      cancelled_due_to: "Заданието е отменено поради грешка: %{message}"
  ldap_auth_sources:
    ldap_error: "LDAP-Error: %{error_message}"
    ldap_auth_failed: "Could not authenticate at the LDAP-Server."
    sync_failed: "Failed to synchronize from LDAP: %{message}."
    back_to_index: "Click here to go back to the list of connection."
    technical_warning_html: |
      Този LDAP формуляр изисква технически познания за настройката на LDAP / Active Directory.
      <br/>
      <a href="https://www.openproject.org/help/administration/manage-ldap-authentication/"> Моля, посетете нашата документация за подробни инструкции </a>.
    attribute_texts:
      name: Произволно име на LDAP връзката
      host: LDAP име на хост или IP адрес
      login_map: The attribute key in LDAP that is used to identify the unique user login. Usually, this will be `uid` or `samAccountName`.
      generic_map: The attribute key in LDAP that is mapped to the OpenProject `%{attribute}` attribute
      admin_map_html: "Optional: The attribute key in LDAP that <strong>if present</strong> marks the OpenProject user an admin. Leave empty when in doubt."
      system_user_dn_html: |
        Enter the DN of the system user used for read-only access.
        <br/>
        Example: uid=openproject,ou=system,dc=example,dc=com
      system_user_password: Enter the bind password of the system user
      base_dn: |
        Enter the Base DN of the subtree in LDAP you want OpenProject to look for users and groups.
        OpenProject will filter for provided usernames in this subtree only.
        Example: ou=users,dc=example,dc=com
      filter_string: |
        Add an optional RFC4515 filter to apply to the results returned for users filtered in the LDAP.
        This can be used to restrict the set of users that are found by OpenProject for authentication and group synchronization.
      filter_string_concat: |
        OpenProject will always filter for the login attribute provided by the user to identify the record. If you provide a filter here,
        it will be concatenated with an AND. By default, a catch-all (objectClass=*) will be used as a filter.
      onthefly_register: |
        If you check this box, OpenProject will automatically create new users from their LDAP entries
        when they first authenticate with OpenProject.
        Leave this unchecked to only allow existing accounts in OpenProject to authenticate through LDAP!
    connection_encryption: "Connection encryption"
    encryption_details: "LDAPS / STARTTLS options"
    system_account: "System account"
    system_account_legend: |
      OpenProject requires read-only access through a system account to lookup users and groups in your LDAP tree.
      Please specify the bind credentials for that system user in the following section.
    ldap_details: "LDAP details"
    user_settings: "Attribute mapping"
    user_settings_legend: |
      The following fields are related to how users are created in OpenProject from LDAP entries and
      what LDAP attributes are used to define the attributes of an OpenProject user (attribute mapping).
    tls_mode:
      plain: "none"
      simple_tls: "LDAPS"
      start_tls: "STARTTLS"
      plain_description: "Opens an unencrypted connection to the LDAP server. Not recommended for production."
      simple_tls_description: "Use LDAPS. Requires a separate port on the LDAP server. This mode is often deprecated, we recommend using STARTTLS whenever possible."
      start_tls_description: "Sends a STARTTLS command after connecting to the standard LDAP port. Recommended for encrypted connections."
      section_more_info_link_html: >
        This section concerns the connection security of this LDAP authentication source. For more information, visit <a href="%{link}">the Net::LDAP documentation</a>.
    tls_options:
      verify_peer: "Verify SSL certificate"
      verify_peer_description_html: >
        Enables strict SSL verification of the certificate trusted chain. <br/> <strong>Warning:</strong> Unchecking this option disables SSL verification of the LDAP server certificate. This exposes your connection to Man in the Middle attacks.
      tls_certificate_description: "If the LDAP server certificate is not in the trust sources of this system, you can add it manually here. Enter a PEM X509 certifiate string."
  forums:
    show:
      no_results_title_text: There are currently no posts for the forum.
  colors:
    index:
      no_results_title_text: В момента има няма цветове.
      no_results_content_text: Създайте нов цвят
      label_new_color: "Нов цвят"
    new:
      label_new_color: "New Color"
    edit:
      label_edit_color: "Edit Color"
    form:
      label_new_color: "Нов цвят"
      label_edit_color: "Редактиране на цвета"
    label_no_color: "No color"
    label_properties: "Свойства"
    label_really_delete_color: >
      Сигурни ли сте, че искате да изтриете следния цвят? Типовете, които използват този цвят, няма да бъдат изтрити.
  custom_actions:
    actions:
      name: "Действия"
      add: "Добавете действие"
      assigned_to:
        executing_user_value: "(Присвояване на изпълняващ потребител)"
    conditions: "Условия"
    plural: "Персонализирани действия"
    new: "Ново персонализирано действие"
    edit: "Редактиране на персонализирано действие %{name}"
    execute: "Изпълнение на %{name}"
    upsale:
      title: "Персонализирани действия"
      description: "Потребителските действия са преки пътища с едно кликване до набор от предварително дефинирани действия, които можете да направите достъпни за определени работни пакети въз основа на статус, роля, тип или проект."
  custom_fields:
    text_add_new_custom_field: >
      За да добавите нови потребителски полета към даден проект, първо трябва да ги създадете, преди да можете да ги добавите към този проект.
    is_enabled_globally: "Активирано е глобално"
    enabled_in_project: "Разрешено в проекта"
    contained_in_type: "Съдържа се в тип"
    confirm_destroy_option: "Изтриването на опция ще изтрие всички нейни срещания (напр. в работните пакети). Сигурни ли сте, че искате да я изтриете?"
    reorder_alphabetical: "Пренареждане на стойностите по азбучен ред"
    reorder_confirmation: "Внимание: Текущият ред на наличните стойности ще бъде загубен. Желаете ли да продължите?"
    instructions:
      is_required: "Mark the custom field as required. This will make it mandatory to fill in the field when creating new or updating existing resources."
      is_for_all: "Mark the custom field as available in all existing and new projects."
      searchable: "Include the field values when using the global search functionality."
      editable: "Allow the field to be editable by users themselves."
      visible: "Make field visible for all users (non-admins) in the project overview and displayed in the project details widget on the Project Overview."
      is_filter: >
        Allow the custom field to be used in a filter in work package views. Note that only with 'For all projects' selected, the custom field will show up in global views.
    tab:
      no_results_title_text: В момента няма потребителски полета.
      no_results_content_text: Създаване на ново персонализирано поле
  concatenation:
    single: "или"
  global_search:
    placeholder: "Търсене в %{app_title}"
    overwritten_tabs:
      wiki_pages: "Wiki"
      messages: "Форум"
  groups:
    index:
      no_results_title_text: В момента няма групи.
      no_results_content_text: Създаване на нова група
    users:
      no_results_title_text: Има в момента няма потребители част от тази група.
    memberships:
      no_results_title_text: В момента има няма проекти част от тази група.
  incoming_mails:
    ignore_filenames: >
      Посочете списък с имена, които да се игнорират при обработката на прикачени файлове за входящи писма (напр. подписи или икони). Въведете по едно име на файл на ред.
  projects:
    copy:
      #Contains custom strings for options when copying a project that cannot be found elsewhere.
      members: "Членове на проекта"
      overviews: "Преглед на проекта"
      queries: "Работни пакети: запазени изгледи"
      wiki_page_attachments: "Страници на Уикипедия: прикачени файлове"
      work_package_attachments: "Работни пакети: прикачени файлове"
      work_package_categories: "Работни пакети: категории"
      work_package_file_links: "Работни пакети: връзки към файлове"
      work_package_shares: "Работни пакети: споделяния"
    delete:
      scheduled: "Изтриването е планирано и се извършва във фонов режим. Ще бъдете уведомени за резултата."
      schedule_failed: "Проектът не може да бъде изтрит: %{errors}"
      failed: "Изтриването на проект %{name} е неуспешно"
      failed_text: "Заявката за изтриване на проект %{name} е неуспешна. Проектът е преместен в архива."
      completed: "Изтриването на проект %{name} е завършен"
      completed_text: "Искането за изтриване на проект '%{name}' е изпълнено."
      completed_text_children: "Additionally, the following subprojects have been deleted:"
    index:
      open_as_gantt: "Отваря се като изглед на Гант"
      no_results_title_text: В момента няма проекти
      no_results_content_text: Създаване на нов проект
    lists:
      active: "Активни проекти"
      my: "Моите проекти"
      favored: "Любими проекти"
      archived: "Архивирани проекти"
      shared: "Споделени списъци с проекти"
<<<<<<< HEAD
      my_private: "Моите лични списъци с проекти"
=======
      my_lists: "My project lists"
>>>>>>> e0f67812
      new:
        placeholder: "Нов списък с проекти"
      delete_modal:
        title: "Изтриване на списъка с проекти"
        text: "Това действие няма да изтрие нито един проект, който списъкът съдържа. Сигурни ли сте, че искате да изтриете този списък с проекти?"
    settings:
      change_identifier: Промяна на идентификатора
      activities:
        no_results_title_text: В момента има няма дейности на разположение.
      forums:
        no_results_title_text: В момента няма форум/и за този проект.
        no_results_content_text: Създайте нов форум
      categories:
        no_results_title_text: В момента има няма категории работни пакети.
        no_results_content_text: Създаване на нова категория работни пакети
      custom_fields:
        no_results_title_text: В момента няма налични потребителски полета.
      project_custom_fields:
        header:
          title: "Атрибути на проекта"
          description: 'Тези атрибути на проекта ще бъдат показани във вашата <a href=%{overview_url} target="_blank">страница за преглед на проекта</a> в съответните им раздели. Можете да активирате или деактивирате отделните атрибути. Атрибутите и разделите на проекта се определят в <a href=%{admin_settings_url} target="_blank">настройките за администриране</a> от администратора на инстанцията. '
        filter:
          label: "Намерете атрибут на проекта"
        actions:
          label_enable_single: "Активен в този проект, щракнете за да деактивирате"
          label_disable_single: "Неактивен в този проект, щракнете, за да разрешите"
          deactivate_for_project: "Деактивирайте за този проект"
          label_enable_all: "Разрешете всички"
          label_disable_all: "Disable all"
        is_required_blank_slate:
          heading: Required in all projects
          description: This project attribute is activated in all projects since the "Required in all projects" option is checked. It cannot be deactivated for individual projects.
      types:
        no_results_title_text: В момента има няма типове на разположение.
        form:
          enable_type_in_project: 'Enable type "%{type}"'
      versions:
        no_results_title_text: В момента няма версии за проекта.
        no_results_content_text: Създаване на нова версия
      storage:
        no_results_title_text: There is no additional recorded disk space consumed by this project.
  lists:
    create:
      success: "The modified list has been saved as a new list"
      failure: "The modified list cannot be saved: %{errors}"
    update:
      success: "The modified list has been saved"
      failure: "The modified list cannot be saved: %{errors}"
    publish:
      success: "The list has been made public"
      failure: "The list cannot be made public: %{errors}"
    unpublish:
      success: "The list has been made private"
      failure: "The list cannot be made private: %{errors}"
    can_be_saved: "List modified:"
    can_be_saved_as: "The modifications can only be saved in a new list:"
  members:
    index:
      no_results_title_text: В момента има няма членове част от този проект.
      no_results_content_text: Добавяне на член към проекта
    invite_by_mail: "Send invite to %{mail}"
    send_invite_to: "Send invite to"
    columns:
      shared: "Shared"
    filters:
      all_shares: "All shares"
    menu:
      all: "All"
      invited: "Invited"
      locked: "Заключен"
      project_roles: "Project roles"
      wp_shares: "Work package shares"
      groups: "Групи"
    delete_member_dialog:
      title: "Remove member"
      will_remove_the_users_role: "This will remove the user’s role from this project."
      will_remove_the_groups_role: "This will remove the group role from this project."
      however_work_packages_shared_with_user_html:
        one: "However, %{shared_work_packages_link} has also been shared with this user."
        other: "However, %{shared_work_packages_link} have also been shared with this user."
      however_work_packages_shared_with_group_html:
        one: "However, %{shared_work_packages_link} has also been shared with this group."
        other: "However, %{shared_work_packages_link} have also been shared with this group."
      remove_work_packages_shared_with_user_too: "A user that has been removed as member can still access shared work packages. Would you like to remove the shares too?"
      remove_work_packages_shared_with_group_too: "A group that has been removed as member can still access shared work packages. Would you like to remove the shares too?"
      will_not_affect_inherited_shares: "(This will not affect work packages shared with their group)."
      can_remove_direct_but_not_shared_roles: "You can remove this user as a direct project member but a group they are in is also a member of this project, so they will continue being a member via the group."
      also_work_packages_shared_with_user_html:
        one: "Also, %{shared_work_packages_link} has been shared with this user."
        other: "Also, %{shared_work_packages_link} have been shared with this user."
      remove_project_membership_or_work_package_shares_too: "Do you want to remove just the user as a direct member (and keep the shares) or remove the work package shares too?"
      will_remove_all_user_access_priveleges: "Deleting this member will remove all access privileges of the user to the project. The user will still exist as part of the instance."
      will_remove_all_group_access_priveleges: "Deleting this member will remove all access privileges of the group to the project. The group will still exist as part of the instance."
      cannot_delete_inherited_membership: "You cannot delete this member because they belong to a group that is itself a member of this project."
      cannot_delete_inherited_membership_note_admin_html: "You can either remove the group as a member of the project or this specific member from the group in the %{administration_settings_link}."
      cannot_delete_inherited_membership_note_non_admin: "You can either remove the group as a member of the project or contact your administrator to remove this specific member from the group."
    delete_work_package_shares_dialog:
      title: "Revoke work package shares"
      shared_with_this_user_html:
        one: "%{all_shared_work_packages_link} has been shared with this user."
        other: "%{all_shared_work_packages_link} have been shared with this user."
      shared_with_this_group_html:
        one: "%{all_shared_work_packages_link} has been shared with this group."
        other: "%{all_shared_work_packages_link} have been shared with this group."
      shared_with_permission_html:
        one: "Only %{shared_work_packages_link} has been shared with %{shared_role_name} permissions."
        other: "Only %{shared_work_packages_link} have been shared with %{shared_role_name} permissions."
      revoke_all_or_with_role: "Would you like to revoke access to all shared work packages, or only those with %{shared_role_name} permissions?"
      will_not_affect_inherited_shares: "(This will not affect work packages shared with their group)."
      cannot_remove_inherited: "The work packages shares shared via groups cannot be removed."
      cannot_remove_inherited_with_role: "The work packages shares with role %{shared_role_name} are shared via groups and cannot be removed."
      cannot_remove_inherited_note_admin_html: "You can either revoke the share to the group or remove this specific member from the group in the %{administration_settings_link}."
      cannot_remove_inherited_note_non_admin: "You can either revoke the share to the group or contact your administrator to remove this specific member from the group."
      will_revoke_directly_granted_access: "This action will revoke their access to all of them, but the work packages shared with a group."
      will_revoke_access_to_all: "Това действие ще отнеме достъпа им до всички тях."
  my:
    access_token:
      errors:
        token_name_blank: "Моля, посочете име на API токен"
        token_name_in_use: "Този API токен вече се използва, моля изберете друго."
      new_access_token_dialog_title: "Създайте нов API токен"
      new_access_token_dialog_show_button_text: "API токен"
      new_access_token_dialog_text_field_placeholder_text: "Моят API токен"
      new_access_token_dialog_text_field_label: "Име"
      new_access_token_dialog_submit_button_text: "Създай"
      new_access_token_dialog_text: "Този токен ще позволи на приложенията на трети страни да комуникират с вашата инстанция. За да разграничите новия API токен, дайте му име."
      new_access_token_dialog_attention_text: "Отнасяйте се към токените на API като към пароли. Всеки, който има тази връзка, ще има достъп до информацията от този случай, споделяйте я само с доверени потребители."
      failed_to_reset_token: "Неуспешно нулиране на токена за достъп: %{error}"
      failed_to_create_token: "Неуспешно създаване на токен за достъп: %{error}"
      failed_to_revoke_token: "Неуспешно нулиране на токена за достъп: %{error}"
      notice_reset_token: "Генериран е нов %{type} токен. Вашият токен за достъп е:"
      token_value_warning: "Забележка: Това е единственият път, в който ще видите този символ, затова не забравяйте да го копирате сега."
      no_results_title_text: В момента няма възможност за достъп на повече потребители.
      notice_api_token_revoked: "The API token has been deleted. To create a new token please use the button in the API section."
      notice_rss_token_revoked: "RSS токенът е изтрит. За да създадете нов токен, използвайте връзката в раздела RSS."
      notice_ical_token_revoked: 'iCalendar токенът "%{token_name}" за календара "%{calendar_name}" на проекта "%{project_name}" е отменен. URL адресът на iCalendar с този токен, вече е невалиден.'
  news:
    index:
      no_results_title_text: Няма новини за докладване.
      no_results_content_text: Добави новина
  users:
    autologins:
      prompt: "Останете в системата за %{num_days}"
    sessions:
      remembered_devices: "Запомнени устройства"
      remembered_devices_caption: "Списък на всички устройства, които са влезли в този акаунт, като са използвали опцията \"Остани влязъл\"."
      session_name: "%{browser_name} %{browser_version} на %{os_name}"
      browser: "Браузър"
      device: "Устройство / операционна система"
      unknown_browser: "Неизвестен браузър"
      unknown_os: "непозната операционна система"
      current: "Текуща сесия"
      title: "Управление на сесии"
      instructions: "Това е списък на устройствата, които са влизали с вашия акаунт. Отменете всички сесии, които не разпознавате или до които вече нямате достъп."
      may_not_delete_current: "Не можете да изтриете текущата си сесия."
    groups:
      member_in_these_groups: "В момента този потребител е член на следните групи:"
      no_results_title_text: В момента този потребител не е член на нито една група.
    memberships:
      no_results_title_text: Този потребител в момента не е член на проекта.
  page:
    text: "Текст"
  placeholder_users:
    right_to_manage_members_missing: >
      Нямате право да изтривате заместващия потребител. Нямате право да менажирате членове всички проекти, на които е член и заместващия потребител.
    delete_tooltip: "Изтриване на заместващ потребител"
    deletion_info:
      heading: "Изтриване на потребител на заместител %{name}"
      data_consequences: >
        Всички повторения на потребителя на резервоар (напр. Като правоприемник, отговорник или други потребителски стойности) ще бъдат преназначени към акаунт, наречен „Изтрит потребител“. Тъй като данните от всеки изтрит акаунт се пренасочват към този акаунт, няма да е възможно да се разграничат данните, създадени от потребителя, от данните на друг изтрит акаунт.
      irreversible: "Това действие е необратимо"
      confirmation: "Въведете заместващото потребителско име %{name} , за да потвърдите изтриването."
    upsale:
      title: Потребители на резервни части
      description: >
        Placeholder users are a way to assign work packages to users who are not part of your project. They can be useful in a range of scenarios; for example, if you need to track tasks for a resource that is not yet named or available, or if you don’t want to give that person access to OpenProject but still want to track tasks assigned to them.
  prioritiies:
    edit:
      priority_color_text: |
        Щракнете, за да зададете или промените цвета на този приоритет.
        Той може да се използва за подчертаване на работните пакети в таблицата.
  reportings:
    index:
      no_results_title_text: В момента няма отчети за статуси.
      no_results_content_text: Добавете отчет за статус
  statuses:
    edit:
      status_readonly_html: |
        Отбележете тази опция, за да маркирате работните пакети с този статус като такива само за четене.
        Не могат да се променят никакви атрибути, с изключение на статуса.
        <br/>
        <strong>Забележка</strong>: Наследените стойности (например от деца или връзки) все още ще се прилагат.
      status_excluded_from_totals_text: |-
        Отбележете тази опция, за да изключите работните пакети с този статус от общите стойности на Работа,
        Оставаща работа и % Завършено в йерархията.
      status_color_text: |
        Щракнете, за да зададете или промените цвета на това състояние.
        То се показва в бутона за състоянието и може да се използва за подчертаване на работните пакети в таблицата.
    index:
      no_results_title_text: Има в момента няма статуси за работни пакети.
      no_results_content_text: Добавяне на ново състояние
      headers:
        is_default: "По подразбиране"
        is_closed: "Затворен"
        is_readonly: "Само за четене"
        excluded_from_totals: "Изключени от тоталите"
  themes:
    dark: "Тъмно (експериментално)"
    light: "Светъл"
    light_high_contrast: "Светъл с висок контраст"
  types:
    index:
      no_results_title_text: В момента няма типове.
      no_results_content_text: Създаване на нов тип
    edit:
      settings: "Настройки"
      form_configuration: "Конфигурация на формата"
      more_info_text_html: >
        Enterprise edition allows you to customize form configuration with these additional add-ons: <br> <ul class="%{list_styling_class}"> <li><b>Add new attribute groups</b></li> <li><b>Rename attribute groups</b></li> <li><b>Add a table of related work packages</b></li> </ul>
      projects: "Проекти"
      enabled_projects: "Активирани проекти"
      edit_query: "Редактиране на таблица"
      query_group_placeholder: "Дайте име на таблицата"
      reset: "Възстановяване по подразбиране"
      type_color_text: |
        The selected color distinguishes different types
        in Gantt charts or work packages tables. It is therefore recommended to use a strong color.
  versions:
    overview:
      work_packages_in_archived_projects: "The version is shared with archived projects which still have work packages assigned to this version. These are counted, but will not appear in the linked views."
      no_results_title_text: В момента има няма работни пакети, присвоен на тази версия.
  wiki:
    page_not_editable_index: Исканата страница (все още) не съществува. Пренасочени сте към индекса на всички wiki страници.
    no_results_title_text: Няма в момента wiki страници.
    print_hint: This will print the content of this wiki page without any navigation bars.
    index:
      no_results_content_text: Добавяне на нова wiki страница
  work_flows:
    index:
      no_results_title_text: В момента няма работни потоци.
  work_packages:
    x_descendants:
      one: "One descendant work package"
      other: "%{count} work package descendants"
    bulk:
      copy_failed: "The work packages could not be copied."
      move_failed: "The work packages could not be moved."
      could_not_be_saved: "The following work packages could not be saved:"
      none_could_be_saved: "None of the %{total} work packages could be updated."
      x_out_of_y_could_be_saved: "%{failing} out of the %{total} work packages could not be updated while %{success} could."
      selected_because_descendants: "While %{selected} work packages where selected, in total %{total} work packages are affected which includes descendants."
      descendant: "descendant of selected"
    move:
      no_common_statuses_exists: "There is no status available for all selected work packages. Their status cannot be changed."
      unsupported_for_multiple_projects: "Масово преместване/копиране не се поддържа за работни пакети от множество проекти"
      current_type_not_available_in_target_project: >
        The current type of the work package is not enabled in the target project. Please enable the type in the target project if you'd like them to remain unchanged. Otherwise, the work package's type will be automatically re-assigned leading to potential data loss.
      bulk_current_type_not_available_in_target_project: >
        The current types of the work packages aren't enabled in the target project. Please enable the types in the target project if you'd like them to remain unchanged. Otherwise, the work packages' types will be automatically re-assigned leading to potential data loss.
    sharing:
      missing_workflow_warning:
        title: "Workflow missing for work package sharing"
        message: "No workflow is configured for the 'Work package editor' role. Without a workflow, the shared with user cannot alter the status of the work package. Workflows can be copied. Select a source type (e.g. 'Task') and source role (e.g. 'Member'). Then select the target types. To start with, you could select all the types as targets. Finally, select the 'Work package editor' role as the target and press 'Copy'. After having thus created the defaults, fine tune the workflows as you do for every other role."
        link_message: "Configure the workflows in the administration."
    summary:
      reports:
        category:
          no_results_title_text: В момента няма категории на разположение.
        assigned_to:
          no_results_title_text: В момента има няма членове част от този проект.
        responsible:
          no_results_title_text: В момента има няма членове част от този проект.
        author:
          no_results_title_text: В момента има няма членове част от този проект.
        priority:
          no_results_title_text: Има в момента няма налични приоритети.
        type:
          no_results_title_text: В момента има няма типове на разположение.
        version:
          no_results_title_text: В момента няма налични версии.
  label_invitation: Покана
  account:
    delete: "Изтриване на профил"
    delete_confirmation: "Наистина ли искате да изтриете акаунта?"
    deletion_pending: "Account has been locked and was scheduled for deletion. Note that this process takes place in the background. It might take a few moments until the user is fully deleted."
    deletion_info:
      data_consequences:
        other: 'От данните, създадени от потребителя (например, електронна поща, предпочитания, работни пакети, уики страници), колкото е възможно, ще бъдат изтрити. Имайте предвид обаче, че данните като работни пакети и уики страници не могат да бъдат изтрити без възпрепятстване на работата на другите потребители. Такива данни се преразпределят към профил, наречен "Изтрит потребител". Тъй като данните от всеки изтрит профил се записват в този профил, то няма да бъде възможно да се разграничат данните създадени от потребителя от данни от друг изтрит профил.'
        self: 'От данните, които сте създадли (например електронна поща, предпочитания, работни пакети, уики статии), колкото е възможно ще бъдат изтрити. Имайте предвид обаче, че данните като работни пакети и уики записи не могат да бъдат изтрити без възпрепятстване на работата на другите потребители. Такива данни ще се пренасочат към профил наречен "Изтрит потребител". Тъй като данните от всеки изтрит профил се записват в този профил, то няма да бъде възможно да се разграничат данните, създадени вас от данни на друг изтрит потребител.'
      heading: "Изтрий акаунта на %{name}"
      info:
        other: "Изтриването на акаунта е необратим процес."
        self: "Изтриване на потребителския ви акаунт е необратимо действие."
      login_consequences:
        other: "Акаунтът ще бъде изтрит от системата. Следователно потребителят няма да може да влезне с неговите текущи идентификационни данни. Той/тя може да избере да стане потребител на това приложение отново чрез възможностите, които това приложение предоставя."
        self: "Акаунта ще бъдат изтрити от системата. Следователно вие няма да можете да влезете с вашите текущи идентификационни данни. Ако решите да станете потребител на това приложение отново, можете да го направите с помощта на средствата, които предоставя това приложение."
      login_verification:
        other: "Enter the login %{name} to verify the deletion. Once submitted, you will be asked to confirm your password."
        self: "Enter your login %{name} to verify the deletion. Once submitted, you will be asked to confirm your password."
    error_inactive_activation_by_mail: >
      Все още не е активиран вашия акаунт. За да активирате вашия акаунт, щракнете върху връзката, която е била изпратена към Вас.
    error_inactive_manual_activation: >
      Все още не е активиран вашия акаунт. Моля изчакайте администратор да активирате профила Ви.
    error_self_registration_disabled: >
      Регистрация на потребител е забранена на тази система. Помолете администратора да създадете акаунт за вас.
    error_self_registration_limited_provider: >
      User registration is limited for the Single sign-on provider '%{name}'. Please ask an administrator to activate the account for you or change the self registration limit for this provider.
    login_with_auth_provider: "или влезте със съществуващ акаунт"
    signup_with_auth_provider: "или се регистрирайте за използване"
    auth_source_login: Моля, влезте като <em>%{login}</em> да активирате профила си.
    omniauth_login: Моля влезте за да активирате профила си.
  actionview_instancetag_blank_option: "Моля изберете"
  activerecord:
    attributes:
      announcements:
        show_until: "Показване до"
      attachment:
        attachment_content: "Attachment content"
        attachment_file_name: "Attachment file name"
        downloads: "Файлове за изтегляне"
        file: "Файл"
        filename: "Файл"
        filesize: "Размер"
      attribute_help_text:
        attribute_name: "Атрибут"
        help_text: "Help text"
      ldap_auth_source:
        account: "Акаунт"
        attr_firstname: "Лично име атрибут"
        attr_lastname: "Фамилно име атрибут"
        attr_login: "Username attribute"
        attr_mail: "Имейл атрибут"
        base_dn: "Базов DN"
        host: "Хост"
        onthefly: "Automatic user creation"
        port: "Порт"
        tls_certificate_string: "LDAP server SSL certificate"
      changeset:
        repository: "Хранилище"
      color:
        hexcode: "Шестнадесетичен код"
      comment:
        commented: "Коментирани" #an object that this comment belongs to
      custom_action:
        actions: "Действия"
      custom_field:
        allow_non_open_versions: "Allow non-open versions"
        default_value: "Стойност по подразбиране"
        editable: "Редактируемо"
        field_format: "Формат"
        is_filter: "Се използва като филтър"
        is_required: "Задължително"
        max_length: "Максимална дължина"
        min_length: "Минимална дължина"
        multi_value: "Allow multi-select"
        possible_values: "Възможните стойности"
        regexp: "Регулярен израз"
        searchable: "Търсене"
        visible: "Видимо"
      custom_value:
        value: "Стойност"
      enterprise_token:
        starts_at: "Valid since"
        subscriber: "Subscriber"
        encoded_token: "Enterprise support token"
        active_user_count_restriction: "Maximum active users"
      grids/grid:
        page: "Страница"
        row_count: "Брой редове"
        column_count: "Брой колони"
        widgets: "Джаджи"
      oauth_client:
        client: "№ на клиент"
      relation:
        lag: "Lag"
        from: "Работен пакет"
        to: "Свързани работени пакети"
      status:
        is_closed: "Работният пакет е затворен"
        is_readonly: "Work package read-only"
        excluded_from_totals: "Exclude from calculation of totals in hierarchy"
      journal:
        notes: "Бележки"
      member:
        roles: "Роли"
      project:
        active_value:
          true: "unarchived"
          false: "archived"
        identifier: "Идентификатор"
        latest_activity_at: "Последна активност на"
        parent: "Подпроект на"
        public_value:
          title: "Видимост"
          true: "public"
          false: "private"
        queries: "Търсения"
        status_code: "Статус на проекта"
        description: "Описание"
        status_explanation: "Project status description"
        status_codes:
          not_started: "Not started"
          on_track: "On track"
          at_risk: "At risk"
          off_track: "Off track"
          finished: "Завършено"
          discontinued: "Discontinued"
        templated: "Шаблонен проект"
        templated_value:
          true: "marked as template"
          false: "unmarked as template"
        types: "Видове"
        versions: "Версии"
        work_packages: "Работен пакет"
      query:
        column_names: "Колони"
        relations_to_type_column: "Relations to %{type}"
        relations_of_type_column: "%{type} relations"
        group_by: "Групай резултатите по"
        filters: "Филтри"
        timeline_labels: "Timeline labels"
      repository:
        url: "URL АДРЕС"
      role:
        permissions: "Права"
      time_entry:
        activity: "Активност"
        hours: "Часове"
        spent_on: "Дата"
        type: "Тип"
        ongoing: "Ongoing"
      type:
        description: "Default text for description"
        attribute_groups: ""
        is_in_roadmap: "Показване в пътната карта по подразбиране"
        is_default: "Активирано за нови проекти по подразбиране"
        is_milestone: "Е крайъгълен камък"
        color: "Цвят"
      user:
        admin: "Администратор"
        auth_source: "Authentication source"
        ldap_auth_source: "LDAP връзка"
        identity_url: "URL адрес на идентичност"
        current_password: "Текуща парола"
        force_password_change: "Смяна на паролата при следващото влизане"
        language: "Език"
        last_login_on: "Последно влизане"
        new_password: "Нова парола"
        password_confirmation: "Потвърждение"
        consented_at: "Съгласие в"
      user_preference:
        comments_sorting: "Покажи коментарите"
        hide_mail: "Скрий моя имейл адрес"
        impaired: "Достъпен режим"
        time_zone: "Часова зона"
        auto_hide_popups: "Автоматично скриване на успешните известия"
        warn_on_leaving_unsaved: "Предупреждавайте ме при напускане на работен пакет с незаписани промени"
        theme: "Режим"
        mode_guideline: "Някои режими ще пренапишат цветовете на персонализираната тема за достъпност и четливост. За пълна персонализирана тема изберете режим Light."
      version:
        effective_date: "Крайна дата"
        sharing: "Споделяне"
      wiki_content:
        text: "Текст"
      wiki_page:
        parent_title: "Предишна страница"
        redirect_existing_links: "Пренасочи съществуващи връзки"
      planning_element_type_color:
        hexcode: Шестнадесетичен код
      project_custom_field:
        custom_field_section: Раздел
      work_package:
        begin_insertion: "Начало на вмъкване"
        begin_deletion: "Начало на изтриване"
        children: "Поделементи"
        derived_done_ratio: "Total % complete"
        derived_remaining_hours: "Total remaining work"
        derived_remaining_time: "Total remaining work"
        done_ratio: "% Завършено"
        duration: "Продължителност"
        end_insertion: "Край на вмъкване"
        end_deletion: "Края на изтриване"
        ignore_non_working_days: "Игнориране на неработни дни"
        include_non_working_days:
          title: "Работни дни"
          false: "само в работни дни"
          true: "включват неработни дни"
        notify: "Уведомяване" #used in custom actions
        parent: "Горна категория"
        parent_issue: "Горна категория"
        parent_work_package: "Горна категория"
        priority: "Приоритет"
        progress: "% Завършено"
        readonly: "Само за четене"
        remaining_hours: "Оставаща работа"
        remaining_time: "Оставаща работа"
        shared_with_users: "Споделено с"
        schedule_manually: "Ръчно планиране"
        spent_hours: "Отработено време"
        spent_time: "Отработено време"
        subproject: "Подпроект"
        time_entries: "Отчетено време"
        type: "Тип"
        version: "Версия"
        watcher: "Наблюдател"
      "doorkeeper/application":
        uid: "№ на клиент"
        secret: "Тайна на клиента"
        owner: "Собственик"
        redirect_uri: "Пренасочване на URI"
        client_credentials_user_id: "Клиентски идентификационни данни Потребителски ИД"
        scopes: "Обхвати"
        confidential: "Поверително"
    errors:
      messages:
        accepted: "трябва да бъде одобрено."
        after: "трябва да бъде след %{date}."
        after_or_equal_to: "трябва да бъде след или равно на %{date}."
        before: "трябва да бъде преди %{date}."
        before_or_equal_to: "трябва да бъде преди или е равно на %{date}."
        blank: "не може да бъде празно."
        blank_nested: "трябва да бъде зададено свойството '%{property}'."
        cannot_delete_mapping: "е необходимо. Не може да бъде изтрит."
        cant_link_a_work_package_with_a_descendant: "Работния пакет не може да бъде свързан с една от неговите подзадачи."
        circular_dependency: "Тази връзка ще доведе до циклична зависимост."
        confirmation: "не съвпада с %{attribute}."
        could_not_be_copied: "%{dependency} не може да бъде (напълно) копирана."
        does_not_exist: "не съществува."
        error_enterprise_only: "%{action} is only available in the OpenProject Enterprise edition"
        error_unauthorized: "не може да бъде осъществен достъп."
        error_readonly: "направен е неуспешен опит за запис"
        error_conflict: "Информацията е актуализирана от поне един друг потребител в същото време."
        email: "е невалидна електронна поща."
        empty: "не може да бъде празно."
        even: "трябва да бъде четно число."
        exclusion: "е запазено."
        file_too_large: "е твърде голям (максимален размер %{count} байта)."
        filter_does_not_exist: "филтърът не съществува."
        format: "не съответства на очаквания формат '%{expected}'."
        format_nested: "не отговаря на очаквания формат '%{expected}' при път '%{path}'."
        greater_than: "трябва да бъде по-голямо от %{count}."
        greater_than_or_equal_to: "трябва да бъде по-голямо от или равно на %{count}."
        greater_than_or_equal_to_start_date: "трябва да бъде по-голяма от или равна на началната дата."
        greater_than_start_date: "трябва да бъде по-голяма от началната дата."
        inclusion: "не е зададена, като позволена стойност."
        inclusion_nested: "не е зададена на една от разрешените стойности в пътя '%{path}'."
        invalid: "е невалиден."
        invalid_url: "невалиден URL адрес."
        invalid_url_scheme: "не е поддържан протокол (разрешен: %{allowed_schemes})."
        less_than_or_equal_to: "трябва да бъде по-малка или равна на %{count}."
        not_available: "не е наличен поради системна конфигурация."
        not_deletable: "не може да бъде изтрито."
        not_current_user: "не е текущият потребител."
        not_a_date: "е невалидна дата"
        not_a_datetime: "не е валидна дата и час."
        not_a_number: "не е число."
        not_allowed: "е невалиден поради липса на достъп."
        not_an_integer: "не е цяло число."
        not_an_iso_date: "не е валидна дата. Изискван формат: ГГГГ-ММ-ДД."
        not_same_project: "не принадлежат към един и същ проект."
        odd: "трябва да бъде нечетен."
        regex_match_failed: "не съответства на регулярния израз %{expression}."
        regex_invalid: "не може да бъде валидиран със съответния регулярен израз."
        smaller_than_or_equal_to_max_length: "трябва да бъде по-малка от или равна на максималната дължина."
        taken: "вече съществува."
        too_long: "е твърде дълго (максимума е %{count} знаци)."
        too_short: "е твърде кратък (минимум е %{count} знаци)."
        type_mismatch: "не е от тип '%{type}'"
        type_mismatch_nested: "не е от тип '%{type}' по пътя '%{path}'"
        unchangeable: "не може да бъде променен."
        unknown_property: "е неизвестно свойство."
        unknown_property_nested: "има неизвестен път '%{path}'."
        unremovable: "не може да бъде премахнат."
        url_not_secure_context: >
          is not providing a "Secure Context". Either use HTTPS or a loopback address, such as localhost.
        wrong_length: "е грешна дължина (трябва да бъде %{count} знаци)."
      models:
        ldap_auth_source:
          attributes:
            tls_certificate_string:
              invalid_certificate: "Предоставеният SSL сертификат е невалиден: %{additional_message}"
              format: "%{message}"
        attachment:
          attributes:
            content_type:
              blank: "Типът на съдържанието на файла не може да бъде празен."
              not_whitelisted: "The file was rejected by an automatic filter. '%{value}' is not whitelisted for upload."
              format: "%{message}"
        capability:
          context:
            global: "Global"
          query:
            filters:
              minimum: "need to include at least one filter for principal, context or id with the '=' operator."
        custom_field:
          at_least_one_custom_option: "At least one option needs to be available."
        custom_actions:
          only_one_allowed: "(%{name}) only one value is allowed."
          empty: "(%{name}) value can't be empty."
          inclusion: "(%{name}) value is not set to one of the allowed values."
          not_logged_in: "(%{name}) value cannot be set because you are not logged in."
          not_an_integer: "(%{name}) is not an integer."
          smaller_than_or_equal_to: "(%{name}) must be smaller than or equal to %{count}."
          greater_than_or_equal_to: "(%{name}) must be greater than or equal to %{count}."
          format: "%{message}"
        doorkeeper/application:
          attributes:
            redirect_uri:
              fragment_present: "cannot contain a fragment."
              invalid_uri: "must be a valid URI."
              relative_uri: "must be an absolute URI."
              secured_uri: 'is not providing a "Secure Context". Either use HTTPS or a loopback address, such as localhost.'
              forbidden_uri: "is forbidden by the server."
            scopes:
              not_match_configured: "doesn't match available scopes."
        enterprise_token:
          unreadable: "can't be read. Are you sure it is a support token?"
        grids/grid:
          overlaps: "припокриване."
          outside: "е извън мрежата."
          end_before_start: "крайната стойност трябва да е по-голяма от началната."
        ical_token_query_assignment:
          attributes:
            name:
              blank: "is mandatory. Please select a name."
              not_unique: "is already in use. Please select another name."
        notifications:
          at_least_one_channel: "At least one channel for sending notifications needs to be specified."
          attributes:
            read_ian:
              read_on_creation: "cannot be set to true on notification creation."
            mail_reminder_sent:
              set_on_creation: "cannot be set to true on notification creation."
            reason:
              no_notification_reason: "cannot be blank as IAN is chosen as a channel."
            reason_mail_digest:
              no_notification_reason: "cannot be blank as mail digest is chosen as a channel."
        non_working_day:
          attributes:
            date:
              taken: "A non-working day already exists for %{value}."
              format: "%{message}"
        parse_schema_filter_params_service:
          attributes:
            base:
              unsupported_operator: "The operator is not supported."
              invalid_values: "Стойността е невалидна."
              id_filter_required: "An 'id' filter is required."
        project:
          archived_ancestor: "The project has an archived ancestor."
          foreign_wps_reference_version: "Work packages in non descendant projects reference versions of the project or its descendants."
          attributes:
            base:
              archive_permission_missing_on_subprojects: "You do not have the permissions required to archive all sub-projects. Please contact an administrator."
            types:
              in_use_by_work_packages: "все още се използва от работни пакети: %{types}"
            enabled_modules:
              dependency_missing: "The module '%{dependency}' needs to be enabled as well since the module '%{module}' depends on it."
              format: "%{message}"
        project_custom_field_project_mapping:
          attributes:
            project_ids:
              blank: "Please select a project."
        query:
          attributes:
            project:
              error_not_found: "not found"
            public:
              error_unauthorized: "- The user has no permission to create public views."
            group_by:
              invalid: "Can't group by: %{value}"
              format: "%{message}"
            column_names:
              invalid: "Invalid query column: %{value}"
              format: "%{message}"
            sort_criteria:
              invalid: "Can't sort by column: %{value}"
              format: "%{message}"
            timestamps:
              invalid: "Timestamps contain invalid values: %{values}"
              forbidden: "Timestamps contain forbidden values: %{values}"
              format: "%{message}"
            selects:
              name_not_included: "The 'Name' column needs to be included"
              nonexistent: "The column '%{column}' does not exist."
              format: "%{message}"
          group_by_hierarchies_exclusive: "is mutually exclusive with group by '%{group_by}'. You cannot activate both."
          can_only_be_modified_by_owner: "The query can only be modified by its owner."
          need_permission_to_modify_public_query: "You cannot modify a public query."
          filters:
            custom_fields:
              inexistent: "There is no custom field for the filter."
        queries/filters/base:
          attributes:
            values:
              inclusion: "филтърът има невалидни стойности."
              format: "%{message}"
        relation:
          typed_dag:
            circular_dependency: "The relationship creates a circle of relationships."
          attributes:
            to:
              error_not_found: "work package in `to` position not found or not visible"
              error_readonly: "an existing relation's `to` link is immutable"
            from:
              error_not_found: "work package in `from` position not found or not visible"
              error_readonly: "an existing relation's `from` link is immutable"
        repository:
          not_available: "SCM доставчик не е наличен"
          not_whitelisted: "не е позволено от конфигурацията."
          invalid_url: "не е валиден URL адрес или път на хранилището."
          must_not_be_ssh: "не трябва да бъде SSH url."
          no_directory: "не е директория."
        role:
          attributes:
            permissions:
              dependency_missing: "е необходимо да включите и \"%{dependency}\", тъй като е избран \"%{permission}\"."
        setting:
          attributes:
            base:
              working_days_are_missing: "Поне един ден от седмицата, трябва да бъде определен като работен ден."
              previous_working_day_changes_unprocessed: "Предишните промени в конфигурацията на работните дни все още не са приложени."
              hours_per_day_are_missing: "Трябва да се определи броят на часовете на ден."
              durations_are_not_positive_numbers: "Продължителността трябва да е положително число."
              hours_per_day_is_out_of_bounds: "Часовете на ден не могат да бъдат повече от 24"
        time_entry:
          attributes:
            hours:
              day_limit: "е твърде висока, тъй като за една дата могат да се регистрират максимум 24 часа."
        user_preference:
          attributes:
            pause_reminders:
              invalid_range: "може да бъде само валиден диапазон от дати."
            daily_reminders:
              full_hour: "могат да бъдат конфигурирани да се доставят само на цял час."
            notification_settings:
              only_one_global_setting: "Трябва да има само една глобална настройка за уведомяване."
              email_alerts_global: "Настройките за имейл известия могат да се задават само глобално."
              format: "%{message}"
              wrong_date: "Неправилна стойност за начална дата, дата на плащане или просрочие."
        watcher:
          attributes:
            user_id:
              not_allowed_to_view: "не е разрешено да разглежда този ресурс."
              locked: "е заключен."
        wiki_page:
          error_conflict: "Страницата в уикипедията е била актуализирана от някой друг, докато сте я редактирали."
          attributes:
            slug:
              undeducible: "не може да се заключи от заглавието \"%{title}\"."
        work_package:
          is_not_a_valid_target_for_time_entries: "Работен пакет #%{id} не е валидна цел за преразпределяне на времевите записи."
          attributes:
            assigned_to:
              format: "%{message}"
            due_date:
              not_start_date: "не е на начална дата, въпреки че това е необходимо за важни събития."
              cannot_be_null: "не може да бъде зададена като нула, тъй като началната дата и продължителността са известни."
            duration:
              larger_than_dates: "е по-голям от интервала между началната и крайната дата."
              smaller_than_dates: "е по-малък от интервала между началната и крайната дата."
              not_available_for_milestones: "не е налична за работни пакети, вписани като етап."
              cannot_be_null: "не може да бъде зададена като нула, тъй като началната и крайната дата са известни."
            parent:
              cannot_be_milestone: "не може да бъде крайъгълен камък."
              cannot_be_self_assigned: "не може да бъде присвоен на себе си."
              cannot_be_in_another_project: "не може да бъде в друг проект."
              not_a_valid_parent: "е невалиден."
            start_date:
              violates_relationships: "може да се зададе само до %{soonest_start} или по-късно, за да не нарушават взаймоотношения на работни пакети."
              cannot_be_null: "не може да бъде зададена като нула, тъй като датата на завършване и продължителността са известни."
            status_id:
              status_transition_invalid: "е невалидно, защото не съществува валиден преход от старото към новото състояние за текущите потребителски роли."
              status_invalid_in_type: "е невалиден, тъй като текущото състояние не съществува в този тип."
            type:
              cannot_be_milestone_due_to_children: "не може да бъде крайъгълен камък, защото този работен пакет има под-пакети."
            priority_id:
              only_active_priorities_allowed: "трябва да бъде активен."
            category:
              only_same_project_categories_allowed: "Категорията на работен пакет трябва да бъде в същия проект като работния пакет."
              does_not_exist: "Определената категория не съществува."
            estimated_hours:
              not_a_number: "is not a valid duration."
              cant_be_inferior_to_remaining_work: "Не може да бъде по-ниско от Оставащата работа."
              must_be_set_when_remaining_work_is_set: "Изисква се, когато е зададена Оставаща работа."
              only_values_greater_or_equal_zeroes_allowed: "Трябва да е >= 0."
              format: "%{message}"
            remaining_hours:
              not_a_number: "is not a valid duration."
              cant_exceed_work: "Не може да бъде по-високо от Работа."
              must_be_set_when_work_is_set: "Изисква се, когато е зададена Работа."
              format: "%{message}"
          readonly_status: "Работният пакет е в състояние само за четене, така че атрибутите му не могат да бъдат променяни."
        type:
          attributes:
            attribute_groups:
              attribute_unknown: "Използван е невалиден атрибут на работния пакет."
              attribute_unknown_name: "Използван е невалиден атрибут на работния пакет: %{attribute}"
              duplicate_group: "Името на групата '%{group}' се използва повече от веднъж. Имената на групите трябва да са уникални."
              query_invalid: "Вградената заявка '%{group}' е невалидна: %{details}"
              group_without_name: "Не са разрешени неименовани групи."
        user:
          attributes:
            base:
              user_limit_reached: "Лимитът на потребителя е достигнат. Не могат да се създават повече акаунти в текущия план."
              one_must_be_active: "Администраторския акаунт не може да бъде заключен/премахнат. Поне един администратор трябва да е активен."
            password_confirmation:
              confirmation: "Потвърждението на паролата не съвпада с паролата."
              format: "%{message}"
            password:
              weak: "Трябва да съдържа знаци от следните класове (най-малко %{min_count} на %{all_count}): %{rules}."
              lowercase: "малки букви (например \"а\")"
              uppercase: "главни (например \"А\")"
              numeric: "цифрова (например ' 1')"
              special: "специални (например ' %')"
              reused:
                one: "е бил използван преди. Моля изберете такъв, който е различен от последно използваният."
                other: "е бил използван преди. Моля изберете такъв, който е различен от последно използваните %{count}."
              match:
                confirm: "Потвърдете новата парола."
                description: "\"Потвърждаване на паролата\" трябва да съответства на въведеното в поле \"нова парола\"."
            status:
              invalid_on_create: "не е валиден статус за нови потребители."
            ldap_auth_source:
              error_not_found: "не е намерен"
            auth_source:
              error_not_found: "не е намерен"
        member:
          principal_blank: "Моля изберете поне един потребител или група."
          role_blank: "е необходимо да бъдат назначени."
          attributes:
            roles:
              ungrantable: "има неприсъща роля."
              more_than_one: "има повече от една роля."
            principal:
              unassignable: "не може да бъде прекрипен към проект."
        version:
          undeletable_archived_projects: "Версията не може да бъде изтрита, тъй като към нея са прикрепени работни пакети."
          undeletable_work_packages_attached: "Версията не може да бъде изтрита, тъй като към нея са прикрепени работни пакети."
        status:
          readonly_default_exlusive: "не може да се активира за състояния, които са маркирани по подразбиране."
        token/api:
          attributes:
            token_name:
              format: "%{message}"
      template:
        body: "Моля проверете следните полета:"
        header:
          one: "1 грешка забранява този %{model} да се запише"
          other: "%{count} грешки забраняват този %{model} да се запише"
    models:
      attachment: "Файл"
      attribute_help_text: "Attribute help text"
      category: "Категория"
      comment: "Коментар"
      custom_action: "Custom action"
      custom_field: "Потребителски полета"
      "doorkeeper/application": "OAuth application"
      forum: "Форум"
      global_role: "Global role"
      group: "Група"
      member: "Член"
      news: "Новини"
      notification:
        one: "Notification"
        other: "Notifications"
      placeholder_user: "Потребител на заместител"
      project: "Проект"
      project_query:
        one: "Project list"
        other: "Project lists"
      query: "Потребителска заявка"
      role:
        one: "Роля"
        other: "Роли"
      status: "Статус на работен пакет"
      type: "Тип"
      user: "Потребител"
      version: "Версия"
      workflow: "Работен поток"
      work_package: "Работен пакет"
      wiki: "Wiki"
      wiki_page: "Wiki страница"
  errors:
    header_invalid_fields:
      one: "There was a problem with the following field:"
      other: "Имаше проблеми със следните полета:"
    header_additional_invalid_fields:
      one: "Additionally, there was a problem with the following field:"
      other: "Additionally, there were problems with the following fields:"
    field_erroneous_label: "Това поле е невалиднo: %{full_errors} Моля, въведете валидна стойност."
  activity:
    item:
      created_by_on: "created by %{user} on %{datetime}"
      created_by_on_time_entry: "time logged by %{user} on %{datetime}"
      created_on: "created on %{datetime}"
      created_on_time_entry: "time logged on %{datetime}"
      updated_by_on: "updated by %{user} on %{datetime}"
      updated_by_on_time_entry: "logged time updated by %{user} on %{datetime}"
      updated_on: "updated on %{datetime}"
      updated_on_time_entry: "logged time updated on %{datetime}"
      deleted_on: "deleted on %{datetime}"
      deleted_by_on: "deleted by %{user} on %{datetime}"
      added_on: "added on %{datetime}"
      added_by_on: "added by %{user} on %{datetime}"
      removed_on: "removed on %{datetime}"
      removed_by_on: "removed by %{user} on %{datetime}"
      parent_without_of: "Подпроект"
      parent_no_longer: "No longer subproject of"
      time_entry:
        hour:
          one: "%{count} hour"
          other: "%{count} часа"
        hour_html:
          one: "<i>%{count} hour</i>"
          other: "<i>%{count} hours</i>"
        updated: "changed from %{old_value} to %{value}"
        logged_for: "Logged for"
    filter:
      changeset: "Набори от промени"
      message: "Форуми"
      news: "Новини"
      project_attribute: "Project attributes"
      subproject: "Include subprojects"
      time_entry: "Отработено време"
      wiki_edit: "Wiki"
      work_package: "Работни пакети"
  #common attributes of all models
  attributes:
    active: "Активен"
    assigned_to: "Изпълнител"
    assignee: "Изпълнител"
    attachments: "Прикачени файлове"
    author: "Автор"
    base: "Обща грешка:"
    blocks_ids: "ИД на блокираните работни пакети"
    category: "Категория"
    comment: "Коментар"
    comments: "Коментар"
    content: "Съдържание"
    color: "Цвят"
    created_at: "Създаден на"
    custom_options: "Възможните стойности"
    custom_values: "допълнителни полета"
    date: "Дата"
    default_columns: "Колони по подразбиране"
    description: "Описание"
    derived_due_date: "Изведена крайна дата"
    derived_estimated_hours: "Total work"
    derived_start_date: "Изведена начална дата"
    display_sums: "Показване на суми"
    due_date: "Finish date"
    estimated_hours: "Work"
    estimated_time: "Work"
    expires_at: "Expires at"
    firstname: "Собствено име"
    group: "Група"
    groups: "Групи"
    id: "ID"
    is_default: "Стойност по подразбиране"
    is_for_all: "За всички проекти"
    public: "Публичен"
    #kept for backwards compatibility
    issue: "Работен пакет"
    lastname: "Фамилно име"
    login: "Username"
    mail: "E-mail"
    name: "Име"
    password: "Парола"
    priority: "Приоритет"
    project: "Проект"
    responsible: "Accountable"
    role: "Роля"
    roles: "Роли"
    start_date: "Начална дата"
    status: "Състояние"
    subject: "Заглавие"
    summary: "Обобщение"
    title: "Заглавие"
    type: "Тип"
    updated_at: "Актуализиран на"
    updated_on: "Актуализиран на"
    uploader: "Uploader"
    user: "Потребител"
    value: "Стойност"
    version: "Версия"
    work_package: "Работен пакет"
  backup:
    failed: "Backup failed"
    label_backup_token: "Backup token"
    label_create_token: "Create backup token"
    label_delete_token: "Delete backup token"
    label_reset_token: "Reset backup token"
    label_token_users: "The following users have active backup tokens"
    reset_token:
      action_create: Създаване
      action_reset: Нулиране
      heading_reset: "Reset backup token"
      heading_create: "Create backup token"
      implications: >
        Enabling backups will allow any user with the required permissions and this backup token to download a backup containing all data of this OpenProject installation. This includes the data of all other users.
      info: >
        You will need to generate a backup token to be able to create a backup. Each time you want to request a backup you will have to provide this token. You can delete the backup token to disable backups for this user.
      verification: >
        Enter %{word} to confirm you want to %{action} the backup token.
      verification_word_reset: reset
      verification_word_create: create
      warning: >
        When you create a new token you will only be allowed to request a backup after 24 hours. This is a safety measure. After that you can request a backup any time using that token.
    text_token_deleted: Backup token deleted. Backups are now disabled.
    error:
      invalid_token: Invalid or missing backup token
      token_cooldown: The backup token will be valid in %{hours} hours.
      backup_pending: Вече има резервно копие в процес на създаване.
      limit_reached: Можете да правите само %{limit} резервни копия на ден.
  button_actions: "Действия"
  button_add: "Добави"
  button_add_comment: "Добави коментар"
  button_add_member: Добавяне на член
  button_add_watcher: "Добавяне на наблюдател"
  button_annotate: "Добавяне на обяснителни бележки"
  button_apply: "Приложи"
  button_archive: "Архивиране"
  button_back: "Назад"
  button_cancel: "Отказ"
  button_change: "Промени"
  button_change_parent_page: "Промяна родителската страница"
  button_change_password: "Смяна на паролата"
  button_check_all: "Избери всички"
  button_clear: "Изчистване"
  button_click_to_reveal: "Кликнете, за да разкриете"
  button_close: "Close"
  button_collapse_all: "Свиване на всички"
  button_configure: "Конфигуриране"
  button_continue: "Продължаване"
  button_copy: "Копиране"
  button_copy_to_clipboard: "Копирай в буфер"
  button_copy_link_to_clipboard: "Копиране на връзката в клипборда"
  button_copy_and_follow: "Копирате и следвайте"
  button_create: "Създаване"
  button_create_and_continue: "Създаване и продължи"
  button_delete: "Изтрий"
  button_decline: "Отказване"
  button_delete_watcher: "Изтриване на наблюдател %{name}"
  button_download: "Изтегли"
  button_duplicate: "Дублиране"
  button_edit: "Редактиране"
  button_edit_associated_wikipage: "Редактиране на свързани Wiki страница: %{page_title}"
  button_expand_all: "Разгъване на всички"
  button_favorite: "Добавяне към любими"
  button_filter: "Филтър"
  button_generate: "Генерирай"
  button_list: "Списък"
  button_lock: "Заключи"
  button_login: "Влизане"
  button_move: "Премести"
  button_move_and_follow: "Преместване и последване"
  button_print: "Отпечатване"
  button_quote: "Цитат"
  button_remove: Премахване
  button_rename: "Преименуване"
  button_replace: "Замени"
  button_revoke: "Отмени"
  button_reply: "Отговор"
  button_reset: "Нулиране"
  button_rollback: "Връщане към тази версия"
  button_save: "Запази"
  button_save_as: "Запиши като"
  button_apply_changes: "Приложи промените"
  button_save_back: "Записване и обратно"
  button_show: "Покажи"
  button_sort: "Сортиране"
  button_submit: "Изпрати"
  button_test: "Тест"
  button_unarchive: "Разархивиране"
  button_uncheck_all: "Размаркирай всички"
  button_unlock: "Отключване"
  button_unfavorite: "Премахване от любими"
  button_unwatch: "Спри наблюдение"
  button_update: "Обнови"
  button_upgrade: "Надграждане"
  button_upload: "Качване"
  button_view: "Изглед"
  button_watch: "Наблюдавай"
  button_manage_menu_entry: "Конфигуриране на елемент от меню"
  button_add_menu_entry: "Добавяне на елемент на меню"
  button_configure_menu_entry: "Конфигуриране на елемент от меню"
  button_delete_menu_entry: "Изтриване на елемент от меню"
  button_view_shared_work_packages: "Преглед на споделени работни пакети"
  button_manage_roles: "Управление на роли"
  button_remove_member: "Премахване на член"
  button_remove_member_and_shares: "Премахване на член и споделяния"
  button_revoke_work_package_shares: "Отмяна споделянията на работния пакет"
  button_revoke_access: "Отмяна на достъпа"
  button_revoke_all: "Отмяна на всички"
  button_revoke_only: "Отмяна само на %{shared_role_name}"
  button_publish: "Направи публично"
  button_unpublish: "Направи поверително"
  consent:
    checkbox_label: Запознах се с горното и се съгласявам с него.
    failure_message: Съгласието не е дадено, не може да се продължи.
    title: Съгласие на потребителя
    decline_warning_message: Отказали сте да се съгласите и сте бил изведен от системата.
    user_has_consented: Потребителят се е съгласил с конфигурираните от вас изявления в дадения момент.
    not_yet_consented: Потребителят все още не е дал съгласието си, то ще бъде поискано при следващото влизане.
    contact_mail_instructions: Определете пощенския адрес, на който потребителите могат да се свържат с администратора на данни, за да изпълняват заявки за промяна или премахване на данни.
    contact_your_administrator: Моля, свържете се с вашия администратор, ако искате да изтриете профила си.
    contact_this_mail_address: Моля, свържете се с %{mail_address} , ако искате да изтриете профила си.
    text_update_consent_time: Поставете отметка в това поле, за да накарате потребителите да се съгласят отново. Разрешете, когато сте променили правния аспект на информацията за съгласие по-горе.
    update_consent_last_time: "Последна актуализация на съгласието: %{update_time}"
  copy_project:
    title: 'Копиране на проект "%{source_project_name}"'
    started: 'Започна копиране на проект "%{source_project_name}" в "%{target_project_name}". Ще бъдете информирани по пощата веднага, след като "%{target_project_name}" е достъпен.'
    failed: "Не може да се копира проект %{source_project_name}"
    failed_internal: "Копирането е неуспешно поради вътрешна грешка."
    succeeded: "Създаден проект %{target_project_name}"
    errors: "Грешка"
    project_custom_fields: "Персонализирани полета в проекта"
    x_objects_of_this_type:
      zero: "Няма обекти от този тип"
      one: "Един обект от този тип"
      other: "%{count} обекти от този тип"
    text:
      failed: 'Не можа да се копира проект "%{source_project_name}" в проект "%{target_project_name}".'
      succeeded: 'Копиран проект "%{source_project_name}" в "%{target_project_name}".'
  create_new_page: "Wiki страница"
  date:
    abbr_day_names:
      - "нд"
      - "пн"
      - "вт"
      - "ср"
      - "чт"
      - "пт"
      - "сб"
    abbr_month_names:
      - null
      - "яну"
      - "фев"
      - "мар"
      - "апр"
      - "май"
      - "юни"
      - "юли"
      - "авг"
      - "сеп"
      - "окт"
      - "ное"
      - "Декември"
    abbr_week: "Wk"
    day_names:
      - "Неделя"
      - "Понеделник"
      - "Вторник"
      - "Сряда"
      - "Четвъртък"
      - "Петък"
      - "Събота"
    formats:
      #Use the strftime parameters for formats.
      #When no format has been given, it uses default.
      #You can provide other formats here if you like!
      default: "%m/%d/%Y"
      long: "%B %d, %Y"
      short: "%b %d"
    #Don't forget the nil at the beginning; there's no such thing as a 0th month
    month_names:  #Used in date_select and datetime_select.
      - null
      - "Януари"
      - "Февруари"
      - "Март"
      - "Април"
      - "май"
      - "Юни"
      - "Юли"
      - "Август"
      - "Септември"
      - "Октомври"
      - "Ноември"
      - "Декември"
    order:
      - ':година'
      - ': месец'
      - ': ден'
  datetime:
    distance_in_words:
      about_x_hours:
        one: "около 1 час"
        other: "около %{count} часа"
      about_x_months:
        one: "за 1 месец"
        other: "за %{count} месеца"
      about_x_years:
        one: "за 1 година"
        other: "за %{count} години"
      almost_x_years:
        one: "почти 1 година"
        other: "почти %{count} години"
      half_a_minute: "половин минута"
      less_than_x_minutes:
        one: "по-малко от 1 минута"
        other: "по-малко от %{count} минути"
      less_than_x_seconds:
        one: "по-малко от 1 секунда"
        other: "по-малко от %{count} секунди"
      over_x_years:
        one: "над 1 година"
        other: "над %{count} години"
      x_days:
        one: "1 ден"
        other: "%{count} дни"
      x_minutes:
        one: "1 минута"
        other: "%{count} минути"
      x_minutes_abbreviated:
        one: "1 мин."
        other: "%{count} минути"
      x_hours:
        one: "1 час"
        other: "%{count} часа"
      x_hours_abbreviated:
        one: "1 hr"
        other: "%{count} часа"
      x_weeks:
        one: "1 week"
        other: "%{count} седмици"
      x_months:
        one: "1 месец"
        other: "%{count} месеца"
      x_years:
        one: "1 year"
        other: "%{count} години"
      x_seconds:
        one: "1 секунда"
        other: "%{count} секунди"
      x_seconds_abbreviated:
        one: "1 s"
        other: "%{count} секунди"
    units:
      hour:
        one: "час"
        other: "Часове"
  description_active: "Активен?"
  description_attachment_toggle: "Показване/скриване на прикачени файлове"
  description_autocomplete: >
    Това поле използва Автодовършване. Докато пишете заглавието на работен пакет ще получите списък на възможните кандидати. Изберете един използване на стрелка и стрелка надолу ключ и го изберете с tab или въведете. Като алтернатива можете да въведете номера на работния пакет директно.
  description_available_columns: "Достъпни колони"
  description_choose_project: "Проекти"
  description_compare_from: "Сравнете от"
  description_compare_to: "Сравнете с"
  description_current_position: "Вие сте тук:"
  description_date_from: "Въведете начална дата"
  description_date_to: "Въведете крайна дата"
  description_enter_number: "Въведете номер"
  description_enter_text: "Въведи текст"
  description_filter: "Филтър"
  description_filter_toggle: "Покажи/Скрий филтър"
  description_category_reassign: "Изберете категория"
  description_message_content: "Съдържание на съобщенията"
  description_my_project: "Вие сте член"
  description_notes: "Бележки"
  description_parent_work_package: "Главен работен пакет на настоящият"
  description_project_scope: "Обхват на търсене"
  description_query_sort_criteria_attribute: "Атрибут за сортиране"
  description_query_sort_criteria_direction: "Посока на сортиране"
  description_search: "Поле за търсене"
  description_select_work_package: "Изберете работен пакет"
  description_selected_columns: "Избрани колони"
  description_sub_work_package: "Подработен пакет на настоящият"
  description_toc_toggle: "Покажи/Скрий съдържанието"
  description_wiki_subpages_reassign: "Изберете нова родителска страница"
  #Text direction: Left-to-Right (ltr) or Right-to-Left (rtl)
  direction: отляво надясно
  ee:
    upsale:
      form_configuration:
        description: "Customize the form configuration with these additional add-ons:"
        add_groups: "Добавяне на нови групи атрибути"
        rename_groups: "Преименуване на групи атрибути"
      project_filters:
        description_html: "Filtering and sorting on custom fields is an Enterprise edition add-on."
  enumeration_activities: "Дейности за проследяване на времето"
  enumeration_work_package_priorities: "Приоритети на работни пакети"
  enumeration_reported_project_statuses: "Докладвани статуси на проект"
  error_auth_source_sso_failed: "Неуспешно единично влизане (SSO) за потребител '%{value}'"
  error_can_not_archive_project: "Този проект не може да бъде архивиран: %{errors}"
  error_can_not_delete_entry: "Unable to delete entry"
  error_can_not_delete_custom_field: "Не може да изтриете това потребителско поле"
  error_can_not_delete_in_use_archived_undisclosed: "There are also work packages in archived projects. You need to ask an administrator to perform the deletion to see which projects are affected."
  error_can_not_delete_in_use_archived_work_packages: "There are also work packages in archived projects. You need to reactivate the following projects first, before you can change the attribute of the respective work packages: %{archived_projects_urls}"
  error_can_not_delete_type:
    explanation: 'This type contains work packages and cannot be deleted. You can see all affected work packages in <a target="_blank" href="%{url}">this view</a>.'
  error_can_not_delete_standard_type: "Стандартни типове не могат да бъдат изтрити."
  error_can_not_invite_user: "Failed to send invitation to user."
  error_can_not_remove_role: "Тази роля се използва и не може да бъде изтрита."
  error_can_not_reopen_work_package_on_closed_version: "Работен пакет, присвоен към затворена версия, не може да бъде отворен наново"
  error_can_not_find_all_resources: "Could not find all related resources to this request."
  error_can_not_unarchive_project: "This project cannot be unarchived: %{errors}"
  error_check_user_and_role: "Моля, изберете потребител и роля."
  error_code: "Error %{code}"
  error_color_could_not_be_saved: "Color could not be saved"
  error_cookie_missing: "\"Бисквитката\" на OpenProject липсва. Моля уверете се че cookies са активирани, тъй като това приложение не функционира правилно без тях."
  error_custom_option_not_found: "Опцията не съществува."
  error_enterprise_activation_user_limit: "Your account could not be activated (user limit reached). Please contact your administrator to gain access."
  error_enterprise_token_invalid_domain: "The Enterprise edition is not active. Your Enterprise token's domain (%{actual}) does not match the system's host name (%{expected})."
  error_failed_to_delete_entry: "Failed to delete this entry."
  error_in_dependent: "Error attempting to alter dependent object: %{dependent_class} #%{related_id} - %{related_subject}: %{error}"
  error_in_new_dependent: "Error attempting to create dependent object: %{dependent_class} - %{related_subject}: %{error}"
  error_invalid_selected_value: "Invalid selected value."
  error_journal_attribute_not_present: "Journal does not contain attribute %{attribute}."
  error_pdf_export_too_many_columns: "Too many columns selected for the PDF export. Please reduce the number of columns."
  error_pdf_failed_to_export: "The PDF export could not be saved: %{error}"
  error_token_authenticity: "Unable to verify Cross-Site Request Forgery token. Did you try to submit data on multiple browsers or tabs? Please close all tabs and try again."
  error_work_package_not_found_in_project: "Работен пакет не е намерен или не принадлежи на този проект"
  error_must_be_project_member: "трябва да бъде член проекта"
  error_migrations_are_pending: "Your OpenProject installation has pending database migrations. You have likely missed running the migrations on your last upgrade. Please check the upgrade guide to properly upgrade your installation."
  error_migrations_visit_upgrade_guides: "Please visit our upgrade guide documentation"
  error_no_default_work_package_status: 'Не е дефиниран работен пакет по подразбиране. Моля проверете конфигурацията ( Отидете на Администрация -> Статуси на работни пакети).'
  error_no_type_in_project: "Няма тип свързан към този проект. Моля проверете проектните настройки."
  error_omniauth_registration_timed_out: "Изтече времето на изчакване за регистриране чрез удостоверяване на външен доставчик. Моля, опитайте отново."
  error_omniauth_invalid_auth: "Информацията за удостоверяване, върната от доставчика на идентичност, е невалидна. Моля, свържете се с вашия администратор за допълнителна помощ."
  error_password_change_failed: "An error occurred when trying to change the password."
  error_scm_command_failed: "Възникна грешка при опит за достъп до хранилището: %{value}"
  error_scm_not_found: "Търсеното или негова версия не е намерено в хранилището."
  error_type_could_not_be_saved: "Type could not be saved"
  error_unable_delete_status: "Състоянието на работният пакет не може да бъде изтрито, тъй като се използва от най-малко един работен пакет."
  error_unable_delete_default_status: "Не може да се изтрие статуса на работният пакет по подразбиране. Моля изберете друг статус по подразбиране за работен пакет преди да изтриете настоящият."
  error_unable_to_connect: "Не може да се свърже (%{value})"
  error_unable_delete_wiki: "Не може да изтрие wiki страницата."
  error_unable_update_wiki: "Не може да актуализира wiki страницата."
  error_workflow_copy_source: "Моля изберете тип източник или роля"
  error_workflow_copy_target: "Моля изберете целеви тип(ове) и роля(и)"
  error_menu_item_not_created: Не можа да бъде добавен елемент към менюто
  error_menu_item_not_saved: Елементът от менюто не може да бъде записан
  error_wiki_root_menu_item_conflict: >
    Can't rename "%{old_name}" to "%{new_name}" due to a conflict in the resulting menu item with the existing menu item "%{existing_caption}" (%{existing_identifier}).
  error_external_authentication_failed: "Възникна грешка по време на външно удостоверяване. Моля, опитайте отново."
  error_attribute_not_highlightable: "Attribute(s) not highlightable: %{attributes}"
  events:
    changeset: "Редактиран пакет промени"
    message: Съобщението е редактирано
    news: Новини
    project_attributes: "Project attributes edited"
    project: "Проекта е редактиран"
    projects: "Проекта е редактиран"
    reply: Отговорено
    time_entry: "Редактирани записи по време"
    wiki_page: "Wiki страница редактирана"
    work_package_closed: "Работният пакет е затворен"
    work_package_edit: "Работният пакет е редактиран"
    work_package_note: "Добавена бележка за работен пакет"
    title:
      project: "Project: %{name}"
      subproject: "Subproject: %{name}"
  export:
    your_work_packages_export: "Експорт на вашите работни пакети"
    succeeded: "Експортирането завърши успешно"
    failed: "The export has failed: %{message}"
    format:
      atom: "Атом"
      csv: "CSV"
      pdf: "PDF"
      pdf_overview_table: "PDF Table"
      pdf_report_with_images: "PDF Report with images"
      pdf_report: "PDF Report"
      pdf_gantt: "PDF Gantt"
    image:
      omitted: "Image not exported."
    macro:
      error: "Macro error, %{message}"
      attribute_not_found: "attribute not found: %{attribute}"
      model_not_found: "invalid attribute model: %{model}"
      resource_not_found: "resource not found: %{resource}"
      rich_text_unsupported: "Rich text embedding currently not supported in export"
    units:
      hours: h
      days: d
  extraction:
    available:
      pdftotext: "Pdftotext available (optional)"
      unrtf: "Unrtf available (optional)"
      catdoc: "Catdoc available (optional)"
      xls2csv: "Xls2csv available (optional)"
      catppt: "Catppt available (optional)"
      tesseract: "Tesseract available (optional)"
  general_csv_decimal_separator: "."
  general_csv_encoding: "UTF-8"
  general_csv_separator: ","
  general_first_day_of_week: "7"
  general_pdf_encoding: "ISO-8859-1"
  general_text_no: "Не"
  general_text_yes: "Да"
  general_text_No: "Не"
  general_text_Yes: "Да"
  general_text_true: "истина"
  general_text_false: "false"
  gui_validation_error: "1 грешка"
  gui_validation_error_plural: "%{count} грешки"
  homescreen:
    additional:
      projects: "Най-новите проекти, видими в този случай."
      no_visible_projects: "There are no visible projects in this instance."
      users: "Най-новите регистрирани потребители в този случай."
    blocks:
      community: "OpenProject Общността"
      upsale:
        title: "Upgrade to Enterprise edition"
        more_info: "Повече информация"
    links:
      upgrade_enterprise_edition: "Upgrade to Enterprise edition"
      postgres_migration: "Migrating your installation to PostgreSQL"
      user_guides: "Ръководства за потребителя"
      faq: "Често задавани въпроси"
      impressum: "Legal notice"
      glossary: "Терминологичен речник"
      shortcuts: "Кратки клавишни комбинации"
      blog: "OpenProject блог"
      forums: "Форум на Общността"
      newsletter: "Сигнали за сигурност / Бюлетин"
  image_conversion:
    imagemagick: "Магия на изображението"
  journals:
    changes_retracted: "Промените бяха оттеглени."
    caused_changes:
      dates_changed: "Промяна на датите"
      default_attribute_written: "Записани атрибути само за четене"
      progress_mode_changed_to_status_based: "Актуализирано изчисление на напредъка"
      status_changed: "Състояние '%{status_name}'"
      system_update: "Актуализация на системата OpenProject:"
    cause_descriptions:
      work_package_predecessor_changed_times: чрез промени в предшественика %{link}
      work_package_parent_changed_times: чрез промени в родителския %{link}
      work_package_children_changed_times: чрез промени в под-родителския %{link}
      work_package_related_changed_times: чрез промени в свързаните %{link}
      unaccessable_work_package_changed: чрез промени в свързан работен пакет
      working_days_changed:
        changed: "чрез промени в работните дни (%{changes})"
        days:
          working: "%{day} вече работи"
          non_working: "%{day} вече не работи"
        dates:
          working: "%{date} вече работи"
          non_working: "%{date} вече не работи"
      progress_mode_changed_to_status_based: Режим на изчисление на напредъка, зададен на базата на състоянието
      status_excluded_from_totals_set_to_false_message: сега са включени в общите суми на йерархията
      status_excluded_from_totals_set_to_true_message: сега са изключени от общите стойности на йерархията
      status_percent_complete_changed: "% завършеност променен от %{old_value}% на %{new_value}%"
      system_update:
        file_links_journal: >
          Отсега нататък дейностите, свързани с файлови връзки (файлове, съхранявани във външни хранилища), ще се показват тук, в раздела Дейности. По-долу е представена дейност, свързана с връзки, които вече са съществували:
        progress_calculation_adjusted_from_disabled_mode: >-
          Изчисляването на напредъка автоматично се <a href="%{href}" target="_blank">настройва на режим, базиран на работата, и се коригира при актуализиране на версията</a>.
        progress_calculation_adjusted: >-
          Изчисляването на напредъка <a href="%{href}" target="_blank">се коригира</a> автоматично <a href=" %{href} " target="_blank">при актуализиране на версията</a>.
        totals_removed_from_childless_work_packages: >-
          Автоматично премахване на общите суми за работа и напредък за работни пакети, които не са родителски, при <a href="%{href}" target="_blank">актуализиране на версията</a>. Това е задача по поддръжката и може спокойно да бъде пренебрегната.
  links:
    configuration_guide: "Ръководство за конфигуриране"
    get_in_touch: "Имате въпроси? Свържете се с нас."
  instructions_after_registration: "Можете да влезете веднага след като вашият акаунт е бил активиран като щракнете %{signin}."
  instructions_after_logout: "Можете да влезете в отново като щракнете %{signin}."
  instructions_after_error: "Можете да опитате да влезете отново като щракнете %{signin}. Ако грешката продължава, помолете вашия администратор за помощ."
  menus:
    admin:
      mail_notification: "Известия по имейл"
      mails_and_notifications: "Имейли и известия"
      aggregation: "Aggregation"
      api_and_webhooks: "API и уеб куки"
    quick_add:
      label: "Отворете менюто за бързо добавяне"
    breadcrumb:
      nested_element: "%{section_header}: <b>%{title}</b>"
  my_account:
    access_tokens:
      no_results:
        title: "Няма налични билети за показване"
        description: "Всички от тях са забранени. Те могат да бъдат повторно разрешени в меню за администриране."
      access_tokens: "Токени за достъп"
      headers:
        action: "Действие"
        expiration: "Изтича на"
      indefinite_expiration: "Никога"
      simple_revoke_confirmation: "Наистина ли искате да анулирате този токен?"
      api:
        title: "API"
        text_hint: "Токените за API позволяват на приложения от трети страни да комуникират с тази инстанция на OpenProject чрез REST API."
        static_token_name: "API токен"
        disabled_text: "API токените не са разрешени от администратора. Моля, свържете се с администратора си, за да използвате тази функция."
      ical:
        title: "iCalendar"
        text_hint: 'iCalendar токените позволяват на потребителите да <a href="%{path}" target="_blank">се абонират за календарите на OpenProject</a> и да виждат актуална информация за работните пакети от външни клиенти.'
        disabled_text: "Абонаментите за iCalendar не са разрешени от администратора. Моля, свържете се с администратора си, за да използвате тази функция."
        empty_text_hint: "За да добавите токен на iCalendar, абонирайте се за нов или съществуващ календар от модула Календар на проекта. Трябва да имате необходимите разрешения."
      oauth:
        title: "OAuth"
        text_hint: "Токените OAuth позволяват на приложения от трети страни да се свързват с тази инстанция на OpenProject."
        empty_text_hint: "Няма конфигуриран и активен достъп до приложения на трети страни. Моля, свържете се с вашия администратор, за да активирате тази функция."
      rss:
        title: "RSS"
        text_hint: "RSS токените позволяват на потребителите да следят последните промени в тази инстанция на OpenProject чрез външен RSS четец."
        static_token_name: "RSS токен"
        disabled_text: "RSS токените не са разрешени от администратора. Моля, свържете се с администратора си, за да използвате тази функция."
      storages:
        title: "Файлови Хранилища"
        text_hint: "Токените за файловите хранилища свързват тази инстанция на OpenProject с външно хранилище на файлове."
        empty_text_hint: "С акаунта ви не е свързан достъп до хранилище."
        revoke_token: "Наистина ли искате да премахнете този символ? Ще трябва да влезете отново на %{storage}"
        removed: "File Storage token successfully removed"
        failed: "An error occurred and the token couldn't be removed. Please try again later."
        unknown_storage: "Unknown storage"
  notifications:
    reasons:
      assigned: "Assignee"
      dateAlert: "Date alert"
      mentioned: "Mentioned"
      responsible: "Accountable"
      shared: "Shared"
      watched: "Watcher"
    menu:
      by_project: "Unread by project"
      by_reason: "Reason"
      inbox: "Inbox"
    send_notifications: "Send notifications for this action"
    work_packages:
      subject:
        created: "The work package was created."
        assigned: "You have been assigned to %{work_package}"
        subscribed: "You subscribed to %{work_package}"
        mentioned: "You have been mentioned in %{work_package}"
        responsible: "You have become accountable for %{work_package}"
        watched: "You are watching %{work_package}"
  label_accessibility: "Достъпност"
  label_account: "Акаунт"
  label_active: "Активен"
  label_activate_user: "Activate user"
  label_active_in_new_projects: "Active in new projects"
  label_activity: "Активност"
  label_add_edit_translations: "Добавяне и редактиране на преводи"
  label_add_another_file: "Добавяне на друг файл"
  label_add_columns: "Добавяне на избраните колони"
  label_add_note: "Добавяне на бележка"
  label_add_projects: "Add projects"
  label_add_related_work_packages: "Добави свързани работни пакети"
  label_add_subtask: "Добави подзадача"
  label_added: "добавено"
  label_added_by: "Added by %{author}"
  label_added_time_by: "Добавено от %{author} преди %{age}"
  label_additional_workflow_transitions_for_assignee: "Допълнителни промени са рарзрешени, когато потребителят е назначен към задачата"
  label_additional_workflow_transitions_for_author: "Допълнителни промени са рарзрешени, когато потребителят е автор"
  label_administration: "Администрация"
  label_advanced_settings: "Разширени настройки"
  label_age: "Възраст"
  label_ago: "преди"
  label_all: "всички"
  label_all_time: "всички времена"
  label_all_words: "Всички думи"
  label_all_open_wps: "Всичко отворено"
  label_always_visible: "Винаги се показват"
  label_announcement: "Известие"
  label_angular: "AngularJS"
  label_api_access_key: "API ключ за достъп"
  label_api_access_key_created_on: "API ключ за достъп е създаден преди %{value}"
  label_api_access_key_type: "API"
  label_ical_access_key_type: "iCalendar"
  label_ical_access_key_description: 'iCalendar token "%{token_name}" for "%{calendar_name}" in "%{project_name}"'
  label_ical_access_key_not_present: "iCalendar token(s) not present."
  label_ical_access_key_generation_hint: "Automatically generated when subscribing to a calendar."
  label_ical_access_key_latest: "latest"
  label_ical_access_key_revoke: "Revoke"
  label_applied_status: "Приложен статус"
  label_archive_project: "Archive project"
  label_ascending: "Възходящо"
  label_assigned_to_me_work_packages: "Работни пакети, възложени на мен"
  label_associated_revisions: "Асоциирани ревизии"
  label_attachment_plural: "Прикачени файлове"
  label_attribute: "Атрибут"
  label_attribute_plural: "Атрибути"
  label_ldap_auth_source_new: "New LDAP connection"
  label_ldap_auth_source: "LDAP connection"
  label_ldap_auth_source_plural: "LDAP connections"
  label_attribute_expand_text: "The complete text for '%{attribute}'"
  label_authentication: "Оторизация"
  label_available_global_roles: "Available global roles"
  label_available_project_attributes: "Available project attributes"
  label_available_project_forums: "Available forums"
  label_available_project_repositories: "Достъпни хранилища"
  label_available_project_versions: "Налични версии"
  label_available_project_work_package_categories: "Налични категории работни пакети"
  label_available_project_work_package_types: "Available work package types"
  label_available_projects: "Available projects"
  label_api_doc: "API документация"
  label_backup: "Backup"
  label_backup_code: "Backup code"
  label_between: "между"
  label_blocked_by: "блокирано от"
  label_blocks: "блокировки"
  label_blog: "Блог"
  label_forums_locked: "Заключен"
  label_forum_new: "Нов форум"
  label_forum_plural: "Форуми"
  label_forum_sticky: "Лепкава"
  label_boolean: "Булев"
  label_board_plural: "Boards"
  label_branch: "Клон"
  label_browse: "Преглед"
  label_bulk_edit_selected_work_packages: "Групово редактиране на избраните работни пакети"
  label_bundled: "(Bundled)"
  label_calendar: "Календар"
  label_calendars_and_dates: "Calendars and dates"
  label_calendar_show: "Показване на календар"
  label_category: "Категория"
  label_consent_settings: "User Consent"
  label_wiki_menu_item: Wiki елемент от меню
  label_select_main_menu_item: Изберете нов елемент от главното меню
  label_required_disk_storage: "Необходимо дисково пространство"
  label_send_invitation: Send invitation
  label_change_plural: "Промени"
  label_change_properties: "Промяна на свойствата"
  label_change_status: "Промяна на статуса"
  label_change_status_of_user: "Change status of #{username}"
  label_change_view_all: "Покажи всички промени"
  label_changes_details: "Подробности за всички промени"
  label_changeset: "Changeset"
  label_changeset_id: "Changeset ID"
  label_changeset_plural: "Набори от промени"
  label_checked: "проверени"
  label_check_uncheck_all_in_column: "Проверете/махнете отметката на всички в колона"
  label_check_uncheck_all_in_row: "Проверете/махнете отметката на всички в реда"
  label_child_element: "Елемент наследник"
  label_choices: "Choices"
  label_chronological_order: "Oldest first"
  label_close_versions: "Затвори завършени версии"
  label_closed_work_packages: "затворен"
  label_collapse: "Свий"
  label_collapsed_click_to_show: "Collapsed. Click to show"
  label_configuration: конфигурация
  label_comment_add: "Добави коментар"
  label_comment_added: "Добавен коментар"
  label_comment_delete: "Изтриване на коментари"
  label_comment_plural: "Коментари"
  label_commits_per_author: "Вписвания от автор"
  label_commits_per_month: "Вписвания за месец"
  label_confirmation: "Потвърждение"
  label_contains: "съдържа"
  label_content: "Съдържание"
  label_color_plural: "Цветове"
  label_copied: "копирани"
  label_copy_same_as_target: "Също като целта"
  label_copy_source: "Източник"
  label_copy_target: "Цел"
  label_copy_workflow_from: "Копиране на работен поток от"
  label_copy_project: "Копирай проекта"
  label_core_version: "Версия на ядрото"
  label_core_build: "Core build"
  label_current_status: "Текущо състояние"
  label_current_version: "Настояща версия"
  label_custom_field_add_no_type: "Add this field to a work package type"
  label_custom_field_new: "Ново потребителско поле"
  label_custom_field_plural: "допълнителни полета"
  label_custom_field_default_type: "Празен тип"
  label_custom_style: "Дизайн"
  label_dashboard: "Табло"
  label_database_version: "Версия на PostgreSQL"
  label_date: "Дата"
  label_date_and_time: "Дата и час"
  label_date_format: "Формат на датата"
  label_date_from: "От"
  label_date_from_to: "От %{start} до %{end}"
  label_date_to: "До"
  label_day_plural: "дни"
  label_default: "По подразбиране"
  label_delete_user: "Изтриване на потребител"
  label_delete_project: "Изтриване на проект"
  label_deleted: "изтрит"
  label_deleted_custom_field: "(изтрито потребителско поле)"
  label_deleted_custom_option: "(deleted option)"
  label_empty_element: "(празно)"
  label_missing_or_hidden_custom_option: "(missing value or lacking permissions to access)"
  label_descending: "Низходящо"
  label_details: "Подробности"
  label_development_roadmap: "Развитие на пътната карта"
  label_diff: "разл"
  label_diff_inline: "инлайн"
  label_diff_side_by_side: "един до друг"
  label_digital_accessibility: "Digital accessibility (DE)"
  label_disabled: "забранен"
  label_disabled_uppercase: "Disabled"
  label_display: "Покажи"
  label_display_per_page: "На страница: %{value}"
  label_display_used_statuses_only: "Показване само на статуси, които се използват от този тип"
  label_download: "%{count} изтегляне"
  label_download_plural: "%{count} изтегляния"
  label_downloads_abbr: "D/L"
  label_duplicated_by: "дублирано от"
  label_duplicate: "дубликат"
  label_duplicates: "дублирания"
  label_edit: "Редактиране"
  label_edit_x: "Редактиране: %{x}"
  label_enable_multi_select: "Превключване към множествен избор"
  label_enabled_project_custom_fields: "Разрешени потребителски полета"
  label_enabled_project_modules: "Разрешени модули"
  label_enabled_project_activities: "Включеное проследяване за време на активност"
  label_end_to_end: "край до край"
  label_end_to_start: "край към начало"
  label_enumeration_new: "Нова списъчна стойност"
  label_enumeration_value: "Изброена стойност"
  label_enumerations: "Списъци"
  label_enterprise: "За големи организации"
  label_enterprise_active_users: "%{current}/%{limit} резервирани активни потребители"
  label_enterprise_edition: "Enterprise edition"
  label_enterprise_support: "Поддръжка за големи предприятия"
  label_enterprise_addon: "Добавка за големи предприятия"
  label_environment: "Среда"
  label_estimates_and_progress: "Оценки и напредък"
  label_equals: "е"
  label_everywhere: "навсякъде"
  label_example: "Пример"
  label_experimental: "Експериментален"
  label_i_am_member: "Аз съм член"
  label_ifc_viewer: "Ifc Четец"
  label_ifc_model_plural: "Модели на Ifc"
  label_import: "Импортиране"
  label_export_to: "Предлага се и в:"
  label_expand: "Разтвори"
  label_expanded_click_to_collapse: "Разширен. Кликнете, за да се сгъне"
  label_f_hour: "%{value} час"
  label_f_hour_plural: "%{value} часа"
  label_favorite: "Любим"
  label_feed_plural: "Информационни канали"
  label_feeds_access_key: "RSS ключ за достъп"
  label_feeds_access_key_created_on: "RSS ключ за достъп създаден преди %{value}"
  label_feeds_access_key_type: "RSS"
  label_file_plural: "Файлове"
  label_filter_add: "Добавяне на филтър"
  label_filter: "Филтри"
  label_filter_plural: "Филтри"
  label_filters_toggle: "Покажи/скрий филтрите"
  label_float: "Плаващ"
  label_folder: "Папка"
  label_follows: "следва"
  label_force_user_language_to_default: "Задаване на език по подразбиране за потребителите с липсващи в системата езици"
  label_form_configuration: "Конфигурация на формата"
  label_gantt_chart: "Диаграма на Гант"
  label_gantt_chart_plural: "Диаграми на Гант"
  label_general: "Общ"
  label_generate_key: "Генериране на ключ"
  label_git_path: "Път до .git директория"
  label_greater_or_equal: ">="
  label_group_by: "Групиране по"
  label_group_new: "Нова група"
  label_group: "Група"
  label_group_named: "Група %{name}"
  label_group_plural: "Групи"
  label_help: "Помощ"
  label_here: тук
  label_hide: "Скрий"
  label_history: "История"
  label_hierarchy_leaf: "Йерархично листо"
  label_home: "Начална страница"
  label_subject_or_id: "Тема или №"
  label_calendar_subscriptions: "Абонаменти за календари"
  label_identifier: "Идентификатор"
  label_in: "в"
  label_in_less_than: "в по-малко от"
  label_in_more_than: "в повече от"
  label_inactive: "Неактивен"
  label_incoming_emails: "Входящи имейли"
  label_includes: "включва"
  label_include_sub_projects: Include sub-projects
  label_index_by_date: "Индекс по дата"
  label_index_by_title: "Индекс по заглавие"
  label_information: "Информация"
  label_information_plural: "Информация"
  label_installation_guides: "Installation guides"
  label_integer: "Цяло число"
  label_internal: "Вътрешен"
  label_introduction_video: "Въвеждащо видео"
  label_invite_user: "Покани потребител"
  label_share: "Споделяне"
  label_share_project_list: "Споделяне на списък с проекти"
  label_share_work_package: "Share work package"
  label_show_hide: "Покажи/Скрий"
  label_show_hide_n_items: "Показване/скриване елементите на %{count}"
  label_show_all_registered_users: "Показване на всички регистрирани потребители"
  label_journal: "Дневник"
  label_journal_diff: "Сравнение на описание"
  label_language: "Език"
  label_languages: "Езици"
  label_jump_to_a_project: "Отиди на проект..."
  label_keyword_plural: "Ключови думи"
  label_language_based: "Въз основа на езика на потребителя"
  label_last_activity: "Последна активност"
  label_last_change_on: "Последна промяна на:"
  label_last_changes: "последните %{count} промени"
  label_last_login: "Последно влизане"
  label_last_month: "миналия месец"
  label_last_n_days: "последните %{count} дни"
  label_last_week: "Миналата седмица"
  label_latest_revision: "Последна редакция"
  label_latest_revision_plural: "Последни редакции"
  label_ldap_authentication: "Удостоверяване LDAP"
  label_learn_more: "Научете повече"
  label_less_or_equal: "<="
  label_less_than_ago: "по-скоро от няколко дни"
  label_link_url: "URL-адрес на връзката:"
  label_list: "Списък"
  label_loading: "Зареждане..."
  label_lock_user: "Заключване на потребител"
  label_logged_as: "Влезли сте като"
  label_login: "Влизане"
  label_custom_logo: "Персонализирано лого"
  label_custom_export_logo: "Персонализирано експортиране на лого"
  label_custom_export_cover: "Персонализирано експортиране на корицата"
  label_custom_export_cover_overlay: "Персонализирано експортиране овърлея на корицата"
  label_custom_export_cover_text_color: "Цвят на текста"
  label_custom_pdf_export_settings: "Потребителски настройки за експортиране на PDF"
  label_custom_favicon: "Персонализиран favicon"
  label_custom_touch_icon: "Потребителска икона за докосване"
  label_logout: "Изход"
  label_main_menu: "Главното меню"
  label_manage: "Управление"
  label_manage_groups: "Управление на групи"
  label_managed_repositories_vendor: "Управлявани %{vendor} хранилища"
  label_max_size: "Максимален размер"
  label_me: "мен"
  label_member_new: "Нов потребител"
  label_member_all_admin: "(Всички роли се дължат на статута на администратор)"
  label_member_plural: "Потребители"
  label_membership_plural: "Членства"
  label_membership_added: "Member added"
  label_membership_updated: "Member updated"
  label_menu: "Меню"
  label_menu_badge:
    pre_alpha: "предварителна фаза"
    alpha: "алфа"
    beta: "бета"
  label_menu_item_name: "Име на елемент от меню"
  label_message: "Съобщение"
  label_message_last: "Последно съобщение"
  label_message_new: "Ново съобщение"
  label_message_plural: "Съобщения"
  label_message_posted: "Съобщение добавено"
  label_min_max_length: "Мин - Макс дължина"
  label_minute_plural: "минути"
  label_missing_api_access_key: "Липсва API ключ за достъп"
  label_missing_feeds_access_key: "Липсва RSS ключ за достъп"
  label_modification: "%{count} промяна"
  label_modified: "променени"
  label_module_plural: "Модули"
  label_modules: "Модули"
  label_months_from: "месеца от"
  label_more: "Повече"
  label_more_than_ago: "повече от преди дни"
  label_move_work_package: "Премести работен пакет"
  label_my_account: "Моят профил"
  label_my_activity: "Моята дейност"
  label_my_account_data: "Данни за моят акаунт"
  label_my_avatar: "Моят аватар"
  label_my_queries: "Моите потребителски заявки"
  label_name: "Име"
  label_never: "Никога"
  label_new: "Нов"
  label_new_features: "Нови функционалности"
  label_new_statuses_allowed: "Новите статуси за разрешени"
  label_news_singular: "Новини"
  label_news_added: "Добавени новини"
  label_news_comment_added: "Коментар, добавен към новини"
  label_news_latest: "Последни новини"
  label_news_new: "Добави новина"
  label_news_edit: "Редактиране на новини"
  label_news_plural: "Новини"
  label_news_view_all: "Покажи всички новини"
  label_next: "Следващо"
  label_next_week: "Следващата седмица"
  label_no_change_option: "(Без промяна)"
  label_no_data: "Няма данни за показване"
  label_no_parent_page: "Няма родителска страница"
  label_nothing_display: "Нищо за показване"
  label_nobody: "nobody"
  label_not_found: "not found"
  label_none: "никой"
  label_none_parentheses: "(none)"
  label_not_contains: "doesn't contain"
  label_not_equals: "is not"
  label_on: "на"
  label_operator_all: "is not empty"
  label_operator_none: "is empty"
  label_operator_equals_or: "is (OR)"
  label_operator_equals_all: "is (AND)"
  label_operator_shared_with_user_any: "всяко"
  label_open_menu: "Open menu"
  label_open_work_packages: "open"
  label_open_work_packages_plural: "open"
  label_openproject_website: "OpenProject website"
  label_optional_description: "Описание"
  label_options: "Опции"
  label_other: "Други"
  label_overall_activity: "Overall activity"
  label_overview: "Общ преглед"
  label_page_title: "Page title"
  label_part_of: "part of"
  label_password_lost: "Forgot your password?"
  label_password_rule_lowercase: "Lowercase"
  label_password_rule_numeric: "Numeric Characters"
  label_password_rule_special: "Special Characters"
  label_password_rule_uppercase: "Uppercase"
  label_path_encoding: "Path encoding"
  label_per_page: "На страница"
  label_people: "Участници"
  label_permissions: "Права"
  label_permissions_report: "Доклади за права"
  label_personalize_page: "Персонализирай тази страница"
  label_placeholder_user: "Потребител на заместител"
  label_placeholder_user_new: "Нов потребител на заместител"
  label_placeholder_user_plural: "Потребители на резервни части"
  label_planning: "Планиране"
  label_please_login: "Моля влез в профила си"
  label_plugins: "Плъгини"
  label_modules_and_plugins: "Modules and Plugins"
  label_precedes: "предхожда"
  label_preferences: "Предпочитания"
  label_preview: "Предварителен преглед"
  label_preview_not_available: "Preview not available"
  label_previous: "Предишен"
  label_previous_week: "Предишната седмица"
  label_principal_invite_via_email: " или покани нови потребители по имейл"
  label_principal_search: "Добавяне на съществуващи потребители или групи"
  label_privacy_policy: "Data privacy and security policy"
  label_product_version: "Версия на продукта"
  label_profile: "Профил"
  label_percent_complete: "% Complete"
  label_project: "Project"
  label_project_activity: "Project activity"
  label_project_attribute_plural: "Project attributes"
  label_project_attribute_manage_link: "Manage project attributes"
  label_project_count: "Общ брой на проектите"
  label_project_copy_notifications: "Изпраща имейл известия по време на копиране на проект"
  label_project_latest: "Последни проекти"
  label_project_default_type: "Разреши празни типове"
  label_project_hierarchy: "Йерархия на проекта"
  label_project_mappings: "Enabled in projects"
  label_project_new: "Нов проект"
  label_project_plural: "Проекти"
  label_project_list_plural: "Project lists"
  label_project_attributes_plural: "Project attributes"
  label_project_custom_field_plural: "Project attributes"
  label_project_settings: "Настройки на проекта"
  label_project_attributes_settings: "Project attributes settings"
  label_project_storage_plural: "File Storages"
  label_project_storage_project_folder: "File Storages: Project folders"
  label_projects_disk_usage_information: "%{count} projects using %{used_disk_space} disk space"
  label_project_view_all: "Покажи всички проекти"
  label_project_show_details: "Show project details"
  label_project_hide_details: "Hide project details"
  label_public_projects: "Публични проекти"
  label_query_new: "Ново търсене"
  label_query_plural: "Потребителско търсене"
  label_read: "Прочитане..."
  label_register: "Регистрирайте нов профил"
  label_register_with_developer: "Регистрирайте се като разработчик"
  label_registered_on: "Регистриран на"
  label_registration_activation_by_email: "активиране на профила по имейл"
  label_registration_automatic_activation: "автоматично активиране на акаунт"
  label_registration_manual_activation: "ръчно активиране на акаунт"
  label_related_work_packages: "Свързани работени пакети"
  label_relates: "свързани с"
  label_relates_to: "свързани с"
  label_relation_delete: "Изтриване на връзка"
  label_relation_new: "Нова връзка"
  label_release_notes: "Бележки по изданието"
  label_remaining_work: "Remaining work"
  label_remove_columns: "Премахване на избраните колони"
  label_renamed: "преименуван"
  label_reply_plural: "Отговори"
  label_report: "Отчет"
  label_report_bug: "Докладвай за бъг"
  label_report_plural: "Отчети"
  label_reported_work_packages: "Докладваните работни пакети"
  label_reporting: "Докладване"
  label_reporting_plural: "Докладване"
  label_repository: "Хранилище"
  label_repository_root: "Корен на хранилище"
  label_repository_plural: "Хранилища"
  label_required: "required"
  label_requires: "requires"
  label_result_plural: "Резултати"
  label_reverse_chronological_order: "Newest first"
  label_revision: "Преразглеждане"
  label_revision_id: "Редакция %{value}"
  label_revision_plural: "Ревизии"
  label_roadmap: "Пътна карта"
  label_roadmap_edit: "Редактиране на пътната карта %{name}"
  label_roadmap_due_in: "Излиза след %{value}"
  label_roadmap_no_work_packages: "Няма работни пакети за тази версия"
  label_roadmap_overdue: "%{value} закъснение"
  label_role_and_permissions: "Роли и права"
  label_role_new: "Нова роля"
  label_role_plural: "Роли"
  label_role_search: "Assign role to new members"
  label_scm: "SCM"
  label_search: "Търсене"
  label_send_information: "Send new credentials to the user"
  label_send_test_email: "Изпрати пробен имейл"
  label_session: "Сесия"
  label_setting_plural: "Настройки"
  label_system_settings: "Системни настройки"
  label_show_completed_versions: "Покажи завършени версии"
  label_columns: "Колони"
  label_sort: "Сортиране"
  label_sort_by: "Sort by %{value}"
  label_sorted_by: "сортирани по %{value}"
  label_sort_higher: "Премести нагоре"
  label_sort_highest: "Премести най-горе"
  label_sort_lower: "Премести надолу"
  label_sort_lowest: "Премести до края"
  label_spent_time: "Отработено време"
  label_start_to_end: "start to end"
  label_start_to_start: "start to start"
  label_statistics: "Статистика"
  label_status: "Състояние"
  label_storage_free_space: "Оставащо дисково пространство"
  label_storage_used_space: "Използвано дисково пространство"
  label_storage_group: "Файлова система на хранилището %{identifier}"
  label_storage_for: "Обхваща съхранение за"
  label_string: "Текст"
  label_subproject: "Подпроект"
  label_subproject_new: "Нов подпроект"
  label_subproject_plural: "Подпроекти"
  label_subtask_plural: "Подзадачи"
  label_summary: "Обобщение"
  label_system: "Система"
  label_system_storage: "Информация за хранилището"
  label_table_of_contents: "Table of contents"
  label_tag: "Етикет"
  label_team_planner: "Team Planner"
  label_text: "Дълъг текст"
  label_this_month: "този месец"
  label_this_week: "тази седмица"
  label_this_year: "тази година"
  label_time_entry_plural: "Отработено време"
  label_time_entry_activity_plural: "Прекарано време"
  label_title: "Заглавие"
  label_projects_menu: "Проекти"
  label_today: "днес"
  label_top_menu: "Главно меню"
  label_topic_plural: "Tеми"
  label_total: "Oбщо"
  label_type_new: "Нов тип"
  label_type_plural: "Видове"
  label_ui: "Потребителски интерфейс"
  label_updated_time: "Актуализиран преди %{value}"
  label_updated_time_at: "%{author} %{age}"
  label_updated_time_by: "Актуализирана от %{author} преди %{age}"
  label_upgrade_guides: "Ръководства за надграждане"
  label_used_by: "Използван от"
  label_used_by_types: "Използва се от типове"
  label_used_in_projects: "Използвани в проекти"
  label_user: "Потребител"
  label_user_and_permission: "Потребители и правомощия"
  label_user_named: "Потребител %{name}"
  label_user_activity: "дейност на %{value}"
  label_user_anonymous: "Анонимен"
  label_user_mail_option_all: "За всяко събитие на всичките ми проекти"
  label_user_mail_option_none: "Няма събития"
  label_user_mail_option_only_assigned: "Само за неща, възложени на мен"
  label_user_mail_option_only_my_events: "Само за неща, които наблюдавам или съм включен в тях"
  label_user_mail_option_only_owner: "Само за неща, на които аз съм собственик"
  label_user_mail_option_selected: "За всяко събитие само в избраните проекти"
  label_user_new: "Нов потребител"
  label_user_plural: "Потребители"
  label_user_search: "Търсене на потребител"
  label_user_settings: "Потребителски настройки"
  label_users_settings: "Потребителски настройки"
  label_version_new: "Нова версия"
  label_version_plural: "Версии"
  label_version_sharing_descendants: "С подпроектите"
  label_version_sharing_hierarchy: "С проектна йерархия"
  label_version_sharing_none: "Не е споделен"
  label_version_sharing_system: "С всички проекти"
  label_version_sharing_tree: "С проектно дърво"
  label_videos: "Видеоклипове"
  label_view_all_revisions: "Покажи всички ревизии"
  label_view_diff: "Прегледай различията"
  label_view_revisions: "Изглед ревизии"
  label_watched_work_packages: "Наблюдавани работни пакети"
  label_what_is_this: "Какво е това?"
  label_week: "Седмица"
  label_wiki_content_added: "Wiki страница добавена"
  label_wiki_content_updated: "Wiki страница обновена"
  label_wiki_toc: "Таблица на съдържанието"
  label_wiki_toc_empty: "Съдържанието е празно, тъй като няма заглавия."
  label_wiki_dont_show_menu_item: "Не показвай този wikipage в проектната навигация"
  label_wiki_edit: "Редактиране на Wiki"
  label_wiki_edit_plural: "Wiki редакции"
  label_wiki_page_attachments: "Прикачени файлове към страници в Уикипедия"
  label_wiki_page_id: "Идентификатор на страницата в Уикипедия"
  label_wiki_navigation: "Wiki навигация"
  label_wiki_page: "Wiki страница"
  label_wiki_page_plural: "Wiki страници"
  label_wiki_show_index_page_link: "Показване на елемент от подменюто \"Съдържание\""
  label_wiki_show_menu_item: "Покажи като меню в проектната навигация"
  label_wiki_show_new_page_link: "Показване на елемент от подменю \"Създай нова подстраница\""
  label_wiki_show_submenu_item: "Покажи като елемент от подменюто на "
  label_wiki_start: "Начална страница"
  label_work: "Работа"
  label_work_package: "Работен пакет"
  label_work_package_attachments: "Приложения към работния пакет"
  label_work_package_category_new: "Нова категория"
  label_work_package_category_plural: "Категории работни пакети"
  label_work_package_hierarchy: "Йерархия на работните пакети"
  label_work_package_new: "Нов работен пакет"
  label_work_package_edit: "Редактиране на работен пакет %{name}"
  label_work_package_plural: "Работни пакети"
  label_work_package_status: "Статус на работен пакет"
  label_work_package_status_new: "Ново състояние"
  label_work_package_status_plural: "Статуси на работни пакети"
  label_work_package_types: "Видове работни пакети"
  label_work_package_tracking: "Проследяване на работен пакет"
  label_work_package_view_all: "Покажи всички работни пакети"
  label_workflow: "Работен поток"
  label_workflow_plural: "Работни потоци"
  label_workflow_summary: "Обобщение"
  label_working_days_and_hours: "Работни дни и часове"
  label_x_closed_work_packages_abbr:
    one: "1 затворен"
    other: "%{count} затворено"
    zero: "0 затворени"
  label_x_comments:
    one: "1 коментар"
    other: "%{count} коментара"
    zero: "няма коментари"
  label_x_open_work_packages_abbr:
    one: "1 отворен"
    other: "%{count} отворени"
    zero: "0 отворени"
  label_x_work_packages:
    one: "1 работен пакет"
    other: "%{count} работни пакети"
    zero: "Няма работни пакети"
  label_x_projects:
    one: "1 проект"
    other: "%{count} проекти"
    zero: "няма проекти"
  label_x_files:
    one: "1 файл"
    other: "%{count} файла"
    zero: "няма файлове"
  label_yesterday: "вчера"
  label_zen_mode: "Режим Дзен"
  label_role_type: "Тип"
  label_member_role: "Project role"
  label_global_role: "Global role"
  label_not_changeable: "(не може да се променя)"
  label_global: "Глобален"
  label_seeded_from_env_warning: Този запис е създаден чрез настройка/променлива на средата. Той не може да се редактира чрез потребителския интерфейс.
  macro_execution_error: "Грешка при изпълнението на макроса %{macro_name}"
  macro_unavailable: "Не може да се покаже макрос %{macro_name} ."
  macros:
    placeholder: "[Заместител] Макрос %{macro_name}"
    errors:
      missing_or_invalid_parameter: "Липсващ или невалиден макропараметър."
    legacy_warning:
      timeline: "Този наследен макрос на времевата линия е премахнат и вече не е наличен. Можете да замените функционалността с макрос за вградена таблица."
    include_wiki_page:
      removed: "Макросът вече не съществува."
    wiki_child_pages:
      errors:
        page_not_found: "Не мога да намеря страницата в уикито '%{name}'."
    create_work_package_link:
      errors:
        no_project_context: "Извикване на макроса create_work_package_link извън контекста на проекта."
        invalid_type: "Не е намерен тип с име '%{type}' в проекта '%{project}'."
      link_name: "Нов работен пакет"
      link_name_type: "Нов %{type_name}"
  mail:
    actions: "Действия"
    digests:
      including_mention_singular: "включително споменаване на"
      including_mention_plural: "включително споменавания на %{number_mentioned}"
      unread_notification_singular: "1 непрочетено известие"
      unread_notification_plural: "%{number_unread} непрочетени известия"
      you_have: "Имате"
    logo_alt_text: "Лого"
    mention:
      subject: "%{user_name} ви споменах в #%{id} - %{subject}"
    notification:
      center: "Към центъра за известия"
      see_in_center: "Вижте коментар в центъра за уведомяване"
      settings: "Промяна на настройките за имейл"
    salutation: "Здравейте %{user}"
    salutation_full_name: "Пълно име"
    work_packages:
      created_at: "Създадено в %{timestamp} от %{user} "
      login_to_see_all: "Влезте, за да видите всички известия."
      mentioned: "Вие сте <b>споменати в коментар</b>"
      mentioned_by: "%{user} mentioned you in a comment"
      more_to_see:
        one: "There is 1 more work package with notifications."
        other: "There are %{count} more work packages with notifications."
      open_in_browser: "Open in browser"
      reason:
        watched: "Watched"
        assigned: "Assigned"
        responsible: "Accountable"
        mentioned: "Mentioned"
        shared: "Shared"
        subscribed: "всички"
        prefix: "Received because of the notification setting: %{reason}"
        date_alert_start_date: "Date alert"
        date_alert_due_date: "Date alert"
      see_all: "See all"
      updated_at: "Updated at %{timestamp} by %{user}"
    sharing:
      work_packages:
        allowed_actions: "You may %{allowed_actions} this work package. This can change depending on your project role and permissions."
        create_account: "To access this work package, you will need to create and activate an account on %{instance}."
        open_work_package: "Open work package"
        subject: "Work package #%{id} was shared with you"
        enterprise_text: "Share work packages with users who are not members of the project."
        summary:
          user: "%{user} shared a work package with you with %{role_rights} rights"
          group: "%{user} shared a work package with the group %{group} you are a member of"
    storages:
      health:
        plaintext:
          storage: "Storage"
          healthy:
            summary: 'Good news! The status of your storage, %{storage_name}, is currently displaying as "Healthy".'
            error-solved-on: "Solved On"
            recommendation: "We will continue monitoring the system to ensure it remains in good health. In case of any discrepancies, we will notify you."
            details: "For more details or to make any necessary amendments, you can visit your storage configuration"
          unhealthy:
            summary: 'The status of your storage, %{storage_name}, is currently displaying as "Error". We''ve detected an issue that might require your attention.'
            error-details: "Error Details"
            error-message: "Error Message"
            error-occurred-on: "Occurred On"
            recommendation: "We recommend heading over to the storage configuration page to address this issue"
            unsubscribe: "If you would no longer like to receive these notifications, you can unsubscribe at any time. To unsubscribe, please follow the instructions on this page"
        email_notification_settings: "Storage email notification settings"
        see_storage_settings: "See storage settings"
        healthy:
          subject: 'Storage "%{name}" is now healthy!'
          solved_at: "solved at"
          summary: "The problem with your %{storage_name} storage integration is now solved"
        unhealthy:
          subject: 'Storage "%{name}" is unhealthy!'
          since: "since"
          summary: "There is a problem with your %{storage_name} storage integration"
          troubleshooting:
            text: "For more information, check file storages"
            link_text: "troubleshooting documentation"
  mail_body_account_activation_request: "Регистриран е нов потребител (%{value}). Акаунтът очаква Вашето одобрение:"
  mail_body_account_information: "Информация за Вашия акаунт"
  mail_body_account_information_external: "Можете да използвате Вашия %{value} профил за да се впишете."
  mail_body_backup_ready: "Your requested backup is ready. You can download it here:"
  mail_body_backup_token_reset_admin_info: The backup token for user '%{user}' has been reset.
  mail_body_backup_token_reset_user_info: Your backup token has been reset.
  mail_body_backup_token_info: The previous token is no longer valid.
  mail_body_backup_waiting_period: The new token will be enabled in %{hours} hours.
  mail_body_backup_token_warning: If this wasn't you, login to OpenProject immediately and reset it again.
  mail_body_incoming_email_error: The email you sent to OpenProject could not be processed.
  mail_body_incoming_email_error_in_reply_to: "At %{received_at} %{from_email} wrote"
  mail_body_incoming_email_error_logs: "Logs"
  mail_body_lost_password: "За да промените паролата си, използвайте следния линк:"
  mail_password_change_not_possible:
    title: "Password change not possible"
    body: "Your account at %{app_title} is connected to an external authentication provider (%{name})."
    subtext: "Passwords for external account cannot be changed in the application. Please use the lost password functionality of your authentication provider."
  mail_body_register: "Welcome to %{app_title}. Please activate your account by clicking on this link:"
  mail_body_register_header_title: "Имейл с покана за участник в проекта"
  mail_body_register_user: "Уважаеми %{name},"
  mail_body_register_links_html: |
    Моля, не се колебайте да разгледате нашия канал в youtube (%{youtube_link}), където предоставяме уебинар (%{webinar_link})
    и видеоклипове "Започнете" (%{get_started_link}), за да направим първите ви стъпки в OpenProject възможно най-лесни.
    <br />
    Ако имате допълнителни въпроси, консултирайте се с нашата документация (%{documentation_link}) или се свържете с вашия администратор.
  mail_body_register_closing: "Вашият екип на OpenProject"
  mail_body_register_ending: "Останете свързани! Поздрави,"
  mail_body_reminder: "%{count} работни пакета, които са ви възложени, трябва да бъдат готови през следващите %{days} дни:"
  mail_body_group_reminder: '%{count} работни пакети, които са възложени на група "%{group}", трябва да бъдат изпълнени през следващите %{days} дни:'
  mail_body_wiki_page_added: "Wiki страницата '%{id}' беше обновена от %{author}."
  mail_body_wiki_page_updated: "Wiki страницата '%{id}' беше обновена от %{author}."
  mail_subject_account_activation_request: "%{value} заявка/и за активиране на акаунт/и"
  mail_subject_backup_ready: "Вашето резервно копие е готово"
  mail_subject_backup_token_reset: "Нулиране на токена за резервно копие"
  mail_subject_incoming_email_error: "Имейлът, който изпратихте до OpenProject, не можа да бъде обработен"
  mail_subject_lost_password: "Вашата парола %{value}"
  mail_subject_register: "Активация на профил (%{value})"
  mail_subject_wiki_content_added: "'%{id}' страницата в уикито е добавена"
  mail_subject_wiki_content_updated: "'%{id}' страницата в уикипедията е актуализирана"
  mail_member_added_project:
    subject: "%{project} - Добавен сте като член"
    body:
      added_by:
        without_message: "%{user} ви добави като член на проекта '%{project}'."
        with_message: "%{user} ви добави като член на проекта '%{project}'."
      roles: "Имате следните роли:"
  mail_member_updated_project:
    subject: "%{project} - Ролите ви са актуализирани"
    body:
      updated_by:
        without_message: "%{user} актуализирахте ролите, които имате в проекта '%{project}'."
        with_message: "%{user} актуализирайте ролите, които имате в проекта '%{project}' писане:"
      roles: "Сега имате следните роли:"
  mail_member_updated_global:
    subject: "Вашите глобални достъпи са актуализирани"
    body:
      updated_by:
        without_message: "%{user} актуализирайте ролите, които имате в глобален мащаб."
        with_message: "%{user} актуализирайте ролите, които имате в глобален мащаб:"
      roles: "Сега имате следните роли:"
  mail_user_activation_limit_reached:
    subject: Достигнат лимит за активиране на потребители
    message: |
      Нов потребител (%{email}) се опита да създаде акаунт в среда на OpenProject, която управлявате (%{host}).
      Потребителят не може да активира своя акаунт, тъй като лимитът на потребителите е достигнат.
    steps:
      label: "За да разрешите на потребителя да влезе, можете да: "
      a: "Актуализирайте плана си за плащане ([тук](upgrade_url))" #here turned into a link
      b: "Заключване или изтриване на съществуващ потребител ([тук](users_url))" #here turned into a link
  more_actions: "Още функции"
  noscript_description: "Трябва да активирате JavaScript за да ползвате OpenProject!"
  noscript_heading: "JavaScript е изключен"
  noscript_learn_more: "Научете повече"
  notice_accessibility_mode: Режим на достъпност може да бъде активиран във вашия профил [settings](url).
  notice_account_activated: "Вашият акаунт е активиран. Вече можете да влезете в профила си."
  notice_account_already_activated: Този потребител вече е потвърден.
  notice_account_invalid_token: Невалиден маркер за активиране
  notice_account_invalid_credentials: "Невалиден потребителски достъп или парола"
  notice_account_invalid_credentials_or_blocked: "Невалиден потребител или парола или акаунтът е блокиран поради многобройни неуспешни опити за влизане. Ако е така, акаунтът ще бъде деблокиран автоматично за кратко време."
  notice_account_lost_email_sent: "Изпратен ви е имейл с инструкции за избор на нова парола."
  notice_account_new_password_forced: "Необходима е нова парола."
  notice_account_password_expired: "Паролата ви изтича след %{days} дни. Моля, задайте нова."
  notice_account_password_updated: "Паролата беше успешно актуализирана."
  notice_account_pending: "Вашият акаунт е създаден. Очаквайте одобрение от администратор."
  notice_account_register_done: "Акаунтът е създаден успешно. За да активирате акаунта си, кликнете върху връзката, която е изпратена на вашия имейл."
  notice_account_unknown_email: "Неизвестен потребител."
  notice_account_update_failed: "Настройка на акаунт не могат да бъдат записани. Моля погледнете страницата на акаунта си."
  notice_account_updated: "Акаунтът беше успешно актуализиран."
  notice_account_other_session_expired: "Всички други сесии, свързани с вашия акаунт, са анулирани."
  notice_account_wrong_password: "Грешна парола"
  notice_account_registered_and_logged_in: "Добре дошли вашият акаунт е активиран. Вие сте влезли в момента."
  notice_activation_failed: Акаунтът не може да бъде активиран.
  notice_auth_stage_verification_error: "Не може да се провери етап '%{stage}'."
  notice_auth_stage_wrong_stage: "Очакваше се да завърши етапа на удостоверяване на автентичността '%{expected}', но се върна '%{actual}'."
  notice_auth_stage_error: "Етапът на удостоверяване на автентичността '%{stage}' се провали."
  notice_can_t_change_password: "Този профил е с външен метод за аутентикация. Невъзможна смяна на паролата."
  notice_custom_options_deleted: "Опцията '%{option_value}' и нейните появявания в %{num_deleted} бяха заличени."
  notice_email_error: "Възникна грешка при изпращане на поща (%{value})"
  notice_email_sent: "Имейл е изпратен до %{value}"
  notice_failed_to_save_work_packages: "Неуспешно записване на %{count} работни пакети от %{total} избрани: %{ids}."
  notice_failed_to_save_members: "Неуспешно записване на членовете: %{errors}."
  notice_deletion_scheduled: "Изтриването е планирано и се извършва асинхронно."
  notice_file_not_found: "Несъществуваща или преместена страница."
  notice_forced_logout: "Вие автоматично излязохте след %{ttl_time} минути на неактивност."
  notice_internal_server_error: "Възникна грешка в страницата, до която се опитвате да получите достъп. Ако продължавате да имате проблеми свържете %{app_title} администратор за съдействие."
  notice_locking_conflict: "Информацията е актуализирана от поне един друг потребител в същото време."
  notice_locking_conflict_additional_information: "Обновленията са от %{users}."
  notice_locking_conflict_reload_page: "Моля презаредете страницата, прегледайте промените и приложете отново вашите обновления."
  notice_member_added: Добавен %{name} в проекта.
  notice_members_added: Добавяне са %{number} потребителя към проекта.
  notice_member_removed: "Премахнат %{user} от проект."
  notice_member_deleted: "%{user} е отстранен от проекта и изтрит."
  notice_no_principals_found: "Не са намерени разултати."
  notice_bad_request: "Грешна заявка."
  notice_not_authorized: "Нямате право на достъп до тази страница."
  notice_not_authorized_archived_project: "Проектът, до който се опитвате да получите достъп е бил архивиран."
  notice_password_confirmation_failed: "Паролата ви е неправилна! Не може да продължите!"
  notice_principals_found_multiple: "Има намерени %{number} резултата. \n Таб, за да се фокусира първият резултат."
  notice_principals_found_single: "Резултатът е един. \n Таб, за да го фокусирате."
  notice_project_not_deleted: "Проектът не е изтрит."
  notice_project_not_found: "Проектът не е намерен."
  notice_successful_connection: "Успешна връзка."
  notice_successful_create: "Успешно създаване."
  notice_successful_delete: "Успешно изтриване."
  notice_successful_update: "Успешно обновяване."
  notice_successful_update_custom_fields_added_to_project: |
    Успешна актуализация. Потребителските полета на активираните типове се активират автоматично
    във формуляра на работния пакет. <a href="%{url}" target="_blank">Вижте още.</a>
  notice_successful_update_custom_fields_added_to_type: |
    Successful update. The active custom fields are automatically activated for
    the associated projects of this type.
  notice_to_many_principals_to_display: "Има твърде много резултати. Стесните търсенето, като въведете името на нов член (или група)."
  notice_user_missing_authentication_method: Потребителят все още не е избрал парола или друг начин за влизане.
  notice_user_invitation_resent: An invitation has been sent to %{email}.
  present_access_key_value: "Your %{key_name} is: %{value}"
  notice_automatic_set_of_standard_type: "Задаване на стандартен тип автоматично."
  notice_logged_out: "Вие излязохте."
  notice_wont_delete_auth_source: The LDAP connection cannot be deleted as long as there are still users using it.
  notice_project_cannot_update_custom_fields: "Не можете да актуализирате наличните потребителски полета на проекта. Проектът е невалиден: %{errors}"
  notice_attachment_migration_wiki_page: >
    This page was generated automatically during the update of OpenProject. It contains all attachments previously associated with the %{container_type} "%{container_name}".
  #Default format for numbers
  number:
    format:
      delimiter: ""
      precision: 3
      separator: "."
    human:
      format:
        delimiter: ""
        precision: 1
      storage_units:
        format: "%n %u"
        units:
          byte:
            one: "Байт"
            other: "байта"
          gb: "GB"
          kb: "kB"
          mb: "МB"
          tb: "TB"
  onboarding:
    heading_getting_started: "Get an overview"
    text_getting_started_description: "Get a quick overview of project management and team collaboration with OpenProject. You can restart this video from the help menu."
    welcome: "Welcome to %{app_title}"
    select_language: "Изберете езика си"
  permission_add_work_package_notes: "Добавяне на бележки"
  permission_add_work_packages: "Add work packages"
  permission_add_messages: "Post messages"
  permission_add_project: "Create projects"
  permission_add_work_package_attachments: "Add attachments"
  permission_add_work_package_attachments_explanation: "Allows adding attachments without Edit work packages permission"
  permission_archive_project: "Archive project"
  permission_create_user: "Create users"
  permission_manage_user: "Edit users"
  permission_manage_placeholder_user: "Create, edit, and delete placeholder users"
  permission_add_subprojects: "Създаване на подпроекти"
  permission_add_work_package_watchers: "Добавяне на наблюдатели"
  permission_assign_versions: "Assign versions"
  permission_browse_repository: "Read-only access to repository (browse and checkout)"
  permission_change_wiki_parent_page: "Change parent wiki page"
  permission_change_work_package_status: "Change work package status"
  permission_change_work_package_status_explanation: "Allows changing status without Edit work packages permission"
  permission_comment_news: "Comment news"
  permission_commit_access: "Read/write access to repository (commit)"
  permission_copy_projects: "Copy projects"
  permission_copy_work_packages: "Copy work packages"
  permission_create_backup: "Create backups"
  permission_delete_work_package_watchers: "Изтриване на наблюдатели"
  permission_delete_work_packages: "Delete work packages"
  permission_delete_messages: "Изтриване на съобщения"
  permission_delete_own_messages: "Delete own messages"
  permission_delete_reportings: "Delete reportings"
  permission_delete_timelines: "Delete timelines"
  permission_delete_wiki_pages: "Delete wiki pages"
  permission_delete_wiki_pages_attachments: "Delete attachments"
  permission_edit_work_package_notes: "Редактиране на бележки"
  permission_edit_work_packages: "Edit work packages"
  permission_edit_messages: "Редактиране на съобщенията"
  permission_edit_own_work_package_notes: "Edit own notes"
  permission_edit_own_messages: "Edit own messages"
  permission_edit_own_time_entries: "Edit own time logs"
  permission_edit_project: "Edit project"
  permission_edit_reportings: "Edit reportings"
  permission_edit_time_entries: "Edit time logs for other users"
  permission_edit_timelines: "Edit timelines"
  permission_edit_wiki_pages: "Edit wiki pages"
  permission_export_work_packages: "Export work packages"
  permission_export_wiki_pages: "Export wiki pages"
  permission_list_attachments: "List attachments"
  permission_log_own_time: "Log own time"
  permission_log_time: "Log time for other users"
  permission_manage_forums: "Manage forums"
  permission_manage_categories: "Manage work package categories"
  permission_manage_dashboards: "Manage dashboards"
  permission_manage_work_package_relations: "Manage work package relations"
  permission_manage_members: "Manage members"
  permission_manage_news: "Manage news"
  permission_manage_project_activities: "Manage project activities"
  permission_manage_public_queries: "Manage public views"
  permission_manage_repository: "Manage repository"
  permission_manage_subtasks: "Управление йерархията на работните пакети"
  permission_manage_versions: "Управление на версиите"
  permission_manage_wiki: "Управление на уикипедия"
  permission_manage_wiki_menu: "Управление на менюто на уикипедия"
  permission_move_work_packages: "Преместване на работни пакети"
  permission_protect_wiki_pages: "Защита на страници в уикипедия"
  permission_rename_wiki_pages: "Преименуване на страници в уикипедия"
  permission_save_queries: "Запазване на изгледи"
  permission_search_project: "Търесене на проект"
  permission_select_custom_fields: "Изберете потребителски полета"
  permission_select_project_custom_fields: "Избор атрибути на проекта"
  permission_select_project_modules: "Избор модули на проекта"
  permission_share_work_packages: "Споделяне на работни пакети"
  permission_manage_types: "Изберете видове"
  permission_view_project: "Преглед на проекти"
  permission_view_changesets: "Преглед на ревизиите на хранилището в OpenProject"
  permission_view_commit_author_statistics: "Преглед статистиката за авторите на ангажименти"
  permission_view_dashboards: "Преглед на табла за управление"
  permission_view_work_package_watchers: "Преглед на списъка с наблюдатели"
  permission_view_work_packages: "Преглед на работните пакети"
  permission_view_messages: "Преглед на съобщенията"
  permission_view_news: "Преглед на новини"
  permission_view_members: "Преглед на членовете"
  permission_view_reportings: "Преглед на отчетите"
  permission_view_shared_work_packages: "Преглед споеделянията на работния пакет"
  permission_view_time_entries: "Преглед на прекараното време"
  permission_view_timelines: "Преглед на хронологиите"
  permission_view_wiki_edits: "Преглед на историята на уикипедията"
  permission_view_wiki_pages: "Преглед на уикипедия"
  permission_work_package_assigned: "Станете правоприемник/отговорник"
  permission_work_package_assigned_explanation: "Работните пакети могат да бъдат възлагани на потребители и групи, които притежават тази роля в съответния проект."
  permission_view_project_activity: "Преглед на дейностите по проекта"
  permission_save_bcf_queries: "Запазване на заявките на BCF"
  permission_manage_public_bcf_queries: "Управление на публични запитвания за BCF"
  permission_edit_attribute_help_texts: "Редактиране помощните текстове на атрибутите"
  permission_manage_public_project_queries: "Управление на публични списъци с проекти"
  permission_view_project_query: "Преглед на заявката за проект"
  permission_edit_project_query: "Редактиране на заявката за проект"
  placeholders:
    default: "-"
  project:
    destroy:
      confirmation: "Ако продължите, проектът %{identifier} ще бъде окончателно унищожен. За да потвърдите това действие, моля въведете името на проекта в полето по-долу, това ще:"
      project_delete_result_1: "Изтрийте всички свързани данни."
      project_delete_result_2: "Изтрийте всички управлявани папки на проекта в приложените хранилища."
      info: "Изтриването на проекта е необратимо действие."
      project_verification: "Въведете името на проекта %{name} , за да потвърдите изтриването."
      subprojects_confirmation: "Неговият(те) подпроект(и): %{value} също ще бъде изтрит(и)."
      title: "Изтриване на проекта %{name}"
    identifier:
      warning_one: Членовете на проекта ще трябва да преместят хранилищата на проекта.
      warning_two: Съществуващите връзки към проекта вече няма да работят.
      title: Промяна на идентификатора на проекта
    template:
      copying: >
        Вашият проект се създава от избрания шаблон на проект. Ще бъдете уведомени по пощата, веднага щом проектът стане наличен.
      use_template: "Използвайте шаблон"
      make_template: "Задайте като шаблон"
      remove_from_templates: "Премахване от шаблоните"
    archive:
      are_you_sure: "Наистина ли искате да архивирате на проекта \"%{name}\"?"
      archived: "Архивирано"
    count:
      zero: "0 Проекти"
      one: "1 Project"
      other: "%{count} Projects"
  project_module_activity: "Активност"
  project_module_forums: "Форуми"
  project_module_work_package_tracking: "Работни пакети"
  project_module_news: "Новини"
  project_module_repository: "Хранилище"
  project_module_wiki: "Wiki"
  permission_header_for_project_module_work_package_tracking: "Work packages and Gantt charts"
  query:
    attribute_and_direction: "%{attribute} (%{direction})"
  #possible query parameters (e.g. issue queries),
  #which are not attributes of an AR-Model.
  query_fields:
    active_or_archived: "Active or archived"
    assigned_to_role: "Assignee's role"
    assignee_or_group: "Assignee or belonging group"
    member_of_group: "Assignee's group"
    name_or_identifier: "Name or identifier"
    only_subproject_id: "Само подпроект"
    shared_with_user: "Shared with users"
    shared_with_me: "Shared with me"
    subproject_id: "Including subproject"
  repositories:
    at_identifier: "at %{identifier}"
    atom_revision_feed: "Atom revision feed"
    autofetch_information: "Check this if you want repositories to be updated automatically when accessing the repository module page.\nThis encompasses the retrieval of commits from the repository and refreshing the required disk storage."
    checkout:
      access:
        readwrite: "Read + Write"
        read: "Read-only"
        none: "No checkout access, you may only view the repository through this application."
      access_permission: "Your permissions on this repository"
      url: "Checkout URL"
      base_url_text: "The base URL to use for generating checkout URLs (e.g., https://myserver.example.org/repos/).\nNote: The base URL is only used for rewriting checkout URLs in managed repositories. Other repositories are not altered."
      default_instructions:
        git: |-
          The data contained in this repository can be downloaded to your computer with Git.
          Please consult the documentation of Git if you need more information on the checkout procedure and available clients.
        subversion: |-
          The data contained in this repository can be downloaded to your computer with Subversion.
          Please consult the documentation of Subversion if you need more information on the checkout procedure and available clients.
      enable_instructions_text: "Displays checkout instructions defined below on all repository-related pages."
      instructions: "Checkout instructions"
      show_instructions: "Display checkout instructions"
      text_instructions: "This text is displayed alongside the checkout URL for guidance on how to check out the repository."
      not_available: "Checkout instructions are not defined for this repository. Ask your administrator to enable them for this repository in the system settings."
    create_managed_delay: "Please note: The repository is managed, it is created asynchronously on the disk and will be available shortly."
    create_successful: "The repository has been registered."
    delete_sucessful: "The repository has been deleted."
    destroy:
      confirmation: "If you continue, this will permanently delete the managed repository."
      info: "Deleting the repository is an irreversible action."
      info_not_managed: "Note: This will NOT delete the contents of this repository, as it is not managed by OpenProject."
      managed_path_note: "The following directory will be erased: %{path}"
      repository_verification: "Enter the project's identifier %{identifier} to verify the deletion of its repository."
      subtitle: "Наистина ли искате да изтриете %{repository_type} на проекта %{project_name}?"
      subtitle_not_managed: "Наистина ли искате да премахнете свързаните %{repository_type} %{url} от %{project_name} проект?"
      title: "Изтриване на %{repository_type}"
      title_not_managed: "Премахнете свързаните %{repository_type}?"
    errors:
      build_failed: "Не може да създаде хранилище с избраната конфигурация. %{reason}"
      managed_delete: "Не може да изтриете управляваното хранилище."
      managed_delete_local: "Не може да изтрие местно хранилище на файловата система в \"%{path}\": %{error_message}"
      empty_repository: "Хранилището съществува, но е празно. То не съдържа никакви корекции все още."
      exists_on_filesystem: "Директорията на хранилище вече съществува във файловата система."
      filesystem_access_failed: "Възникна грешка при достъп до хранилището в файловата система: %{message}"
      not_manageable: "Този доставчик на хранилище не може да се управлява от OpenProject."
      path_permission_failed: "Възникна грешка при опит да се създаде следния път: %{path}. Убедете се, че OpenProject има права за писане в тази папка."
      unauthorized: "Вие не сте упълномощени за достъп до хранилището или аутентикиращите данни са невалидни."
      unavailable: "Хранилището е недостъпно."
      exception_title: "Няма достъп до хранилището: %{message}"
      disabled_or_unknown_type: "Избраният тип %{type} е забранен или вече не е наличен за SCM доставчик %{vendor}."
      disabled_or_unknown_vendor: "SCM доставчик %{vendor} е забранен или вече не е наличен."
      remote_call_failed: "Извикване на отдалеченото управление пропадна със съобщение \"%{message}\" (код: %{code})"
      remote_invalid_response: "Получил Невалиден отговор от отдалечено управление."
      remote_save_failed: "Не може да запише хранилище с параметри, получени от отдалеченото."
    git:
      instructions:
        managed_url: "Това е URL на управлявано (локално) Git хранилище."
        path: >-
          Specify the path to your local Git repository ( e.g., %{example_path} ). You can also use remote repositories which are cloned to a local copy by using a value starting with http(s):// or file://.
        path_encoding: "Замени Git път кодиране (по подразбиране: UTF-8)"
      local_title: "Връзка към съществуващите локални хранилище Git"
      local_url: "Локален URL адрес"
      local_introduction: "If you have an existing local Git repository, you can link it with OpenProject to access it from within the application."
      managed_introduction: "Let OpenProject create and integrate a local Git repository automatically."
      managed_title: "Git repository integrated into OpenProject"
      managed_url: "Managed URL"
      path: "Path to Git repository"
      path_encoding: "Path encoding"
    go_to_revision: "Go to revision"
    managed_remote: "Managed repositories for this vendor are handled remotely."
    managed_remote_note: "Information on the URL and path of this repository is not available prior to its creation."
    managed_url: "Managed URL"
    settings:
      automatic_managed_repos_disabled: "Disable automatic creation"
      automatic_managed_repos: "Automatic creation of managed repositories"
      automatic_managed_repos_text: "Като зададете доставчик тук, новосъздадени проекти ще получат автоматично управлявано хранилище на този доставчик."
    scm_vendor: "Система управлявана от източника"
    scm_type: "Тип хранилище"
    scm_types:
      local: "Връзка към локални места за съхранение"
      existing: "Връзка към съществуващо място за съхранение"
      managed: "Създаване на ново хранилище в OpenProject"
    storage:
      not_available: "Диск за съхранение на потреблението не е наличен за това хранилище."
      update_timeout: "Запази последният изисква информация за дисково пространство за хранилище за N минути. Като броим нужното пространство на хранилище може да бъде скъпо, увеличи тази стойност да се намали влиянието върху производителността."
      oauth_application_details: "The client secret value will not be accessible again after you close this window. Please copy these values into the Nextcloud OpenProject Integration settings:"
      oauth_application_details_link_text: "Go to settings page"
      setup_documentation_details: "If you need help configuring a new file storage please check the documentation: "
      setup_documentation_details_link_text: "Настройка на хранилища за файлове"
      show_warning_details: "To use this file storage remember to activate the module and the specific storage in the project settings of each desired project."
    subversion:
      existing_title: "Съществуващо хранилище за подверсии"
      existing_introduction: "Ако имате съществуваща хранилище за подверсии, можете да го свържете с OpenProject за достъп до него от приложението."
      existing_url: "Съществуващ URL адрес"
      instructions:
        managed_url: "Това е URL на управляваните (локални) хранилища за подпроекти."
        url: "Въведете URL адреса на хранилището. Той може да бъде насочен към локално хранилище (започвайки с %{local_proto} ) или към отдалечено хранилище.\nПоддържат се следните схеми на URL адреси:"
      managed_title: "Subversion repository integrated into OpenProject"
      managed_introduction: "Let OpenProject create and integrate a local Subversion repository automatically."
      managed_url: "Managed URL"
      password: "Repository Password"
      username: "Repository username"
    truncated: "Sorry, we had to truncate this directory to %{limit} files. %{truncated} entries were omitted from the list."
    named_repository: "%{vendor_name} repository"
    update_settings_successful: "Настройките са запазени успешно."
    url: "URL to repository"
    warnings:
      cannot_annotate: "This file cannot be annotated."
  scheduling:
    activated: "активиран"
    deactivated: "деактивиран"
  search_input_placeholder: "Търсене ..."
  setting_apiv3_cors_enabled: "Активирайте CORS"
  setting_apiv3_cors_origins: "API V3 Cross-Origin Resource Sharing (CORS) позволява разрешения"
  setting_apiv3_cors_origins_text_html: >
    Ако CORS е активиран, това са източниците, на които е разрешен достъп до API на OpenProject. <br/> Моля, проверете <a href="%{origin_link}" target="_blank"> Документацията в заглавието Origin </a> за това как да посочите очакваните стойности.
  setting_apiv3_write_readonly_attributes: "Write access to read-only attributes"
  setting_apiv3_write_readonly_attributes_instructions_html: >
    If enabled, the API will allow administrators to write static read-only attributes during creation, such as createdAt and author. <br/> <strong>Warning:</strong> This setting has a use-case for e.g., importing data, but allows administrators to impersonate the creation of items as other users. All creation requests are being logged however with the true author. </br> For more information on attributes and supported resources, please see the %{api_documentation_link}.
  setting_apiv3_max_page_size: "Maximum API page size"
  setting_apiv3_max_page_instructions_html: >
    Set the maximum page size the API will respond with. It will not be possible to perform API requests that return more values on a single page. <br/> <strong>Warning:</strong> Please only change this value if you are sure why you need it. Setting to a high value will result in significant performance impacts, while a value lower than the per page options will cause errors in paginated views.
  setting_apiv3_docs: "Документация"
  setting_apiv3_docs_enabled: "Enable docs page"
  setting_apiv3_docs_enabled_instructions_html: >
    If the docs page is enabled you can get an interactive view of the APIv3 documentation under <a href="%{link}" target="_blank">%{link}</a>.
  setting_attachment_whitelist: "Attachment upload whitelist"
  setting_email_delivery_method: "Метод за доставка на имейл"
  setting_emails_salutation: "Address user in emails with"
  setting_sendmail_location: "Местоположение на sendmail програма"
  setting_smtp_enable_starttls_auto: "Автоматично използвай STARTTLS ако е налично"
  setting_smtp_ssl: "Use SSL connection"
  setting_smtp_address: "SMTP сървър"
  setting_smtp_port: "SMTP порт"
  setting_smtp_authentication: "SMTP Удостоверяване"
  setting_smtp_user_name: "SMTP потребителско име"
  setting_smtp_password: "SMTP парола"
  setting_smtp_domain: "SMTP HELO domain"
  setting_activity_days_default: "Days displayed on project activity"
  setting_app_subtitle: "Application subtitle"
  setting_app_title: "Application title"
  setting_attachment_max_size: "Attachment max. size"
  setting_show_work_package_attachments: "Show attachments in the files tab by default"
  setting_antivirus_scan_mode: "Scan mode"
  setting_antivirus_scan_action: "Infected file action"
  setting_autofetch_changesets: "Autofetch repository changes"
  setting_autologin: "Autologin"
  setting_available_languages: "Налични езици"
  setting_bcc_recipients: "Blind carbon copy recipients (bcc)"
  setting_brute_force_block_after_failed_logins: "Block user after this number of failed login attempts"
  setting_brute_force_block_minutes: "Time the user is blocked for"
  setting_cache_formatted_text: "Cache formatted text"
  setting_use_wysiwyg_description: "Select to enable CKEditor5 WYSIWYG editor for all users by default. CKEditor has limited functionality for GFM Markdown."
  setting_column_options: "Default work package lists columns"
  setting_commit_fix_keywords: "Fixing keywords"
  setting_commit_logs_encoding: "Commit messages encoding"
  setting_commit_logtime_activity_id: "Activity for logged time"
  setting_commit_logtime_enabled: "Enable time logging"
  setting_commit_ref_keywords: "Referencing keywords"
  setting_consent_time: "Consent time"
  setting_consent_info: "Consent information text"
  setting_consent_required: "Consent required"
  setting_consent_decline_mail: "Consent contact mail address"
  setting_cross_project_work_package_relations: "Allow cross-project work package relations"
  setting_first_week_of_year: "First week in year contains"
  setting_date_format: "Дата"
  setting_default_language: "Език по подразбиране"
  setting_default_projects_modules: "Default enabled modules for new projects"
  setting_default_projects_public: "New projects are public by default"
  setting_diff_max_lines_displayed: "Max number of diff lines displayed"
  setting_display_subprojects_work_packages: "Display subprojects work packages on main projects by default"
  setting_duration_format: "Duration format"
  setting_duration_format_hours_only: "Hours only"
  setting_duration_format_days_and_hours: "Days and hours"
  setting_duration_format_instructions: "This defines how Work, Remaining work, and Time spent durations are displayed."
  setting_emails_footer: "Emails footer"
  setting_emails_header: "Emails header"
  setting_email_login: "Използвайте имейла като вход"
  setting_enabled_scm: "Enabled SCM"
  setting_enabled_projects_columns: "Columns in a projects list displayed by default"
  setting_feeds_enabled: "Enable Feeds"
  setting_ical_enabled: "Enable iCalendar subscriptions"
  setting_feeds_limit: "Feed content limit"
  setting_file_max_size_displayed: "Max size of text files displayed inline"
  setting_host_name: "Име на хост"
  setting_hours_per_day: "Hours per day"
  setting_hours_per_day_explanation: >-
    This defines what is considered a "day" when displaying duration in days and hours (for example, if a day is 8 hours, 32 hours would be 4 days).
  setting_invitation_expiration_days: "Имейлът за активиране изтича след"
  setting_work_package_done_ratio: "Progress calculation"
  setting_work_package_done_ratio_field: "Work-based"
  setting_work_package_done_ratio_status: "Status-based"
  setting_work_package_done_ratio_explanation_html: >
    In <b>work-based</b> mode, % Complete is calculated from how much work is done in relation to total work. In <b>status-based</b> mode, each status has a % Complete value associated with it. Changing status will change % Complete.
  setting_work_package_properties: "Work package properties"
  setting_work_package_startdate_is_adddate: "Use current date as start date for new work packages"
  setting_work_packages_projects_export_limit: "Work packages / Projects export limit"
  setting_journal_aggregation_time_minutes: "User actions aggregated within"
  setting_log_requesting_user: "Log user login, name, and mail address for all requests"
  setting_login_required: "Authentication required"
  setting_mail_from: "Emission email address"
  setting_mail_handler_api_key: "API ключ"
  setting_mail_handler_body_delimiters: "Truncate emails after one of these lines"
  setting_mail_handler_body_delimiter_regex: "Съкрати мейл адресите от една област"
  setting_mail_handler_ignore_filenames: "Ignored mail attachments"
  setting_new_project_user_role_id: "Role given to a non-admin user who creates a project"
  setting_password_active_rules: "Active character classes"
  setting_password_count_former_banned: "Number of most recently used passwords banned for reuse"
  setting_password_days_valid: "Number of days, after which to enforce a password change"
  setting_password_min_length: "Минимална дължина"
  setting_password_min_adhered_rules: "Minimum number of required classes"
  setting_per_page_options: "Objects per page options"
  setting_plain_text_mail: "Plain text mail (no HTML)"
  setting_protocol: "Протокол"
  setting_project_gantt_query: "Gantt изглед портфолиото на проекта"
  setting_project_gantt_query_text: "Можете да промените заявката, която се използва за показване на диаграмата на Гант от страницата за преглед на проекта."
  setting_security_badge_displayed: "Display security badge"
  setting_registration_footer: "Registration footer"
  setting_repositories_automatic_managed_vendor: "Automatic repository vendor type"
  setting_repositories_encodings: "Repositories encodings"
  setting_repository_authentication_caching_enabled: "Enable caching for authentication request of version control software"
  setting_repository_storage_cache_minutes: "Repository disk size cache"
  setting_repository_checkout_display: "Show checkout instructions"
  setting_repository_checkout_base_url: "Checkout base URL"
  setting_repository_checkout_text: "Checkout instruction text"
  setting_repository_log_display_limit: "Maximum number of revisions displayed on file log"
  setting_repository_truncate_at: "Maximum number of files displayed in the repository browser"
  setting_rest_api_enabled: "Enable REST web service"
  setting_self_registration: "Self-registration"
  setting_session_ttl: "Session expiry time after inactivity"
  setting_session_ttl_hint: "Value below 5 works like disabled"
  setting_session_ttl_enabled: "Session expires"
  setting_start_of_week: "Week starts on"
  setting_sys_api_enabled: "Enable repository management web service"
  setting_sys_api_description: "The repository management web service provides integration and user authorization for accessing repositories."
  setting_time_format: "Час"
  setting_accessibility_mode_for_anonymous: "Разрешаване на достъпен режим за анонимни потребители"
  setting_user_format: "Users name format"
  setting_user_default_timezone: "Users default time zone"
  setting_users_deletable_by_admins: "User accounts deletable by admins"
  setting_users_deletable_by_self: "Потребителите могат да изтриват профилите си"
  setting_welcome_text: "Welcome block text"
  setting_welcome_title: "Welcome block title"
  setting_welcome_on_homescreen: "Display welcome block on homescreen"
  setting_work_package_list_default_highlighting_mode: "Default highlighting mode"
  setting_work_package_list_default_highlighted_attributes: "Default inline highlighted attributes"
  setting_working_days: "Working days"
  settings:
    attachments:
      whitelist_text_html: >
        Define a list of valid file extensions and/or mime types for uploaded files. <br/> Enter file extensions (e.g., <code>%{ext_example}</code>) or mime types (e.g., <code>%{mime_example}</code>). <br/> Leave empty to allow any file type to be uploaded. Multiple values allowed (one line for each value).
      show_work_package_attachments: >
        Deactivating this option will hide the attachments list on the work packages files tab for new projects. The files attached in the description of a work package will still be uploaded in the internal attachments storage.
    antivirus:
      title: "Virus scanning"
      clamav_ping_failed: "Failed to connect the the ClamAV daemon. Double-check the configuration and try again."
      remaining_quarantined_files_html: >
        Virus scanning has been disbled. %{file_count} remain in quarantine. To review quarantined files, please visit this link: %{link}
      remaining_scan_complete_html: >
        Remaining files have been scanned. There are %{file_count} in quarantine. You are being redirected to the quarantine page. Use this page to delete or override quarantined files.
      remaining_rescanned_files: >
        Virus scanning has been enabled successfully. There are %{file_count} that were uploaded previously and still need to be scanned. This process has been scheduled in the background. The files will remain accessible during the scan.
      upsale:
        description: "Ensure uploaded files in OpenProject are scanned for viruses before being accessible by other users."
      actions:
        delete: "Delete the file"
        quarantine: "Quarantine the file"
        instructions_html: >
          Select the action to perform for files on which a virus has been detected: <br/> <ul> <li><strong>%{quarantine_option}</strong>: Quarantine the file, preventing users from accessing it. Administrators can review and delete quarantined files in the administration.</li> <li><strong>%{delete_option}</strong>: Delete the file immediately.</li> </ul>
      modes:
        clamav_socket_html: Enter the socket to the clamd daemon, e.g., %{example}
        clamav_host_html: Enter the hostname and port to the clamd daemon separated by colon. e.g., %{example}
        description_html: >
          Select the mode in which the antivirus scanner integration should operate. <br/> <ul> <li><strong>%{disabled_option}</strong>: Uploaded files are not scanned for viruses.</li> <li><strong>%{socket_option}</strong>: You have set up ClamAV on the same server as OpenProject and the scan daemon clamd is running in the background</li> <li><strong>%{host_option}</strong>: You are streaming files to an external virus scanning host.</li> </ul>
    brute_force_prevention: "Automated user blocking"
    date_format:
      first_date_of_week_and_year_set: >
        If either options "%{day_of_week_setting_name}" or "%{first_week_setting_name}" are set, the other has to be set as well to avoid inconsistencies in the frontend.
      first_week_of_year_text_html: >
        Select the date of January that is contained in the first week of the year. This value together with first day of the week determines the total number of weeks in a year. For more information, please see our <a href="%{link}" target="_blank">documentation</a> on this topic.
    experimental:
      save_confirmation: Caution! Risk of data loss! Only activate experimental features if you do not mind breaking your OpenProject installation and losing all of its data.
      warning_toast: Feature flags are settings that activate features that are still under development. They shall only be used for testing purposes. They shall never be activated on OpenProject installations holding important data. These features will very likely corrupt your data. Use them at your own risk.
      feature_flags: Feature flags
    general: "Общ"
    highlighting:
      mode_long:
        inline: "Highlight attribute(s) inline"
        none: "No highlighting"
        status: "Entire row by Status"
        type: "Entire row by Type"
        priority: "Entire row by Priority"
    icalendar:
      enable_subscriptions_text_html: Allows users with the necessary permissions to subscribe to OpenProject calendars and access work package information via an external calendar client. <strong>Note:</strong> Please read about <a href="%{link}" target="_blank">iCalendar subscriptions</a> to understand potential security risks before enabling this.
    language_name_being_default: "%{language_name} (default)"
    notifications:
      events_explanation: "Governs for which event an email is sent out. Work packages are excluded from this list as the notifications for them can be configured specifically for every user."
      delay_minutes_explanation: "Email sending can be delayed to allow users with configured in app notification to confirm the notification within the application before a mail is sent out. Users who read a notification within the application will not receive an email for the already read notification."
    other: "Други"
    passwords: "Пароли"
    project_attributes:
      heading: "Project attributes"
      label_new_attribute: "Project attribute"
      label_new_section: "Section"
      label_edit_section: "Edit title"
      label_section_actions: "Section actions"
      heading_description: "These project attributes appear in the overview page of each project. You can add new attributes, group them into sections and re-order them as you please. These attributes can be enabled or disabled but not re-ordered at a project level."
      label_project_custom_field_actions: "Project attribute actions"
      label_no_project_custom_fields: "No project attributes defined in this section"
      edit:
        description: "Changes to this project attribute will be reflected in all projects where it is enabled. Required attributes cannot be disabled on a per-project basis."
      new:
        heading: "New attribute"
        description: "Changes to this project attribute will be reflected in all projects where it is enabled. Required attributes cannot be disabled on a per-project basis."
    projects:
      missing_dependencies: "Project module %{module} was checked which depends on %{dependencies}. You need to check these dependencies as well."
      section_new_projects: "Настройки за нови проекти"
      section_project_overview: "Settings for project lists"
    session: "Сесия"
    user:
      default_preferences: "Настройки по подразбиране"
      display_format: "Display format"
      deletion: "Deletion"
    working_days:
      section_work_week: "Work week"
      section_holidays_and_closures: "Holidays and closures"
  text_formatting:
    markdown: "Markdown"
    plain: "Plain text"
  status_active: "active"
  status_archived: "archived"
  status_blocked: "blocked"
  status_invited: invited
  status_locked: locked
  status_registered: registered
  #Used in array.to_sentence.
  support:
    array:
      sentence_connector: "и"
      skip_last_comma: "false"
  text_accessibility_hint: "The accessibility mode is designed for users who are blind, motorically handicaped or have a bad eyesight. For the latter focused elements are specially highlighted. Please notice, that the Backlogs module is not available in this mode."
  text_access_token_hint: "Access tokens allow you to grant external applications access to resources in OpenProject."
  text_analyze: "Further analyze: %{subject}"
  text_are_you_sure: "Сигурни ли сте?"
  text_are_you_sure_continue: "Are you sure you want to continue?"
  text_are_you_sure_with_children: "Delete work package and all child work packages?"
  text_are_you_sure_with_project_custom_fields: "Deleting this attribute will also delete its values in all projects. Are you sure you want to do this?"
  text_assign_to_project: "Assign to the project"
  text_form_configuration: >
    You can customize which fields will be displayed in work package forms. You can freely group the fields to reflect the needs for your domain.
  text_form_configuration_required_attribute: "Attribute is marked required and thus always shown"
  text_caracters_maximum: "%{count} characters maximum."
  text_caracters_minimum: "Must be at least %{count} characters long."
  text_comma_separated: "Multiple values allowed (comma separated)."
  text_comment_wiki_page: "Коментар към wiki страница: %{page}"
  text_custom_field_possible_values_info: "One line for each value"
  text_custom_field_hint_activate_per_project: >
    When using custom fields: Keep in mind that custom fields need to be activated per project, too.
  text_custom_field_hint_activate_per_project_and_type: >
    Custom fields need to be activated per work package type and per project.
  text_wp_status_read_only_html: >
    The Enterprise edition will add these additional add-ons for work packages' statuses fields: <br> <ul> <li><b>Allow to mark work packages to read-only for specific statuses</b></li> </ul>
  text_project_custom_field_html: >
    The Enterprise edition will add these additional add-ons for projects' custom fields: <br> <ul> <li><b>Add custom fields for projects to your Project list to create a project portfolio view</b></li> </ul>
  text_custom_logo_instructions: >
    A white logo on transparent background is recommended. For best results on both, conventional and retina displays, make sure your image's dimensions are 460px by 60px.
  text_custom_export_logo_instructions: >
    This is the logo that appears in your PDF exports. It needs to be a PNG or JPEG image file. A black or colored logo on transparent or white background is recommended.
  text_custom_export_cover_instructions: >
    This is the image that appears in the background of a cover page in your PDF exports. It needs to be an about 800px width by 500px height sized PNG or JPEG image file.
  text_custom_favicon_instructions: >
    This is the tiny icon that appears in your browser window/tab next to the page's title. It needs to be a squared 32 by 32 pixels sized PNG image file with a transparent background.
  text_custom_touch_icon_instructions: >
    This is the icon that appears in your mobile or tablet when you place a bookmark on your homescreen. It needs to be a squared 180 by 180 pixels sized PNG image file. Please make sure the image's background is not transparent otherwise it will look bad on iOS.
  text_database_allows_tsv: "Database allows TSVector (optional)"
  text_default_administrator_account_changed: "Default administrator account changed"
  text_default_encoding: "Default: UTF-8"
  text_destroy: "Изтрий"
  text_destroy_with_associated: "There are additional objects assossociated with the work package(s) that are to be deleted. Those objects are of the following types:"
  text_destroy_what_to_do: "Какво искате да правите?"
  text_diff_truncated: "... This diff was truncated because it exceeds the maximum size that can be displayed."
  text_email_delivery_not_configured: "Email delivery is not configured, and notifications are disabled.\nConfigure your SMTP server to enable them."
  text_enumeration_category_reassign_to: "Reassign them to this value:"
  text_enumeration_destroy_question: "%{count} objects are assigned to this value."
  text_file_repository_writable: "Attachments directory writable"
  text_git_repo_example: "a bare and local repository (e.g. /gitrepo, c:\\gitrepo)"
  text_hint_date_format: "Enter a date in the form of YYYY-MM-DD. Other formats may be changed to an unwanted date."
  text_hint_disable_with_0: "Note: Disable with 0"
  text_hours_between: "Между %{min} и %{max} часа."
  text_work_package_added: "Work package %{id} has been reported by %{author}."
  text_work_package_category_destroy_assignments: "Remove category assignments"
  text_work_package_category_destroy_question: "Some work packages (%{count}) are assigned to this category. What do you want to do?"
  text_work_package_category_reassign_to: "Reassign work packages to this category"
  text_work_package_updated: "Work package %{id} has been updated by %{author}."
  text_work_package_watcher_added: "You have been added as a watcher to Work package %{id} by %{watcher_changer}."
  text_work_package_watcher_removed: "You have been removed from watchers of Work package %{id} by %{watcher_changer}."
  text_work_packages_destroy_confirmation: "Are you sure you want to delete the selected work package(s)?"
  text_work_packages_ref_in_commit_messages: "Referencing and fixing work packages in commit messages"
  text_journal_added: "%{label} %{value} added"
  text_journal_attachment_added: "%{label} %{value} added as attachment"
  text_journal_attachment_deleted: "%{label} %{old} removed as attachment"
  text_journal_changed_plain: "%{label} changed from %{old} %{linebreak}to %{new}"
  text_journal_changed_no_detail: "%{label} updated"
  text_journal_changed_with_diff: "%{label} changed (%{link})"
  text_journal_deleted: "%{label} deleted (%{old})"
  text_journal_deleted_subproject: "%{label} %{old}"
  text_journal_deleted_with_diff: "%{label} deleted (%{link})"
  text_journal_file_link_added: "%{label} link to %{value} (%{storage}) added"
  text_journal_file_link_deleted: "%{label} link to %{old} (%{storage}) removed"
  text_journal_of: "%{label} %{value}"
  text_journal_set_to: "%{label} set to %{value}"
  text_journal_set_with_diff: "%{label} set (%{link})"
  text_journal_label_value: "%{label} %{value}"
  text_latest_note: "The latest comment is: %{note}"
  text_length_between: "Length between %{min} and %{max} characters."
  text_line_separated: "Multiple values allowed (one line for each value)."
  text_load_default_configuration: "Load the default configuration"
  text_min_max_length_info: "0 - без ограничения"
  text_no_roles_defined: Няма определени роли.
  text_no_access_tokens_configurable: "There are no access tokens which can be configured."
  text_no_configuration_data: "Roles, types, work package statuses and workflow have not been configured yet.\nIt is highly recommended to load the default configuration. You will be able to modify it once loaded."
  text_no_notes: "There are no comments available for this work package."
  text_notice_too_many_values_are_inperformant: "Note: Displaying more than 100 items per page can increase the page load time."
  text_notice_security_badge_displayed_html: >
    Note: if enabled, this will display a badge with your installation status in the <a href="%{information_panel_path}">%{information_panel_label}</a> administration panel, and on the home page. It is displayed to administrators only. <br/> The badge will check your current OpenProject version against the official OpenProject release database to alert you of any updates or known vulnerabilities. For more information on what the check provides, what data is needed to provide available updates, and how to disable this check, please visit <a href="%{more_info_url}">the configuration documentation</a>.
  text_own_membership_delete_confirmation: "You are about to remove some or all of your permissions and may no longer be able to edit this project after that.\nAre you sure you want to continue?"
  text_plugin_assets_writable: "Plugin assets directory writable"
  text_powered_by: "Powered by %{link}"
  text_project_identifier_info: "Only lower case letters (a-z), numbers, dashes and underscores are allowed, must start with a lower case letter."
  text_reassign: "Reassign to work package:"
  text_regexp_info: "eg. ^[A-Z0-9]+$"
  text_regexp_multiline: 'Уеднаквяването се прилага в многоредов режим. например ^---\s+'
  text_repository_usernames_mapping: "Select or update the OpenProject user mapped to each username found in the repository log.\nUsers with the same OpenProject and repository username or email are automatically mapped."
  text_status_changed_by_changeset: "Applied in changeset %{value}."
  text_table_difference_description: "In this table the single %{entries} are shown. You can view the difference between any two entries by first selecting the according checkboxes in the table. When clicking on the button below the table the differences are shown."
  text_time_logged_by_changeset: "Applied in changeset %{value}."
  text_tip_work_package_begin_day: "work package beginning this day"
  text_tip_work_package_begin_end_day: "work package beginning and ending this day"
  text_tip_work_package_end_day: "work package ending this day"
  text_type_no_workflow: "No workflow defined for this type"
  text_unallowed_characters: "Unallowed characters"
  text_user_invited: The user has been invited and is pending registration.
  text_user_wrote: "%{value} написа:"
  text_warn_on_leaving_unsaved: "The work package contains unsaved text that will be lost if you leave this page."
  text_what_did_you_change_click_to_add_comment: "What did you change? Click to add comment"
  text_wiki_destroy_confirmation: "Are you sure you want to delete this wiki and all its content?"
  text_wiki_page_destroy_children: "Delete child pages and all their descendants"
  text_wiki_page_destroy_question: "This page has %{descendants} child page(s) and descendant(s). What do you want to do?"
  text_wiki_page_nullify_children: "Keep child pages as root pages"
  text_wiki_page_reassign_children: "Reassign child pages to this parent page"
  text_workflow_edit: "Select a role and a type to edit the workflow"
  text_zoom_in: "Приближаване"
  text_zoom_out: "Отдалечаване"
  text_setup_mail_configuration: "Конфигуриране на вашия имейл доставчик"
  help_texts:
    views:
      project: >
        %{plural} are always attached to a project. You can only select projects here where the %{plural} module is active. After creating a %{singular} you can add work packages from other projects to it.
      public: "Публикувайте този изглед, позволявайки на други потребители да имат достъп до вашия изглед. Потребителите с разрешение „Управление на публични изгледи“ могат да променят или премахват обществени заявки. Това не влияе на видимостта на резултатите от работния пакет в този изглед и в зависимост от техните разрешения, потребителите могат да виждат различни резултати."
      favoured: "Mark this view as favourite and add to the saved views sidebar on the left."
  time:
    am: "сутрин"
    formats:
      default: "%m/%d/%Y %I:%M %p"
      long: "%B %d, %Y %H:%M"
      short: "%d %b %H:%M"
      time: "%I:%M %p"
    pm: "вечер"
  timeframe:
    show: "Show timeframe"
    end: "до"
    start: "от"
  title_remove_and_delete_user: Remove the invited user from the project and delete him/her.
  title_enterprise_upgrade: "Upgrade to unlock more users."
  tooltip_user_default_timezone: >
    The default time zone for new users. Can be changed in a user's settings.
  tooltip_resend_invitation: >
    Sends another invitation email with a fresh token in case the old one expired or the user did not get the original email. Can also be used for active users to choose a new authentication method. When used with active users their status will be changed to 'invited'.
  tooltip:
    setting_email_login: >
      Ако е активиран, потребителят няма да може да избере вход по време на регистрацията. Вместо това даденият им имейл адрес ще служи като вход. Администраторът може да промени отделно данните за вход.
  queries:
    apply_filter: Apply preconfigured filter
    configure_view:
      heading: Configure view
      columns:
        input_label: "Add columns"
        input_placeholder: "Select a column"
        drag_area_label: "Manage and reorder columns"
      sort_by:
        automatic:
          heading: "Automatic"
          description: "Order the %{plural} by one or more sorting criteria. You will lose the previous sorting."
  top_menu:
    additional_resources: "Допълнителни ресурси"
    getting_started: "Първи стъпки"
    help_and_support: "Помощ и поддръжка"
  total_progress: "Общ напредък"
  user:
    all: "всички"
    active: "active"
    activate: "Активиране"
    activate_and_reset_failed_logins: "Activate and reset failed logins"
    authentication_provider: "Authentication Provider"
    identity_url_text: "The internal unique identifier provided by the authentication provider."
    authentication_settings_disabled_due_to_external_authentication: >
      This user authenticates via an external authentication provider, so there is no password in OpenProject to be changed.
    authorization_rejected: "You are not allowed to sign in."
    assign_random_password: "Assign random password (sent to user via email)"
    blocked: "locked temporarily"
    blocked_num_failed_logins:
      one: "locked temporarily (one failed login attempt)"
      other: "locked temporarily (%{count} failed login attempts)"
    confirm_status_change: "You are about to change the status of '%{name}'. Are you sure you want to continue?"
    deleted: "Deleted user"
    error_status_change_failed: "Changing the user status failed due to the following errors: %{errors}"
    invite: Invite user via email
    invited: invited
    lock: "Lock permanently"
    locked: "locked permanently"
    no_login: "This user authenticates through login by password. Since it is disabled, they cannot log in."
    password_change_unsupported: Change of password is not supported.
    registered: "registered"
    reset_failed_logins: "Reset failed logins"
    status_user_and_brute_force: "%{user} and %{brute_force}"
    status_change: "Status change"
    text_change_disabled_for_provider_login: "The name is set by your login provider and can thus not be changed."
    text_change_disabled_for_ldap_login: "The name and email is set by LDAP and can thus not be changed."
    unlock: "Отключване"
    unlock_and_reset_failed_logins: "Unlock and reset failed logins"
  version_status_closed: "затворен"
  version_status_locked: "locked"
  version_status_open: "open"
  note: Note
  note_password_login_disabled: "Password login has been disabled by %{configuration}."
  warning: Предупреждение
  warning_attachments_not_saved: "%{count} file(s) could not be saved."
  warning_imminent_user_limit: >
    You invited more users than are supported by your current plan. Invited users may not be able to join your OpenProject environment. Please <a href="%{upgrade_url}">upgrade your plan</a> or block existing users in order to allow invited and registered users to join.
  warning_registration_token_expired: |
    The activation email has expired. We sent you a new one to %{email}.
    Please click the link inside of it to activate your account.
  warning_user_limit_reached: >
    Adding additional users will exceed the current limit. Please contact an administrator to increase the user limit to ensure external users are able to access this instance.
  warning_user_limit_reached_admin: >
    Adding additional users will exceed the current limit. Please <a href="%{upgrade_url}">upgrade your plan</a> to be able to ensure external users are able to access this instance.
  warning_user_limit_reached_instructions: >
    You reached your user limit (%{current}/%{max} active users). Please contact sales@openproject.com to upgrade your Enterprise edition plan and add additional users.
  warning_protocol_mismatch_html: >

  warning_bar:
    https_mismatch:
      title: "HTTPS mode setup mismatch"
      text_html: >
        Your application is running with HTTPS mode set to <code>%{set_protocol}</code>, but the request is an <code>%{actual_protocol}</code> request. This will result in errors! You will need to set the following configuration value: <code>%{setting_value}</code>. Please see <a href="%{more_info_path}">the installation documentation</a> on how to set this configuration.
    hostname_mismatch:
      title: "Hostname setting mismatch"
      text_html: >
        Your application is running with its host name setting set to <code>%{set_hostname}</code>, but the request is a <code>%{actual_hostname}</code> hostname. This will result in errors! Go to <a href="%{setting_path}">System settings</a> and change the "Host name" setting to correct this.
  menu_item: "Menu item"
  menu_item_setting: "Видимост"
  wiki_menu_item_for: 'Menu item for wikipage "%{title}"'
  wiki_menu_item_setting: "Видимост"
  wiki_menu_item_new_main_item_explanation: >
    You are deleting the only main wiki menu item. You now have to choose a wiki page for which a new main item will be generated. To delete the wiki the wiki module can be deactivated by project administrators.
  wiki_menu_item_delete_not_permitted: The wiki menu item of the only wiki page cannot be deleted.
  #TODO: merge with work_packages top level key
  work_package:
    updated_automatically_by_child_changes: |
      _Updated automatically by changing values within child work package %{child}_
    destroy:
      info: "Deleting the work package is an irreversible action."
      title: "Delete the work package"
    progress:
      label_note: "Note:"
      modal:
        work_based_help_text: "% Complete is automatically derived from Work and Remaining work."
        status_based_help_text: "% Complete is set by work package status."
        migration_warning_text: "In work-based progress calculation mode, % Complete cannot be manually set and is tied to Work. The existing value has been kept but cannot be edited. Please input Work first."
    permissions:
      comment: "Comment"
      comment_description: "Can view and comment this work package."
      edit: "Edit"
      edit_description: "Can view, comment and edit this work package."
      view: "View"
      view_description: "Can view this work package."
  sharing:
    count:
      zero: "0 users"
      one: "1 user"
      other: "%{count} users"
    filter:
      project_member: "Project member"
      not_project_member: "Not project member"
      project_group: "Project group"
      not_project_group: "Not project group"
      user: "User"
      group: "Group"
      role: "Role"
      type: "Type"
    denied: "You don't have permissions to share %{entities}."
    label_search: "Search for users to invite"
    label_search_placeholder: "Search by user or email address"
    label_toggle_all: "Toggle all shares"
    remove: "Remove"
    share: "Share"
    text_empty_search_description: "There are no users with the current filter criteria."
    text_empty_search_header: "We couldn't find any matching results."
    text_empty_state_description: "The %{entity} has not been shared with anyone yet."
    text_empty_state_header: "Not shared"
    text_user_limit_reached: "Adding additional users will exceed the current limit. Please contact an administrator to increase the user limit to ensure external users are able to access this %{entity}."
    text_user_limit_reached_admins: 'Adding additional users will exceed the current limit. Please <a href="%{upgrade_url}">upgrade your plan</a> to be able to add more users.'
    warning_user_limit_reached: >
      Adding additional users will exceed the current limit. Please contact an administrator to increase the user limit to ensure external users are able to access this %{entity}.
    warning_user_limit_reached_admin: >
      Adding additional users will exceed the current limit. Please <a href="%{upgrade_url}">upgrade your plan</a> to be able to ensure external users are able to access this %{entity}.
    warning_no_selected_user: "Please select users to share this %{entity} with"
    warning_locked_user: "The user %{user} is locked and cannot be shared with"
    user_details:
      locked: "Locked user"
      invited: "Invite sent. "
      resend_invite: "Resend."
      invite_resent: "Invite has been resent"
      not_project_member: "Not a project member"
      project_group: "Group members might have additional privileges (as project members)"
      not_project_group: "Group (shared with all members)"
      additional_privileges_project: "Might have additional privileges (as project member)"
      additional_privileges_group: "Might have additional privileges (as group member)"
      additional_privileges_project_or_group: "Might have additional privileges (as project or group member)"
    project_queries:
      publishing_denied: "You do not have permission to make project lists public."
      access_warning: "Users will only see the projects they have access to. Sharing project lists does not impact individual project permissions."
      user_details:
        owner: "List owner"
        can_view_because_public: "Can already view because list is shared with everyone"
        can_manage_public_lists: "Can edit due to global permissions"
      public_flag:
        label: "Share with everyone at %{instance_name}"
        caption: "Everyone can view this project list. Those with global edit permissions can modify it."
      blank_state:
        public:
          header: "Shared with everyone"
          description: "Everyone can view this project list. You can also add individual users with extra permissions."
        private:
          header: "Not shared: Private"
          description: "This project list has not been shared with anyone yet. Only you can access this list."
      permissions:
        view: "View"
        view_description: "Can view this project list."
        edit: "Edit"
        edit_description: "Can view, share and edit this project list."
      upsale:
        message: "Sharing project lists with individual users is an enterprise add-on."
  working_days:
    info: >
      Days that are not selected are skipped when scheduling work packages (and not included in the day count). These can be overridden at a work-package level.
    instance_wide_info: >
      Dates added to the list below are considered non-working and skipped when scheduling work packages.
    change_button: "Change working days"
    warning: >
      Changing which days of the week are considered working days or non-working days can affect the start and finish days of all work packages in all projects in this instance.
    journal_note:
      changed: _**Working days** changed (%{changes})._
      days:
        working: "%{day} is now working"
        non_working: "%{day} is now non-working"
      dates:
        working: "%{date} is now working"
        non_working: "%{date} is now non-working"
  nothing_to_preview: "Nothing to preview"
  api_v3:
    attributes:
      lock_version: "Lock Version"
      property: "Property"
    errors:
      code_400: "Bad request: %{message}"
      code_401: "You need to be authenticated to access this resource."
      code_401_wrong_credentials: "You did not provide the correct credentials."
      code_403: "You are not authorized to access this resource."
      code_404: "The requested resource could not be found."
      code_409: "Could not update the resource because of conflicting modifications."
      code_429: "Too many requests. Please try again later."
      code_500: "Възникна вътрешна грешка."
      code_500_outbound_request_failure: "An outbound request to another resource has failed with status code %{status_code}."
      code_500_missing_enterprise_token: "The request can not be handled due to invalid or missing Enterprise token."
      not_found:
        work_package: "The work package you are looking for cannot be found or has been deleted."
      expected:
        date: "ГГГГ-ММ-ДД (само за дата ISO 8601)"
        datetime: "YYYY-MM-DDThh:mm:ss[.lll][+hh:mm] (any compatible ISO 8601 datetime)"
        duration: "ISO 8601 продължителност"
      invalid_content_type: "Expected CONTENT-TYPE to be '%{content_type}' but got '%{actual}'."
      invalid_format: "Invalid format for property '%{property}': Expected format like '%{expected_format}', but got '%{actual}'."
      invalid_json: "The request could not be parsed as JSON."
      invalid_relation: "The relation is invalid."
      invalid_resource: "For property '%{property}' a link like '%{expected}' is expected, but got '%{actual}'."
      invalid_signal:
        embed: "The requested embedding of %{invalid} is not supported. Supported embeddings are %{supported}."
        select: "The requested select of %{invalid} is not supported. Supported selects are %{supported}."
      invalid_user_status_transition: "The current user account status does not allow this operation."
      missing_content_type: "not specified"
      missing_property: "Missing property '%{property}'."
      missing_request_body: "There was no request body."
      missing_or_malformed_parameter: "The query parameter '%{parameter}' is missing or malformed."
      multipart_body_error: "The request body did not contain the expected multipart parts."
      multiple_errors: "Multiple field constraints have been violated."
      unable_to_create_attachment: "The attachment could not be created"
      unable_to_create_attachment_permissions: "The attachment could not be saved due to lacking file system permissions"
      render:
        context_not_parsable: "The context provided is not a link to a resource."
        unsupported_context: "The resource given is not supported as context."
        context_object_not_found: "Cannot find the resource given as the context."
      validation:
        due_date: "Finish date cannot be set on parent work packages."
        invalid_user_assigned_to_work_package: "The chosen user is not allowed to be '%{property}' for this work package."
        start_date: "Start date cannot be set on parent work packages."
      eprops:
        invalid_gzip: "is invalid gzip: %{message}"
        invalid_json: "is invalid json: %{message}"
    resources:
      schema: "Схема"
    undisclosed:
      parent: Undisclosed - The selected parent is invisible because of lacking permissions.
      ancestor: Undisclosed - The ancestor is invisible because of lacking permissions.
  doorkeeper:
    pre_authorization:
      status: "Pre-authorization"
    auth_url: "URL за удостоверяване"
    access_token_url: "URL адрес на маркера за достъп"
    errors:
      messages:
        #Common error messages
        invalid_request:
          unknown: "The request is missing a required parameter, includes an unsupported parameter value, or is otherwise malformed."
          missing_param: "Missing required parameter: %{value}."
          request_not_authorized: "Request need to be authorized. Required parameter for authorizing request is missing or invalid."
        invalid_redirect_uri: "The requested redirect uri is malformed or doesn't match client redirect URI."
        unauthorized_client: "The client is not authorized to perform this request using this method."
        access_denied: "The resource owner or authorization server denied the request."
        invalid_scope: "The requested scope is invalid, unknown, or malformed."
        invalid_code_challenge_method: "The code challenge method must be plain or S256."
        server_error: "The authorization server encountered an unexpected condition which prevented it from fulfilling the request."
        temporarily_unavailable: "The authorization server is currently unable to handle the request due to a temporary overloading or maintenance of the server."
        #Configuration error messages
        credential_flow_not_configured: "Resource Owner Password Credentials flow failed due to Doorkeeper.configure.resource_owner_from_credentials being unconfigured."
        resource_owner_authenticator_not_configured: "Resource Owner find failed due to Doorkeeper.configure.resource_owner_authenticator being unconfigured."
        admin_authenticator_not_configured: "Access to admin panel is forbidden due to Doorkeeper.configure.admin_authenticator being unconfigured."
        #Access grant errors
        unsupported_response_type: "The authorization server does not support this response type."
        unsupported_response_mode: "The authorization server does not support this response mode."
        #Access token errors
        invalid_client: "Client authentication failed due to unknown client, no client authentication included, or unsupported authentication method."
        invalid_grant: "The provided authorization grant is invalid, expired, revoked, does not match the redirection URI used in the authorization request, or was issued to another client."
        unsupported_grant_type: "The authorization grant type is not supported by the authorization server."
        invalid_token:
          revoked: "The access token was revoked"
          expired: "The access token expired"
          unknown: "The access token is invalid"
        revoke:
          unauthorized: "You are not authorized to revoke this token."
        forbidden_token:
          missing_scope: 'Access to this resource requires scope "%{oauth_scopes}".'
  unsupported_browser:
    title: "Your browser is outdated and unsupported."
    message: "You may run into errors and degraded experience on this page."
    update_message: "Осъвременете браузъра си."
    close_warning: "Игнориране на това предупреждение."
  oauth:
    application:
      singular: "OAuth application"
      plural: "OAuth applications"
      named: "OAuth application '%{name}'"
      new: "New OAuth application"
      default_scopes: "(Default scopes)"
      instructions:
        name: "The name of your application. This will be displayed to other users upon authorization."
        redirect_uri_html: >
          The allowed URLs authorized users can be redirected to. One entry per line. <br/> If you're registering a desktop application, use the following URL.
        confidential: "Check if the application will be used where the client secret can be kept confidential. Native mobile apps and Single Page Apps are assumed non-confidential."
        scopes: "Check the scopes you want the application to grant access to. If no scope is checked, api_v3 is assumed."
        client_credential_user_id: "Optional user ID to impersonate when clients use this application. Leave empty to allow public access only"
        register_intro: "If you are developing an OAuth API client application for OpenProject, you can register it using this form for all users to use."
        default_scopes: ""
    client_id: "№ на клиент"
    client_secret_notice: >
      This is the only time we can print the client secret, please note it down and keep it secure. It should be treated as a password and cannot be retrieved by OpenProject at a later time.
    authorization_dialog:
      authorize: "Authorize"
      cancel: "Cancel and deny authorization."
      prompt_html: "Authorize <strong>%{application_name}</strong> to use your account <em>%{login}</em>?"
      title: "Authorize %{application_name}"
      wants_to_access_html: >
        This application requests access to your OpenProject account. <br/> <strong>It has requested the following permissions:</strong>
    scopes:
      api_v3: "Full API v3 access"
      api_v3_text: "Application will receive full read & write access to the OpenProject API v3 to perform actions on your behalf."
    grants:
      created_date: "Approved on"
      scopes: "Права"
      successful_application_revocation: "Revocation of application %{application_name} successful."
      none_given: "No OAuth applications have been granted access to your user account."
    x_active_tokens:
      one: "one active token"
      other: "%{count} active token"
    flows:
      authorization_code: "Authorization code flow"
      client_credentials: "Client credentials flow"
    client_credentials: "User used for Client credentials"
    client_credentials_impersonation_set_to: "Client credentials user set to"
    client_credentials_impersonation_warning: "Note: Clients using the 'Client credentials' flow in this application will have the rights of this user"
    client_credentials_impersonation_html: >
      By default, OpenProject provides OAuth 2.0 authorization via %{authorization_code_flow_link}. You can optionally enable %{client_credentials_flow_link}, but you must provide a user on whose behalf requests will be performed.
    authorization_error: "An authorization error has occurred."
    revoke_my_application_confirmation: "Do you really want to remove this application? This will revoke %{token_count} active for it."
    my_registered_applications: "Registered OAuth applications"
  oauth_client:
    urn_connection_status:
      connected: "Connected"
      error: "Грешка"
      failed_authorization: "Authorization failed"
    labels:
      label_oauth_integration: "OAuth2 integration"
      label_redirect_uri: "Redirect URI"
      label_request_token: "Request token"
      label_refresh_token: "Refresh token"
    errors:
      oauth_authorization_code_grant_had_errors: "OAuth2 Authorization grant unsuccessful"
      oauth_reported: "OAuth2 provider reported"
      oauth_returned_error: "OAuth2 returned an error"
      oauth_returned_json_error: "OAuth2 returned a JSON error"
      oauth_returned_http_error: "OAuth2 returned a network error"
      oauth_returned_standard_error: "OAuth2 returned an internal error"
      wrong_token_type_returned: "OAuth2 returned a wrong type of token, expecting AccessToken::Bearer"
      oauth_issue_contact_admin: "OAuth2 reported an error. Please contact your system administrator."
      oauth_client_not_found: "OAuth2 client not found in 'callback' endpoint (redirect_uri)."
      refresh_token_called_without_existing_token: >
        Internal error: Called refresh_token without a previously existing token.
      refresh_token_updated_failed: "Error during update of OAuthClientToken"
      oauth_client_not_found_explanation: >
        This error appears after you have updated the client_id and client_secret in OpenProject, but haven't updated the 'Return URI' field in the OAuth2 provider.
      oauth_code_not_present: "OAuth2 'code' not found in 'callback' endpoint (redirect_uri)."
      oauth_code_not_present_explanation: >
        This error appears if you have selected the wrong response_type in the OAuth2 provider. Response_type should be 'code' or similar.
      oauth_state_not_present: "OAuth2 'state' not found in 'callback' endpoint (redirect_uri)."
      oauth_state_not_present_explanation: >
        The 'state' is used to indicate to OpenProject where to continue after a successful OAuth2 authorization. A missing 'state' is an internal error that may appear during setup. Please contact your system administrator.
      rack_oauth2:
        client_secret_invalid: "Client secret is invalid (client_secret_invalid)"
        invalid_request: >
          OAuth2 Authorization Server responded with 'invalid_request'. This error appears if you try to authorize multiple times or in case of technical issues.
        invalid_response: "OAuth2 Authorization Server provided an invalid response (invalid_response)"
        invalid_grant: "The OAuth2 Authorization Server asks you to reauthorize (invalid_grant)."
        invalid_client: "The OAuth2 Authorization Server doesn't recognize OpenProject (invalid_client)."
        unauthorized_client: "The OAuth2 Authorization Server rejects the grant type (unauthorized_client)"
        unsupported_grant_type: "The OAuth2 Authorization Server asks you to reauthorize (unsupported_grant_type)."
        invalid_scope: "You are not allowed to access the requested resource (invalid_scope)."
  http:
    request:
      failed_authorization: "The server side request failed authorizing itself."
      missing_authorization: "The server side request failed due to missing authorization information."
    response:
      unexpected: "Unexpected response received."
  you: you
  link: link
  plugin_openproject_auth_plugins:
    name: "OpenProject Auth Plugins"
    description: "Integration of OmniAuth strategy providers for authentication in OpenProject."
  plugin_openproject_auth_saml:
    name: "OmniAuth SAML / Single-Sign On"
    description: "Adds the OmniAuth SAML provider to OpenProject"<|MERGE_RESOLUTION|>--- conflicted
+++ resolved
@@ -268,11 +268,7 @@
       favored: "Любими проекти"
       archived: "Архивирани проекти"
       shared: "Споделени списъци с проекти"
-<<<<<<< HEAD
-      my_private: "Моите лични списъци с проекти"
-=======
       my_lists: "My project lists"
->>>>>>> e0f67812
       new:
         placeholder: "Нов списък с проекти"
       delete_modal:
@@ -418,7 +414,7 @@
       prompt: "Останете в системата за %{num_days}"
     sessions:
       remembered_devices: "Запомнени устройства"
-      remembered_devices_caption: "Списък на всички устройства, които са влезли в този акаунт, като са използвали опцията \"Остани влязъл\"."
+      remembered_devices_caption: 'Списък на всички устройства, които са влезли в този акаунт, като са използвали опцията "Остани влязъл".'
       session_name: "%{browser_name} %{browser_version} на %{os_name}"
       browser: "Браузър"
       device: "Устройство / операционна система"
@@ -989,7 +985,7 @@
         role:
           attributes:
             permissions:
-              dependency_missing: "е необходимо да включите и \"%{dependency}\", тъй като е избран \"%{permission}\"."
+              dependency_missing: 'е необходимо да включите и "%{dependency}", тъй като е избран "%{permission}".'
         setting:
           attributes:
             base:
@@ -1022,7 +1018,7 @@
           error_conflict: "Страницата в уикипедията е била актуализирана от някой друг, докато сте я редактирали."
           attributes:
             slug:
-              undeducible: "не може да се заключи от заглавието \"%{title}\"."
+              undeducible: 'не може да се заключи от заглавието "%{title}".'
         work_package:
           is_not_a_valid_target_for_time_entries: "Работен пакет #%{id} не е валидна цел за преразпределяне на времевите записи."
           attributes:
@@ -1084,8 +1080,8 @@
               format: "%{message}"
             password:
               weak: "Трябва да съдържа знаци от следните класове (най-малко %{min_count} на %{all_count}): %{rules}."
-              lowercase: "малки букви (например \"а\")"
-              uppercase: "главни (например \"А\")"
+              lowercase: 'малки букви (например "а")'
+              uppercase: 'главни (например "А")'
               numeric: "цифрова (например ' 1')"
               special: "специални (например ' %')"
               reused:
@@ -1093,7 +1089,7 @@
                 other: "е бил използван преди. Моля изберете такъв, който е различен от последно използваните %{count}."
               match:
                 confirm: "Потвърдете новата парола."
-                description: "\"Потвърждаване на паролата\" трябва да съответства на въведеното в поле \"нова парола\"."
+                description: '"Потвърждаване на паролата" трябва да съответства на въведеното в поле "нова парола".'
             status:
               invalid_on_create: "не е валиден статус за нови потребители."
             ldap_auth_source:
@@ -1439,7 +1435,7 @@
       long: "%B %d, %Y"
       short: "%b %d"
     #Don't forget the nil at the beginning; there's no such thing as a 0th month
-    month_names:  #Used in date_select and datetime_select.
+    month_names: #Used in date_select and datetime_select.
       - null
       - "Януари"
       - "Февруари"
@@ -1454,9 +1450,9 @@
       - "Ноември"
       - "Декември"
     order:
-      - ':година'
-      - ': месец'
-      - ': ден'
+      - ":година"
+      - ": месец"
+      - ": ден"
   datetime:
     distance_in_words:
       about_x_hours:
@@ -1574,7 +1570,7 @@
   error_check_user_and_role: "Моля, изберете потребител и роля."
   error_code: "Error %{code}"
   error_color_could_not_be_saved: "Color could not be saved"
-  error_cookie_missing: "\"Бисквитката\" на OpenProject липсва. Моля уверете се че cookies са активирани, тъй като това приложение не функционира правилно без тях."
+  error_cookie_missing: '"Бисквитката" на OpenProject липсва. Моля уверете се че cookies са активирани, тъй като това приложение не функционира правилно без тях.'
   error_custom_option_not_found: "Опцията не съществува."
   error_enterprise_activation_user_limit: "Your account could not be activated (user limit reached). Please contact your administrator to gain access."
   error_enterprise_token_invalid_domain: "The Enterprise edition is not active. Your Enterprise token's domain (%{actual}) does not match the system's host name (%{expected})."
@@ -1590,7 +1586,7 @@
   error_must_be_project_member: "трябва да бъде член проекта"
   error_migrations_are_pending: "Your OpenProject installation has pending database migrations. You have likely missed running the migrations on your last upgrade. Please check the upgrade guide to properly upgrade your installation."
   error_migrations_visit_upgrade_guides: "Please visit our upgrade guide documentation"
-  error_no_default_work_package_status: 'Не е дефиниран работен пакет по подразбиране. Моля проверете конфигурацията ( Отидете на Администрация -> Статуси на работни пакети).'
+  error_no_default_work_package_status: "Не е дефиниран работен пакет по подразбиране. Моля проверете конфигурацията ( Отидете на Администрация -> Статуси на работни пакети)."
   error_no_type_in_project: "Няма тип свързан към този проект. Моля проверете проектните настройки."
   error_omniauth_registration_timed_out: "Изтече времето на изчакване за регистриране чрез удостоверяване на външен доставчик. Моля, опитайте отново."
   error_omniauth_invalid_auth: "Информацията за удостоверяване, върната от доставчика на идентичност, е невалидна. Моля, свържете се с вашия администратор за допълнителна помощ."
@@ -2372,9 +2368,9 @@
   label_wiki_navigation: "Wiki навигация"
   label_wiki_page: "Wiki страница"
   label_wiki_page_plural: "Wiki страници"
-  label_wiki_show_index_page_link: "Показване на елемент от подменюто \"Съдържание\""
+  label_wiki_show_index_page_link: 'Показване на елемент от подменюто "Съдържание"'
   label_wiki_show_menu_item: "Покажи като меню в проектната навигация"
-  label_wiki_show_new_page_link: "Показване на елемент от подменю \"Създай нова подстраница\""
+  label_wiki_show_new_page_link: 'Показване на елемент от подменю "Създай нова подстраница"'
   label_wiki_show_submenu_item: "Покажи като елемент от подменюто на "
   label_wiki_start: "Начална страница"
   label_work: "Работа"
@@ -2805,7 +2801,7 @@
       make_template: "Задайте като шаблон"
       remove_from_templates: "Премахване от шаблоните"
     archive:
-      are_you_sure: "Наистина ли искате да архивирате на проекта \"%{name}\"?"
+      are_you_sure: 'Наистина ли искате да архивирате на проекта "%{name}"?'
       archived: "Архивирано"
     count:
       zero: "0 Проекти"
@@ -2872,7 +2868,7 @@
     errors:
       build_failed: "Не може да създаде хранилище с избраната конфигурация. %{reason}"
       managed_delete: "Не може да изтриете управляваното хранилище."
-      managed_delete_local: "Не може да изтрие местно хранилище на файловата система в \"%{path}\": %{error_message}"
+      managed_delete_local: 'Не може да изтрие местно хранилище на файловата система в "%{path}": %{error_message}'
       empty_repository: "Хранилището съществува, но е празно. То не съдържа никакви корекции все още."
       exists_on_filesystem: "Директорията на хранилище вече съществува във файловата система."
       filesystem_access_failed: "Възникна грешка при достъп до хранилището в файловата система: %{message}"
@@ -2883,7 +2879,7 @@
       exception_title: "Няма достъп до хранилището: %{message}"
       disabled_or_unknown_type: "Избраният тип %{type} е забранен или вече не е наличен за SCM доставчик %{vendor}."
       disabled_or_unknown_vendor: "SCM доставчик %{vendor} е забранен или вече не е наличен."
-      remote_call_failed: "Извикване на отдалеченото управление пропадна със съобщение \"%{message}\" (код: %{code})"
+      remote_call_failed: 'Извикване на отдалеченото управление пропадна със съобщение "%{message}" (код: %{code})'
       remote_invalid_response: "Получил Невалиден отговор от отдалечено управление."
       remote_save_failed: "Не може да запише хранилище с параметри, получени от отдалеченото."
     git:
