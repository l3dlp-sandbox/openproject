#-- copyright
#OpenProject is an open source project management software.
#Copyright (C) 2012-2024 the OpenProject GmbH
#This program is free software; you can redistribute it and/or
#modify it under the terms of the GNU General Public License version 3.
#OpenProject is a fork of ChiliProject, which is a fork of Redmine. The copyright follows:
#Copyright (C) 2006-2013 Jean-Philippe Lang
#Copyright (C) 2010-2013 the ChiliProject Team
#This program is free software; you can redistribute it and/or
#modify it under the terms of the GNU General Public License
#as published by the Free Software Foundation; either version 2
#of the License, or (at your option) any later version.
#This program is distributed in the hope that it will be useful,
#but WITHOUT ANY WARRANTY; without even the implied warranty of
#MERCHANTABILITY or FITNESS FOR A PARTICULAR PURPOSE.  See the
#GNU General Public License for more details.
#You should have received a copy of the GNU General Public License
#along with this program; if not, write to the Free Software
#Foundation, Inc., 51 Franklin Street, Fifth Floor, Boston, MA  02110-1301, USA.
#See COPYRIGHT and LICENSE files for more details.
#++
nl:
  no_results_title_text: Er is op dit moment niets om weer te geven.
  activities:
    index:
      no_results_title_text: Er is geen activiteit voor deze projecten binnen deze periode.
  admin:
    plugins:
      no_results_title_text: There are currently no plugins installed.
      no_results_content_text: See our integrations and plugins page for more information.
    custom_styles:
      color_theme: "Kleurenschema"
      color_theme_custom: "(Custom)"
      colors:
        primary-button-color: "Primary button"
        accent-color: "Accent"
        header-bg-color: "Koptekst achtergrond"
        header-item-bg-hover-color: "Header background on hover"
        header-item-font-color: "Lettertype koptekst"
        header-item-font-hover-color: "Koptekst lettertype bij zweven"
        header-border-bottom-color: "Koptekst rand"
        main-menu-bg-color: "Achtergrond hoofdmenu"
        main-menu-bg-selected-background: "Hoofdmenu wanneer geselecteerd"
        main-menu-bg-hover-background: "Hoofd menu bij zweven"
        main-menu-font-color: "Lettertype hoofdmenu"
        main-menu-selected-font-color: "Lettertype hoofdmenu wanneer geselecteerd"
        main-menu-hover-font-color: "Lettertype hoofdmenu bij zweven"
        main-menu-border-color: "Hoofd menu rand"
      custom_colors: "Aangepaste kleuren"
      customize: "Pas uw OpenProject installatie aan met uw eigen logo en kleuren."
      enterprise_notice: "As a special 'Thank you!' for their financial contribution to develop OpenProject, this tiny add-on is only available for Enterprise edition support subscribers."
      enterprise_more_info: "Opmerking: het gebruikte logo is openbaar toegankelijk."
      manage_colors: "Bewerk de kleur selectie opties"
      instructions:
        primary-button-color: "Strong accent color, used for the most important button on a screen."
        accent-color: "Color for links and other decently highlighted elements."
        header-item-bg-hover-color: "De achtergrondkleur van klikbare header items wanneer deze aangewezen door de muis."
        header-item-font-color: "De lettertypekleur van klikbare header items."
        header-item-font-hover-color: "De achtergrondkleur van klikbare header items wanneer deze aangewezen worden door de muis."
        header-border-bottom-color: "Dunne lijn onder de kop. Laat dit veld leeg als u geen lijn wilt."
        main-menu-bg-color: "De kleur van de achtergrond van de linkerzijde menu's."
      theme_warning: Als u het thema wijzigt, wordt uw aangepaste stijl overschreven. Het ontwerp gaat dan verloren. Weet je zeker dat je door wilt gaan?
    enterprise:
      upgrade_to_ee: "Upgrade to the Enterprise edition"
      add_token: "Upload an Enterprise edition support token"
      delete_token_modal:
        text: "Are you sure you want to remove the current Enterprise edition token used?"
        title: "Verwijder token"
      replace_token: "Uw huidige ondersteuningstoken vervangen"
      order: "Order Enterprise on-premises edition"
      paste: "Paste your Enterprise edition support token"
      required_for_feature: "This add-on is only available with an active Enterprise edition support token."
      enterprise_link: "Klik hier voor meer informatie."
      start_trial: "Start gratis proefperiode"
      book_now: "Boek nu"
      get_quote: "Vraag een offerte aan"
      buttons:
        upgrade: "Nu upgraden"
        contact: "Neem contact met ons op voor een demo"
      enterprise_info_html: "is een Enterprise <span class='spot-icon spot-icon_inline spot-icon_enterprise-addons'></span> add-on."
      upgrade_info: "Gelieve te upgraden naar een betaald abonnement om het te activeren en te beginnen met het gebruik ervan in uw team."
    journal_aggregation:
      explanation:
        text: "Individuele acties van een gebruiker (bijv. het bijwerken van een werkpakket twee keer) wordt samengevoegd tot een enkele actie als hun leeftijdverschil minder is dan de aangegeven timespat. Ze worden weergegeven als een enkele actie binnen de applicatie. Dit zal ook meldingen vertragen met dezelfde tijd die het aantal verstuurde e-mails vermindert en zal ook %{webhook_link} vertraging beïnvloeden."
        link: "webhook"
  announcements:
    show_until: Toon tot
    is_active: momenteel getoond
    is_inactive: momenteel niet getoond
  antivirus_scan:
    not_processed_yet_message: "Downloading is blocked, as file was not scanned for viruses yet. Please try again later."
    quarantined_message: "A virus was detected in file '%{filename}'. It has been quarantined and is not available for download."
    deleted_message: "A virus was detected in file '%{filename}'. The file has been deleted."
    deleted_by_admin: "The quarantined file '%{filename}' has been deleted by an administrator."
    overridden_by_admin: "The quarantine for file '%{filename}' has been removed by %{user}. The file can now be acccessed."
    quarantined_attachments:
      container: "Container"
      delete: "Delete the quarantined file"
      title: "Quarantined attachments"
      error_cannot_act_self: "Cannot perform actions on your own uploaded files."
  attribute_help_texts:
    note_public: "Alle tekst en afbeeldingen die u toevoegt aan dit veld zijn openbaar zichtbaar voor alle ingelogde gebruikers!"
    text_overview: "In deze weergave kunt u aangepaste helpteksten voor kenmerken weergave. Wanneer gedefinieerd, worden deze teksten door te klikken op het help-pictogram naast het behoren kenmerk weergegeven."
    label_plural: "Kenmerk help-teksten"
    show_preview: "Voorbeeld Tekst"
    add_new: "Alt-tekst invullen"
    edit: "Bewerken van help-tekst voor %{attribute_caption}"
  background_jobs:
    status:
      error_requeue: "Taak ondervond een foutmelding maar probeert opnieuw. De fout was: %{message}"
      cancelled_due_to: "Taak is geannuleerd als gevolg van fout: %{message}"
  ldap_auth_sources:
    ldap_error: "LDAP-fout: %{error_message}"
    ldap_auth_failed: "Kon niet authenticeren met LDAP-server."
    sync_failed: "Failed to synchronize from LDAP: %{message}."
    back_to_index: "Click here to go back to the list of connection."
    technical_warning_html: |
      Dit LDAP-formulier vereist technische kennis van uw LDAP / Active Directory-configuratie.
      <br/>
      <a href="https://www.openproject.org/help/administration/manage-ldap-authentication/">Bezoek onze documentatie voor gedetailleerde instructies</a>.
    attribute_texts:
      name: Willekeurige naam van de LDAP-verbinding
      host: LDAP hostnaam of IP-adres
      login_map: De attribuut sleutel in LDAP, gebruikt om de unieke gebruiker inlog te identificeren. Meestal zal dit `uid` of `samAccountName` zijn.
      generic_map: De attribuut sleutel in LDAP die is toegewezen aan het OpenProject `%{attribute}` attribuut
      admin_map_html: "Optioneel: De attribuut sleutel in LDAP dat <strong>indien aanwezig</strong> de OpenProject gebruiker markeert als een beheerder. Laat leeg bij twijfel."
      system_user_dn_html: |
        Vul de DN van de systeemgebruiker in gebruikt voor alleen-lezen toegang.
        <br/>
        Voorbeeld: uid=openproject,ou=system,dc=example,dc=com
      system_user_password: Voer het bindwachtwoord van de systeemgebruiker in
      base_dn: |
        Voer de Basis DN in van de subboom in LDAP waar u wilt dat OpenProject zoekt naar gebruikers en groepen. OpenProject zal filteren op opgegeven gebruikersnamen in deze subboom alleen.
        Voorbeeld: ou=users,dc=example,dc=com
      filter_string: |
        Voeg een optioneel RFC4515 filter toe om toe te passen op de resultaten van gebruikers die gefilterd zijn in het LDAP.
        Dit kan worden gebruikt om de set gebruikers te beperken die gevonden zijn in OpenProject voor authenticatie en groepssynchronisatie.
      filter_string_concat: |
        OpenProject zal altijd filteren op het login attribuut dat door de gebruiker wordt opgegeven om het record te identificeren. Als je hier een filter opgeeft,
        het wordt samengevoegd met een AND. Standaard wordt een catch-all (objectClass=*) gebruikt als een filter.
      onthefly_register: |
        Als u dit selectievakje aanvinkt, zal OpenProject automatisch nieuwe gebruikers aanmaken van hun LDAP-items wanneer ze eerst verifiëren met OpenProject.
        Laat dit uitgevinkt om alleen bestaande accounts in OpenProject te laten verifiëren via LDAP!
    connection_encryption: "Verbinding encryptie"
    encryption_details: "LDAPS / STARTTLS options"
    system_account: "Systeem account"
    system_account_legend: |
      OpenProject vereist alleen-lezen toegang via een systeemaccount om gebruikers en groepen in uw LDAP-boomstructuur op te zoeken.
      Specificeer a.u.b. de bindgegevens voor deze systeemgebruiker in de volgende sectie.
    ldap_details: "LDAP details"
    user_settings: "Attribuut toewijzen"
    user_settings_legend: |
      De volgende velden zijn gerelateerd aan hoe gebruikers worden aangemaakt in OpenProject van LDAP items en welke LDAP attributen worden gebruikt om de attributen van een OpenProject gebruiker te definiëren (attribuut toewijzing).
    tls_mode:
      plain: "geen"
      simple_tls: "LDAPS"
      start_tls: "STARTTLS"
      plain_description: "Opens an unencrypted connection to the LDAP server. Not recommended for production."
      simple_tls_description: "Use LDAPS. Requires a separate port on the LDAP server. This mode is often deprecated, we recommend using STARTTLS whenever possible."
      start_tls_description: "Sends a STARTTLS command after connecting to the standard LDAP port. Recommended for encrypted connections."
      section_more_info_link_html: >
        Deze sectie heeft betrekking op de verbindingsbeveiliging van deze LDAP authenticatie bron. Voor meer informatie bezoek <a href="%{link}">het net::LDAP documentatie</a>.
    tls_options:
      verify_peer: "Verify SSL certificate"
      verify_peer_description_html: >
        Enables strict SSL verification of the certificate trusted chain. <br/> <strong>Warning:</strong> Unchecking this option disables SSL verification of the LDAP server certificate. This exposes your connection to Man in the Middle attacks.
      tls_certificate_description: "If the LDAP server certificate is not in the trust sources of this system, you can add it manually here. Enter a PEM X509 certifiate string."
  forums:
    show:
      no_results_title_text: Er zijn momenteel geen berichten voor het forum.
  colors:
    index:
      no_results_title_text: Er zijn momenteel geen kleuren.
      no_results_content_text: Maak een nieuwe kleur
      label_new_color: "Nieuwe kleur"
    new:
      label_new_color: "Nieuwe kleur"
    edit:
      label_edit_color: "Kleur bewerken"
    form:
      label_new_color: "Nieuwe kleur"
      label_edit_color: "Bewerk kleur"
    label_no_color: "Geen kleur"
    label_properties: "Eigenschappen"
    label_really_delete_color: >
      Weet u zeker, dat u wilt de volgende kleur verwijderen? Typen van deze kleur zullen niet worden verwijderd.
  custom_actions:
    actions:
      name: "Acties"
      add: "Actie toevoegen"
      assigned_to:
        executing_user_value: "(Toewijzen aan de uitvoerende gebruiker)"
    conditions: "Voorwaarden"
    plural: "Aangepaste acties"
    new: "Nieuwe aangepaste actie"
    edit: "Bewerken van aangepaste actie %{name}"
    execute: "Uitvoeren van %{name}"
    upsale:
      title: "Aangepaste acties"
      description: "Aangepaste acties zijn met één klik snelkoppelingen naar een aantal vooraf gedefinieerde acties die u op bepaalde werkpakketten op basis van status beschikbaar kunt maken rol, type of project."
  custom_fields:
    text_add_new_custom_field: >
      Om de nieuwe aangepaste velden toevoegen aan een project moet u deze eerst maken voordat u ze aan dit project toevoegen kunt.
    is_enabled_globally: "Is ingeschakeld Op het hoofdniveau"
    enabled_in_project: "Ingeschakeld in project"
    contained_in_type: "Opgenomen in type"
    confirm_destroy_option: "Het verwijderen van een optie zal alle voorkomingen verwijderen. Weet u zeker dat u deze optie wilt verwijderen?"
    reorder_alphabetical: "Rangschik waarden alfabetisch"
    reorder_confirmation: "Waarschuwing: De huidige volgorde van beschikbare waarden zal verloren gaan. Doorgaan?"
    instructions:
      is_required: "Mark the custom field as required. This will make it mandatory to fill in the field when creating new or updating existing resources."
      is_for_all: "Mark the custom field as available in all existing and new projects."
      searchable: "Include the field values when using the global search functionality."
      editable: "Allow the field to be editable by users themselves."
      visible: "Make field visible for all users (non-admins) in the project overview and displayed in the project details widget on the Project Overview."
      is_filter: >
        Allow the custom field to be used in a filter in work package views. Note that only with 'For all projects' selected, the custom field will show up in global views.
    tab:
      no_results_title_text: Momenteel zijn er geen aangepaste velden.
      no_results_content_text: Maak een nieuw aangepast veld
  concatenation:
    single: "of"
  global_search:
    placeholder: "Search in %{app_title}"
    overwritten_tabs:
      wiki_pages: "Wiki"
      messages: "Forum"
  groups:
    index:
      no_results_title_text: Er zijn momenteel geen groepen.
      no_results_content_text: Maak een nieuwe groep
    users:
      no_results_title_text: Er zijn momenteel geen gebruikers deel van deze groep.
    memberships:
      no_results_title_text: Er zijn momenteel projecten deel van deze groep.
  incoming_mails:
    ignore_filenames: >
      Geef een lijst van namen op om te negeren bij het verwerken van bijlagen voor inkomende mails (bijv. handtekeningen of iconen). Voer één bestandsnaam per regel in.
  projects:
    copy:
      #Contains custom strings for options when copying a project that cannot be found elsewhere.
      members: "Project leden"
      overviews: "Project overzicht"
      queries: "Werkpakketten: opgeslagen weergaven"
      wiki_page_attachments: "Wiki pagina's: bijlagen"
      work_package_attachments: "Werkpakketten: bijlagen"
      work_package_categories: "Werkpakketten: categorieën"
      work_package_file_links: "Werkpakketten: bestandslinks"
      work_package_shares: "Work packages: shares"
    delete:
      scheduled: "Het verwijderen is gepland en wordt op de achtergrond uitgevoerd. U wordt op de hoogte gebracht van het resultaat."
      schedule_failed: "Project kan niet worden verwijderd: %{errors}"
      failed: "Verwijderen van project %{name} is mislukt"
      failed_text: "Het verzoek om het project %{name} verwijderen is mislukt. Het project is gearchiveerd gebleven."
      completed: "Verwijderen van project %{name} is gelukt"
      completed_text: "Het verzoek om het verwijderen van project '%{name}' is voltooid."
      completed_text_children: "Additionally, the following subprojects have been deleted:"
    index:
      open_as_gantt: "Open als Gantt weergave"
      no_results_title_text: Er zijn momenteel geen projecten
      no_results_content_text: Maak een nieuw project
    lists:
      active: "Active projects"
      my: "Mijn projecten"
      favored: "Favorite projects"
      archived: "Gearchiveerde projecten"
      shared: "Shared project lists"
<<<<<<< HEAD
      my_private: "My private project lists"
=======
      my_lists: "My project lists"
>>>>>>> e0f67812
      new:
        placeholder: "New project list"
      delete_modal:
        title: "Delete project list"
        text: "This action will not delete any project the list contains. Are you sure you want to delete this project list?"
    settings:
      change_identifier: Change identifier
      activities:
        no_results_title_text: Er zijn momenteel geen activiteiten beschikbaar.
      forums:
        no_results_title_text: Er zijn momenteel geen forums voor het project.
        no_results_content_text: Maak een nieuw forum
      categories:
        no_results_title_text: Er zijn momenteel geen werkpakket rubrieken.
        no_results_content_text: Maak een nieuwe werkpakket categorie
      custom_fields:
        no_results_title_text: Momenteel zijn er geen aangepaste velden beschikbaar.
      project_custom_fields:
        header:
          title: "Project attributes"
          description: 'These project attributes will be displayed in your <a href=%{overview_url} target="_blank">project overview page</a> under their respective sections. You can enable or disable individual attributes. Project attributes and sections are defined in the <a href=%{admin_settings_url} target="_blank">administration settings</a> by the administrator of the instance. '
        filter:
          label: "Search project attribute"
        actions:
          label_enable_single: "Active in this project, click to disable"
          label_disable_single: "Inactive in this project, click to enable"
          deactivate_for_project: "Deactivate for this project"
          label_enable_all: "Enable all"
          label_disable_all: "Disable all"
        is_required_blank_slate:
          heading: Required in all projects
          description: This project attribute is activated in all projects since the "Required in all projects" option is checked. It cannot be deactivated for individual projects.
      types:
        no_results_title_text: Er zijn momenteel geen types beschikbaar.
        form:
          enable_type_in_project: 'Activeer type "%{type}"'
      versions:
        no_results_title_text: Momenteel zijn er geen versies voor het project.
        no_results_content_text: Maak een nieuwe versie
      storage:
        no_results_title_text: Er is geen extra opgenomen schijfruimte verbruikt door dit project.
  lists:
    create:
      success: "The modified list has been saved as a new list"
      failure: "The modified list cannot be saved: %{errors}"
    update:
      success: "The modified list has been saved"
      failure: "The modified list cannot be saved: %{errors}"
    publish:
      success: "The list has been made public"
      failure: "The list cannot be made public: %{errors}"
    unpublish:
      success: "The list has been made private"
      failure: "The list cannot be made private: %{errors}"
    can_be_saved: "List modified:"
    can_be_saved_as: "The modifications can only be saved in a new list:"
  members:
    index:
      no_results_title_text: Er zijn momenteel geen leden onderdeel van dit project.
      no_results_content_text: Een lid toevoegen aan het project
    invite_by_mail: "Stuur een uitnodiging naar %{mail}"
    send_invite_to: "Send invite to"
    columns:
      shared: "Shared"
    filters:
      all_shares: "All shares"
    menu:
      all: "Alle"
      invited: "Invited"
      locked: "Vergrendeld"
      project_roles: "Project roles"
      wp_shares: "Work package shares"
      groups: "Groepen"
    delete_member_dialog:
      title: "Remove member"
      will_remove_the_users_role: "This will remove the user’s role from this project."
      will_remove_the_groups_role: "This will remove the group role from this project."
      however_work_packages_shared_with_user_html:
        one: "However, %{shared_work_packages_link} has also been shared with this user."
        other: "However, %{shared_work_packages_link} have also been shared with this user."
      however_work_packages_shared_with_group_html:
        one: "However, %{shared_work_packages_link} has also been shared with this group."
        other: "However, %{shared_work_packages_link} have also been shared with this group."
      remove_work_packages_shared_with_user_too: "A user that has been removed as member can still access shared work packages. Would you like to remove the shares too?"
      remove_work_packages_shared_with_group_too: "A group that has been removed as member can still access shared work packages. Would you like to remove the shares too?"
      will_not_affect_inherited_shares: "(This will not affect work packages shared with their group)."
      can_remove_direct_but_not_shared_roles: "You can remove this user as a direct project member but a group they are in is also a member of this project, so they will continue being a member via the group."
      also_work_packages_shared_with_user_html:
        one: "Also, %{shared_work_packages_link} has been shared with this user."
        other: "Also, %{shared_work_packages_link} have been shared with this user."
      remove_project_membership_or_work_package_shares_too: "Do you want to remove just the user as a direct member (and keep the shares) or remove the work package shares too?"
      will_remove_all_user_access_priveleges: "Deleting this member will remove all access privileges of the user to the project. The user will still exist as part of the instance."
      will_remove_all_group_access_priveleges: "Deleting this member will remove all access privileges of the group to the project. The group will still exist as part of the instance."
      cannot_delete_inherited_membership: "You cannot delete this member because they belong to a group that is itself a member of this project."
      cannot_delete_inherited_membership_note_admin_html: "You can either remove the group as a member of the project or this specific member from the group in the %{administration_settings_link}."
      cannot_delete_inherited_membership_note_non_admin: "You can either remove the group as a member of the project or contact your administrator to remove this specific member from the group."
    delete_work_package_shares_dialog:
      title: "Revoke work package shares"
      shared_with_this_user_html:
        one: "%{all_shared_work_packages_link} has been shared with this user."
        other: "%{all_shared_work_packages_link} have been shared with this user."
      shared_with_this_group_html:
        one: "%{all_shared_work_packages_link} has been shared with this group."
        other: "%{all_shared_work_packages_link} have been shared with this group."
      shared_with_permission_html:
        one: "Only %{shared_work_packages_link} has been shared with %{shared_role_name} permissions."
        other: "Only %{shared_work_packages_link} have been shared with %{shared_role_name} permissions."
      revoke_all_or_with_role: "Would you like to revoke access to all shared work packages, or only those with %{shared_role_name} permissions?"
      will_not_affect_inherited_shares: "(This will not affect work packages shared with their group)."
      cannot_remove_inherited: "The work packages shares shared via groups cannot be removed."
      cannot_remove_inherited_with_role: "The work packages shares with role %{shared_role_name} are shared via groups and cannot be removed."
      cannot_remove_inherited_note_admin_html: "You can either revoke the share to the group or remove this specific member from the group in the %{administration_settings_link}."
      cannot_remove_inherited_note_non_admin: "You can either revoke the share to the group or contact your administrator to remove this specific member from the group."
      will_revoke_directly_granted_access: "This action will revoke their access to all of them, but the work packages shared with a group."
      will_revoke_access_to_all: "This action will revoke their access to all of them."
  my:
    access_token:
      errors:
        token_name_blank: "Please provide an API token name"
        token_name_in_use: "This API token name is already in use, please select a different one"
      new_access_token_dialog_title: "Create new API token"
      new_access_token_dialog_show_button_text: "API token"
      new_access_token_dialog_text_field_placeholder_text: "My API token"
      new_access_token_dialog_text_field_label: "Name"
      new_access_token_dialog_submit_button_text: "Create"
      new_access_token_dialog_text: "This token will allow third-party applications to communicate with your instance. To differentiate the new API token, please give it a name."
      new_access_token_dialog_attention_text: "Treat API tokens like passwords. Anyone with this link will have access to information from this instance, share it only with trusted users."
      failed_to_reset_token: "Reset-toegangstoken mislukt: %{error}"
      failed_to_create_token: "Failed to create access token: %{error}"
      failed_to_revoke_token: "Failed to revoke access token: %{error}"
      notice_reset_token: "Een nieuwe %{type} -token is gegenereerd. Uw toegangstoken is:"
      token_value_warning: "Opmerking: Dit is de enige keer dat u dit token ziet, zorg ervoor dat u het nu kopiëren."
      no_results_title_text: Er zijn momenteel geen toegangstokens beschikbaar.
      notice_api_token_revoked: "The API token has been deleted. To create a new token please use the button in the API section."
      notice_rss_token_revoked: "The RSS token has been deleted. To create a new token please use the link in the RSS section."
      notice_ical_token_revoked: 'iCalendar token "%{token_name}" voor kalender "%{calendar_name}" van project "%{project_name}" is ingetrokken. De iCalendar URL met deze token is nu ongeldig.'
  news:
    index:
      no_results_title_text: Er is momenteel geen nieuws om te rapporteren.
      no_results_content_text: Voeg een nieuwsitem toe
  users:
    autologins:
      prompt: "Stay logged in for %{num_days}"
    sessions:
      remembered_devices: "Remembered devices"
      remembered_devices_caption: "A list of all devices that logged into this account using the 'Stay logged in' option."
      session_name: "%{browser_name} %{browser_version} on %{os_name}"
      browser: "Browser"
      device: "Apparaat / OS"
      unknown_browser: "Onbekende browser"
      unknown_os: "Onbekend besturingssysteem"
      current: "Huidige sessie"
      title: "Sessiebeheer"
      instructions: "This is a list of devices that have logged into your account. Revoke any sessions that you do not recognize or you have no longer access to."
      may_not_delete_current: "Je kan je huidige sessie niet verwijderen."
    groups:
      member_in_these_groups: "Deze gebruiker is momenteel lid van de volgende groepen:"
      no_results_title_text: Deze gebruiker is momenteel geen lid in een groep.
    memberships:
      no_results_title_text: Deze gebruiker is momenteel geen lid van een project.
  page:
    text: "Tekst"
  placeholder_users:
    right_to_manage_members_missing: >
      U heeft geen toestemming om de placeholder gebruiker te verwijderen. U heeft niet het recht om deelnemers te beheren voor alle projecten waarvan de placeholder gebruiker lid is.
    delete_tooltip: "Placeholder gebruiker verwijderen"
    deletion_info:
      heading: "Tijdelijke gebruiker %{name} verwijderen"
      data_consequences: >
        Alle gebeurtenissen van de tijdelijke gebruiker (bijv. als taakontvanger, verantwoordelijke of andere gebruikerswaarden) zullen opnieuw worden toegewezen aan een account genaamd "Verwijderde gebruiker". Aangezien de gegevens van elke verwijderde account opnieuw zijn toegewezen aan dit account, zal het niet mogelijk zijn om de gegevens die de gebruiker heeft aangemaakt van een ander verwijderd account te onderscheiden.
      irreversible: "Deze actie is onomkeerbaar"
      confirmation: "Voer de naam van de tijdelijke gebruiker %{name} in om de verwijdering te bevestigen."
    upsale:
      title: Tijdelijke gebruikers
      description: >
        Tijdelijke gebruikers zijn een manier om werkpakketten toe te wijzen aan gebruikers die geen deel uitmaken van uw project. Ze kunnen nuttig zijn in een reeks van scenario's; Bijvoorbeeld, als u de taken wilt bijhouden van een bron die nog niet genoemd of beschikbaar is, of als je die persoon geen toegang wilt geven tot OpenProject maar toch de taken wilt bijhouden die aan hen zijn toegewezen.
  prioritiies:
    edit:
      priority_color_text: |
        Klik op toewijzen of wijzigen van de kleur van deze prioriteit.
        het kan worden gebruikt voor het benadrukken van de werkpakketten in de tabel.
  reportings:
    index:
      no_results_title_text: Er zijn momenteel geen status rapporten.
      no_results_content_text: Voeg een statusrapport toe
  statuses:
    edit:
      status_readonly_html: |
        Schakel deze optie in om de werkpakketten met deze status alleen-lezen te markeren.
        geen kenmerken kunnen worden gewijzigd met uitzondering van de status.
        <br/>
        <strong></strong>Opmerking: overgenomen waarden (bijvoorbeeld van kinderen of betrekkingen) blijft van toepassing.
      status_excluded_from_totals_text: |-
        Check this option to exclude work packages with this status from totals of Work,
        Remaining work, and % Complete in a hierarchy.
      status_color_text: |
        Klik op toewijzen of wijzigen van de kleur van deze status.
        het wordt weergegeven in de statusknop en kan worden gebruikt voor het benadrukken van de werkpakketten in de tabel.
    index:
      no_results_title_text: Er zijn momenteel geen werkpakket statussen.
      no_results_content_text: Voeg een nieuwe status toe
      headers:
        is_default: "Default"
        is_closed: "Closed"
        is_readonly: "Read-only"
        excluded_from_totals: "Excluded from totals"
  themes:
    dark: "Dark (experimental)"
    light: "Licht"
    light_high_contrast: "Licht hoog contrast"
  types:
    index:
      no_results_title_text: Er zijn momenteel geen types.
      no_results_content_text: Maak een nieuw type
    edit:
      settings: "Instellingen"
      form_configuration: "Formulierconfiguratie"
      more_info_text_html: >
        Enterprise edition allows you to customize form configuration with these additional add-ons: <br> <ul class="%{list_styling_class}"> <li><b>Add new attribute groups</b></li> <li><b>Rename attribute groups</b></li> <li><b>Add a table of related work packages</b></li> </ul>
      projects: "Projecten"
      enabled_projects: "Ingeschakelde projecten"
      edit_query: "Tabel bewerken"
      query_group_placeholder: "Geef de tabel een naam"
      reset: "Standaardinstellingen herstellen"
      type_color_text: |
        De geselecteerde kleur onderscheidt verschillende types
        in Gantt grafieken of werkpakketten tabellen. Het wordt daarom aangeraden om een sterke kleur te gebruiken.
  versions:
    overview:
      work_packages_in_archived_projects: "The version is shared with archived projects which still have work packages assigned to this version. These are counted, but will not appear in the linked views."
      no_results_title_text: Er zijn momenteel geen werkpakketten toegewezen aan deze versie.
  wiki:
    page_not_editable_index: De opgevraagde pagina bestaat (nog) niet. Je bent doorverwezen naar de index van alle wiki-pagina's.
    no_results_title_text: Er zijn momenteel geen wiki-pagina's.
    print_hint: Hiermee wordt de inhoud van deze wikipagina zonder navigatiebalk afgedrukt.
    index:
      no_results_content_text: Voeg een nieuwe wiki-pagina toe
  work_flows:
    index:
      no_results_title_text: Er zijn momenteel geen workflows.
  work_packages:
    x_descendants:
      one: "Een nakomend werkpakket"
      other: "%{count} werk pakket afstammelingen"
    bulk:
      copy_failed: "De werkpakketten konden niet gekopieerd worden."
      move_failed: "De werkpakketten konden niet worden verplaatst."
      could_not_be_saved: "De volgende werkpakketten konden niet worden opgeslagen:"
      none_could_be_saved: "Geen van de %{total} werkpakketten konden worden bijgewerkt."
      x_out_of_y_could_be_saved: "%{failing} van de %{total} werkpakketten konden niet worden bijgewerkt terwijl %{success} kon."
      selected_because_descendants: "Terwijl %{selected} werkpakketten zijn geselecteerd, worden in totaal %{total} werkpakketten beïnvloed, die ook afstammelingen bevatten."
      descendant: "afstammeling van geselecteerde"
    move:
      no_common_statuses_exists: "Er is geen status beschikbaar voor alle geselecteerde werkpakketten. Hun status kan niet worden gewijzigd."
      unsupported_for_multiple_projects: "Bulk verplaatsen/kopiëren wordt niet ondersteund voor werkpakketten uit meerdere projecten"
      current_type_not_available_in_target_project: >
        The current type of the work package is not enabled in the target project. Please enable the type in the target project if you'd like them to remain unchanged. Otherwise, the work package's type will be automatically re-assigned leading to potential data loss.
      bulk_current_type_not_available_in_target_project: >
        The current types of the work packages aren't enabled in the target project. Please enable the types in the target project if you'd like them to remain unchanged. Otherwise, the work packages' types will be automatically re-assigned leading to potential data loss.
    sharing:
      missing_workflow_warning:
        title: "Workflow missing for work package sharing"
        message: "No workflow is configured for the 'Work package editor' role. Without a workflow, the shared with user cannot alter the status of the work package. Workflows can be copied. Select a source type (e.g. 'Task') and source role (e.g. 'Member'). Then select the target types. To start with, you could select all the types as targets. Finally, select the 'Work package editor' role as the target and press 'Copy'. After having thus created the defaults, fine tune the workflows as you do for every other role."
        link_message: "Configure the workflows in the administration."
    summary:
      reports:
        category:
          no_results_title_text: Er zijn momenteel geen categorieën beschikbaar.
        assigned_to:
          no_results_title_text: Er zijn momenteel geen leden onderdeel van dit project.
        responsible:
          no_results_title_text: Er zijn momenteel geen leden onderdeel van dit project.
        author:
          no_results_title_text: Er zijn momenteel geen leden onderdeel van dit project.
        priority:
          no_results_title_text: Er zijn momenteel geen prioriteiten beschikbaar.
        type:
          no_results_title_text: Er zijn momenteel geen types beschikbaar.
        version:
          no_results_title_text: Er zijn momenteel geen versies beschikbaar.
  label_invitation: Uitnodiging
  account:
    delete: "Account Verwijderen"
    delete_confirmation: "Weet je zeker dat je dit account wilt verwijderen?"
    deletion_pending: "Account is vergrendeld en is ingepland voor verwijdering. Let op dat dit proces op de achtergrond plaatsvindt. Het kan even duren voordat de gebruiker volledig verwijderd is."
    deletion_info:
      data_consequences:
        other: 'Van de gegevens die de gebruiker heeft gemaakt (bijvoorbeeld e-mail, voorkeuren, werkpakketten, wiki-inzendingen) zal zoveel mogelijk worden verwijderd. Let echter op dat gegevens zoals werkpakketten en wiki-items niet kunnen worden verwijderd zonder het belemmeren van het werk van de andere gebruikers. Dergelijke gegevens worden dus opnieuw toegewezen aan een account genaamd "Verwijderde gebruiker". Zodra de gegevens van elk verwijderd account zijn toegewezen aan dit account, zal het niet mogelijk zijn om gegevens die de gebruiker heeft gemaakt te onderscheiden van de gegevens van een ander verwijderd account.'
        self: 'Van de gegevens die de gebruiker heeft gemaakt (bijvoorbeeld e-mail, voorkeuren, werkpakketten, wiki-inzendingen) zal zoveel mogelijk worden verwijderd. Let echter op dat gegevens zoals werkpakketten en wiki-items niet kunnen worden verwijderd zonder het belemmeren van het werk van de andere gebruikers. Dergelijke gegevens worden dus opnieuw toegewezen aan een account genaamd "Verwijderde gebruiker". Zodra de gegevens van elk verwijderd account zijn toegewezen aan dit account, zal het niet mogelijk zijn om gegevens die de gebruiker heeft gemaakt te onderscheiden van de gegevens van een ander verwijderd account.'
      heading: "Verwijder account %{name}"
      info:
        other: "Het verwijderen van de gebruikersaccount is een onomkeerbare actie."
        self: "Het verwijderen van de gebruikersaccount is een onomkeerbare actie."
      login_consequences:
        other: "De account zal worden verwijderd uit het systeem. De gebruiker zal niet langer kunnen inloggen met zijn huidige inloggegevens. Hij/zij kan opnieuw een account aanvragen."
        self: "Uw account zal worden verwijderd uit het systeem. Daarom, u zal niet langer zitten kundig Meld u aan met uw huidige referenties. Als u ervoor kiest om een gebruiker van deze toepassing opnieuw te worden, kan je dus met behulp van de middelen deze toepassing verleent."
      login_verification:
        other: "Voer de login- %{name} ter controle voor de verwijdering. Zodra deze is ingegeven, zal u worden gevraagd uw wachtwoord te bevestigen."
        self: "Voer uw login- %{name} ter controle voor de verwijdering. Zodra deze is ingegeven, zal u worden gevraagd uw wachtwoord te bevestigen."
    error_inactive_activation_by_mail: >
      Uw account is nog niet geactiveerd. Klik op de link in de u toegestuurde mail om uw account te activeren.
    error_inactive_manual_activation: >
      Uw account is nog niet geactiveerd. Wacht totdat een beheerder uw account activeert.
    error_self_registration_disabled: >
      Gebruikersregistratie is uitgeschakeld op dit systeem. Vraag een beheerder om een account voor u aan te maken.
    error_self_registration_limited_provider: >
      User registration is limited for the Single sign-on provider '%{name}'. Please ask an administrator to activate the account for you or change the self registration limit for this provider.
    login_with_auth_provider: "of log in met een bestaand account"
    signup_with_auth_provider: "of meld je aan via"
    auth_source_login: Gelieve in te loggen als <em>%{login}</em> om uw account te activeren.
    omniauth_login: Gelieve in te loggen om uw account te activeren.
  actionview_instancetag_blank_option: "Gelieve te selecteren"
  activerecord:
    attributes:
      announcements:
        show_until: "Toon tot"
      attachment:
        attachment_content: "Inhoud van de bijlage"
        attachment_file_name: "Naam bijlage"
        downloads: "Downloads"
        file: "Bestand"
        filename: "Bestand"
        filesize: "Grootte"
      attribute_help_text:
        attribute_name: "Kenmerk"
        help_text: "Helptekst"
      ldap_auth_source:
        account: "Account"
        attr_firstname: "Voornaam"
        attr_lastname: "Achternaam attribuut"
        attr_login: "Gebruikersnaam attribuut"
        attr_mail: "E-mail attribuut"
        base_dn: "Base DN"
        host: "Host"
        onthefly: "Automatische gebruiker aanmaken"
        port: "Poort"
        tls_certificate_string: "LDAP server SSL-certificaat"
      changeset:
        repository: "Repository"
      color:
        hexcode: "Hex code"
      comment:
        commented: "Becommentarieerd" #an object that this comment belongs to
      custom_action:
        actions: "Acties"
      custom_field:
        allow_non_open_versions: "Niet-geopende versies toestaan"
        default_value: "Standaardwaarde"
        editable: "Bewerkbaar"
        field_format: "Formaat"
        is_filter: "Als een filter gebruikt"
        is_required: "Vereist"
        max_length: "Maximale lengte"
        min_length: "Minimale lengte"
        multi_value: "Meerdere selecties toegestaan"
        possible_values: "Mogelijke waarden"
        regexp: "Regular expression"
        searchable: "Zoekbaar"
        visible: "zichtbaar"
      custom_value:
        value: "Waarde"
      enterprise_token:
        starts_at: "Geldig sinds"
        subscriber: "Abonnee"
        encoded_token: "Enterprise ondersteuningstoken"
        active_user_count_restriction: "Maximum aantal actieve gebruikers"
      grids/grid:
        page: "Pagina"
        row_count: "Aantal rijen"
        column_count: "Aantal kolommen"
        widgets: "Widgets"
      oauth_client:
        client: "Client-ID"
      relation:
        lag: "Lag"
        from: "Werkpakket"
        to: "Verwante werkpakket"
      status:
        is_closed: "Werkpakket gesloten"
        is_readonly: "Werkpakket is alleen-lezen"
        excluded_from_totals: "Exclude from calculation of totals in hierarchy"
      journal:
        notes: "Notities"
      member:
        roles: "Rollen"
      project:
        active_value:
          true: "Niet gearchiveerd"
          false: "gearchiveerd"
        identifier: "Identifier"
        latest_activity_at: "Laatste activiteit om"
        parent: "Subproject van"
        public_value:
          title: "Zichtbaarheid"
          true: "Openbaar"
          false: "Privé"
        queries: "Query 's"
        status_code: "Projectstatus"
        description: "Omschrijving"
        status_explanation: "Beschrijving van projectstatus"
        status_codes:
          not_started: "Nog niet gestart"
          on_track: "Op schema"
          at_risk: "In gevaar"
          off_track: "Buiten schema"
          finished: "Afgewerkt"
          discontinued: "Stopgezet"
        templated: "Projectsjabloon"
        templated_value:
          true: "gemarkeerd als sjabloon"
          false: "ongemarkeerd als sjabloon"
        types: "Typen"
        versions: "Versies"
        work_packages: "Werkpakketten"
      query:
        column_names: "Kolommen"
        relations_to_type_column: "Betrekkingen %{type}"
        relations_of_type_column: "%{type} betrekkingen"
        group_by: "Groepeer resultaten op"
        filters: "Filters"
        timeline_labels: "Tijdlijn etiketten"
      repository:
        url: "URL"
      role:
        permissions: "Machtigingen"
      time_entry:
        activity: "Activiteit"
        hours: "Uren"
        spent_on: "Datum"
        type: "Type"
        ongoing: "Lopend"
      type:
        description: "Standaard tekst voor beschrijving"
        attribute_groups: ""
        is_in_roadmap: "Standaard weergegeven in roadmap"
        is_default: "Standaart ingesteld voor nieuwe projecten"
        is_milestone: "Is mijlpaal"
        color: "Kleur"
      user:
        admin: "Beheerder"
        auth_source: "Authentication source"
        ldap_auth_source: "LDAP verbinding"
        identity_url: "Identiteit URL"
        current_password: "Huidig wachtwoord"
        force_password_change: "Afdwingen van wachtwoordwijziging bij volgende login"
        language: "Taal"
        last_login_on: "Laatste log-in"
        new_password: "Nieuw wachtwoord"
        password_confirmation: "Bevestiging"
        consented_at: "Ingestemd op"
      user_preference:
        comments_sorting: "Toon reacties"
        hide_mail: "Verberg mijn e-mailadres"
        impaired: "Toegankelijkheidsmodus"
        time_zone: "Tijdzone"
        auto_hide_popups: "Automatisch verbergen geslaagd-meldingen"
        warn_on_leaving_unsaved: "Mij waarschuwen bij het verlaten van een werkpakket met niet-opgeslagen wijzigingen"
        theme: "Modus"
        mode_guideline: "Some modes will overwrite custom theme colours for accessibility and legibility. For the full custom theme, please select Light mode."
      version:
        effective_date: "Einddatum"
        sharing: "Delen"
      wiki_content:
        text: "Tekst"
      wiki_page:
        parent_title: "Bovenliggende pagina"
        redirect_existing_links: "Bestaande koppelingen omleiden"
      planning_element_type_color:
        hexcode: Hexadecimale code
      project_custom_field:
        custom_field_section: Section
      work_package:
        begin_insertion: "Begin van het invoegen"
        begin_deletion: "Begin van de verwijdering"
        children: "Subelementen"
        derived_done_ratio: "Totaal % compleet"
        derived_remaining_hours: "Totaal resterend werk"
        derived_remaining_time: "Totaal resterend werk"
        done_ratio: "% Complete"
        duration: "Tijdsduur"
        end_insertion: "Einde van het invoegen"
        end_deletion: "Einde van de verwijdering"
        ignore_non_working_days: "Negeer niet-werkdagen"
        include_non_working_days:
          title: "Werkdagen"
          false: "Alleen werkdagen"
          true: "inclusief niet-werkdagen"
        notify: "Melding" #used in custom actions
        parent: "Bovenliggend werkpakket"
        parent_issue: "Bovenliggend werkpakket"
        parent_work_package: "Bovenliggend werkpakket"
        priority: "Prioriteit"
        progress: "% Complete"
        readonly: "Alleen lezen"
        remaining_hours: "Remaining work"
        remaining_time: "Remaining work"
        shared_with_users: "Shared with"
        schedule_manually: "Handmatige planning"
        spent_hours: "Bestede tijd"
        spent_time: "Bestede tijd"
        subproject: "Subproject"
        time_entries: "Gelogde tijd"
        type: "Type"
        version: "Versie"
        watcher: "Kijker"
      "doorkeeper/application":
        uid: "Client-ID"
        secret: "Client secret"
        owner: "Eigenaar"
        redirect_uri: "URI omleiden"
        client_credentials_user_id: "Client referenties gebruiker ID"
        scopes: "Reikwijdte"
        confidential: "Vertrouwelijke"
    errors:
      messages:
        accepted: "moet geaccepteerd worden."
        after: "moet na %{date} zijn."
        after_or_equal_to: "moet gelijk aan of na %{date} zijn."
        before: "moet voor %{date} zijn."
        before_or_equal_to: "moet voor of gelijk zijn aan %{date}."
        blank: "mag niet leeg zijn."
        blank_nested: "moet de eigenschap '%{property}' ingesteld hebben."
        cannot_delete_mapping: "is required. Cannot be deleted."
        cant_link_a_work_package_with_a_descendant: "Een werkpakket kan niet worden gekoppeld aan een van de bijbehorende subtaken."
        circular_dependency: "Deze relatie zou een circulaire afhankelijkheid creëren."
        confirmation: "komt niet overeen met %{attribute}."
        could_not_be_copied: "%{dependency} kon niet (volledig) worden gekopieerd."
        does_not_exist: "bestaat niet."
        error_enterprise_only: "%{action} is only available in the OpenProject Enterprise edition"
        error_unauthorized: "geen toegang."
        error_readonly: "werd geprobeerd te schrijven maar is niet schrijfbaar."
        error_conflict: "Informatie is in de tussentijd door ten minste één andere gebruiker bijgewerkt."
        email: "is geen geldig e-mailadres."
        empty: "mag niet leeg zijn."
        even: "moet gelijk zijn."
        exclusion: "is gereserveerd."
        file_too_large: "is te groot (maximum grootte is %{count} Bytes)."
        filter_does_not_exist: "filter bestaat niet."
        format: "komt niet overeen met het verwachte formaat '%{expected}' '."
        format_nested: "komt niet overeen met het verwachte formaat '%{expected}' op pad '%{path}'."
        greater_than: "moet groter zijn dan %{count}."
        greater_than_or_equal_to: "moet groter dan of gelijk zijn aan %{count}."
        greater_than_or_equal_to_start_date: "moet groter of gelijk zijn aan startdatum."
        greater_than_start_date: "moet groter zijn dan startdatum."
        inclusion: "is niet ingesteld op één van de toegestane waarden."
        inclusion_nested: "is niet ingesteld op een van de toegestane waarden op pad '%{path}'."
        invalid: "is ongeldig."
        invalid_url: "is geen geldige URL."
        invalid_url_scheme: "is geen ondersteunde protocol (toegestaan: %{allowed_schemes})."
        less_than_or_equal_to: "moet kleiner zijn dan of gelijk aan %{count}."
        not_available: "is niet beschikbaar vanwege een systeemconfiguratie."
        not_deletable: "kan niet worden verwijderd."
        not_current_user: "is niet de huidige gebruiker."
        not_a_date: "is geen geldige datum."
        not_a_datetime: "is geen geldige datum tijd."
        not_a_number: "is geen getal."
        not_allowed: "is ongeldig vanwege ontbrekende machtigingen."
        not_an_integer: "is niet een geheel getal."
        not_an_iso_date: "is geen geldige datum. Vereist formaat: JJJJ-MM-DD."
        not_same_project: "hoort niet bij hetzelfde project."
        odd: "moet oneven zijn."
        regex_match_failed: "does not match the regular expression %{expression}."
        regex_invalid: "kon niet worden gevalideerd met de bijbehorende reguliere expressie."
        smaller_than_or_equal_to_max_length: "moet kleiner zijn dan of even groot zijn als de maximale lengte."
        taken: "is al in gebruik."
        too_long: "is te lang (maximaal %{count} karakters)."
        too_short: "is te kort (minimum is %{count} karakters)."
        type_mismatch: "is niet van type '%{type}'"
        type_mismatch_nested: "is niet van type '%{type}' op pad '%{path}'"
        unchangeable: "kan niet worden gewijzigd."
        unknown_property: "is geen bekend eigenschap."
        unknown_property_nested: "heeft het onbekende pad '%{path}' '."
        unremovable: "kan niet verwijderd worden."
        url_not_secure_context: >
          bevat geen "Secure Context". Gebruik HTTPS of een loopbackadres, zoals localhost.
        wrong_length: "is de verkeerde lengte (dient %{count} karakters te zijn)."
      models:
        ldap_auth_source:
          attributes:
            tls_certificate_string:
              invalid_certificate: "The provided SSL certificate is invalid: %{additional_message}"
              format: "%{message}"
        attachment:
          attributes:
            content_type:
              blank: "Het inhoudstype van het bestand mag niet leeg zijn."
              not_whitelisted: "Het bestand is geweigerd door een automatisch filter. '%{value}' is niet gewhitelist voor uploaden."
              format: "%{message}"
        capability:
          context:
            global: "Globaal"
          query:
            filters:
              minimum: "moet ten minste één filter bevatten voor opdrachtgever, context of id met de '=' operator."
        custom_field:
          at_least_one_custom_option: "Ten minste één optie moet beschikbaar zijn."
        custom_actions:
          only_one_allowed: "(%{name}) slechts één waarde is toegestaan."
          empty: "(%{name}) waarde kan niet leeg zijn."
          inclusion: "(%{name}) waarde is niet ingesteld op een van de toegestane waarden."
          not_logged_in: "(%{name}) waarde kan niet worden ingesteld omdat u niet bent ingelogd."
          not_an_integer: "(%{name}) is geen geheel getal."
          smaller_than_or_equal_to: "(%{name}) moet kleiner zijn dan of gelijk aan %{count}."
          greater_than_or_equal_to: "(%{name}) moet groter zijn dan of gelijk aan %{count}."
          format: "%{message}"
        doorkeeper/application:
          attributes:
            redirect_uri:
              fragment_present: "kan geen fragment bevatten."
              invalid_uri: "moet een geldige URI zijn."
              relative_uri: "moet een absolute URI zijn."
              secured_uri: 'bevat geen "Secure Context". Gebruik HTTPS of een loopbackadres, zoals localhost.'
              forbidden_uri: "is verboden door de server."
            scopes:
              not_match_configured: "komt niet overeen met beschikbare scopes."
        enterprise_token:
          unreadable: "kan niet worden gelezen. Weet u zeer dat het een support token is?"
        grids/grid:
          overlaps: "overlap."
          outside: "is buiten het raster."
          end_before_start: "eindwaarde moet groter zijn dan de startwaarde."
        ical_token_query_assignment:
          attributes:
            name:
              blank: "Is verplicht. Selecteer een naam."
              not_unique: "is al in gebruik. Selecteer een andere naam."
        notifications:
          at_least_one_channel: "Er moet ten minste één kanaal voor het verzenden van meldingen worden opgegeven."
          attributes:
            read_ian:
              read_on_creation: "kan niet worden ingesteld op true bij het aanmaken van meldingen."
            mail_reminder_sent:
              set_on_creation: "kan niet worden ingesteld op true bij het aanmaken van meldingen."
            reason:
              no_notification_reason: "mag niet leeg zijn omdat IAN is gekozen als een kanaal."
            reason_mail_digest:
              no_notification_reason: "mag niet leeg zijn omdat mail digest is gekozen als een kanaal."
        non_working_day:
          attributes:
            date:
              taken: "Er bestaat al een niet-werkende dag voor %{value}."
              format: "%{message}"
        parse_schema_filter_params_service:
          attributes:
            base:
              unsupported_operator: "De operator wordt niet ondersteund."
              invalid_values: "Een waarde is ongeldig."
              id_filter_required: "Een ' id' filter is vereist."
        project:
          archived_ancestor: "Het project heeft een gearchiveerde voorouder."
          foreign_wps_reference_version: "Werkpakketten in niet-onderliggende projecten verwijzen naar versies van het project of zijn afstammelingen."
          attributes:
            base:
              archive_permission_missing_on_subprojects: "U hebt niet de benodigde rechten om alle sub-projecten te archiveren. Neem contact op met een beheerder."
            types:
              in_use_by_work_packages: "nog steeds in gebruik door werkpakketten: %{types}"
            enabled_modules:
              dependency_missing: "De module '%{dependency}' moet ook ingeschakeld zijn, omdat de module '%{module}' ervan afhankelijk is."
              format: "%{message}"
        project_custom_field_project_mapping:
          attributes:
            project_ids:
              blank: "Please select a project."
        query:
          attributes:
            project:
              error_not_found: "niet gevonden"
            public:
              error_unauthorized: "-De gebruiker heeft geen toestemming om openbare overzichten te maken."
            group_by:
              invalid: "Kan niet groeperen op: %{value}"
              format: "%{message}"
            column_names:
              invalid: "Ongeldige zoekopdracht kolom: %{value}"
              format: "%{message}"
            sort_criteria:
              invalid: "Kan niet sorteren op kolom: %{value}"
              format: "%{message}"
            timestamps:
              invalid: "Tijdstempels bevatten ongeldige waarden: %{values}"
              forbidden: "Tijdstempels bevatten verboden waarden: %{values}"
              format: "%{message}"
            selects:
              name_not_included: "The 'Name' column needs to be included"
              nonexistent: "The column '%{column}' does not exist."
              format: "%{message}"
          group_by_hierarchies_exclusive: "is uitsluiten door samenvoeging, '%{group_by}'. U kunt beide niet activeren."
          can_only_be_modified_by_owner: "The query can only be modified by its owner."
          need_permission_to_modify_public_query: "You cannot modify a public query."
          filters:
            custom_fields:
              inexistent: "Er is geen aangepast veld voor dit filter."
        queries/filters/base:
          attributes:
            values:
              inclusion: "filter heeft ongeldige waarden."
              format: "%{message}"
        relation:
          typed_dag:
            circular_dependency: "De relatie wordt gemaakt van een kring van relaties."
          attributes:
            to:
              error_not_found: "werkpakket in positie `naar` niet gevonden of niet zichtbaar"
              error_readonly: "een bestaande `te`-relatie is onveranderlijk"
            from:
              error_not_found: "werkpakket in `van`-positie niet gevonden of niet zichtbaar"
              error_readonly: "een bestaande `van`-relatielink is onveranderlijk"
        repository:
          not_available: "SCM-leverancier is niet beschikbaar"
          not_whitelisted: "is niet toegestaan door de configuratie."
          invalid_url: "dit is geen geldige url of pad."
          must_not_be_ssh: "mag geen ssh url zijn."
          no_directory: "is geen map."
        role:
          attributes:
            permissions:
              dependency_missing: "moet ook '%{dependency}' omvatten als '%{permission}' is geselecteerd."
        setting:
          attributes:
            base:
              working_days_are_missing: "Ten minste één dag van de week moet worden gedefinieerd als een werkdag."
              previous_working_day_changes_unprocessed: "De vorige wijzigingen in de configuratie van de werkdagen zijn nog niet toegepast."
              hours_per_day_are_missing: "The number of hours per day must be defined."
              durations_are_not_positive_numbers: "The durations must be positive numbers."
              hours_per_day_is_out_of_bounds: "Hours per day can't be more than 24"
        time_entry:
          attributes:
            hours:
              day_limit: "is te hoog omdat maximaal 24 uur kan worden gelogd per datum."
        user_preference:
          attributes:
            pause_reminders:
              invalid_range: "kan alleen een geldig datumbereik zijn."
            daily_reminders:
              full_hour: "kan alleen worden geconfigureerd voor levering op een volledig uur."
            notification_settings:
              only_one_global_setting: "Er mag slechts één globale meldingsinstelling zijn."
              email_alerts_global: "De instellingen voor e-mailmeldingen kunnen alleen globaal worden ingesteld."
              format: "%{message}"
              wrong_date: "Wrong value for Start date, Due date, or Overdue."
        watcher:
          attributes:
            user_id:
              not_allowed_to_view: "is not allowed to view this resource."
              locked: "is vergrendeld."
        wiki_page:
          error_conflict: "The wiki page has been updated by someone else while you were editing it."
          attributes:
            slug:
              undeducible: "kan niet worden afgeleid uit de titel '%{title}' '."
        work_package:
          is_not_a_valid_target_for_time_entries: "Werkpakket #%{id} is niet een geldig doel voor het opnieuw toewijzen van de tijden."
          attributes:
            assigned_to:
              format: "%{message}"
            due_date:
              not_start_date: "is niet op begindatum, hoewel dit voor mijlpalen vereist is."
              cannot_be_null: "kan niet worden ingesteld op nul omdat de begindatum en -duur bekend zijn."
            duration:
              larger_than_dates: "is groter dan het interval tussen start en afloopdatum."
              smaller_than_dates: "is kleiner dan de interval tussen start en afloopdatum."
              not_available_for_milestones: "is niet beschikbaar voor milestone typte werkpakketten."
              cannot_be_null: "kan niet worden ingesteld op nul als begindatum en einddatum bekend zijn."
            parent:
              cannot_be_milestone: "kan geen mijlpaal zijn."
              cannot_be_self_assigned: "kan niet aan zichzelf worden toegewezen."
              cannot_be_in_another_project: "kan niet in een ander project zijn."
              not_a_valid_parent: "is ongeldig."
            start_date:
              violates_relationships: "kan enkel naar %{soonest_start} worden gezet of later met de bedoeling de relaties van het werkpakket niet te schenden."
              cannot_be_null: "kan niet worden ingesteld op nul omdat de einddatum en duur bekend zijn."
            status_id:
              status_transition_invalid: "is ongeldig omdat geen geldige overgang van de oude naar de nieuwe status voor de huidige gebruikersrollen bestaat."
              status_invalid_in_type: "is ongeldig omdat de huidige status niet in dit type bestaat."
            type:
              cannot_be_milestone_due_to_children: "kan geen mijlpaal zijn, want dit werkpakket heeft onderliggende werkpakketten."
            priority_id:
              only_active_priorities_allowed: "moet actief zijn."
            category:
              only_same_project_categories_allowed: "De categorie van het werkpakket  moet binnen hetzelfde project bestaan als het werkpakket."
              does_not_exist: "De gekozen categorie bestaat niet."
            estimated_hours:
              not_a_number: "is geen geldige duur."
              cant_be_inferior_to_remaining_work: "Cannot be lower than Remaining work."
              must_be_set_when_remaining_work_is_set: "Required when Remaining work is set."
              only_values_greater_or_equal_zeroes_allowed: "Must be >= 0."
              format: "%{message}"
            remaining_hours:
              not_a_number: "is geen geldige duur."
              cant_exceed_work: "Cannot be higher than Work."
              must_be_set_when_work_is_set: "Required when Work is set."
              format: "%{message}"
          readonly_status: "Het werkpakket heeft een alleen-lezen status dus kunne attributen niet worden gewijzigd."
        type:
          attributes:
            attribute_groups:
              attribute_unknown: "Ongeldig werk pakket attribuut wordt gebruikt."
              attribute_unknown_name: "Ongeldig werkpakket attribuut gebruikt: %{attribute}"
              duplicate_group: "De groep naam ‘%{group}’ word meer dan één keer gebruikt. Groep namen moeten uniek zijn."
              query_invalid: "De ingesloten zoekopdracht '%{group}' is ongeldig: %{details}"
              group_without_name: "Groepen zonder namen zijn niet toegestaan."
        user:
          attributes:
            base:
              user_limit_reached: "Gebruikerslimiet bereikt. Er kunnen geen accounts meer worden gemaakt voor het huidige abonnement."
              one_must_be_active: "Admin User cannot be locked/removed. At least one admin must be active."
            password_confirmation:
              confirmation: "Wachtwoordbevestiging komt niet overeen met wachtwoord."
              format: "%{message}"
            password:
              weak: "Moet karakters bevatten van de volgende klassen (ten minste %{min_count} van %{all_count}):%{rules}."
              lowercase: "kleine letters (bijvoorbeeld 'a')"
              uppercase: "hoofdletters (bijvoorbeeld ' A')"
              numeric: "numerieke (bijvoorbeeld ' 1')"
              special: "speciale (bijvoorbeeld ' %')"
              reused:
                one: "is reeds eerder gebruikt. Kies er één die verschilt van uw vorige."
                other: "is reeds eerder gebruikt. Kies er één die verschilt van uw laatste %{count}."
              match:
                confirm: "Bevestig nieuw wachtwoord."
                description: "'Wachtwoordbevestiging' moet hetzelfde zijn als de invoer bij het 'Nieuw wachtwoord'-veld."
            status:
              invalid_on_create: "is niet een geldige status voor nieuwe gebruikers."
            ldap_auth_source:
              error_not_found: "niet gevonden"
            auth_source:
              error_not_found: "niet gevonden"
        member:
          principal_blank: "Kies ten minste één gebruiker of groep."
          role_blank: "moet worden toegewezen."
          attributes:
            roles:
              ungrantable: "heeft een niet-toewijsbare rol."
              more_than_one: "has more than one role."
            principal:
              unassignable: "kan niet worden toegewezen aan een project."
        version:
          undeletable_archived_projects: "De versie kan niet worden verwijderd omdat er werkpakketten aan zijn gekoppeld."
          undeletable_work_packages_attached: "De versie kan niet worden verwijderd omdat er werkpakketten aan zijn gekoppeld."
        status:
          readonly_default_exlusive: "kan niet worden geactiveerd voor statussen die standaard zijn gemarkeerd."
        token/api:
          attributes:
            token_name:
              format: "%{message}"
      template:
        body: "Controleer de volgende velden:"
        header:
          one: "1 fout voorkomt dat dit %{model} wordt opgeslagen"
          other: "%{count} fouten voorkomen dat dit %{model} wordt opgeslagen"
    models:
      attachment: "Bestand"
      attribute_help_text: "Kenmerk help-teksten"
      category: "Categorie"
      comment: "Commentaar"
      custom_action: "Aangepaste actie"
      custom_field: "Aangepast veld"
      "doorkeeper/application": "OAuth-authenticatie"
      forum: "Forum"
      global_role: "Algemene rol"
      group: "Groep"
      member: "Deelnemer"
      news: "Nieuws"
      notification:
        one: "Melding"
        other: "Meldingen"
      placeholder_user: "Tijdelijke gebruiker"
      project: "Project"
      project_query:
        one: "Project list"
        other: "Project lists"
      query: "Aangepaste query"
      role:
        one: "Rol"
        other: "Rollen"
      status: "Status werkpakket"
      type: "Type"
      user: "Gebruiker"
      version: "Versie"
      workflow: "Werkstroom"
      work_package: "Werkpakket"
      wiki: "Wiki"
      wiki_page: "Wikipagina"
  errors:
    header_invalid_fields:
      one: "Er was een probleem met het volgende veld:"
      other: "Er waren problemen met de volgende velden:"
    header_additional_invalid_fields:
      one: "Er was bovendien een probleem met het volgende veld:"
      other: "Additionally, there were problems with the following fields:"
    field_erroneous_label: "Dit veld is ongeldig: %{full_errors} \nVoer alstublieft een geldige waarde in."
  activity:
    item:
      created_by_on: "aangemaakt door %{user} op %{datetime}"
      created_by_on_time_entry: "time logged by %{user} on %{datetime}"
      created_on: "aangemaakt op %{datetime}"
      created_on_time_entry: "time logged on %{datetime}"
      updated_by_on: "bijgewerkt door %{user} op %{datetime}"
      updated_by_on_time_entry: "logged time updated by %{user} on %{datetime}"
      updated_on: "bijgewerkt op %{datetime}"
      updated_on_time_entry: "logged time updated on %{datetime}"
      deleted_on: "deleted on %{datetime}"
      deleted_by_on: "deleted by %{user} on %{datetime}"
      added_on: "added on %{datetime}"
      added_by_on: "added by %{user} on %{datetime}"
      removed_on: "removed on %{datetime}"
      removed_by_on: "removed by %{user} on %{datetime}"
      parent_without_of: "Subproject"
      parent_no_longer: "Niet langer subproject van"
      time_entry:
        hour:
          one: "%{count} uur"
          other: "%{count} uren"
        hour_html:
          one: "<i>%{count} uur</i>"
          other: "<i>%{count} uur</i>"
        updated: "veranderd van %{old_value} naar %{value}"
        logged_for: "Logged for"
    filter:
      changeset: "Wijzigingensets"
      message: "Fora"
      news: "Nieuws"
      project_attribute: "Project attributes"
      subproject: "Inclusief subprojecten"
      time_entry: "Bestede tijd"
      wiki_edit: "Wiki"
      work_package: "Werkpakketten"
  #common attributes of all models
  attributes:
    active: "Actief"
    assigned_to: "Toegewezene"
    assignee: "Toegewezene"
    attachments: "Bijlagen"
    author: "Auteur"
    base: "Algemene fout:"
    blocks_ids: "It's van geblokkeerde werkpakketten"
    category: "Categorie"
    comment: "Reactie"
    comments: "Commentaar"
    content: "Inhoud"
    color: "Kleur"
    created_at: "Gemaakt op"
    custom_options: "Mogelijke waarden"
    custom_values: "Aangepaste velden"
    date: "Datum"
    default_columns: "Standaardkolommen"
    description: "Omschrijving"
    derived_due_date: "Afgeleide einddatum"
    derived_estimated_hours: "Totaal werk"
    derived_start_date: "Afgeleide startdatum"
    display_sums: "Bedragen weergeven"
    due_date: "Einddatum"
    estimated_hours: "Work"
    estimated_time: "Work"
    expires_at: "Verloopt op"
    firstname: "Voornaam"
    group: "Groep"
    groups: "Groepen"
    id: "ID"
    is_default: "Standaardwaarde"
    is_for_all: "Voor alle projecten"
    public: "Publiek"
    #kept for backwards compatibility
    issue: "Werkpakket"
    lastname: "Achternaam"
    login: "Gebruikersnaam"
    mail: "E-mail"
    name: "Naam"
    password: "Wachtwoord"
    priority: "Prioriteit"
    project: "Project"
    responsible: "Verantwoording afleggen"
    role: "Rol"
    roles: "Rollen"
    start_date: "Startdatum"
    status: "Status"
    subject: "Onderwerp"
    summary: "Samenvatting"
    title: "Titel"
    type: "Type"
    updated_at: "Bijgewerkt op"
    updated_on: "Bijgewerkt op"
    uploader: "Uploader"
    user: "Gebruiker"
    value: "Waarde\n"
    version: "Versie"
    work_package: "Werkpakket"
  backup:
    failed: "Back-up mislukt"
    label_backup_token: "Back-up token"
    label_create_token: "Back-up token maken"
    label_delete_token: "Back-up token verwijderen"
    label_reset_token: "Reset back-up token"
    label_token_users: "De volgende gebruikers hebben actieve back-up tokens"
    reset_token:
      action_create: Maken
      action_reset: Herstel
      heading_reset: "Reset back-up token"
      heading_create: "Creëer back-up token"
      implications: >
        Back-ups inschakelen zal elke gebruiker met de vereiste machtigingen en deze back-up token toestaan om een back-up te downloaden met alle gegevens van deze OpenProject installatie. Dit omvat de gegevens van alle andere gebruikers.
      info: >
        U moet een  back-up token genereren om een back-up te kunnen maken. Elke keer dat je een back-up wilt aanvragen, moet je deze back-up token opgeven. U kunt het back-up token verwijderen om back-ups voor deze gebruiker uit te schakelen.
      verification: >
        Voer %{word} in om te bevestigen dat u de back-up token %{action} wilt gebruiken.
      verification_word_reset: reset
      verification_word_create: aanmaken
      warning: >
        Wanneer je een nieuwe code aanmaakt, mag je pas na 24 uur een back-up aanvragen. Dit is een veiligheidsmaatregel. Hierna kunt u op elk gewenst moment een back-up vragen met dat token.
    text_token_deleted: Back-up token verwijderd. Back-ups zijn nu uitgeschakeld.
    error:
      invalid_token: Ongeldige of ontbrekende back-up token
      token_cooldown: Het back-up token zal binnen %{hours} uur geldig zijn.
      backup_pending: Er is al een back-up wachtende.
      limit_reached: U kunt slechts %{limit} back-ups per dag doen.
  button_actions: "Acties"
  button_add: "Toevoegen"
  button_add_comment: "Commentaar toevoegen"
  button_add_member: Lid toevoegen
  button_add_watcher: "Watcher toevoegen"
  button_annotate: "Aantekeningen"
  button_apply: "Toepassen"
  button_archive: "Archief"
  button_back: "Terug"
  button_cancel: "Annuleren"
  button_change: "Wijzigen"
  button_change_parent_page: "Bovenliggende pagina wijzigen"
  button_change_password: "Wijzig wachtwoord"
  button_check_all: "Selecteer alles"
  button_clear: "Wissen"
  button_click_to_reveal: "Klik om te onthullen"
  button_close: "Sluiten"
  button_collapse_all: "Alles inklappen"
  button_configure: "Configureer"
  button_continue: "Verdergaan"
  button_copy: "Kopieer"
  button_copy_to_clipboard: "Kopiëren naar het klembord"
  button_copy_link_to_clipboard: "Link naar klembord kopiëren"
  button_copy_and_follow: "Kopiëren en volg"
  button_create: "Maken"
  button_create_and_continue: "Aanmaken en doorgaan"
  button_delete: "Verwijderen"
  button_decline: "Weigeren"
  button_delete_watcher: "Verwijderen van watcher %{name}"
  button_download: "Downloaden"
  button_duplicate: "Dupliceren"
  button_edit: "Wijzig"
  button_edit_associated_wikipage: "Bewerk gekoppelde wikipagina: %{page_title}"
  button_expand_all: "Alles uitklappen"
  button_favorite: "Add to favorites"
  button_filter: "Filter"
  button_generate: "Genereer"
  button_list: "Lijst"
  button_lock: "Vergrendelen"
  button_login: "Aanmelden"
  button_move: "Verplaatsen"
  button_move_and_follow: "Verplaatsen en volgen"
  button_print: "Afdrukken"
  button_quote: "Citeer"
  button_remove: Verwijder
  button_rename: "Naam wijzigen"
  button_replace: "Vervang"
  button_revoke: "Intrekken"
  button_reply: "Beantwoorden"
  button_reset: "Herstel"
  button_rollback: "Terugdraaien naar deze versie"
  button_save: "Opslaan"
  button_save_as: "Opslaan als"
  button_apply_changes: "Veranderingen doorvoeren"
  button_save_back: "Opslaan en terug"
  button_show: "Toon"
  button_sort: "Sorteren"
  button_submit: "Verzenden"
  button_test: "Test"
  button_unarchive: "Uit archief halen"
  button_uncheck_all: "Deselecteer alles"
  button_unlock: "Ontgrendelen"
  button_unfavorite: "Remove from favorites"
  button_unwatch: "Niet meer volgen"
  button_update: "Bijwerken"
  button_upgrade: "Upgrade"
  button_upload: "Upload"
  button_view: "Toon"
  button_watch: "Volgen"
  button_manage_menu_entry: "Menu-item configureren"
  button_add_menu_entry: "Menu-item toevoegen"
  button_configure_menu_entry: "Menu-item configureren"
  button_delete_menu_entry: "Menu-item verwijderen"
  button_view_shared_work_packages: "View shared work packages"
  button_manage_roles: "Manage roles"
  button_remove_member: "Remove member"
  button_remove_member_and_shares: "Remove member and shares"
  button_revoke_work_package_shares: "Revoke work package shares"
  button_revoke_access: "Revoke access"
  button_revoke_all: "Revoke all"
  button_revoke_only: "Revoke only %{shared_role_name}"
  button_publish: "Make public"
  button_unpublish: "Make private"
  consent:
    checkbox_label: Ik heb kennis genomen van en stemt in met het bovenstaande.
    failure_message: Toestemming mislukt, kan niet doorgaan.
    title: Gebruikers toestemming
    decline_warning_message: U heeft de toestemming geweigerd en bent uitgelogd.
    user_has_consented: Gebruiker heeft ingestemd met de geconfigureerde instructie op het gegeven moment.
    not_yet_consented: Gebruiker nog niet heeft toegestemd en zal worden herinnert bij de volgende login.
    contact_mail_instructions: Definieer het mail-adres waar gebruikers een gegevensbeheerder op kunnen bereiken voor verzoeken om gegevens te wijzigen of te verwijderen.
    contact_your_administrator: Neem contact op met uw beheerder als u wilt dat uw account wordt verwijderd.
    contact_this_mail_address: Neem contact op met %{mail_address} als u wilt dat uw account wordt verwijderd.
    text_update_consent_time: Schakel dit selectievakje in als u wilt afdwingen dat gebruikers opnieuw toestemmen. Schakel deze in als u het juridische aspect van de toestemming van bovenstaande informatie hebt gewijzigd.
    update_consent_last_time: "Laatste update van toestemming: %{update_time}"
  copy_project:
    title: 'Kopieer project "%{source_project_name}"'
    started: 'Begonnen met project "%{source_project_name}" te kopiëren naar "%{target_project_name}". U wordt zo spoedig mogelijk per email op de hoogte gesteld wanneer "%{target_project_name}" beschikbaar is.'
    failed: "Kan project niet kopiëren %{source_project_name}"
    failed_internal: "Kopiëren mislukt door een interne fout."
    succeeded: "Gemaakte project %{target_project_name}"
    errors: "Fout"
    project_custom_fields: "Aangepaste velden in het project"
    x_objects_of_this_type:
      zero: "Geen objecten van dit type"
      one: "Één object van dit type"
      other: "%{count} objecten van dit type"
    text:
      failed: 'Kan project "%{target_project_name}" project "%{source_project_name}" niet kopiëren.'
      succeeded: 'Gekopieerde project "%{source_project_name}" naar "%{target_project_name}".'
  create_new_page: "Wikipagina"
  date:
    abbr_day_names:
      - "Zo"
      - "Ma"
      - "Di"
      - "Wo"
      - "Do"
      - "Vr"
      - "Za"
    abbr_month_names:
      - null
      - "Jan"
      - "Feb"
      - "Mar"
      - "Apr"
      - "Mei"
      - "Jun"
      - "Jul"
      - "Aug"
      - "Sep"
      - "Okt"
      - "Nov"
      - "Dec"
    abbr_week: "Wk"
    day_names:
      - "Zondag"
      - "Maandag"
      - "Dinsdag"
      - "Woensdag"
      - "Donderdag"
      - "Vrijdag"
      - "Zaterdag"
    formats:
      #Use the strftime parameters for formats.
      #When no format has been given, it uses default.
      #You can provide other formats here if you like!
      default: "%d-%m-%Y"
      long: "%B %d, %Y"
      short: "%b %d"
    #Don't forget the nil at the beginning; there's no such thing as a 0th month
    month_names:  #Used in date_select and datetime_select.
      - null
      - "Januari"
      - "Februari"
      - "Maart"
      - "April"
      - "Mei"
      - "Juni"
      - "Juli"
      - "Augustus"
      - "September"
      - "Oktober"
      - "November"
      - "December"
    order:
      - :jaar
      - :maand
      - :dag
  datetime:
    distance_in_words:
      about_x_hours:
        one: "ongeveer 1 uur"
        other: "ongeveer %{count} uren"
      about_x_months:
        one: "ongeveer 1 maand"
        other: "ongeveer %{count} maanden"
      about_x_years:
        one: "ongeveer 1 jaar"
        other: "ongeveer %{count} jaren"
      almost_x_years:
        one: "bijna 1 jaar"
        other: "bijna %{count} jaren"
      half_a_minute: "een halve minuut"
      less_than_x_minutes:
        one: "minder dan 1 minuut"
        other: "minder dan %{count} minuten"
      less_than_x_seconds:
        one: "minder dan 1 seconde"
        other: "minder dan %{count} seconden"
      over_x_years:
        one: "meer dan 1 jaar"
        other: "meer dan %{count} jaren"
      x_days:
        one: "1 dag"
        other: "%{count} dagen"
      x_minutes:
        one: "1 minuut"
        other: "%{count} minuten"
      x_minutes_abbreviated:
        one: "1 min"
        other: "%{count} mins"
      x_hours:
        one: "1 uur"
        other: "%{count} uren"
      x_hours_abbreviated:
        one: "1 hr"
        other: "%{count} hrs"
      x_weeks:
        one: "1 week"
        other: "%{count} weeks"
      x_months:
        one: "1 maand"
        other: "%{count} maanden"
      x_years:
        one: "1 jaar"
        other: "%{count} years"
      x_seconds:
        one: "1 seconde"
        other: "%{count} seconden"
      x_seconds_abbreviated:
        one: "1 s"
        other: "%{count} s"
    units:
      hour:
        one: "uur"
        other: "uren"
  description_active: "Actief?"
  description_attachment_toggle: "Bijlagen weergeven/verbergen"
  description_autocomplete: >
    Dit veld wordt automatisch aangevuld. Tijdens het typen van de titel van een werkpakket ontvangt u een lijst van mogelijkheden. Kies één door gebruik te maken van de pijlomhoog- en pijlomlaagtoets en selecteer het met tab of enter. Als alternatief kunt u het nummer van het werkpakket rechtstreeks invoeren.
  description_available_columns: "Beschikbare kolommen"
  description_choose_project: "Projecten"
  description_compare_from: "Vergelijk van"
  description_compare_to: "Vergelijk met"
  description_current_position: "U bent hier: "
  description_date_from: "Begindatum opgeven"
  description_date_to: "Voer de einddatum in"
  description_enter_number: "Voer een nummer in"
  description_enter_text: "Tekst invoeren"
  description_filter: "Filter"
  description_filter_toggle: "Filter tonen/verbergen"
  description_category_reassign: "Kies categorie"
  description_message_content: "Bericht inhoud"
  description_my_project: "U bent lid"
  description_notes: "Notities"
  description_parent_work_package: "Bovenliggende werkpakket van huidige"
  description_project_scope: "Zoekbereik"
  description_query_sort_criteria_attribute: "Sorteren op kenmerk"
  description_query_sort_criteria_direction: "Sorteerrichting"
  description_search: "Zoekveld"
  description_select_work_package: "Selecteer werkpakket"
  description_selected_columns: "Geselecteerde kolommen"
  description_sub_work_package: "Sub werkpakket van huidige"
  description_toc_toggle: "De inhoudsopgave weergeven/verbergen"
  description_wiki_subpages_reassign: "Kies nieuwe bovenliggende pagina"
  #Text direction: Left-to-Right (ltr) or Right-to-Left (rtl)
  direction: LTR
  ee:
    upsale:
      form_configuration:
        description: "Customize the form configuration with these additional add-ons:"
        add_groups: "Toevoegen van nieuwe attribuutgroepen"
        rename_groups: "Attribuutgroepen hernoemen"
      project_filters:
        description_html: "Filtering and sorting on custom fields is an Enterprise edition add-on."
  enumeration_activities: "Activiteiten voor het bijhouden van tijd"
  enumeration_work_package_priorities: "Werkpakket prioriteiten"
  enumeration_reported_project_statuses: "Gerapporteerde projectstatus"
  error_auth_source_sso_failed: "Single Sign-On (SSO) voor gebruiker '%{value}' is mislukt"
  error_can_not_archive_project: "Dit project kan niet worden gearchiveerd: %{errors}"
  error_can_not_delete_entry: "Niet in staat om ingave te verwijderen"
  error_can_not_delete_custom_field: "Aangepast veld kan niet verwijderd worden"
  error_can_not_delete_in_use_archived_undisclosed: "There are also work packages in archived projects. You need to ask an administrator to perform the deletion to see which projects are affected."
  error_can_not_delete_in_use_archived_work_packages: "There are also work packages in archived projects. You need to reactivate the following projects first, before you can change the attribute of the respective work packages: %{archived_projects_urls}"
  error_can_not_delete_type:
    explanation: 'Dit type bevat werkpakketten en kan niet worden verwijderd. Je kunt alle betrokken werkpakketten zien in <a target="_blank" href="%{url}">deze weergave</a>.'
  error_can_not_delete_standard_type: "Standaard types kunnen niet worden verwijderd."
  error_can_not_invite_user: "Het versturen van de uitnodiging naar de gebruiker is mislukt."
  error_can_not_remove_role: "Deze rol is in gebruik en kan niet worden verwijderd."
  error_can_not_reopen_work_package_on_closed_version: "Een werkpakket toegewezen aan een gesloten versie kan niet worden heropend"
  error_can_not_find_all_resources: "Kon niet alle gerelateerde bronnen vinden voor dit verzoek."
  error_can_not_unarchive_project: "Dit project kan niet worden gedearchiveerd: %{errors}"
  error_check_user_and_role: "Kies een gebruiker en een rol."
  error_code: "Fout %{code}"
  error_color_could_not_be_saved: "Kleur kon niet opgeslagen worden"
  error_cookie_missing: "De cookie voor OpenProject ontbreekt. Zorg ervoor dat cookies zijn ingeschakeld aangezien deze toepassing anders niet goed zal functioneren."
  error_custom_option_not_found: "Optie bestaat niet."
  error_enterprise_activation_user_limit: "Uw account kon niet worden geactiveerd (gebruikerslimiet bereikt). Neem contact op met uw beheerder om toegang te krijgen."
  error_enterprise_token_invalid_domain: "The Enterprise edition is not active. Your Enterprise token's domain (%{actual}) does not match the system's host name (%{expected})."
  error_failed_to_delete_entry: "Fout bij het verwijderen van deze ingave."
  error_in_dependent: "Fout bij poging tot wijziging van afhankelijke object: %{dependent_class} #%{related_id} - %{related_subject}: %{error}"
  error_in_new_dependent: "Fout bij het maken van afhankelijke object: %{dependent_class} - %{related_subject}: %{error}"
  error_invalid_selected_value: "De geselecteerde waarde is ongeldig."
  error_journal_attribute_not_present: "Dagboek bevat geen kenmerk %{attribute}."
  error_pdf_export_too_many_columns: "Te veel kolommen geselecteerd voor het exporteren naar PDF. Beperk het aantal kolommen."
  error_pdf_failed_to_export: "De pdf export kan niet worden opgeslagen:%{error}"
  error_token_authenticity: "Niet in staat om de Cross-Site Request Forgery token te valideren. Heeft u geprobeert gegevens op meerdere browsers of tabbladen wilt indienen? Sluit alle tabbladen en probeer het opnieuw."
  error_work_package_not_found_in_project: "Het werkpakket werd niet gevonden of maakt geen deel uit van dit project"
  error_must_be_project_member: "moet een project lid zijn"
  error_migrations_are_pending: "Uw OpenProject installatie heeft database migraties in afwachting. U heeft waarschijnlijk de migraties gemist tijdens uw laatste upgrade. Controleer a.u.b. de upgrade gids om uw installatie goed bij te werken."
  error_migrations_visit_upgrade_guides: "Bezoek onze upgrade gids a.u.b."
  error_no_default_work_package_status: 'Geen standaard werkpakket status is gedefinieerd. Controleer uw configuratie (Ga naar ''Administratie-> werkpakket statussen'').'
  error_no_type_in_project: "Er is geen type gekoppeld aan dit project. Controleer de projectinstellingen."
  error_omniauth_registration_timed_out: "De registratie via een externe authenticatie-provider is verlopen. Probeer het opnieuw."
  error_omniauth_invalid_auth: "De verificatie-informatie van de identiteitsprovider was ongeldig. Neem contact op met uw beheerder voor verdere hulp."
  error_password_change_failed: "Er is een fout opgetreden tijdens het wijzigen van het wachtwoord."
  error_scm_command_failed: "Er is een fout opgetreden tijdens het proberen om toegang te krijgen tot de repository: %{value}"
  error_scm_not_found: "De vermelding of de herziening werd niet gevonden in de repository."
  error_type_could_not_be_saved: "Type kan niet worden opgeslagen"
  error_unable_delete_status: "De status van het werkpakket kan niet worden verwijderd omdat het door minstens één werkpakket wordt gebruikt."
  error_unable_delete_default_status: "Niet in staat de status van het standaard werkpakket te verwijderen. Gelieve een andere status van het standaard werkpakket te selecteren alvorens de huidige te verwijderen."
  error_unable_to_connect: "Kan geen verbinding maken (%{value})"
  error_unable_delete_wiki: "Niet in staat om de wiki-pagina te verwijderen."
  error_unable_update_wiki: "Kan de wiki-pagina niet bijwerken."
  error_workflow_copy_source: "Selecteer een type rijbron of rol"
  error_workflow_copy_target: "Selecteer (de) type(n) en rol(len)"
  error_menu_item_not_created: Menu-item kan niet worden toegevoegd
  error_menu_item_not_saved: Menu-item kan niet worden opgeslagen
  error_wiki_root_menu_item_conflict: >
    Kan "%{old_name}" niet naar "%{new_name}" hernoemen vanwege een conflict in het resulterende menu-item met het bestaande menu-item. "%{existing_caption}" (%{existing_identifier}).
  error_external_authentication_failed: "Er is een fout opgetreden tijdens de externe verificatie. Probeer het opnieuw."
  error_attribute_not_highlightable: "Attribute(s) niet markeerbaar: %{attributes}"
  events:
    changeset: "Wijzigingsset bewerkt"
    message: Bericht bewerkt
    news: Nieuws
    project_attributes: "Project attributes edited"
    project: "Project bewerkt"
    projects: "Project bewerkt"
    reply: Beantwoord
    time_entry: "Tijdlog bewerkt"
    wiki_page: "Wiki-pagina bewerkt"
    work_package_closed: "Werkpakket gesloten"
    work_package_edit: "Werkpakket bewerkt"
    work_package_note: "Werkpakket notitie toegevoegd"
    title:
      project: "Project: %{name}"
      subproject: "Subproject: %{name}"
  export:
    your_work_packages_export: "Uw werkpakketten exporteren"
    succeeded: "Het exporteren is voltooid."
    failed: "De export is mislukt: %{message}"
    format:
      atom: "Atom"
      csv: "CSV"
      pdf: "PDF"
      pdf_overview_table: "PDF Tabel"
      pdf_report_with_images: "PDF Rapport met afbeeldingen"
      pdf_report: "PDF Report"
      pdf_gantt: "PDF Gantt"
    image:
      omitted: "Afbeelding niet geëxporteerd."
    macro:
      error: "Macro error, %{message}"
      attribute_not_found: "attribute not found: %{attribute}"
      model_not_found: "invalid attribute model: %{model}"
      resource_not_found: "resource not found: %{resource}"
      rich_text_unsupported: "Rich text embedding currently not supported in export"
    units:
      hours: u
      days: d
  extraction:
    available:
      pdftotext: "Pdftotext beschikbaar (optioneel)"
      unrtf: "Unrtf beschikbaar (optioneel)"
      catdoc: "Catdoc beschikbaar (optioneel)"
      xls2csv: "Xls2csv beschikbaar (optioneel)"
      catppt: "Catppt beschikbaar (optioneel)"
      tesseract: "Tesseract beschikbaar (optioneel)"
  general_csv_decimal_separator: "."
  general_csv_encoding: "UTF-8"
  general_csv_separator: ","
  general_first_day_of_week: "7"
  general_pdf_encoding: "ISO-8859-1"
  general_text_no: "Nee"
  general_text_yes: "Ja"
  general_text_No: "Nee"
  general_text_Yes: "Ja"
  general_text_true: "waar"
  general_text_false: "onwaar"
  gui_validation_error: "1 fout"
  gui_validation_error_plural: "%{count} fouten"
  homescreen:
    additional:
      projects: "Nieuwste zichtbare projecten in deze instantie."
      no_visible_projects: "Er zijn geen zichtbare projecten binnen deze instantie."
      users: "Nieuwste geregistreerde gebruikers in deze instantie."
    blocks:
      community: "OpenProject gemeenschap"
      upsale:
        title: "Upgrade to Enterprise edition"
        more_info: "Meer informatie"
    links:
      upgrade_enterprise_edition: "Upgrade to Enterprise edition"
      postgres_migration: "Uw installatie overzetten naar PostgreSQL"
      user_guides: "Gebruikershandleidingen"
      faq: "Veelgestelde vragen (FAQ)"
      impressum: "Juridische mededeling"
      glossary: "Woordenlijst"
      shortcuts: "Snelkoppelingen"
      blog: "OpenProject blog"
      forums: "Gemeenschapsforum"
      newsletter: "Beveiligingswaarschuwingen / nieuwsbrief"
  image_conversion:
    imagemagick: "Imagemagick"
  journals:
    changes_retracted: "De wijzigingen werden teruggedraaid."
    caused_changes:
      dates_changed: "Dates changed"
      default_attribute_written: "Read-only attributes written"
      progress_mode_changed_to_status_based: "Progress calculation updated"
      status_changed: "Status '%{status_name}'"
      system_update: "OpenProject system update:"
    cause_descriptions:
      work_package_predecessor_changed_times: by changes to predecessor %{link}
      work_package_parent_changed_times: by changes to parent %{link}
      work_package_children_changed_times: by changes to child %{link}
      work_package_related_changed_times: by changes to related %{link}
      unaccessable_work_package_changed: by changes to a related work package
      working_days_changed:
        changed: "by changes to working days (%{changes})"
        days:
          working: "%{day} werkt nu"
          non_working: "%{day} is nu niet actief"
        dates:
          working: "%{date} werkt nu"
          non_working: "%{date} is nu niet actief"
      progress_mode_changed_to_status_based: Progress calculation mode set to status-based
      status_excluded_from_totals_set_to_false_message: now included in hierarchy totals
      status_excluded_from_totals_set_to_true_message: now excluded from hierarchy totals
      status_percent_complete_changed: "% complete changed from %{old_value}% to %{new_value}%"
      system_update:
        file_links_journal: >
          From now on, activity related to file links (files stored in external storages) will appear here in the Activity tab. The following represent activity concerning links that already existed:
        progress_calculation_adjusted_from_disabled_mode: >-
          Progress calculation automatically <a href="%{href}" target="_blank">set to work-based mode and adjusted with version update</a>.
        progress_calculation_adjusted: >-
          Progress calculation automatically <a href="%{href}" target="_blank">adjusted with version update</a>.
        totals_removed_from_childless_work_packages: >-
          Work and progress totals automatically removed for non-parent work packages with <a href="%{href}" target="_blank">version update</a>. This is a maintenance task and can be safely ignored.
  links:
    configuration_guide: "Configuratiegids"
    get_in_touch: "Heb je vragen? Neem contact met ons op."
  instructions_after_registration: "U kan inloggen zodra uw account geactiveerd is door te klikken op %{signin}."
  instructions_after_logout: "U kan terug inloggen door op %{signin} te klikken."
  instructions_after_error: "U kan opnieuw proberen inloggen door op %{signin} te klikken. Als de fout aanhoudt, vraag dan uw admin om hulp."
  menus:
    admin:
      mail_notification: "E-mailnotificaties"
      mails_and_notifications: "Emails and notifications"
      aggregation: "Aggregatie"
      api_and_webhooks: "API en webhooks"
    quick_add:
      label: "Open snel toevoegenmenu"
    breadcrumb:
      nested_element: "%{section_header}: <b>%{title}</b>"
  my_account:
    access_tokens:
      no_results:
        title: "Geen toegangstokens weer te geven"
        description: "Alle van hen zijn uitgeschakeld. Zij kunnen opnieuw worden ingeschakeld in het administratie menu."
      access_tokens: "Toegangs-tokens"
      headers:
        action: "Actie"
        expiration: "Verloopt"
      indefinite_expiration: "Nooit"
      simple_revoke_confirmation: "Are you sure you want to revoke this token?"
      api:
        title: "API"
        text_hint: "API tokens allow third-party applications to communicate with this OpenProject instance via REST APIs."
        static_token_name: "API token"
        disabled_text: "API tokens are not enabled by the administrator. Please contact your administrator to use this feature."
      ical:
        title: "iCalendar"
        text_hint: 'iCalendar tokens allow users to <a href="%{path}" target="_blank">subscribe to OpenProject calendars</a> and view up-to-date work package information from external clients.'
        disabled_text: "iCalendar subscriptions are not enabled by the administrator. Please contact your administrator to use this feature."
        empty_text_hint: "To add an iCalendar token, subscribe to a new or existing calendar from within the Calendar module of a project. You must have the necessary permissions."
      oauth:
        title: "OAuth"
        text_hint: "OAuth tokens allow third-party applications to connect with this OpenProject instance."
        empty_text_hint: "There is no third-party application access configured and active for you. Please contact your administrator to activate this feature."
      rss:
        title: "RSS"
        text_hint: "RSS tokens allow users to keep up with the latest changes in this OpenProject instance via an external RSS reader."
        static_token_name: "RSS token"
        disabled_text: "RSS tokens are not enabled by the administrator. Please contact your administrator to use this feature."
      storages:
        title: "Bestandsopslag"
        text_hint: "File Storage tokens connect this OpenProject instance with an external File Storage."
        empty_text_hint: "There is no storage access linked to your account."
        revoke_token: "Do you really want to remove this token? You will need to login again on %{storage}"
        removed: "File Storage token successfully removed"
        failed: "An error occurred and the token couldn't be removed. Please try again later."
        unknown_storage: "Onbekende opslag"
  notifications:
    reasons:
      assigned: "Assignee"
      dateAlert: "Date alert"
      mentioned: "Mentioned"
      responsible: "Accountable"
      shared: "Shared"
      watched: "Watcher"
    menu:
      by_project: "Unread by project"
      by_reason: "Reason"
      inbox: "Inbox"
    send_notifications: "Stuur meldingen voor deze actie"
    work_packages:
      subject:
        created: "Het werkpakket is aangemaakt."
        assigned: "U bent toegewezen aan %{work_package}"
        subscribed: "U heeft zich geabonneerd op %{work_package}"
        mentioned: "U bent genoemd in %{work_package}"
        responsible: "Je bent verantwoordelijk geworden voor %{work_package}"
        watched: "Je volgt %{work_package}"
  label_accessibility: "Toegankelijkheid"
  label_account: "Account"
  label_active: "Actief"
  label_activate_user: "Gebruiker activeren"
  label_active_in_new_projects: "Actief in nieuwe projecten"
  label_activity: "Activiteit"
  label_add_edit_translations: "Toevoegen en bewerken van de vertalingen"
  label_add_another_file: "Toevoegen van een ander bestand"
  label_add_columns: "Geselecteerde kolommen toevoegen"
  label_add_note: "Een notitie toevoegen"
  label_add_projects: "Add projects"
  label_add_related_work_packages: "Toevoegen van verwante werkpakketten"
  label_add_subtask: "Subtaak toevoegen"
  label_added: "toegevoegd"
  label_added_by: "Added by %{author}"
  label_added_time_by: "Toegevoegd door %{author} %{age} geleden"
  label_additional_workflow_transitions_for_assignee: "Extra overgangen zijn toegestaan als de gebruiker de eigenaar is"
  label_additional_workflow_transitions_for_author: "Extra overgangen zijn toegestaan als de gebruiker de auteur is"
  label_administration: "Administratie"
  label_advanced_settings: "Geavanceerde instellingen"
  label_age: "Leeftijd"
  label_ago: "dagen geleden"
  label_all: "alle"
  label_all_time: "aller tijden"
  label_all_words: "Alle woorden"
  label_all_open_wps: "Alles open"
  label_always_visible: "Altijd weergegeven"
  label_announcement: "Mededeling"
  label_angular: "AngularJS"
  label_api_access_key: "API sleutel"
  label_api_access_key_created_on: "API sleutel %{value} geleden gemaakt"
  label_api_access_key_type: "API"
  label_ical_access_key_type: "iCalendar"
  label_ical_access_key_description: 'iCalendar token "%{token_name}" for "%{calendar_name}" in "%{project_name}"'
  label_ical_access_key_not_present: "iCalendar token(s) not present."
  label_ical_access_key_generation_hint: "Automatisch gegenereerd bij het abonneren op een kalender."
  label_ical_access_key_latest: "laatste"
  label_ical_access_key_revoke: "Intrekken"
  label_applied_status: "Toegepaste status"
  label_archive_project: "Project archiveren"
  label_ascending: "Oplopend"
  label_assigned_to_me_work_packages: "Werkpakketten toegewezen aan mij"
  label_associated_revisions: "Bijbehorende revisies"
  label_attachment_plural: "Bijlagen"
  label_attribute: "Kenmerk"
  label_attribute_plural: "Kenmerken"
  label_ldap_auth_source_new: "New LDAP connection"
  label_ldap_auth_source: "LDAP verbinding"
  label_ldap_auth_source_plural: "LDAP connections"
  label_attribute_expand_text: "The complete text for '%{attribute}'"
  label_authentication: "Verificatie"
  label_available_global_roles: "Available global roles"
  label_available_project_attributes: "Available project attributes"
  label_available_project_forums: "Beschikbare forums"
  label_available_project_repositories: "Beschikbare opslagplaatsen"
  label_available_project_versions: "Beschikbare versies"
  label_available_project_work_package_categories: "Beschikbare werkpakket categorieën"
  label_available_project_work_package_types: "Beschikbare werkpakkettypes"
  label_available_projects: "Available projects"
  label_api_doc: "API documentatie"
  label_backup: "Back-up"
  label_backup_code: "Back-up code"
  label_between: "tussen"
  label_blocked_by: "vergrendeld door"
  label_blocks: "vergrendelingen"
  label_blog: "Blog"
  label_forums_locked: "Vergrendeld"
  label_forum_new: "Nieuw forum"
  label_forum_plural: "Fora"
  label_forum_sticky: "Sticky"
  label_boolean: "Boolean"
  label_board_plural: "Borden"
  label_branch: "Branch"
  label_browse: "Bladeren"
  label_bulk_edit_selected_work_packages: "Bulk bewerken van geselecteerd werkpakketten"
  label_bundled: "(Meegeleverde)"
  label_calendar: "Kalender"
  label_calendars_and_dates: "Kalenders en datums"
  label_calendar_show: "Agenda weergeven"
  label_category: "Categorie"
  label_consent_settings: "Gebruikers toestemming"
  label_wiki_menu_item: Wiki menu-item
  label_select_main_menu_item: Selecteer nieuwe hoofdmenu-item
  label_required_disk_storage: "Vereiste schijfruimte"
  label_send_invitation: Verstuur uitnodiging
  label_change_plural: "Wijzigingen"
  label_change_properties: "Eigenschappen wijzigen"
  label_change_status: "Status wijzigen"
  label_change_status_of_user: "Status van #{username} wijzigen"
  label_change_view_all: "Alle wijzigingen weergeven"
  label_changes_details: "Details van alle wijzigingen"
  label_changeset: "Wijzigingenset"
  label_changeset_id: "Wijzigingenset ID"
  label_changeset_plural: "Wijzigingensets"
  label_checked: "gecontroleerd"
  label_check_uncheck_all_in_column: "Selecteer/Deselecteer alles in kolom"
  label_check_uncheck_all_in_row: "Selecteer/Deselecteer alles in rij"
  label_child_element: "Onderliggend element"
  label_choices: "Choices"
  label_chronological_order: "Oudste eerst"
  label_close_versions: "Voltooide versies sluiten"
  label_closed_work_packages: "gesloten"
  label_collapse: "Samenvouwen"
  label_collapsed_click_to_show: "Samengevouwen. Klik om te tonen"
  label_configuration: configuratie
  label_comment_add: "Een opmerking toevoegen"
  label_comment_added: "Opmerking toegevoegd"
  label_comment_delete: "Opmerkingen verwijderen"
  label_comment_plural: "Opmerkingen"
  label_commits_per_author: "Bijdragen per auteur"
  label_commits_per_month: "Bijdragen per maand"
  label_confirmation: "Bevestiging"
  label_contains: "bevat"
  label_content: "Inhoud"
  label_color_plural: "Kleuren"
  label_copied: "gekopieerd"
  label_copy_same_as_target: "Zelfde als doel"
  label_copy_source: "Bron"
  label_copy_target: "Doel"
  label_copy_workflow_from: "Kopieer workflow van"
  label_copy_project: "Project kopiëren"
  label_core_version: "Core-versie"
  label_core_build: "Core build"
  label_current_status: "Huidige status"
  label_current_version: "Huidige versie"
  label_custom_field_add_no_type: "Voegt dit veld toe aan een werkpakket type"
  label_custom_field_new: "Nieuw aangepast veld"
  label_custom_field_plural: "Aangepaste velden"
  label_custom_field_default_type: "Leeg type"
  label_custom_style: "Ontwerp"
  label_dashboard: "Dashboard"
  label_database_version: "PostgreSQL versie"
  label_date: "Datum"
  label_date_and_time: "Datum en tijd"
  label_date_format: "Datumnotatie"
  label_date_from: "Van"
  label_date_from_to: "Van %{start} tot %{end}"
  label_date_to: "Aan"
  label_day_plural: "dagen"
  label_default: "Standaard"
  label_delete_user: "Gebruiker verwijderen"
  label_delete_project: "Verwijder project"
  label_deleted: "verwijderd"
  label_deleted_custom_field: "(verwijderde aangepast veld)"
  label_deleted_custom_option: "(verwijderde optie)"
  label_empty_element: "(leeg)"
  label_missing_or_hidden_custom_option: "(ontbrekende waarde of ontbrekende machtigingen voor toegang)"
  label_descending: "Aflopend"
  label_details: "Details"
  label_development_roadmap: "Ontwikkeling roadmap"
  label_diff: "diff"
  label_diff_inline: "inline"
  label_diff_side_by_side: "Naast elkaar"
  label_digital_accessibility: "Digitale toegankelijkheid (DE)"
  label_disabled: "uitgeschakeld"
  label_disabled_uppercase: "Disabled"
  label_display: "Weergave"
  label_display_per_page: "Per pagina: %{value}"
  label_display_used_statuses_only: "Enkel statussen die worden gebruikt door dit type weergeven"
  label_download: "%{count} downloaden"
  label_download_plural: "%{count} Downloads"
  label_downloads_abbr: "D/L"
  label_duplicated_by: "gedupliceerd door"
  label_duplicate: "dupliceren"
  label_duplicates: "duplicaten"
  label_edit: "Wijzig"
  label_edit_x: "Bewerken: %{x}"
  label_enable_multi_select: "Omschakelen multiselect"
  label_enabled_project_custom_fields: "Ingeschakelde aangepaste velden"
  label_enabled_project_modules: "Ingeschakelde modules"
  label_enabled_project_activities: "Ingeschakelde activiteiten voor tijdregistratie"
  label_end_to_end: "einde tot einde"
  label_end_to_start: "einde tot start"
  label_enumeration_new: "Nieuwe opsommingswaarde"
  label_enumeration_value: "Opsommingswaarde"
  label_enumerations: "Opsommingen"
  label_enterprise: "Enterprise"
  label_enterprise_active_users: "%{current}/%{limit} gereserveerd actieve gebruikers"
  label_enterprise_edition: "Enterprise edition"
  label_enterprise_support: "Ondernemingsondersteuning"
  label_enterprise_addon: "Enterprise add-on"
  label_environment: "Omgeving"
  label_estimates_and_progress: "Estimates and progress"
  label_equals: "is"
  label_everywhere: "overal"
  label_example: "Voorbeeld"
  label_experimental: "Experimenteel"
  label_i_am_member: "Ik ben lid"
  label_ifc_viewer: "Ifc Viewer"
  label_ifc_model_plural: "Ifc Models"
  label_import: "Importeren"
  label_export_to: "Ook verkrijgbaar in:"
  label_expand: "Uitbreiden"
  label_expanded_click_to_collapse: "Uitgebreid. Klik op samenvouwen"
  label_f_hour: "%{value} uur"
  label_f_hour_plural: "%{value} uren"
  label_favorite: "Favoriete"
  label_feed_plural: "Feeds"
  label_feeds_access_key: "RSS toegangssleutel"
  label_feeds_access_key_created_on: "RSS toegangssleutel %{value} geleden gemaakt"
  label_feeds_access_key_type: "RSS"
  label_file_plural: "Bestanden"
  label_filter_add: "Filter toevoegen"
  label_filter: "Filters"
  label_filter_plural: "Filters"
  label_filters_toggle: "Filter tonen/verbergen"
  label_float: "Zwevend"
  label_folder: "Map"
  label_follows: "volgt"
  label_force_user_language_to_default: "Taal van gebruikers met een niet toegestane taal op standaard instellen"
  label_form_configuration: "Formulierconfiguratie"
  label_gantt_chart: "Gantt-grafiek"
  label_gantt_chart_plural: "Gantt charts"
  label_general: "Algemeen"
  label_generate_key: "Genereren van een sleutel"
  label_git_path: "Pad naar .git map"
  label_greater_or_equal: ">="
  label_group_by: "Groeperen op"
  label_group_new: "Nieuwe groep"
  label_group: "Groep"
  label_group_named: "Groep %{name}"
  label_group_plural: "Groepen"
  label_help: "Help"
  label_here: hier
  label_hide: "Verberg"
  label_history: "Geschiedenis"
  label_hierarchy_leaf: "Hiërarchie blad"
  label_home: "Home"
  label_subject_or_id: "Onderwerp of ID"
  label_calendar_subscriptions: "Calendar subscriptions"
  label_identifier: "Identifier"
  label_in: "in"
  label_in_less_than: "in minder dan"
  label_in_more_than: "in meer dan"
  label_inactive: "Inactief"
  label_incoming_emails: "Inkomende e-mails"
  label_includes: "bevat"
  label_include_sub_projects: Include sub-projects
  label_index_by_date: "indexeren op datum"
  label_index_by_title: "indexeren op titel"
  label_information: "Informatie"
  label_information_plural: "Informatie"
  label_installation_guides: "Installatie gidsen"
  label_integer: "Integer"
  label_internal: "Intern"
  label_introduction_video: "Introductie video"
  label_invite_user: "Gebruiker uitnodigen"
  label_share: "Deel"
  label_share_project_list: "Share project list"
  label_share_work_package: "Share work package"
  label_show_hide: "Weergeven/verbergen"
  label_show_hide_n_items: "Show/hide %{count} items"
  label_show_all_registered_users: "Toon alle geregistreerde gebruikers"
  label_journal: "Logboek"
  label_journal_diff: "Beschrijving vergelijking"
  label_language: "Taal"
  label_languages: "Talen"
  label_jump_to_a_project: "Ga naar een project..."
  label_keyword_plural: "Trefwoorden"
  label_language_based: "Op basis van de taal van gebruiker"
  label_last_activity: "Laatste activiteit"
  label_last_change_on: "Laatste wijziging op"
  label_last_changes: "laatste %{count} veranderingen"
  label_last_login: "Laatste log-in"
  label_last_month: "vorige maand"
  label_last_n_days: "laatste %{count} dagen"
  label_last_week: "Vorige week"
  label_latest_revision: "Meest recente revisie"
  label_latest_revision_plural: "Meest recente revisies"
  label_ldap_authentication: "LDAP-verificatie"
  label_learn_more: "Meer informatie"
  label_less_or_equal: "<="
  label_less_than_ago: "minder dan dagen geleden"
  label_link_url: "Link (URL)"
  label_list: "Lijst"
  label_loading: "Laden..."
  label_lock_user: "Gebruiker vergrendelen"
  label_logged_as: "Ingelogd als"
  label_login: "Aanmelden"
  label_custom_logo: "Eigen logo"
  label_custom_export_logo: "Custom export logo"
  label_custom_export_cover: "Custom export cover background"
  label_custom_export_cover_overlay: "Custom export cover background overlay"
  label_custom_export_cover_text_color: "Text color"
  label_custom_pdf_export_settings: "Custom PDF export settings"
  label_custom_favicon: "Aangepaste favicon"
  label_custom_touch_icon: "Aangepaste touch-pictogram"
  label_logout: "Afmelden"
  label_main_menu: "Submenu"
  label_manage: "Manage"
  label_manage_groups: "Groepen beheren"
  label_managed_repositories_vendor: "Beheerde %{vendor} opslagplaatsen"
  label_max_size: "Maximale Grootte"
  label_me: "ik"
  label_member_new: "Nieuw lid"
  label_member_all_admin: "(Alle rollen vanwege de admin status)"
  label_member_plural: "Leden"
  label_membership_plural: "Memberships"
  label_membership_added: "Member added"
  label_membership_updated: "Member updated"
  label_menu: "Menu"
  label_menu_badge:
    pre_alpha: "pre-alpha"
    alpha: "alfa"
    beta: "bèta"
  label_menu_item_name: "Naam van het menu-item"
  label_message: "Bericht"
  label_message_last: "Laatste bericht"
  label_message_new: "Nieuw bericht"
  label_message_plural: "Berichten"
  label_message_posted: "Bericht toegevoegd"
  label_min_max_length: "Min - maximumlengte"
  label_minute_plural: "minuten"
  label_missing_api_access_key: "Ontbrekende API toegangssleutel"
  label_missing_feeds_access_key: "Ontbrekende RSS toegangssleutel"
  label_modification: "%{count} wijziging"
  label_modified: "gewijzigd"
  label_module_plural: "Modules"
  label_modules: "Modules"
  label_months_from: "maanden vanaf"
  label_more: "Meer"
  label_more_than_ago: "meer dan dagen geleden"
  label_move_work_package: "Verplaatsen werkpakket"
  label_my_account: "Mijn gegevens"
  label_my_activity: "Mijn activiteit"
  label_my_account_data: "Mijn accountgegevens"
  label_my_avatar: "My avatar"
  label_my_queries: "Mijn aangepaste query 's"
  label_name: "Naam"
  label_never: "Nooit"
  label_new: "Nieuw"
  label_new_features: "Nieuwe functies"
  label_new_statuses_allowed: "Nieuwe statussen toegestaan"
  label_news_singular: "Nieuws"
  label_news_added: "Nieuws toegevoegd"
  label_news_comment_added: "Commentaar toegevoegd aan nieuws"
  label_news_latest: "Laatste nieuws"
  label_news_new: "Voeg nieuws toe"
  label_news_edit: "Bewerken van nieuws"
  label_news_plural: "Nieuws"
  label_news_view_all: "Bekijk al het nieuws"
  label_next: "Volgende"
  label_next_week: "Volgende week"
  label_no_change_option: "(Niet wijzigen)"
  label_no_data: "Geen gegevens om weer te geven"
  label_no_parent_page: "Geen bovenliggende pagina"
  label_nothing_display: "Niets om weer te geven"
  label_nobody: "niemand"
  label_not_found: "niet gevonden"
  label_none: "geen"
  label_none_parentheses: "(geen)"
  label_not_contains: "bevat geen"
  label_not_equals: "is niet"
  label_on: "op"
  label_operator_all: "is niet leeg"
  label_operator_none: "is leeg"
  label_operator_equals_or: "is (OR)"
  label_operator_equals_all: "is (AND)"
  label_operator_shared_with_user_any: "elke"
  label_open_menu: "Menu openen"
  label_open_work_packages: "Open"
  label_open_work_packages_plural: "Open"
  label_openproject_website: "OpenProject website"
  label_optional_description: "Omschrijving"
  label_options: "Opties"
  label_other: "Overige"
  label_overall_activity: "Totale activiteit"
  label_overview: "Overzicht"
  label_page_title: "Pagina titel"
  label_part_of: "onderdeel van"
  label_password_lost: "Wachtwoord vergeten?"
  label_password_rule_lowercase: "Kleine letters"
  label_password_rule_numeric: "Numerieke tekens"
  label_password_rule_special: "Speciale tekens"
  label_password_rule_uppercase: "Hoofdletters"
  label_path_encoding: "Pad codering"
  label_per_page: "Per pagina"
  label_people: "Mensen"
  label_permissions: "Machtigingen"
  label_permissions_report: "Machtigingen verslag"
  label_personalize_page: "Personaliseer deze pagina"
  label_placeholder_user: "Tijdelijke gebruiker"
  label_placeholder_user_new: "Nieuwe tijdelijke gebruiker"
  label_placeholder_user_plural: "Tijdelijke gebruikers"
  label_planning: "Planning"
  label_please_login: "Log in a.u.b."
  label_plugins: "Plug-ins"
  label_modules_and_plugins: "Modules en Plugins"
  label_precedes: "voorafgaand aan"
  label_preferences: "Voorkeuren"
  label_preview: "Voorbeeld"
  label_preview_not_available: "Preview not available"
  label_previous: "Vorige"
  label_previous_week: "Vorige week"
  label_principal_invite_via_email: " of nieuwe gebruikers uitnodigen via e-mail"
  label_principal_search: "Bestaande gebruikers of groepen toevoegen"
  label_privacy_policy: "Gegevensprivacy en veiligheidsbeleid"
  label_product_version: "Versie van het product"
  label_profile: "Profiel"
  label_percent_complete: "% Complete"
  label_project: "Project"
  label_project_activity: "Projectactiviteit"
  label_project_attribute_plural: "Project attributes"
  label_project_attribute_manage_link: "Manage project attributes"
  label_project_count: "Totale aantal projecten"
  label_project_copy_notifications: "Verzenden van e-mailmeldingen tijdens het project kopiëren"
  label_project_latest: "Meest recente projecten"
  label_project_default_type: "Lege type toestaan"
  label_project_hierarchy: "Projecthiërarchie"
  label_project_mappings: "Enabled in projects"
  label_project_new: "Nieuw project"
  label_project_plural: "Projecten"
  label_project_list_plural: "Project lists"
  label_project_attributes_plural: "Project attributes"
  label_project_custom_field_plural: "Project attributes"
  label_project_settings: "Project Instellingen"
  label_project_attributes_settings: "Project attributes settings"
  label_project_storage_plural: "Bestandsopslag"
  label_project_storage_project_folder: "File Storages: Project folders"
  label_projects_disk_usage_information: "%{count} projects using %{used_disk_space} disk space"
  label_project_view_all: "Bekijk alle projecten"
  label_project_show_details: "Toon project details"
  label_project_hide_details: "Verberg project details"
  label_public_projects: "Publieke projecten"
  label_query_new: "Nieuwe query"
  label_query_plural: "Aangepaste query 's"
  label_read: "Lees..."
  label_register: "Een nieuw account aanmaken"
  label_register_with_developer: "Registreer als ontwikkelaar"
  label_registered_on: "Geregistreerd op"
  label_registration_activation_by_email: "account activeren via e-mail"
  label_registration_automatic_activation: "automatische account activatie"
  label_registration_manual_activation: "handmatige account activatie"
  label_related_work_packages: "Verwante werkpakketten"
  label_relates: "Gerelateerd aan"
  label_relates_to: "Gerelateerd aan"
  label_relation_delete: "Relatie verwijderen"
  label_relation_new: "Nieuwe relatie"
  label_release_notes: "Release notes"
  label_remaining_work: "Remaining work"
  label_remove_columns: "Verwijder geselecteerde kolommen"
  label_renamed: "hernoemd"
  label_reply_plural: "Reacties"
  label_report: "Rapport"
  label_report_bug: "Meld een bug"
  label_report_plural: "Rapportages"
  label_reported_work_packages: "Gerapporteerde werkpakketten"
  label_reporting: "Rapporteren"
  label_reporting_plural: "Rapporteringen"
  label_repository: "Repository"
  label_repository_root: "Opslagplaats root"
  label_repository_plural: "Repositories"
  label_required: "vereist"
  label_requires: "vereist"
  label_result_plural: "Resultaten"
  label_reverse_chronological_order: "Nieuwste eerst"
  label_revision: "Revisie"
  label_revision_id: "Revisie %{value}"
  label_revision_plural: "Revisies"
  label_roadmap: "Routekaart"
  label_roadmap_edit: "Bewerken routekaart %{name}"
  label_roadmap_due_in: "Vervallen over %{value}"
  label_roadmap_no_work_packages: "Geen werkpakketten voor deze versie"
  label_roadmap_overdue: "%{value} laat"
  label_role_and_permissions: "Rollen en machtigingen"
  label_role_new: "Nieuwe rol"
  label_role_plural: "Rollen"
  label_role_search: "Rol toewijzen aan nieuwe leden"
  label_scm: "SCM"
  label_search: "Zoeken"
  label_send_information: "Send new credentials to the user"
  label_send_test_email: "Stuur een test e-mail"
  label_session: "Sessie"
  label_setting_plural: "Instellingen"
  label_system_settings: "Systeeminstellingen"
  label_show_completed_versions: "Toon voltooide versies"
  label_columns: "Kolommen"
  label_sort: "Sorteren"
  label_sort_by: "Sorteren op %{value}"
  label_sorted_by: "gesorteerd op %{value}"
  label_sort_higher: "Omhoog"
  label_sort_highest: "Verplaats naar boven"
  label_sort_lower: "Omlaag"
  label_sort_lowest: "Verplaats naar beneden"
  label_spent_time: "Bestede tijd"
  label_start_to_end: "begin tot eind"
  label_start_to_start: "begin tot begin"
  label_statistics: "Statistieken"
  label_status: "Status"
  label_storage_free_space: "Resterende schijfruimte"
  label_storage_used_space: "Gebruikte schijfruimte"
  label_storage_group: "Opslag filesystem %{identifier}"
  label_storage_for: "Omvat opslag voor"
  label_string: "Tekst"
  label_subproject: "Subproject"
  label_subproject_new: "Nieuwe subproject"
  label_subproject_plural: "Subprojecten"
  label_subtask_plural: "Subtaken"
  label_summary: "Samenvatting"
  label_system: "Systeem"
  label_system_storage: "Opslaginformatie"
  label_table_of_contents: "Inhoudsopgave"
  label_tag: "Label"
  label_team_planner: "Team Planner"
  label_text: "Lange tekst"
  label_this_month: "Deze maand"
  label_this_week: "deze week"
  label_this_year: "Dit jaar"
  label_time_entry_plural: "Bestede tijd"
  label_time_entry_activity_plural: "Spent time activities"
  label_title: "Titel"
  label_projects_menu: "Projecten"
  label_today: "vandaag"
  label_top_menu: "Hoofdmenu"
  label_topic_plural: "Onderwerpen"
  label_total: "Totaal"
  label_type_new: "Nieuw type"
  label_type_plural: "Typen"
  label_ui: "Gebruiksinterface"
  label_updated_time: "Bijgewerkt %{value} geleden"
  label_updated_time_at: "%{author} %{age}"
  label_updated_time_by: "Bijgewerkt door %{author} %{age} geleden"
  label_upgrade_guides: "Handleidingen bijwerken"
  label_used_by: "Gebruikt door"
  label_used_by_types: "Wordt gebruikt door types"
  label_used_in_projects: "Wordt gebruikt in projecten"
  label_user: "Gebruiker"
  label_user_and_permission: "Gebruikers en rechten"
  label_user_named: "Gebruiker %{name}"
  label_user_activity: "%{value} activiteit"
  label_user_anonymous: "Anoniem"
  label_user_mail_option_all: "Voor een evenement op al mijn projecten"
  label_user_mail_option_none: "Geen evenementen"
  label_user_mail_option_only_assigned: "Alleen voor dingen die aan mij toegewezen zijn"
  label_user_mail_option_only_my_events: "Alleen voor dingen die ik kijk of waar ik bij betrokken ben"
  label_user_mail_option_only_owner: "Alleen voor dingen waar ik de eigenaar van ben"
  label_user_mail_option_selected: "Voor een gebeurtenis op de geselecteerde projecten alleen"
  label_user_new: "Nieuwe gebruiker"
  label_user_plural: "Gebruikers"
  label_user_search: "Zoeken naar gebruiker"
  label_user_settings: "Gebruikersinstellingen"
  label_users_settings: "Gebruikersinstellingen"
  label_version_new: "Nieuwe versie"
  label_version_plural: "Versies"
  label_version_sharing_descendants: "Met subprojecten"
  label_version_sharing_hierarchy: "Met projecthiërarchie"
  label_version_sharing_none: "Niet gedeeld"
  label_version_sharing_system: "Met alle projecten"
  label_version_sharing_tree: "Met projectstructuur"
  label_videos: "Video 's"
  label_view_all_revisions: "Alle herzieningen bekijken"
  label_view_diff: "Bekijk verschillen"
  label_view_revisions: "Bekijk revisies"
  label_watched_work_packages: "Gevolgde werkpakketten"
  label_what_is_this: "Wat is dit?"
  label_week: "Week"
  label_wiki_content_added: "Wiki-pagina toegevoegd"
  label_wiki_content_updated: "Wiki-pagina bijgewerkt"
  label_wiki_toc: "Inhoudsopgave"
  label_wiki_toc_empty: "Inhoudsopgave is leeg omdat er geen koppen aanwezig zijn."
  label_wiki_dont_show_menu_item: "Deze wiki pagina niet weergeven in projectnavigatie"
  label_wiki_edit: "Wiki bewerken"
  label_wiki_edit_plural: "Wiki bewerkingen"
  label_wiki_page_attachments: "Wiki pagina bijlagen"
  label_wiki_page_id: "Wikipagina ID"
  label_wiki_navigation: "Wiki navigatie"
  label_wiki_page: "Wikipagina"
  label_wiki_page_plural: "Wikipagina"
  label_wiki_show_index_page_link: "Toon submenu item 'Inhoudsopgave'"
  label_wiki_show_menu_item: "Weergeven als menu-item in project navigatie"
  label_wiki_show_new_page_link: "Vervolgmenu-item 'Maken nieuwe onderliggende pagina' weergeven"
  label_wiki_show_submenu_item: "Toon als submenu-item van "
  label_wiki_start: "Startpagina"
  label_work: "Work"
  label_work_package: "Werkpakket"
  label_work_package_attachments: "Werkpakket bijlagen"
  label_work_package_category_new: "Nieuwe categorie"
  label_work_package_category_plural: "Werkpakket categorieën"
  label_work_package_hierarchy: "Werkpakket hiërarchie"
  label_work_package_new: "Nieuw werkpakket"
  label_work_package_edit: "Bewerk werkpakket %{name}"
  label_work_package_plural: "Werkpakketten"
  label_work_package_status: "Status werkpakket"
  label_work_package_status_new: "Nieuwe status"
  label_work_package_status_plural: "Werkpakket statussen"
  label_work_package_types: "Werkpakket types"
  label_work_package_tracking: "Werkpakket bijhouden"
  label_work_package_view_all: "Bekijk alle werkpakketten"
  label_workflow: "Werkstroom"
  label_workflow_plural: "Workflows"
  label_workflow_summary: "Samenvatting"
  label_working_days_and_hours: "Working days and hours"
  label_x_closed_work_packages_abbr:
    one: "1 gesloten"
    other: "%{count} gesloten"
    zero: "0 gesloten"
  label_x_comments:
    one: "1 reactie"
    other: "%{count} reacties"
    zero: "geen reacties"
  label_x_open_work_packages_abbr:
    one: "1 open"
    other: "%{count} open"
    zero: "0 open"
  label_x_work_packages:
    one: "1 work package"
    other: "%{count} work packages"
    zero: "No work packages"
  label_x_projects:
    one: "1 project"
    other: "%{count} projecten"
    zero: "geen projecten"
  label_x_files:
    one: "1 file"
    other: "%{count} files"
    zero: "no files"
  label_yesterday: "gisteren"
  label_zen_mode: "Zen mode"
  label_role_type: "Type"
  label_member_role: "Projectrol"
  label_global_role: "Algemene rol"
  label_not_changeable: "(niet wijzigbaar)"
  label_global: "Globaal"
  label_seeded_from_env_warning: This record has been created through a setting / environment variable. It is not editable through UI.
  macro_execution_error: "Fout bij het uitvoeren van de macro %{macro_name}"
  macro_unavailable: "Macro %{macro_name} kan niet worden weergegeven."
  macros:
    placeholder: "[Placeholder] macro %{macro_name}"
    errors:
      missing_or_invalid_parameter: "Ontbrekende of ongeldige parameter van de macro."
    legacy_warning:
      timeline: "Deze oudere tijdlijn macro is verwijderd en is niet langer beschikbaar. U kunt de functionaliteit vervangen door een ingesloten tabel macro."
    include_wiki_page:
      removed: "De macro bestaat niet meer."
    wiki_child_pages:
      errors:
        page_not_found: "Kan de wiki-pagina '%{name} ' niet vinden."
    create_work_package_link:
      errors:
        no_project_context: "Create_work_package_link macro aanroepen buitenom de project context."
        invalid_type: "Geen type gevonden met de naam '%{type}' in het project '%{project}'."
      link_name: "Nieuw werkpakket"
      link_name_type: "Nieuwe %{type_name}"
  mail:
    actions: "Acties"
    digests:
      including_mention_singular: "inclusief een vermelding"
      including_mention_plural: "inclusief %{number_mentioned} vermeldingen"
      unread_notification_singular: "1 ongelezen melding"
      unread_notification_plural: "%{number_unread} ongelezen meldingen"
      you_have: "U heeft"
    logo_alt_text: "Logo"
    mention:
      subject: "%{user_name} heeft je genoemd in #%{id} - %{subject}"
    notification:
      center: "Naar meldingscentrum"
      see_in_center: "Bekijk commentaar in notificatie center"
      settings: "E-mailinstellingen wijzigen"
    salutation: "Hallo %{user}"
    salutation_full_name: "Full name"
    work_packages:
      created_at: "Aangemaakt op %{timestamp} door %{user} "
      login_to_see_all: "Log in om alle meldingen te zien."
      mentioned: "U bent <b>genoemd in een opmerking</b>"
      mentioned_by: "%{user} heeft u genoemd in een reactie"
      more_to_see:
        one: "Er is nog 1 werkpakket met meldingen."
        other: "Er zijn nog %{count} werkpakketten met meldingen."
      open_in_browser: "Openen in de browser"
      reason:
        watched: "Bekeken"
        assigned: "Toegewezen"
        responsible: "Verantwoording afleggen"
        mentioned: "Genoemd"
        shared: "Shared"
        subscribed: "alle"
        prefix: "Ontvangen vanwege de meldingsinstelling: %{reason}"
        date_alert_start_date: "Date alert"
        date_alert_due_date: "Date alert"
      see_all: "Alles bekijken"
      updated_at: "Bijgewerkt op %{timestamp} door %{user}"
    sharing:
      work_packages:
        allowed_actions: "You may %{allowed_actions} this work package. This can change depending on your project role and permissions."
        create_account: "To access this work package, you will need to create and activate an account on %{instance}."
        open_work_package: "Open work package"
        subject: "Work package #%{id} was shared with you"
        enterprise_text: "Share work packages with users who are not members of the project."
        summary:
          user: "%{user} shared a work package with you with %{role_rights} rights"
          group: "%{user} shared a work package with the group %{group} you are a member of"
    storages:
      health:
        plaintext:
          storage: "Opslag"
          healthy:
            summary: 'Good news! The status of your storage, %{storage_name}, is currently displaying as "Healthy".'
            error-solved-on: "Solved On"
            recommendation: "We will continue monitoring the system to ensure it remains in good health. In case of any discrepancies, we will notify you."
            details: "For more details or to make any necessary amendments, you can visit your storage configuration"
          unhealthy:
            summary: 'The status of your storage, %{storage_name}, is currently displaying as "Error". We''ve detected an issue that might require your attention.'
            error-details: "Error Details"
            error-message: "Error Message"
            error-occurred-on: "Occurred On"
            recommendation: "We recommend heading over to the storage configuration page to address this issue"
            unsubscribe: "If you would no longer like to receive these notifications, you can unsubscribe at any time. To unsubscribe, please follow the instructions on this page"
        email_notification_settings: "Storage email notification settings"
        see_storage_settings: "See storage settings"
        healthy:
          subject: 'Storage "%{name}" is now healthy!'
          solved_at: "solved at"
          summary: "The problem with your %{storage_name} storage integration is now solved"
        unhealthy:
          subject: 'Storage "%{name}" is unhealthy!'
          since: "since"
          summary: "There is a problem with your %{storage_name} storage integration"
          troubleshooting:
            text: "For more information, check file storages"
            link_text: "troubleshooting documentation"
  mail_body_account_activation_request: "Een nieuwe gebruiker (%{value}) heeft zich geregistreerd. Het account wacht op uw goedkeuring:"
  mail_body_account_information: "Uw accountinformatie"
  mail_body_account_information_external: "U kunt uw account %{value} gebruiken om in te loggen."
  mail_body_backup_ready: "Uw gevraagde back-up is gereed. U kunt de back-up hier downloaden:"
  mail_body_backup_token_reset_admin_info: De back-up token voor gebruiker '%{user}' is gereset.
  mail_body_backup_token_reset_user_info: Uw back-up token is gereset.
  mail_body_backup_token_info: Het vorige token is niet langer geldig.
  mail_body_backup_waiting_period: Het nieuwe token zal ingeschakeld worden in %{hours} uur.
  mail_body_backup_token_warning: Als u dit niet was, log dan onmiddellijk in op OpenProject en reset het opnieuw.
  mail_body_incoming_email_error: De e-mail die u naar OpenProject heeft verzonden kon niet worden verwerkt.
  mail_body_incoming_email_error_in_reply_to: "Op %{received_at} %{from_email} geschreven"
  mail_body_incoming_email_error_logs: "Logboeken"
  mail_body_lost_password: "Om uw wachtwoord te wijzigen, klikt u op op de volgende link:"
  mail_password_change_not_possible:
    title: "Wachtwoord wijzigen niet mogelijk"
    body: "Your account at %{app_title} is connected to an external authentication provider (%{name})."
    subtext: "Passwords for external account cannot be changed in the application. Please use the lost password functionality of your authentication provider."
  mail_body_register: "Welkom bij %{app_title}. Activeer uw account door op deze link te klikken:"
  mail_body_register_header_title: "Uitnodigings e-mail van projectlid"
  mail_body_register_user: "Beste %{name},"
  mail_body_register_links_html: |
    Blader gerust door ons youtube kanaal (%{youtube_link}) waar we een webinar (%{webinar_link})
    en "Aan de slag gaan" video's (%{get_started_link}) voorzien om uw eerste stappen in OpenProject zo eenvoudig mogelijk te maken.
    <br />
    Als u nog vragen heeft, raadpleeg dan onze documentatie (%{documentation_link}) of neem contact op met uw beheerder.
  mail_body_register_closing: "Jouw OpenProject team"
  mail_body_register_ending: "Blijf op de hoogte! Met vriendelijke groet,"
  mail_body_reminder: "%{count} werkpakket(ten) die aan u zijn toegewezen bereiken in de volgende %{days} dagen hun uiterste datum:"
  mail_body_group_reminder: '%{count} werkpakket(ten) die zijn toegewezen aan groep "%{group}" zullen in de komende %{days} dagen klaar zijn:'
  mail_body_wiki_page_added: "De '%{id}' wikipagina is toegevoegd door %{author}."
  mail_body_wiki_page_updated: "De '%{id}' wikipagina is bijgewerkt door %{author}."
  mail_subject_account_activation_request: "%{value} account aanvraag dient geactiveerd te worden"
  mail_subject_backup_ready: "Je back-up is klaar"
  mail_subject_backup_token_reset: "Back-up token restten"
  mail_subject_incoming_email_error: "Een e-mail die u naar OpenProject heeft verzonden kon niet worden verwerkt"
  mail_subject_lost_password: "Uw wachtwoord %{value}"
  mail_subject_register: "Uw %{value} account activatie"
  mail_subject_wiki_content_added: "'%{id}' wikipagina is toegevoegd"
  mail_subject_wiki_content_updated: "'%{id}' wikipagina is bijgewerkt"
  mail_member_added_project:
    subject: "%{project} - Je bent toegevoegd als lid"
    body:
      added_by:
        without_message: "%{user} heeft u toegevoegd als deelnemer aan het project '%{project}'."
        with_message: "%{user} heeft je toegevoegd als deelnemer aan het schrijven van het project '%{project}':"
      roles: "U heeft de volgende rollen:"
  mail_member_updated_project:
    subject: "%{project} - Uw rollen zijn bijgewerkt"
    body:
      updated_by:
        without_message: "%{user} heeft de rollen die je hebt in het project '%{project} ' bijgewerkt."
        with_message: "%{user} heeft de rollen die je hebt in het schrijven van het project '%{project}' bijgewerkt:"
      roles: "U heeft nu de volgende rollen:"
  mail_member_updated_global:
    subject: "Uw globale machtigingen zijn bijgewerkt"
    body:
      updated_by:
        without_message: "%{user} heeft de rollen die u globaal hebt bijgewerkt."
        with_message: "%{user} heeft de rollen die je globaal hebt geschreven bijgewerkt:"
      roles: "U heeft nu de volgende rollen:"
  mail_user_activation_limit_reached:
    subject: Activering gebruikerslimiet bereikt
    message: |
      Een nieuwe gebruiker (%{email}) heeft geprobeerd om een account in een OpenProject omgeving dat u beheerd (%{host}) te maken. De gebruiker kan het account niet activeren omdat het maximum aantal gebruikers is bereikt.
    steps:
      label: "Als u wilt dat de gebruiker ja inloggen kunt in u: "
      a: "Upgrade uw abbonement ([here](upgrade_url))" #here turned into a link
      b: "Vergrendelen of verwijderen van een bestaande gebruiker ([here](users_url))" #here turned into a link
  more_actions: "Meer functies"
  noscript_description: "U moet JavaScript activeren om OpenProject te kunnen gebruiken!"
  noscript_heading: "JavaScript uitgeschakeld"
  noscript_learn_more: "Meer informatie"
  notice_accessibility_mode: De toegankelijkheidsmodus kan worden ingeschakeld in de [settings](url) van uw account.
  notice_account_activated: "Uw account is geactiveerd. U kunt nu inloggen."
  notice_account_already_activated: Het account is al geactiveerd.
  notice_account_invalid_token: Ongeldig activatie token
  notice_account_invalid_credentials: "Ongeldige gebruikersnaam of wachtwoord"
  notice_account_invalid_credentials_or_blocked: "Ongeldige gebruiker of wachtwoord of de account is geblokkeerd vanwege meerdere mislukte inlogpogingen. Als dat zo is, zal het automatisch worden gedeblokkeerd."
  notice_account_lost_email_sent: "Een e-mail met instructies voor het aanmaken van een nieuw wachtwoord wordt u toegestuurd."
  notice_account_new_password_forced: "Een nieuw wachtwoord is vereist."
  notice_account_password_expired: "Uw wachtwoord verloopt na %{days} dagen. Stel een nieuwe wachtwoord in."
  notice_account_password_updated: "Het wachtwoord is succesvol bijgewerkt."
  notice_account_pending: "Uw account is gemaakt en is nu in afwachting van goedkeuring door de beheerder."
  notice_account_register_done: "Account is met succes aangemaakt. Voor het activeren van uw account, klikt u op de link die u is toe gemaild."
  notice_account_unknown_email: "Onbekende gebruiker."
  notice_account_update_failed: "Account instelling kan niet worden opgeslagen. Kijk op uw accountpagina."
  notice_account_updated: "Account is bijgewerkt."
  notice_account_other_session_expired: "Alle andere sessies die gekoppeld zijn aan uw account zijn ongeldig."
  notice_account_wrong_password: "Verkeerde wachtwoord"
  notice_account_registered_and_logged_in: "Welkom, uw acount is geactiveerd. U bent nu ingelogd."
  notice_activation_failed: Het account kon niet worden geactiveerd.
  notice_auth_stage_verification_error: "Fase '%{stage}' kan niet worden geverifieerd."
  notice_auth_stage_wrong_stage: "Verwacht om verificatie fase '%{expected}' af te ronden, maar '%{actual}' terug."
  notice_auth_stage_error: "Verificatie fase '%{stage}' is mislukt."
  notice_can_t_change_password: "Dit account gebruikt een externe verificatie bron. Het is onmogelijk om het wachtwoord te wijzigen."
  notice_custom_options_deleted: "Optie '%{option_value}' en zijn %{num_deleted} exemplaren werden verwijderd."
  notice_email_error: "Er is een fout opgetreden bij het verzenden van mail (%{value})"
  notice_email_sent: "Een e-mail werd verzonden naar %{value}"
  notice_failed_to_save_work_packages: "%{count} werkpakket(ten) op %{total} geselecteerd opslaan mislukt: %{ids}."
  notice_failed_to_save_members: "Lid/leden opslaan mislukt: %{errors}."
  notice_deletion_scheduled: "De verwijdering is gepland en wordt asynchroon uitgevoerd."
  notice_file_not_found: "De pagina die u probeerde te benaderen bestaat niet of is verwijderd."
  notice_forced_logout: "U bent automatisch uitgelogd na %{ttl_time} minuten van inactiviteit."
  notice_internal_server_error: "Er is een fout opgetreden op de pagina die u probeerde te gebruiken. Als u problemen blijft ervaren, neem dan contact op met uw %{app_title} beheerder voor hulp."
  notice_locking_conflict: "Informatie is in de tussentijd door ten minste één andere gebruiker bijgewerkt."
  notice_locking_conflict_additional_information: "De update kwam van %{users}."
  notice_locking_conflict_reload_page: "Pagina opnieuw laden, bekijk de wijzigingen en uw wijzigingen opnieuw toepassen."
  notice_member_added: '%{name} is toegevoegd aan het project.'
  notice_members_added: '%{number} gebruikers zijn toegevoegd aan het project.'
  notice_member_removed: "%{user} verwijderd uit het project."
  notice_member_deleted: "%{user} is verwijderd uit het project en de gebruiker bestaat niet meer."
  notice_no_principals_found: "Geen resultaten gevonden."
  notice_bad_request: "Foute ingave."
  notice_not_authorized: "U bent niet gemachtigd om deze pagina te openen."
  notice_not_authorized_archived_project: "Het project dat u probeert te bezoeken is gearchiveerd."
  notice_password_confirmation_failed: "Uw wachtwoord is niet correct. Kan niet doorgaan."
  notice_principals_found_multiple: "Er zijn %{number} resultaten gevonden.   Tab om het eerste resultaat te tonen."
  notice_principals_found_single: "Er is één resultaat. Tab om te tonen."
  notice_project_not_deleted: "Het project is niet verwijderd."
  notice_project_not_found: "Project not found."
  notice_successful_connection: "Geslaagde verbinding."
  notice_successful_create: "Aanmaak geslaagd."
  notice_successful_delete: "Verwijdering geslaagd."
  notice_successful_update: "Succesvolle wijziging."
  notice_successful_update_custom_fields_added_to_project: |
    Succesvolle update. Aangepaste velden van de geactiveerde types worden automatisch geactiveerd
    op het werkpakket formulier. <a href="%{url}" target="_blank">Meer</a>.
  notice_successful_update_custom_fields_added_to_type: |
    Update geslaagd. De actieve aangepaste velden worden automatisch geactiveerd voor
    de bijbehorende projecten van dit type.
  notice_to_many_principals_to_display: "Er zijn te veel resultaten. Beperk het zoekbereik door een naam in te geven van een nieuw lid (of groep)."
  notice_user_missing_authentication_method: Gebruiker dient nog een wachtwoord te kiezen of een andere manier om in te loggen te bepalen.
  notice_user_invitation_resent: Een nieuwe uitnodiging is verstuurd naar %{email}.
  present_access_key_value: "Uw %{key_name} is: %{value}"
  notice_automatic_set_of_standard_type: "Standaardtype automatisch ingesteld."
  notice_logged_out: "U bent uitgelogd."
  notice_wont_delete_auth_source: The LDAP connection cannot be deleted as long as there are still users using it.
  notice_project_cannot_update_custom_fields: "U kunt de beschikbare aangepaste projectvelden niet bijwerken. Het project is ongeldig: %{errors}"
  notice_attachment_migration_wiki_page: >
    Deze pagina is automatisch gegenereerd tijdens het bijwerken van OpenProject. Het bevat alle bijlagen die eerder gekoppeld waren aan de %{container_type} "%{container_name}".
  #Default format for numbers
  number:
    format:
      delimiter: ""
      precision: 3
      separator: "."
    human:
      format:
        delimiter: ""
        precision: 1
      storage_units:
        format: "%n %u"
        units:
          byte:
            one: "Byte"
            other: "Bytes"
          gb: "GB"
          kb: "kB"
          mb: "MB"
          tb: "TB"
  onboarding:
    heading_getting_started: "Krijg een overzicht"
    text_getting_started_description: "Krijg een snel overzicht van projectbeheer en teamsamenwerking met OpenProject. U kunt deze video opnieuw starten vanuit het helpmenu."
    welcome: "Welkom bij %{app_title}"
    select_language: "Gelieve uw taal te kiezen"
  permission_add_work_package_notes: "Notities toevoegen"
  permission_add_work_packages: "Werkpakketten toevoegen"
  permission_add_messages: "Berichten posten"
  permission_add_project: "Projecten aanmaken"
  permission_add_work_package_attachments: "Bijlagen toevoegen"
  permission_add_work_package_attachments_explanation: "Allows adding attachments without Edit work packages permission"
  permission_archive_project: "Project archiveren"
  permission_create_user: "Gebruikers aanmaken"
  permission_manage_user: "Gebruikers bewerken"
  permission_manage_placeholder_user: "Maak, bewerk en verwijder tijdelijke gebruikers"
  permission_add_subprojects: "Subprojecten maken"
  permission_add_work_package_watchers: "Kijkers toevoegen"
  permission_assign_versions: "Versies toewijzen"
  permission_browse_repository: "Alleen-lezen toegang tot opslagplaats (bladeren en uitchecken)"
  permission_change_wiki_parent_page: "Bovenliggende wiki-pagina wijzigen"
  permission_change_work_package_status: "Change work package status"
  permission_change_work_package_status_explanation: "Allows changing status without Edit work packages permission"
  permission_comment_news: "Opmerking nieuws"
  permission_commit_access: "Lees/schrijf toegang tot opslagplaats (bevestig)"
  permission_copy_projects: "Kopiëren van projecten"
  permission_copy_work_packages: "Werkpakketten kopiëren"
  permission_create_backup: "Back-ups maken"
  permission_delete_work_package_watchers: "Kijkers verwijderen"
  permission_delete_work_packages: "Werkpakketten verwijderen"
  permission_delete_messages: "Berichten verwijderen"
  permission_delete_own_messages: "Eigen berichten verwijderen"
  permission_delete_reportings: "Rapporteringen verwijderen"
  permission_delete_timelines: "Tijdlijnen verwijderen"
  permission_delete_wiki_pages: "Wiki pagina's verwijderen"
  permission_delete_wiki_pages_attachments: "Bijlagen verwijderen"
  permission_edit_work_package_notes: "Notities bewerken"
  permission_edit_work_packages: "Werkpakketten bewerken"
  permission_edit_messages: "Berichten bewerken"
  permission_edit_own_work_package_notes: "Eigen notities bewerken"
  permission_edit_own_messages: "Eigen berichten bewerken"
  permission_edit_own_time_entries: "Bewerk de logboeken van de eigen tijd"
  permission_edit_project: "Project bewerken"
  permission_edit_reportings: "Rapporteringen bewerken"
  permission_edit_time_entries: "Bewerk tijdregistraties voor andere gebruikers"
  permission_edit_timelines: "Bewerken van tijdlijnen"
  permission_edit_wiki_pages: "Wiki pagina's bewerken"
  permission_export_work_packages: "Werkpakketten exporteren"
  permission_export_wiki_pages: "Wiki pagina's exporteren"
  permission_list_attachments: "Bijlagen weergeven"
  permission_log_own_time: "Eigen tijd registreren"
  permission_log_time: "Log tijd voor andere gebruikers"
  permission_manage_forums: "Forum beheren"
  permission_manage_categories: "Werkpakket Categorieën beheren"
  permission_manage_dashboards: "Manage dashboards"
  permission_manage_work_package_relations: "Werkpakket relaties beheren"
  permission_manage_members: "Beheer gebruikers"
  permission_manage_news: "Beheren van nieuws"
  permission_manage_project_activities: "Projectactiviteiten beheren"
  permission_manage_public_queries: "Openbare overzichten beheren"
  permission_manage_repository: "Repository beheren"
  permission_manage_subtasks: "Beheer werkpakket hiërarchieën"
  permission_manage_versions: "Versies beheren"
  permission_manage_wiki: "Wiki beheren"
  permission_manage_wiki_menu: "Wiki menu beheren"
  permission_move_work_packages: "Werkpakketten verplaatsen"
  permission_protect_wiki_pages: "Wiki-pagina's beveiligen"
  permission_rename_wiki_pages: "Wiki-pagina's wijzigen"
  permission_save_queries: "Weergaves opslaan"
  permission_search_project: "Search project"
  permission_select_custom_fields: "Aangepaste velden selecteren"
  permission_select_project_custom_fields: "Select project attributes"
  permission_select_project_modules: "Selecteer project modules"
  permission_share_work_packages: "Share work packages"
  permission_manage_types: "Selecteer typen"
  permission_view_project: "View projects"
  permission_view_changesets: "Bekijk opslagplaats wijzigingen in OpenProject"
  permission_view_commit_author_statistics: "Bekijk de commit auteur statistieken"
  permission_view_dashboards: "View dashboards"
  permission_view_work_package_watchers: "Lijst van de watchers weergave"
  permission_view_work_packages: "Bekijk werkpakketten"
  permission_view_messages: "Berichten weergeven"
  permission_view_news: "View news"
  permission_view_members: "Bekijk leden"
  permission_view_reportings: "Weergave rapporteringen"
  permission_view_shared_work_packages: "View work package shares"
  permission_view_time_entries: "Verbruikte tijd weergeven"
  permission_view_timelines: "Weergave tijdlijnen"
  permission_view_wiki_edits: "Wiki weergavegeschiedenis"
  permission_view_wiki_pages: "Weergave wiki"
  permission_work_package_assigned: "Toewijzer/verantwoordelijk worden"
  permission_work_package_assigned_explanation: "Werkpakketten kunnen worden toegewezen aan gebruikers en groepen met deze rol in het respectieve project"
  permission_view_project_activity: "View project activity"
  permission_save_bcf_queries: "Save BCF queries"
  permission_manage_public_bcf_queries: "Manage public BCF queries"
  permission_edit_attribute_help_texts: "Edit attribute help texts"
  permission_manage_public_project_queries: "Manage public project lists"
  permission_view_project_query: "View project query"
  permission_edit_project_query: "Edit project query"
  placeholders:
    default: "-"
  project:
    destroy:
      confirmation: "If you continue, the project %{identifier} will be permanently destroyed. To confirm this action please introduce the project name in the field below, this will:"
      project_delete_result_1: "Delete all related data."
      project_delete_result_2: "Delete all managed project folders in the attached storages."
      info: "Het verwijderen van het project is een onomkeerbare actie."
      project_verification: "Voer de projectnaam %{name} in om de verwijdering te verifiëren."
      subprojects_confirmation: "De subproject(en): %{value} worden ook verwijderd."
      title: "Verwijder het project %{name}"
    identifier:
      warning_one: Leden van het project zullen de opslagplaatsen van het project moeten verplaatsen.
      warning_two: Bestaande koppelingen naar het project zullen niet langer werken.
      title: Wijzig het identificatienummer van het project
    template:
      copying: >
        Uw project wordt aangemaakt uit het geselecteerde sjabloonproject. U wordt per e-mail op de hoogte gebracht zodra het project beschikbaar is.
      use_template: "Sjabloon gebruiken"
      make_template: "Opslaan als sjabloon"
      remove_from_templates: "Sjabloon verwijderen"
    archive:
      are_you_sure: "Weet u zeker dat u dit project '%{name}' wilt archiveren?"
      archived: "Gearchiveerd"
    count:
      zero: "0 Projects"
      one: "1 Project"
      other: "%{count} Projects"
  project_module_activity: "Activiteit"
  project_module_forums: "Fora"
  project_module_work_package_tracking: "Werkpakketten"
  project_module_news: "Nieuws"
  project_module_repository: "Repository"
  project_module_wiki: "Wiki"
  permission_header_for_project_module_work_package_tracking: "Work packages and Gantt charts"
  query:
    attribute_and_direction: "%{attribute} (%{direction})"
  #possible query parameters (e.g. issue queries),
  #which are not attributes of an AR-Model.
  query_fields:
    active_or_archived: "Actieve of gearchiveerde"
    assigned_to_role: "Werknemer's rol"
    assignee_or_group: "Toegekend aan of hoort bij groep"
    member_of_group: "Werknemer's groep"
    name_or_identifier: "Naam of id"
    only_subproject_id: "Alleen subproject"
    shared_with_user: "Gedeeld met gebruikers"
    shared_with_me: "Shared with me"
    subproject_id: "Inclusief subproject"
  repositories:
    at_identifier: "op %{identifier}"
    atom_revision_feed: "Atom wijzigingsfeed"
    autofetch_information: "Schakel dit selectievakje in als u wilt dat opslagplaatsen automatisch worden bijgewerkt wanneer de opslagplaats module pagina wordt geopend. Dit omvat het ophalen van commits van de opslagplaats en het vernieuwen van de vereiste schijfopslag."
    checkout:
      access:
        readwrite: "Lezen + Schrijven"
        read: "Alleen-lezen"
        none: "Geen kassa-toegang, u mag alleen de opslagplaats via deze applicatie weergeven."
      access_permission: "Uw machtigingen voor deze opslagplaats"
      url: "Checkout URL"
      base_url_text: "De basis-URL om te gebruiken voor het genereren van checkout URLs (bijvoorbeeld https://myserver.example.org/repos/). \nOpmerking: De basis-URL wordt alleen gebruikt voor het herschrijven van checkout URLs in beheerde opslagplaatsen. Andere opslagplaatsen worden niet gewijzigd."
      default_instructions:
        git: |-
          De gegevens in deze opslagplaats kunnen worden gedownload naar uw computer met Git.
          Raadpleeg de documentatie van Git als u meer informatie over de checkout procedure en beschikbare clients wenst.
        subversion: |-
          De gegevens in deze opslagplaats kunnen worden gedownload naar uw computer met Subversion.
          Raadpleeg de documentatie van Subversion als u meer informatie over de checkout procedure en beschikbare clients wenst.
      enable_instructions_text: "Geeft checkout instructies weer die onderaan alle opslagplaats-gerelateerde pagina's zijn gedefinieerd."
      instructions: "Checkout instructies"
      show_instructions: "Geef checkout instructies weer"
      text_instructions: "Deze tekst wordt weergegeven naast de checkout URL voor aanwijzingen over hoe uit de opslagplaats uit te checken."
      not_available: "Checkout-instructies zijn niet gedefinieerd voor deze opslagplaats. Vraag uw beheerder om deze instructies voor deze opslagplaats in de systeeminstellingen in te schakelen."
    create_managed_delay: "Let op: de opslagplaats wordt beheerd, het wordt asynchroon op de schijf gecreëerd en zal binnenkort beschikbaar zijn."
    create_successful: "De opslagplaats is geregistreerd."
    delete_sucessful: "De opslagplaats is verwijderd."
    destroy:
      confirmation: "Als u doorgaat, wordt de beheerde opslagplaats permanent verwijderd."
      info: "Het verwijderen van de opslagplaats is een onomkeerbare actie."
      info_not_managed: "Opmerking: Dit zal niet de inhoud verwijderen van deze opslagplaats, aangezien het niet wordt beheerd door OpenProject."
      managed_path_note: "De volgende doelmap wordt gewist: %{path}"
      repository_verification: "Voer het project identificatienummer %{identifier} in om de verwijdering van de opslagplaats te verifiëren."
      subtitle: "Wil je echt de %{repository_type} van het project %{project_name} verwijderen?"
      subtitle_not_managed: "Wilt u echt de gekoppelde %{repository_type} %{url} van het project %{project_name} verwijderen?"
      title: "Verwijder de %{repository_type}"
      title_not_managed: "De gekoppelde %{repository_type} verwijderen?"
    errors:
      build_failed: "Niet mogelijk om de opslagplaats met de geselecteerde configuratie te creëren. %{reason}"
      managed_delete: "Niet mogelijk om de beheerde opslagplaats te verwijderen."
      managed_delete_local: "Niet mogelijk om de lokale opslagplaats te verwijderen op het bestandssysteem '%{path}': %{error_message}"
      empty_repository: "De opslagplaats bestaat, maar is leeg. Het bevat nog niet alle revisies."
      exists_on_filesystem: "De opslagplaats doelmap bestaat al in het bestandssysteem."
      filesystem_access_failed: "Er is een fout opgetreden tijdens het toegang verkrijgen tot de opslagplaats in het bestandssysteem: %{message}"
      not_manageable: "Deze opslagplaats leverancier kan niet worden beheerd door OpenProject."
      path_permission_failed: "Er is een fout opgetreden tijdens het maken van het volgende pad: %{path}. Zorg ervoor dat OpenProject naar die map kan schrijven."
      unauthorized: "U bent niet gemachtigd voor toegang tot de opslagplaats of de gebruikersnaam en wachtwoordcombinatie is ongeldig."
      unavailable: "De opslagplaats is niet beschikbaar."
      exception_title: "Geen toegang tot de opslagplaats: %{message}"
      disabled_or_unknown_type: "Het geselecteerde type %{type} is uitgeschakeld of niet langer beschikbaar voor de SCM leverancier %{vendor}."
      disabled_or_unknown_vendor: "De SCM leverancier %{vendor} is uitgeschakeld of niet meer beschikbaar."
      remote_call_failed: "Aanroepen van de beheerde afstandsbediening is mislukt door '%{message}' (Code: %{code})"
      remote_invalid_response: "Een ongeldig antwoord ontvangen in de beheerde afstandsbediening."
      remote_save_failed: "Kan het archief niet opslaan met de parameters die zijn ontvangen van de afstandsbediening."
    git:
      instructions:
        managed_url: "Dit is de URL van de beheerde (lokale) Git repository."
        path: >-
          Specificeer het pad naar je lokale Git repository (bijvoorbeeld %{example_path}). Ook kunt u remote repositories die naar een lokale kopie worden gekloond met behulp van een waarde beginnen met http (s) :// of file://.
        path_encoding: "Overschrijven Git pad codering (standaard: UTF-8)"
      local_title: "Koppeling van de bestaande lokale Git repository"
      local_url: "Lokale URL"
      local_introduction: "Als u een bestaande lokale Git repository hebt, kunt u deze koppelen met OpenProject om deze te openen van binnen de toepassing."
      managed_introduction: "Laat OpenProject een lokaal Git repository automatisch aanmaken en integreren."
      managed_title: "Git repository geïntegreerd in OpenProject"
      managed_url: "Beheerde URL"
      path: "Pad naar Git repository"
      path_encoding: "Pad codering"
    go_to_revision: "Ga naar revisie"
    managed_remote: "Beheerde repositories voor deze leverancier worden op afstand behandeld."
    managed_remote_note: "Informatie over de URL en het pad van deze repository is niet beschikbaar voorafgaand aan haar oprichting."
    managed_url: "Beheerde URL"
    settings:
      automatic_managed_repos_disabled: "Uitschakelen van automatisch aanmaken"
      automatic_managed_repos: "Automatische aanmaken van beheerde repositories"
      automatic_managed_repos_text: "Door het instellen van een leverancier hier, zullen nieuwe projecten automatisch een beheerde opslagplaats van deze leverancier ontvangen."
    scm_vendor: "Broncontrole managementsysteem"
    scm_type: "Repository type"
    scm_types:
      local: "Koppel een bestaand lokaal repository"
      existing: "Koppel een bestaand repository"
      managed: "Maak nieuwe repository aan in OpenProject"
    storage:
      not_available: "Schijf opslag consumptie is niet beschikbaar voor deze repository."
      update_timeout: "Houd de laatste vereiste vrije schijfruimte voor een repository voor N minuten. Als het tellen van de vereiste schijfruimte van een repository kostbaar is, verhoog dit getal om invloed op de prestaties verminderen."
      oauth_application_details: "De klantgeheim waarde zal niet meer toegankelijk zijn nadat u dit venster sluit. Kopieer deze waarden in de Nextcloud OpenProject integratie-instellingen:"
      oauth_application_details_link_text: "Ga naar instellingen pagina"
      setup_documentation_details: "Als u hulp nodig heeft bij het configureren van een nieuw bestand controleer dan de documentatie: "
      setup_documentation_details_link_text: "Bestandsopslag setup"
      show_warning_details: "Als u deze bestandsopslag wilt gebruiken, moet u de module en de specifieke opslag activeren in de projectinstellingen van elk gewenst project."
    subversion:
      existing_title: "Bestaande Subversion-repository"
      existing_introduction: "Als u een bestaand Subversion repository hebt, kunt u deze koppelen met OpenProject om deze te openen van binnen de toepassing."
      existing_url: "Bestaande URL"
      instructions:
        managed_url: "Dit is de URL van de beheerde (lokale) Subversion-repository."
        url: "Voer de URL in van de repository. Dit kan ook gericht zijn op een lokaal repository (beginnend met %{local_proto}), of een remote repository. De volgende URL-schema's worden ondersteund:"
      managed_title: "Geïntegreerd Subversion-repository in OpenProject"
      managed_introduction: "Laat OpenProject een lokale Subversion repository automatisch aanmaken en integreren."
      managed_url: "Beheerde URL"
      password: "Repository wachtwoord"
      username: "Repository-gebruikersnaam"
    truncated: "Onze excuses, we hebben de map beperkt tot %{limit} bestanden. De %{truncated} bestanden zijn verwijderd uit de lijst."
    named_repository: "%{vendor_name} repository"
    update_settings_successful: "De instellingen zijn met succes opgeslagen"
    url: "URL van de repository"
    warnings:
      cannot_annotate: "Dit bestand kan niet geannoteerd worden."
  scheduling:
    activated: "geactiveerd"
    deactivated: "gedeactiveerd"
  search_input_placeholder: "Zoeken ..."
  setting_apiv3_cors_enabled: "Inschakelen CORS"
  setting_apiv3_cors_origins: "API V3 Cross-Origin Resource Sharing (CORS) toegestane oorsprong"
  setting_apiv3_cors_origins_text_html: >
    Als CORS is ingeschakeld, zijn dit de oorsprong die toegang heeft tot OpenProject API. <br/> Bekijk de <a href="%{origin_link}" target="_blank">Documentatie op de Oorsprongshoofd</a> over hoe u de verwachte waarden kunt opgeven.
  setting_apiv3_write_readonly_attributes: "Write access to read-only attributes"
  setting_apiv3_write_readonly_attributes_instructions_html: >
    If enabled, the API will allow administrators to write static read-only attributes during creation, such as createdAt and author. <br/> <strong>Warning:</strong> This setting has a use-case for e.g., importing data, but allows administrators to impersonate the creation of items as other users. All creation requests are being logged however with the true author. </br> For more information on attributes and supported resources, please see the %{api_documentation_link}.
  setting_apiv3_max_page_size: "Maximale API pagina grootte"
  setting_apiv3_max_page_instructions_html: >
    Stel de maximale pagina grootte in waarmee de API zal reageren. Het is niet mogelijk om API-verzoeken uit te voeren die meer waarden op een enkele pagina weergeven. <br/> <strong>Waarschuwing:</strong> Wijzig deze waarde alleen als u zeker weet waarom u het nodig heeft. Het instellen op een hoge waarde zal aanzienlijke prestatieeffecten hebben, terwijl een waarde lager is dan de per pagina opties fouten veroorzaakt in gepagineerde weergaven.
  setting_apiv3_docs: "Documentatie"
  setting_apiv3_docs_enabled: "Documentenpagina inschakelen"
  setting_apiv3_docs_enabled_instructions_html: >
    Als de documentenpagina is ingeschakeld, kunt u een interactieve weergave krijgen van de APIv3 documentatie onder <a href="%{link}" target="_blank">%{link}</a>.
  setting_attachment_whitelist: "Bijlage upload whitelist"
  setting_email_delivery_method: "Kies verzendmethode"
  setting_emails_salutation: "Address user in emails with"
  setting_sendmail_location: "Locatie van het uitvoerbare sendmail"
  setting_smtp_enable_starttls_auto: "Gebruik STARTTLS automatisch wanneer deze beschikbaar is"
  setting_smtp_ssl: "SSL-verbinding gebruikt"
  setting_smtp_address: "SMTP server"
  setting_smtp_port: "SMTP-port"
  setting_smtp_authentication: "SMTP-authenticatie"
  setting_smtp_user_name: "SMTP gebruikersnaam"
  setting_smtp_password: "SMTP wachtwoord"
  setting_smtp_domain: "SMTP HELO domein"
  setting_activity_days_default: "Dagen weergegeven op projectactiviteit"
  setting_app_subtitle: "Applicatie ondertitel"
  setting_app_title: "Toepassingsnaam"
  setting_attachment_max_size: "Bijlage max. grootte"
  setting_show_work_package_attachments: "Show attachments in the files tab by default"
  setting_antivirus_scan_mode: "Scan mode"
  setting_antivirus_scan_action: "Infected file action"
  setting_autofetch_changesets: "Haal automatisch repository wijzigingen op"
  setting_autologin: "AutoLogin"
  setting_available_languages: "Beschikbare talen"
  setting_bcc_recipients: "Geadresseerden voor blind carbon copy (bcc)"
  setting_brute_force_block_after_failed_logins: "Gebruiker blokkeren na dit aantal mislukte inlogpogingen"
  setting_brute_force_block_minutes: "De gebruiker is geblokkeerd voor tijd"
  setting_cache_formatted_text: "Cache opgemaakte tekst"
  setting_use_wysiwyg_description: "Wilt u CKEditor5 WYSIWYG editor voor alle gebruikers standaard ingeschakeld. CKEditor heeft een beperkte functionaliteit voor GFM Markdown."
  setting_column_options: "Default work package lists columns"
  setting_commit_fix_keywords: "Vaststelling van trefwoorden"
  setting_commit_logs_encoding: "Commit berichten coderen"
  setting_commit_logtime_activity_id: "Activiteit voor geregistreerde tijd"
  setting_commit_logtime_enabled: "Tijd-logboekregistratie inschakelen"
  setting_commit_ref_keywords: "Refererende trefwoorden"
  setting_consent_time: "Toestemming tijd"
  setting_consent_info: "Toestemming informatie tekst"
  setting_consent_required: "Toestemming vereist"
  setting_consent_decline_mail: "Toestemming contact e-mailadres"
  setting_cross_project_work_package_relations: "Sta werkpakketten over meerdere projecten toe"
  setting_first_week_of_year: "De eerste week in het jaar bevat"
  setting_date_format: "Datum"
  setting_default_language: "Standaard taal"
  setting_default_projects_modules: "Standaard actieve modules voor nieuwe projecten"
  setting_default_projects_public: "Nieuwe projecten zijn standaard publiek"
  setting_diff_max_lines_displayed: "Maximaal aantal afwijkende regels getoond"
  setting_display_subprojects_work_packages: "Toon standaard de werkpakketten van onderliggende projecten bij hoofdprojecten"
  setting_duration_format: "Duration format"
  setting_duration_format_hours_only: "Hours only"
  setting_duration_format_days_and_hours: "Days and hours"
  setting_duration_format_instructions: "This defines how Work, Remaining work, and Time spent durations are displayed."
  setting_emails_footer: "Voettekst e-mails"
  setting_emails_header: "Koptekst e-mails"
  setting_email_login: "Gebruik e-mail als inlog"
  setting_enabled_scm: "SCM Ingeschakeld"
  setting_enabled_projects_columns: "Columns in a projects list displayed by default"
  setting_feeds_enabled: "Feeds inschakelen"
  setting_ical_enabled: "iCalendar abonnementen inschakelen"
  setting_feeds_limit: "Feed inhoud limiet"
  setting_file_max_size_displayed: "Maximale grootte van tekstbestanden inline weergegeven"
  setting_host_name: "Hostnaam"
  setting_hours_per_day: "Hours per day"
  setting_hours_per_day_explanation: >-
    This defines what is considered a "day" when displaying duration in days and hours (for example, if a day is 8 hours, 32 hours would be 4 days).
  setting_invitation_expiration_days: "Activatie e-mail verloopt na"
  setting_work_package_done_ratio: "Progress calculation"
  setting_work_package_done_ratio_field: "Work-based"
  setting_work_package_done_ratio_status: "Status-based"
  setting_work_package_done_ratio_explanation_html: >
    In <b>work-based</b> mode, % Complete is calculated from how much work is done in relation to total work. In <b>status-based</b> mode, each status has a % Complete value associated with it. Changing status will change % Complete.
  setting_work_package_properties: "Werkpakketeigenschappen"
  setting_work_package_startdate_is_adddate: "Huidige datum als begindatum voor nieuwe werkpakketten gebruiken"
  setting_work_packages_projects_export_limit: "Werkpakketten / Projecten exportlimiet"
  setting_journal_aggregation_time_minutes: "Gebruikersacties geaggregeerd binnen"
  setting_log_requesting_user: "Gebruikerslogin, naam en e-mailadres voor alle aanvragen vastleggen"
  setting_login_required: "Verificatie vereist"
  setting_mail_from: "Emissie e-mailadres"
  setting_mail_handler_api_key: "API-sleutel"
  setting_mail_handler_body_delimiters: "Afkappen e-mails na een van deze lijnen"
  setting_mail_handler_body_delimiter_regex: "E-mails die overeenkomen met deze regex afkappen"
  setting_mail_handler_ignore_filenames: "Genegeerde e-mailbijlagen"
  setting_new_project_user_role_id: "Rol gegeven aan een niet-admin-gebruiker die een project maakt"
  setting_password_active_rules: "Actieve tekenklassen"
  setting_password_count_former_banned: "Nummer van meest recent gebruikte wachtwoorden verboden voor hergebruik"
  setting_password_days_valid: "Aantal dagen waarna een wachtwoordwijziging afdwingen"
  setting_password_min_length: "Minimale lengte"
  setting_password_min_adhered_rules: "Minimum aantal vereiste klassen"
  setting_per_page_options: "Objecten per Pagina-opties"
  setting_plain_text_mail: "Tekst zonder opmaak (geen HTML)"
  setting_protocol: "Protocol"
  setting_project_gantt_query: "Project portfolio Gantt weergave"
  setting_project_gantt_query_text: "U kunt de query wijzigen die wordt gebruikt om de Gantt-grafiek weer te geven vanaf de projectoverzichtspagina."
  setting_security_badge_displayed: "Toon beveiligingsbadge"
  setting_registration_footer: "Registratie voettekst"
  setting_repositories_automatic_managed_vendor: "Automatisch repostiroy leveranciers type"
  setting_repositories_encodings: "Repositories coderingen"
  setting_repository_authentication_caching_enabled: "Voor de verificatieaanvraag van versiebeheersoftware caching inschakelen"
  setting_repository_storage_cache_minutes: "De schijfcache grootte van de repository"
  setting_repository_checkout_display: "Geef checkout instructies weer"
  setting_repository_checkout_base_url: "Checkout URL"
  setting_repository_checkout_text: "Checkout instructies"
  setting_repository_log_display_limit: "Maximum aantal revisies weergegeven op logbestand"
  setting_repository_truncate_at: "Het maximaal aantal bestanden dat wordt weer gegeven in de reposity browser"
  setting_rest_api_enabled: "REST webservice inschakelen"
  setting_self_registration: "Zelfregistratie"
  setting_session_ttl: "Tijd verstrijken sessie na inactiviteit"
  setting_session_ttl_hint: "Value below 5 works like disabled"
  setting_session_ttl_enabled: "Sessie verloopt"
  setting_start_of_week: "Week begint op"
  setting_sys_api_enabled: "Repository beheer web-service inschakelen"
  setting_sys_api_description: "De repository beheer web-service biedt integratie en autorisatie van gebruikers voor toegang tot de archieven."
  setting_time_format: "Tijd"
  setting_accessibility_mode_for_anonymous: "Toegankelijkheid modus voor anonieme gebruikers inschakelen"
  setting_user_format: "Users name format"
  setting_user_default_timezone: "Standaardtijdzone voor gebruikers"
  setting_users_deletable_by_admins: "Gebruikersaccounts verwijderbaar door beheerder"
  setting_users_deletable_by_self: "Gebruikers kunnen hun accounts verwijderen"
  setting_welcome_text: "Welkom blok tekst"
  setting_welcome_title: "Welkom blok titel"
  setting_welcome_on_homescreen: "Toon het Welkom blok op thuisscherm"
  setting_work_package_list_default_highlighting_mode: "Standaardmodus markeren"
  setting_work_package_list_default_highlighted_attributes: "Inline gemarkeerd standaardkenmerken"
  setting_working_days: "Werkdagen"
  settings:
    attachments:
      whitelist_text_html: >
        Definieer een lijst met geldige bestandsextensies en/of MIME-types voor geüploade bestanden. <br/> Vul de bestandsextensies in (bijv. <code>%{ext_example}</code>) of MIME-types (bijv. ., <code>%{mime_example}</code>). <br/> Laat leeg om elk bestandstype te kunnen uploaden. Meerdere waarden toegestaan (één regel voor elke waarde).
      show_work_package_attachments: >
        Deactivating this option will hide the attachments list on the work packages files tab for new projects. The files attached in the description of a work package will still be uploaded in the internal attachments storage.
    antivirus:
      title: "Virus scanning"
      clamav_ping_failed: "Failed to connect the the ClamAV daemon. Double-check the configuration and try again."
      remaining_quarantined_files_html: >
        Virus scanning has been disbled. %{file_count} remain in quarantine. To review quarantined files, please visit this link: %{link}
      remaining_scan_complete_html: >
        Remaining files have been scanned. There are %{file_count} in quarantine. You are being redirected to the quarantine page. Use this page to delete or override quarantined files.
      remaining_rescanned_files: >
        Virus scanning has been enabled successfully. There are %{file_count} that were uploaded previously and still need to be scanned. This process has been scheduled in the background. The files will remain accessible during the scan.
      upsale:
        description: "Ensure uploaded files in OpenProject are scanned for viruses before being accessible by other users."
      actions:
        delete: "Delete the file"
        quarantine: "Quarantine the file"
        instructions_html: >
          Select the action to perform for files on which a virus has been detected: <br/> <ul> <li><strong>%{quarantine_option}</strong>: Quarantine the file, preventing users from accessing it. Administrators can review and delete quarantined files in the administration.</li> <li><strong>%{delete_option}</strong>: Delete the file immediately.</li> </ul>
      modes:
        clamav_socket_html: Enter the socket to the clamd daemon, e.g., %{example}
        clamav_host_html: Enter the hostname and port to the clamd daemon separated by colon. e.g., %{example}
        description_html: >
          Select the mode in which the antivirus scanner integration should operate. <br/> <ul> <li><strong>%{disabled_option}</strong>: Uploaded files are not scanned for viruses.</li> <li><strong>%{socket_option}</strong>: You have set up ClamAV on the same server as OpenProject and the scan daemon clamd is running in the background</li> <li><strong>%{host_option}</strong>: You are streaming files to an external virus scanning host.</li> </ul>
    brute_force_prevention: "Automatische gebruiker blokkering"
    date_format:
      first_date_of_week_and_year_set: >
        Als ofwel opties "%{day_of_week_setting_name}" of "%{first_week_setting_name}" zijn ingesteld, Ook het andere moet worden vastgesteld om inconsistenties op het frontend te voorkomen.
      first_week_of_year_text_html: >
        Select the date of January that is contained in the first week of the year. This value together with first day of the week determines the total number of weeks in a year. For more information, please see our <a href="%{link}" target="_blank">documentation</a> on this topic.
    experimental:
      save_confirmation: Caution! Risk of data loss! Only activate experimental features if you do not mind breaking your OpenProject installation and losing all of its data.
      warning_toast: Feature flags are settings that activate features that are still under development. They shall only be used for testing purposes. They shall never be activated on OpenProject installations holding important data. These features will very likely corrupt your data. Use them at your own risk.
      feature_flags: Functievlaggen
    general: "Algemeen"
    highlighting:
      mode_long:
        inline: "Markeer attribute(s) inline"
        none: "Geen markering"
        status: "Hele rij per Status"
        type: "Hele rij per Type"
        priority: "Hele rij door prioriteit"
    icalendar:
      enable_subscriptions_text_html: Allows users with the necessary permissions to subscribe to OpenProject calendars and access work package information via an external calendar client. <strong>Note:</strong> Please read about <a href="%{link}" target="_blank">iCalendar subscriptions</a> to understand potential security risks before enabling this.
    language_name_being_default: "%{language_name} (default)"
    notifications:
      events_explanation: "Bepaalt voor welke gebeurtenis een e-mail wordt verzonden. Werkpakketten worden uitgesloten van deze lijst omdat de meldingen ervoor kunnen worden geconfigureerd voor elke gebruiker."
      delay_minutes_explanation: "Het verzenden van e-mail kan worden vertraagd zodat gebruikers met in app geconfigureerde melding binnen de applicatie de melding kunnen bevestigen voordat er een e-mail wordt verzonden. Gebruikers die een melding binnen de applicatie lezen ontvangen geen e-mail voor de reeds gelezen melding."
    other: "Overige"
    passwords: "Wachtwoorden"
    project_attributes:
      heading: "Project attributes"
      label_new_attribute: "Project attribute"
      label_new_section: "Section"
      label_edit_section: "Edit title"
      label_section_actions: "Section actions"
      heading_description: "These project attributes appear in the overview page of each project. You can add new attributes, group them into sections and re-order them as you please. These attributes can be enabled or disabled but not re-ordered at a project level."
      label_project_custom_field_actions: "Project attribute actions"
      label_no_project_custom_fields: "No project attributes defined in this section"
      edit:
        description: "Changes to this project attribute will be reflected in all projects where it is enabled. Required attributes cannot be disabled on a per-project basis."
      new:
        heading: "New attribute"
        description: "Changes to this project attribute will be reflected in all projects where it is enabled. Required attributes cannot be disabled on a per-project basis."
    projects:
      missing_dependencies: "Project module %{module} was checked which depends on %{dependencies}. You need to check these dependencies as well."
      section_new_projects: "Instellingen voor nieuwe projecten"
      section_project_overview: "Settings for project lists"
    session: "Sessie"
    user:
      default_preferences: "Standaardvoorkeuren"
      display_format: "Weergave-indeling"
      deletion: "Verwijdering"
    working_days:
      section_work_week: "Werkweek"
      section_holidays_and_closures: "Feestdagen en sluitingen"
  text_formatting:
    markdown: "Markdown"
    plain: "Onopgemaakte tekst"
  status_active: "actief"
  status_archived: "gearchiveerd"
  status_blocked: "blocked"
  status_invited: uitgenodigd
  status_locked: geblokkeerd
  status_registered: geregistreerd
  #Used in array.to_sentence.
  support:
    array:
      sentence_connector: "en"
      skip_last_comma: "onwaar"
  text_accessibility_hint: "De toegankelijkheid-modus is ontworpen voor gebruikers die blind, motorisch gehandicapte of een slecht gezichtsvermogen hebben. Voor de laatste gericht zijn elementen speciaal gemarkeerd. Let op, dat de backlog-module is niet beschikbaar in deze modus."
  text_access_token_hint: "Toegangstokens kunnen u externe toepassingen toegang verlenen tot bronnen in OpenProject."
  text_analyze: "Verdere analyse: %{subject}"
  text_are_you_sure: "Weet u het zeker?"
  text_are_you_sure_continue: "Weet u zeker dat u wilt doorgaan?"
  text_are_you_sure_with_children: "Verwijder werk pakket en alle kinderen daarvan?"
  text_are_you_sure_with_project_custom_fields: "Deleting this attribute will also delete its values in all projects. Are you sure you want to do this?"
  text_assign_to_project: "Wijs aan project toe"
  text_form_configuration: >
    U kunt aanpassen welke velden worden weergegeven in pakket werkformulieren. U kunt deze velden vrij groeperen om de weergave aan uw eigen behoeften aan te passen.
  text_form_configuration_required_attribute: "Kenmerk is gemarkeerd als vereist en wordt dus altijd getoond"
  text_caracters_maximum: "maximaal %{count} tekens."
  text_caracters_minimum: "Moet ten minste %{count} tekens lang zijn."
  text_comma_separated: "Meerdere waarden toegestaan (door komma's gescheiden)."
  text_comment_wiki_page: "Reactie op de wiki-pagina: %{page}"
  text_custom_field_possible_values_info: "Één regel voor elke waarde"
  text_custom_field_hint_activate_per_project: >
    Bij het gebruik van aangepaste velden: Houd er rekening mee dat aangepaste velden moeten worden geactiveerd per project.
  text_custom_field_hint_activate_per_project_and_type: >
    Aangepaste velden moeten worden geactiveerd per werkpakket type en per project.
  text_wp_status_read_only_html: >
    The Enterprise edition will add these additional add-ons for work packages' statuses fields: <br> <ul> <li><b>Allow to mark work packages to read-only for specific statuses</b></li> </ul>
  text_project_custom_field_html: >
    The Enterprise edition will add these additional add-ons for projects' custom fields: <br> <ul> <li><b>Add custom fields for projects to your Project list to create a project portfolio view</b></li> </ul>
  text_custom_logo_instructions: >
    Een wit logo op transparante achtergrond wordt aanbevolen. Voor de beste resultaten op zowel conventionele en retina displays, doet u door ervoor te zorgen dat uw afbeelding afmetingen zijn 460px bij 60px.
  text_custom_export_logo_instructions: >
    This is the logo that appears in your PDF exports. It needs to be a PNG or JPEG image file. A black or colored logo on transparent or white background is recommended.
  text_custom_export_cover_instructions: >
    This is the image that appears in the background of a cover page in your PDF exports. It needs to be an about 800px width by 500px height sized PNG or JPEG image file.
  text_custom_favicon_instructions: >
    This is the tiny icon that appears in your browser window/tab next to the page's title. It needs to be a squared 32 by 32 pixels sized PNG image file with a transparent background.
  text_custom_touch_icon_instructions: >
    This is the icon that appears in your mobile or tablet when you place a bookmark on your homescreen. It needs to be a squared 180 by 180 pixels sized PNG image file. Please make sure the image's background is not transparent otherwise it will look bad on iOS.
  text_database_allows_tsv: "De database ondersteund TSVector (optioneel)"
  text_default_administrator_account_changed: "Standaard beheerdersaccount gewijzigd"
  text_default_encoding: "Standaardinstelling: UTF-8"
  text_destroy: "Verwijderen"
  text_destroy_with_associated: "Er zijn extra objecten gerelateerd aan het/de te verwijderen werkpakket(ten). Deze objecten zijn van de soorten:"
  text_destroy_what_to_do: "Wat wilt u doen?"
  text_diff_truncated: "... deze diff is truncated vanwege dat de maximale grote is overschreden om te tonen."
  text_email_delivery_not_configured: "E-mailbezorging is niet geconfigureerd, en meldingen zijn uitgeschakeld.\nConfigureer uw SMTP-server om deze in te schakelen."
  text_enumeration_category_reassign_to: "Wijzig alle naar de deze waarde:"
  text_enumeration_destroy_question: "%{count} objecten zijn toegewezen aan deze waarde."
  text_file_repository_writable: "Bijlagen directory schrijfbaar"
  text_git_repo_example: "een lege en lokale repository (e.d. /gitripo, c:\\gitrepo)"
  text_hint_date_format: "Voer een datum in de vorm van JJJJ-MM-DD. Andere formaten kunnen worden gewijzigd in een ongewenste datum."
  text_hint_disable_with_0: "Opmerking: Uitschakelen met 0"
  text_hours_between: "Tussen %{min} en %{max} uur."
  text_work_package_added: "Werk pakket %{id} is gerapporteerd door %{author}."
  text_work_package_category_destroy_assignments: "Verwijder categorie toewijzingen"
  text_work_package_category_destroy_question: "Sommige werkpakketten (%{count}) worden toegewezen aan deze categorie. Wat wilt u doen?"
  text_work_package_category_reassign_to: "Werkpakketten toewijzen aan deze categorie"
  text_work_package_updated: "Werkpakket %{id} is bijgewerkt door %{author}."
  text_work_package_watcher_added: "Je bent toegevoegd als een toeschouwer aan het Werk pakket %{id} door %{watcher_changer}."
  text_work_package_watcher_removed: "U bent verwijderd van de volgers van het Werk pakket %{id} door %{watcher_changer}."
  text_work_packages_destroy_confirmation: "Weet u zeker dat u geselecteerd(e) werkpakket(ten) wilt verwijderen?"
  text_work_packages_ref_in_commit_messages: "Verwijzen naar en herstellen van de werkpakketten in commit berichten"
  text_journal_added: "%{label} %{value} toegevoegd"
  text_journal_attachment_added: "%{label} %{value} added as attachment"
  text_journal_attachment_deleted: "%{label} %{old} removed as attachment"
  text_journal_changed_plain: "%{label} veranderd van %{old} %{linebreak}naar %{new}"
  text_journal_changed_no_detail: "%{label} bijgewerkt"
  text_journal_changed_with_diff: "%{label} gewijzigd (%{link})"
  text_journal_deleted: "%{label} verwijderd (%{old})"
  text_journal_deleted_subproject: "%{label} %{old}"
  text_journal_deleted_with_diff: "%{label} verwijderd (%{link})"
  text_journal_file_link_added: "%{label} link to %{value} (%{storage}) added"
  text_journal_file_link_deleted: "%{label} link to %{old} (%{storage}) removed"
  text_journal_of: "%{label} %{value}"
  text_journal_set_to: "%{label} ingesteld op %{value}"
  text_journal_set_with_diff: "%{label} ingesteld (%{link})"
  text_journal_label_value: "%{label} %{value}"
  text_latest_note: "De laatste opmerking is: %{note}"
  text_length_between: "Lengte tussen %{min} en %{max} karakters."
  text_line_separated: "Meerdere waarden toegestaan (één regel voor elke waarde)."
  text_load_default_configuration: "De standaardconfiguratie laden"
  text_min_max_length_info: "0 betekent geen beperking"
  text_no_roles_defined: Er zijn geen rollen gedefinieerd.
  text_no_access_tokens_configurable: "Er zijn geen toegangstokens die kunnen worden geconfigureerd."
  text_no_configuration_data: "Rollen, types, werkpakket statussen en workflow zijn nog niet geconfigureerd.\nHet wordt ten zeerste aangeraden om de standaard configuratie te laden. U kunt deze wijzigen zodra het is geladen."
  text_no_notes: "Er is geen commentaar beschikbaar voor dit werkpakket."
  text_notice_too_many_values_are_inperformant: "Opmerking: Meer dan 100 items per pagina weergeven kan de laadtijd van de pagina verhogen."
  text_notice_security_badge_displayed_html: >
    Opmerking: indien ingeschakeld zal dit een badge weergeven met uw installatiestatus in de <a href="%{information_panel_path}">%{information_panel_label}</a> administratie paneel, en op de homepage. Deze wordt alleen getoond aan beheerders. <br/> De badge zal uw huidige OpenProject versie controleren tegen de officiële OpenProject-database om u te waarschuwen voor updates of bekende kwetsbaarheden. Voor meer informatie over wat de controle biedt, welke gegevens nodig zijn om beschikbare updates te verstrekken en hoe deze controle kan worden uitgeschakeld, bezoek <a href="%{more_info_url}">de configuratiedocumentatie</a>.
  text_own_membership_delete_confirmation: "U staat op het punt om enkele of alle van uw machtigingen te verwijderen en kan dit project daarna mogelijk niet meer bewerken.\nWeet u zeker dat u wilt doorgaan?"
  text_plugin_assets_writable: "Plugin directory schrijfbaar"
  text_powered_by: "Powered by %{link}"
  text_project_identifier_info: "Alleen kleine letters (a-z), cijfers, streepjes en underscores (_) zijn toegestaan, moet beginnen met een kleine letter."
  text_reassign: "Opnieuw toewijzen aan werkpakket:"
  text_regexp_info: "bijv. ^[A-Z0-9]+$"
  text_regexp_multiline: 'De regex wordt toegepast in een modus met meerdere regels. bijvoorbeeld, ^---\s+'
  text_repository_usernames_mapping: "Selecteer of update de gebruiker van de OpenProject gelinkt aan elke gebruikersnaam gevonden in het repository log. Gebruikers met de zelfde OpenProject en repository gebruikersnaam of e-mail worden automatisch gelinkt."
  text_status_changed_by_changeset: "Toegepast in changeset %{value}."
  text_table_difference_description: "In deze tabel worden de enkele %{entries} weergegeven. U kunt het verschil tussen twee vermeldingen bekijken door eerst de bijhorende selectievakjes te selecteren in de tabel. Bij het klikken op de knop onder de tabel worden de verschillen weergegeven."
  text_time_logged_by_changeset: "Toegepast in changeset %{value}."
  text_tip_work_package_begin_day: "werkpakket om deze dag te beginnen"
  text_tip_work_package_begin_end_day: "werkpakket om deze dag te beginnen en te eindigen"
  text_tip_work_package_end_day: "werkpakket om deze dag te eindigen"
  text_type_no_workflow: "Geen workflow gedefinieerd voor dit type"
  text_unallowed_characters: "Ongeldige tekens"
  text_user_invited: De gebruiker is uitgenodigd en is in afwachting van de registratie.
  text_user_wrote: "%{value} schreef:"
  text_warn_on_leaving_unsaved: "Het werkpakket bevat niet-opgeslagen tekst die verloren gaat als u deze pagina verlaat."
  text_what_did_you_change_click_to_add_comment: "Wat heb je te veranderen? Klik op Opmerking toevoegen"
  text_wiki_destroy_confirmation: "Weet u zeker dat u deze wiki en alle inhoud wilt verwijderen?"
  text_wiki_page_destroy_children: "Verwijder alle subpagina's en onderliggende pagina's"
  text_wiki_page_destroy_question: "Deze pagina heeft %{descendants} subpagina's en onderliggende pagina's?. Wat wilt u doen?"
  text_wiki_page_nullify_children: "Behoud subpagina's als hoofdpagina's"
  text_wiki_page_reassign_children: "Alle subpagina's toewijzen aan deze hoofdpagina"
  text_workflow_edit: "Selecteer een rol en een type om de workflow te wijzigen"
  text_zoom_in: "Inzoomen"
  text_zoom_out: "Uitzoomen"
  text_setup_mail_configuration: "Configureren van uw e-mailprovider"
  help_texts:
    views:
      project: >
        %{plural} are always attached to a project. You can only select projects here where the %{plural} module is active. After creating a %{singular} you can add work packages from other projects to it.
      public: "Publiceer deze weergave zodat andere gebruikers er toegang tot hebben. Gebruikers met de 'Openbare weergave beheren' rechten kunnen openbare query wijzigen of verwijderen. Dit heeft geen invloed op de zichtbaarheid van werkpakket resultaten in die weergave en afhankelijk van hun permissies, kunnen gebruikers verschillende resultaten zien."
      favoured: "Mark this view as favourite and add to the saved views sidebar on the left."
  time:
    am: "am"
    formats:
      default: "%m/%d/%Y %I:%M %p"
      long: "%B %d, %Y %H:%M"
      short: "%d %b %H:%M"
      time: "%I:%M %p"
    pm: "PM"
  timeframe:
    show: "Toon tijdschema"
    end: "naar"
    start: "van"
  title_remove_and_delete_user: De uitgenodigde gebruiker uit het project verwijderen en verwijder hem/haar.
  title_enterprise_upgrade: "Upgrade om meer gebruikers te ontgrendelen."
  tooltip_user_default_timezone: >
    De standaardtijdzone voor nieuwe gebruikers. Deze kan worden gewijzigd in de instellingen van de gebruiker.
  tooltip_resend_invitation: >
    Verzendt een andere uitnodiging e-mail met een nieuw token in geval het oude verlopen is of de gebruiker het oorspronkelijke e-mailbericht niet ontvangen heeft. Kan ook worden gebruikt voor actieve gebruikers om een nieuwe verificatiemethode te kizen. Wanneer gebruikt in combinatie met actieve gebruikers zal hun status worden gewijzigd tot 'uitgenodigd'.
  tooltip:
    setting_email_login: >
      Indien ingeschakeld zal een gebruiker niet in staat zijn om een inlog te kiezen tijdens registratie. In plaats daarvan zal hun opgegeven e-mailadres dienen als inlog. Een beheerder kan de inlog nog steeds afzonderlijk wijzigen.
  queries:
    apply_filter: Vooraf geconfigureerde filter toepassen
    configure_view:
      heading: Weergave configureren
      columns:
        input_label: "Kolommen toevoegen"
        input_placeholder: "Select a column"
        drag_area_label: "Manage and reorder columns"
      sort_by:
        automatic:
          heading: "Automatic"
          description: "Order the %{plural} by one or more sorting criteria. You will lose the previous sorting."
  top_menu:
    additional_resources: "Extra middelen"
    getting_started: "Aan de slag"
    help_and_support: "Hulp en ondersteuning"
  total_progress: "Totaal vorderingen"
  user:
    all: "alle"
    active: "actief"
    activate: "Activeren"
    activate_and_reset_failed_logins: "Activeren en opnieuw instellen van mislukte aanmeldingen"
    authentication_provider: "Verificatieprovider"
    identity_url_text: "The internal unique identifier provided by the authentication provider."
    authentication_settings_disabled_due_to_external_authentication: >
      Deze gebruiker wordt geverifieerd via een externe-verificatieprovider, dus er is geen wachtwoord in OpenProject wat moet worden veranderd.
    authorization_rejected: "U bent niet toegestaan aan te melden."
    assign_random_password: "Toewijzen van willekeurig wachtwoord (verzonden naar de gebruiker via e-mail)"
    blocked: "tijdelijk geblokkeerd"
    blocked_num_failed_logins:
      one: "tijdelijk geblokkeerd (een mislukte login poging)"
      other: "tijdelijk geblokkeerd (%{count} mislukte login pogingen)"
    confirm_status_change: "U bent bezig met het wijzigen van de status van '%{name}'. Weet u zeker dat u wilt doorgaan?"
    deleted: "Gebruiker verwijderen"
    error_status_change_failed: "Veranderen van de gebruikersstatus is mislukt vanwege de volgende fouten: %{errors}"
    invite: Uitnodigen via e-mail
    invited: uitgenodigd
    lock: "Permanent blokkeren"
    locked: "permanent geblokkeerd"
    no_login: "Deze gebruiker wordt geverifieerd via login met wachtwoord. Omdat deze is uitgeschakeld, kunnen niet zij inloggen."
    password_change_unsupported: Wijziging van het wachtwoord wordt niet ondersteund.
    registered: "geregistreerd"
    reset_failed_logins: "Reset mislukte aanmeldingen"
    status_user_and_brute_force: "%{user} en %{brute_force}"
    status_change: "Statuswijziging"
    text_change_disabled_for_provider_login: "De naam is ingesteld door uw login provider en kan dus niet worden gewijzigd."
    text_change_disabled_for_ldap_login: "The name and email is set by LDAP and can thus not be changed."
    unlock: "Ontgrendelen"
    unlock_and_reset_failed_logins: "Openen en herstellen mislukte aanmeldingen"
  version_status_closed: "gesloten"
  version_status_locked: "geblokkeerd"
  version_status_open: "Open"
  note: Opmerking
  note_password_login_disabled: "Wachtwoord is uitgeschakeld door %{configuration}."
  warning: Waarschuwing
  warning_attachments_not_saved: "%{count} bestanden kunnen niet worden opgeslagen."
  warning_imminent_user_limit: >
    U heeft meer gebruikers uitgenodigd dan wordt ondersteund in uw huidig abbonement. Uitgenodigde gebruikers kunnen mogelijk niet kunnen inloggen in uw OpenProject omgeving. Voer een <a href="%{upgrade_url}">verhoging van het abbonement uit</a> of blokkeer bestaande gebruikers zodat nieuwe gebruikers kunnen inloggen.
  warning_registration_token_expired: |
    De activatie e-mail is verlopen. Wij sturen u een nieuwe activatie e-mail naar %{email} gestuurd. Klik op de link in de activatie e-mail om uw account te activeren.
  warning_user_limit_reached: >
    Adding additional users will exceed the current limit. Please contact an administrator to increase the user limit to ensure external users are able to access this instance.
  warning_user_limit_reached_admin: >
    Adding additional users will exceed the current limit. Please <a href="%{upgrade_url}">upgrade your plan</a> to be able to ensure external users are able to access this instance.
  warning_user_limit_reached_instructions: >
    You reached your user limit (%{current}/%{max} active users). Please contact sales@openproject.com to upgrade your Enterprise edition plan and add additional users.
  warning_protocol_mismatch_html: >

  warning_bar:
    https_mismatch:
      title: "HTTPS-modus instelling verschil"
      text_html: >
        Je programma wordt uitgevoerd met HTTPS modus ingesteld op <code>%{set_protocol}</code>, maar het verzoek is een verzoek van <code>%{actual_protocol}</code> . Dit leidt tot fouten! U moet de volgende waarde voor de configuratie instellen: <code>%{setting_value}</code>. Raadpleeg <a href="%{more_info_path}">de installatiedocumentatie</a> over hoe deze configuratie ingesteld moet worden.
    hostname_mismatch:
      title: "Hostnaam instellingen komen niet overeen"
      text_html: >
        Uw aanvraag wordt uitgevoerd met de hostnaam instelling ingesteld op <code>%{set_hostname}</code>, maar het verzoek is een hostnaam van <code>%{actual_hostname}</code> . Dit resulteert in fouten! Ga naar <a href="%{setting_path}">Systeeminstellingen</a> en verander de instelling "Hostnaam" om dit te corrigeren.
  menu_item: "Menu-item"
  menu_item_setting: "Zichtbaarheid"
  wiki_menu_item_for: 'Menu-item voor wiki pagina "%{title}"'
  wiki_menu_item_setting: "Zichtbaarheid"
  wiki_menu_item_new_main_item_explanation: >
    U verwijdert het alleen het hoofd wiki menu-item. Je moet nu kiezen van een wiki-pagina waarvoor een nieuw belangrijkste item zal worden gegenereerd. Als u de wiki wilt verwijderen, kan de wiki module worden gedeactiveerd door project beheerders.
  wiki_menu_item_delete_not_permitted: De wiki menu-item van de enige wikipagina kan niet worden verwijderd.
  #TODO: merge with work_packages top level key
  work_package:
    updated_automatically_by_child_changes: |
      _Automatisch geüpdatet door het veranderen van waarden binnen onderliggend werk pakket %{child}_
    destroy:
      info: "Het verwijderen van het werkpakket is een onomkeerbare actie."
      title: "Werkpakket verwijderen"
    progress:
      label_note: "Note:"
      modal:
        work_based_help_text: "% Complete is automatically derived from Work and Remaining work."
        status_based_help_text: "% Complete is set by work package status."
        migration_warning_text: "In work-based progress calculation mode, % Complete cannot be manually set and is tied to Work. The existing value has been kept but cannot be edited. Please input Work first."
    permissions:
      comment: "Comment"
      comment_description: "Can view and comment this work package."
      edit: "Edit"
      edit_description: "Can view, comment and edit this work package."
      view: "View"
      view_description: "Can view this work package."
  sharing:
    count:
      zero: "0 users"
      one: "1 user"
      other: "%{count} users"
    filter:
      project_member: "Project member"
      not_project_member: "Not project member"
      project_group: "Project group"
      not_project_group: "Not project group"
      user: "User"
      group: "Group"
      role: "Role"
      type: "Type"
    denied: "You don't have permissions to share %{entities}."
    label_search: "Search for users to invite"
    label_search_placeholder: "Search by user or email address"
    label_toggle_all: "Toggle all shares"
    remove: "Remove"
    share: "Share"
    text_empty_search_description: "There are no users with the current filter criteria."
    text_empty_search_header: "We couldn't find any matching results."
    text_empty_state_description: "The %{entity} has not been shared with anyone yet."
    text_empty_state_header: "Not shared"
    text_user_limit_reached: "Adding additional users will exceed the current limit. Please contact an administrator to increase the user limit to ensure external users are able to access this %{entity}."
    text_user_limit_reached_admins: 'Adding additional users will exceed the current limit. Please <a href="%{upgrade_url}">upgrade your plan</a> to be able to add more users.'
    warning_user_limit_reached: >
      Adding additional users will exceed the current limit. Please contact an administrator to increase the user limit to ensure external users are able to access this %{entity}.
    warning_user_limit_reached_admin: >
      Adding additional users will exceed the current limit. Please <a href="%{upgrade_url}">upgrade your plan</a> to be able to ensure external users are able to access this %{entity}.
    warning_no_selected_user: "Please select users to share this %{entity} with"
    warning_locked_user: "The user %{user} is locked and cannot be shared with"
    user_details:
      locked: "Locked user"
      invited: "Invite sent. "
      resend_invite: "Resend."
      invite_resent: "Invite has been resent"
      not_project_member: "Not a project member"
      project_group: "Group members might have additional privileges (as project members)"
      not_project_group: "Group (shared with all members)"
      additional_privileges_project: "Might have additional privileges (as project member)"
      additional_privileges_group: "Might have additional privileges (as group member)"
      additional_privileges_project_or_group: "Might have additional privileges (as project or group member)"
    project_queries:
      publishing_denied: "You do not have permission to make project lists public."
      access_warning: "Users will only see the projects they have access to. Sharing project lists does not impact individual project permissions."
      user_details:
        owner: "List owner"
        can_view_because_public: "Can already view because list is shared with everyone"
        can_manage_public_lists: "Can edit due to global permissions"
      public_flag:
        label: "Share with everyone at %{instance_name}"
        caption: "Everyone can view this project list. Those with global edit permissions can modify it."
      blank_state:
        public:
          header: "Shared with everyone"
          description: "Everyone can view this project list. You can also add individual users with extra permissions."
        private:
          header: "Not shared: Private"
          description: "This project list has not been shared with anyone yet. Only you can access this list."
      permissions:
        view: "View"
        view_description: "Can view this project list."
        edit: "Edit"
        edit_description: "Can view, share and edit this project list."
      upsale:
        message: "Sharing project lists with individual users is an enterprise add-on."
  working_days:
    info: >
      Days that are not selected are skipped when scheduling work packages (and not included in the day count). These can be overridden at a work-package level.
    instance_wide_info: >
      Dates added to the list below are considered non-working and skipped when scheduling work packages.
    change_button: "Wijzig werkdagen"
    warning: >
      Changing which days of the week are considered working days or non-working days can affect the start and finish days of all work packages in all projects in this instance.
    journal_note:
      changed: _**Werkdagen** veranderd (%{changes})._
      days:
        working: "%{day} werkt nu"
        non_working: "%{day} is nu niet actief"
      dates:
        working: "%{date} werkt nu"
        non_working: "%{date} is nu niet actief"
  nothing_to_preview: "Niets om te bekijken"
  api_v3:
    attributes:
      lock_version: "Vergrendel versie"
      property: "Eigendom"
    errors:
      code_400: "Verkeerd verzoek: %{message}"
      code_401: "U moet geauthenticeerd zijn om toegang te hebben tot deze resource."
      code_401_wrong_credentials: "U heeft niet de juiste referenties opgeven."
      code_403: "U bent niet gemachtigd om toegang te hebben tot deze resource."
      code_404: "De gevraagde resource kan niet worden gevonden."
      code_409: "De bron kan niet worden bijgewerkt vanwege conflicterende wijzigingen."
      code_429: "Te veel verzoeken. Probeer het later opnieuw."
      code_500: "Een interne fout is opgetreden."
      code_500_outbound_request_failure: "An outbound request to another resource has failed with status code %{status_code}."
      code_500_missing_enterprise_token: "The request can not be handled due to invalid or missing Enterprise token."
      not_found:
        work_package: "Het werkpakket dat u zoekt kan niet gevonden of verwijderd worden."
      expected:
        date: "JJJJ-MM-DD (alleen ISO 8601 datum)"
        datetime: "YYYY-MM-DDDThh:mm:ss[.lll][+h:mm] (elk compatibel ISO 8601 datetime)"
        duration: "Standaard ISO 8601 duur"
      invalid_content_type: "CONTENT-TYPE  '%{content_type}' werd verwacht, maar '%{actual}' werd ingegeven."
      invalid_format: "Ongeldig formaat voor eigenschap '%{property}': een formaat zoals '%{expected_format}' wordt verwacht, maar '%{actual}' werd ingegeven."
      invalid_json: "Het verzoek kon niet worden verwerkt als JSON."
      invalid_relation: "De relatie is ongeldig."
      invalid_resource: "Eigenschap '%{property}' verwacht een link zoals '%{expected}', maar kreeg '%{actual}'."
      invalid_signal:
        embed: "De gevraagde embedding van %{invalid} wordt niet ondersteund. Ondersteunde embeddingen zijn %{supported}."
        select: "De opgevraagde select van %{invalid} wordt niet ondersteund. Ondersteunde selecties zijn %{supported}."
      invalid_user_status_transition: "De accountstatus van de huidige gebruiker laat deze actie niet toe."
      missing_content_type: "niet bepaald"
      missing_property: "Eigenschap ontbreekt '%{property}' ."
      missing_request_body: "Er was geen hoofdgedeelte van de aanvraag."
      missing_or_malformed_parameter: "De queryparameter '%{parameter}' is ongeldig of ontbreekt."
      multipart_body_error: "Het hoofdgedeelte van de aanvraag bevatte niet de verwachte meerdere delen."
      multiple_errors: "Meerdere veldbeperkingen werden overtreden."
      unable_to_create_attachment: "De bijlage kon niet aangemaakt worden"
      unable_to_create_attachment_permissions: "De bijlage kon niet worden opgeslagen vanwege ontbrekende bestandssysteem rechten"
      render:
        context_not_parsable: "De geboden context is niet een link naar een bron."
        unsupported_context: "De gegeven bron wordt niet ondersteund als context."
        context_object_not_found: "Kan de bron niet vind als gegeven context."
      validation:
        due_date: "Einddatum kan niet worden ingesteld op bovenliggende werkpakketten."
        invalid_user_assigned_to_work_package: "De gekozen gebruiker kan geen '%{property}' zijn voor dit werkpakket."
        start_date: "De startdatum kan niet worden ingesteld op bovenliggende werkpakketten."
      eprops:
        invalid_gzip: "is ongeldige gzip: %{message}"
        invalid_json: "is ongeldige json: %{message}"
    resources:
      schema: "Schema"
    undisclosed:
      parent: Niet openbaar gemaakt - De geselecteerde ouder is onzichtbaar door ontbrekende rechten.
      ancestor: Onbekend - De voorouder is onzichtbaar door ontbrekende rechten.
  doorkeeper:
    pre_authorization:
      status: "Pre-autorisatie"
    auth_url: "Authenticatie URL"
    access_token_url: "URL toegangstoken"
    errors:
      messages:
        #Common error messages
        invalid_request:
          unknown: "De aanvraag ontbreekt een vereiste parameter, bevat een niet-ondersteunde parameter waarde, of is anders niet geconfigureerd."
          missing_param: "Ontbrekende vereiste parameter: %{value}."
          request_not_authorized: "Verzoek moet worden geautoriseerd. Verplichte parameter voor het autoriseren van verzoek ontbreekt of is ongeldig."
        invalid_redirect_uri: "De gevraagde omleidings-uri is ongeldig of komt niet overeen met omleidings-URI."
        unauthorized_client: "De client is niet gemachtigd voor het uitvoeren van dit verzoek met behulp van deze methode."
        access_denied: "De resource eigenaar of autorisatie server heeft het verzoek geweigerd."
        invalid_scope: "De gevraagde reikwijdte is ongeldig, onbekend of ongeldig."
        invalid_code_challenge_method: "De uitdaging van de code methode moet gewoon of S256."
        server_error: "De autorisatieserver heeft een onverwachte voorwaarde ondervonden die het onmogelijk maakte het verzoek te vervullen."
        temporarily_unavailable: "De autorisatieserver is momenteel niet in staat om het verzoek te behandelen vanwege een tijdelijke overbelasting of onderhoud van de server."
        #Configuration error messages
        credential_flow_not_configured: "Resource Owner Password Credentials flow mislukt door Doorkeeper.configureer.resource_eigenaar_from_credentials die niet zijn geconfigureerd."
        resource_owner_authenticator_not_configured: "Resource eigenaar zoeken mislukt vanwege Doorkeeper.configure.resource_owner_authenticator wordt ongeconfigureerd."
        admin_authenticator_not_configured: "Toegang tot admin paneel is verboden omdat Doorkeeper.configure.admin_authenticator niet is geconfigureerd."
        #Access grant errors
        unsupported_response_type: "De autorisatieserver ondersteunt dit reactietype niet."
        unsupported_response_mode: "De autorisatieserver ondersteunt deze antwoordmodus niet."
        #Access token errors
        invalid_client: "Client authenticatie is mislukt vanwege onbekende client, geen client authenticatie inbegrepen, of niet-ondersteunde authenticatie methode."
        invalid_grant: "De verstrekte machtiging is ongeldig, verlopen, ingetrokken, komt niet overeen met de omleiding URI die in het autorisatieverzoek wordt gebruikt, of is uitgegeven aan een andere client."
        unsupported_grant_type: "Het autorisatietype wordt niet ondersteund door de autorisatieserver."
        invalid_token:
          revoked: "De toegangstoken is ingetrokken"
          expired: "De toegangstoken is verlopen"
          unknown: "De toegangstoken is ongeldig"
        revoke:
          unauthorized: "U bent niet gemachtigd om deze token in te trekken."
        forbidden_token:
          missing_scope: 'Toegang tot deze bron vereist scope "%{oauth_scopes}".'
  unsupported_browser:
    title: "Uw browser is verouderd en niet ondersteund."
    message: "U kan lopen in fouten en gedegradeerd ervaring op deze pagina."
    update_message: "Gebruik een recentere versie van uw browser."
    close_warning: "Negeer deze waarschuwing."
  oauth:
    application:
      singular: "OAuth-authenticatie"
      plural: "OAuth toepassingen"
      named: "OAuth applicatie '%{name}'"
      new: "Nieuwe OAuth applicatie"
      default_scopes: "(Standaard scopen)"
      instructions:
        name: "De naam van uw applicatie. Dit wordt getoond aan andere gebruikers bij autorisatie."
        redirect_uri_html: >
          De toegestane URLs waar toegestane gebruikers kunnen worden doorgestuurd naar. Eén item per regel. <br/> Als u een desktop-applicatie registreert, gebruik dan de volgende URL.
        confidential: "Controleer of de toepassing zal worden gebruikt waar het cliëntgeheim vertrouwelijk kan worden gehouden. Native mobiele apps en Single Page Apps worden verondersteld niet-vertrouwelijk."
        scopes: "Controleer de toepassingsgebieden waartoe u toegang wilt geven. Als geen bereik is geselecteerd, wordt api_v3 aangenomen."
        client_credential_user_id: "Optionele gebruikersID om te impersoneren wanneer klanten deze applicatie gebruiken. Laat leeg om alleen openbare toegang toe te staan"
        register_intro: "Als u een OAuth API client applicatie voor OpenProject ontwikkelt, kunt u het registreren met dit formulier voor alle gebruikers om te gebruiken."
        default_scopes: ""
    client_id: "Client-ID"
    client_secret_notice: >
      Dit is de enige keer dat we het cliënt geheim kunnen drukken, let het op en houd het veilig. Het moet als wachtwoord worden behandeld en kan niet later door OpenProject worden opgehaald.
    authorization_dialog:
      authorize: "Autoriseer"
      cancel: "Annuleren en weigeren van de authorisatie."
      prompt_html: "Autoriseer <strong>%{application_name}</strong> om uw account <em>%{login}</em> te gebruiken?"
      title: "Autoriseer %{application_name}"
      wants_to_access_html: >
        Deze applicatie vraagt toegang tot uw OpenProject account. <br/> <strong>heeft de volgende machtigingen aangevraagd:</strong>
    scopes:
      api_v3: "Volledige API v3 toegang"
      api_v3_text: "Toepassing zal volledige lees- en schrijftoegang krijgen tot de OpenProject API v3 om namens u acties uit te voeren."
    grants:
      created_date: "Goedgekeurd op"
      scopes: "Machtigingen"
      successful_application_revocation: "Intrekking van toepassing %{application_name} succesvol."
      none_given: "Geen OAuth-toepassingen zijn toegang verleend tot uw gebruikersaccount."
    x_active_tokens:
      one: "één actieve token"
      other: "%{count} actieve token"
    flows:
      authorization_code: "Autorisatiecode stroom"
      client_credentials: "Client referenties stroom"
    client_credentials: "Gebruiker gebruikt voor Client referenties"
    client_credentials_impersonation_set_to: "Klant referentiegebruiker ingesteld op"
    client_credentials_impersonation_warning: "Opmerking: Clienten die gebruik maken van de 'Client referenties' stroom in deze applicatie zullen de rechten van deze gebruiker hebben"
    client_credentials_impersonation_html: >
      Standaard biedt OpenProject OAuth 2.0 autorisatie via %{authorization_code_flow_link}. U kunt optioneel %{client_credentials_flow_link} inschakelen, maar u moet een gebruiker geven wier verzoeken namens zullen worden uitgevoerd.
    authorization_error: "Er is een autorisatiefout opgetreden."
    revoke_my_application_confirmation: "Weet u zeker dat u deze applicatie wilt verwijderen? Dit zal %{token_count} actief voor deze verwijderen."
    my_registered_applications: "Geregistreerde OAuth toepassingen"
  oauth_client:
    urn_connection_status:
      connected: "Verbonden"
      error: "Fout"
      failed_authorization: "Autorisatie mislukt"
    labels:
      label_oauth_integration: "OAuth2 integratie"
      label_redirect_uri: "URI omleiden"
      label_request_token: "Verzoek token"
      label_refresh_token: "Token vernieuwen"
    errors:
      oauth_authorization_code_grant_had_errors: "OAuth2 Authorization grant unsuccessful"
      oauth_reported: "OAuth2 leverancier gerapporteerd"
      oauth_returned_error: "OAuth2 heeft een fout teruggestuurd"
      oauth_returned_json_error: "OAuth2 heeft een JSON-fout teruggestuurd"
      oauth_returned_http_error: "OAuth2 heeft een netwerkfout teruggestuurd"
      oauth_returned_standard_error: "OAuth2 stuurde een interne fout terug"
      wrong_token_type_returned: "OAuth2 gaf een verkeerd type token, verwacht AccessToken::Bearer"
      oauth_issue_contact_admin: "OAuth2 meldt een fout. Neem contact op met uw systeembeheerder."
      oauth_client_not_found: "OAuth2 client niet gevonden in 'callback' eindpunt (redirect_uri)."
      refresh_token_called_without_existing_token: >
        Interne fout: Vernieuw token zonder eerder bestaande token.
      refresh_token_updated_failed: "Fout tijdens het bijwerken van OAuthClientToken"
      oauth_client_not_found_explanation: >
        Deze fout verschijnt nadat u de client_id en client_secret in OpenProject hebt bijgewerkt, maar heeft het 'Return URI' veld niet bijgewerkt in de OAuth2 provider.
      oauth_code_not_present: "OAuth2 'code' niet gevonden in 'callback' eindpunt (redirect_uri)."
      oauth_code_not_present_explanation: >
        Deze fout wordt weergegeven als u het verkeerde response_type in de OAuth2 provider hebt geselecteerd. Response_type moet 'code' zijn of gelijkwaardig.
      oauth_state_not_present: "OAuth2 'staat' niet gevonden in 'callback' eindpunt (redirect_uri)."
      oauth_state_not_present_explanation: >
        De 'staat' wordt gebruikt om aan te geven aan OpenProject waar verder te gaan na een succesvolle OAuth2 autorisatie. Een ontbrekende 'staat' is een interne fout die kan verschijnen tijdens het instellen. Neem contact op met de systeembeheerder.
      rack_oauth2:
        client_secret_invalid: "Klant geheim is ongeldig (client_secret_invalid)"
        invalid_request: >
          OAuth2 Authorization Server reageerde met 'invalid_request'. Deze fout verschijnt als je meerdere keren probeert te autoriseren of in geval van technische problemen.
        invalid_response: "OAuth2 Autorisatie Server gaf een ongeldig antwoord (invalid_response)"
        invalid_grant: "De OAuth2 Autorisatie Server vraagt u om opnieuw te autoriseren (invalid_grant)."
        invalid_client: "De OAuth2 Authorization Server herkent OpenProject (invalid_client) niet."
        unauthorized_client: "De OAuth2 Autorisatie Server verwerpt het subsidietype (unauthorized_client)"
        unsupported_grant_type: "De OAuth2 Autorisatie Server vraagt u om opnieuw toestemming (niet-supported_grant_type)."
        invalid_scope: "Je hebt geen toegang tot de gevraagde bron (ongeldig_scope)."
  http:
    request:
      failed_authorization: "De serveraanvraag kan zichzelf niet autoriseren."
      missing_authorization: "Het verzoek aan de serverzijde is mislukt omdat er geen autorisatieinformatie is."
    response:
      unexpected: "Onverwacht antwoord ontvangen."
  you: jij
  link: link
  plugin_openproject_auth_plugins:
    name: "OpenProject Auth Plugins"
    description: "Integration of OmniAuth strategy providers for authentication in OpenProject."
  plugin_openproject_auth_saml:
    name: "OmniAuth SAML / Single-Sign On"
    description: "Adds the OmniAuth SAML provider to OpenProject"<|MERGE_RESOLUTION|>--- conflicted
+++ resolved
@@ -265,11 +265,7 @@
       favored: "Favorite projects"
       archived: "Gearchiveerde projecten"
       shared: "Shared project lists"
-<<<<<<< HEAD
-      my_private: "My private project lists"
-=======
       my_lists: "My project lists"
->>>>>>> e0f67812
       new:
         placeholder: "New project list"
       delete_modal:
@@ -1436,7 +1432,7 @@
       long: "%B %d, %Y"
       short: "%b %d"
     #Don't forget the nil at the beginning; there's no such thing as a 0th month
-    month_names:  #Used in date_select and datetime_select.
+    month_names: #Used in date_select and datetime_select.
       - null
       - "Januari"
       - "Februari"
@@ -1587,7 +1583,7 @@
   error_must_be_project_member: "moet een project lid zijn"
   error_migrations_are_pending: "Uw OpenProject installatie heeft database migraties in afwachting. U heeft waarschijnlijk de migraties gemist tijdens uw laatste upgrade. Controleer a.u.b. de upgrade gids om uw installatie goed bij te werken."
   error_migrations_visit_upgrade_guides: "Bezoek onze upgrade gids a.u.b."
-  error_no_default_work_package_status: 'Geen standaard werkpakket status is gedefinieerd. Controleer uw configuratie (Ga naar ''Administratie-> werkpakket statussen'').'
+  error_no_default_work_package_status: "Geen standaard werkpakket status is gedefinieerd. Controleer uw configuratie (Ga naar 'Administratie-> werkpakket statussen')."
   error_no_type_in_project: "Er is geen type gekoppeld aan dit project. Controleer de projectinstellingen."
   error_omniauth_registration_timed_out: "De registratie via een externe authenticatie-provider is verlopen. Probeer het opnieuw."
   error_omniauth_invalid_auth: "De verificatie-informatie van de identiteitsprovider was ongeldig. Neem contact op met uw beheerder voor verdere hulp."
@@ -2628,8 +2624,8 @@
   notice_locking_conflict: "Informatie is in de tussentijd door ten minste één andere gebruiker bijgewerkt."
   notice_locking_conflict_additional_information: "De update kwam van %{users}."
   notice_locking_conflict_reload_page: "Pagina opnieuw laden, bekijk de wijzigingen en uw wijzigingen opnieuw toepassen."
-  notice_member_added: '%{name} is toegevoegd aan het project.'
-  notice_members_added: '%{number} gebruikers zijn toegevoegd aan het project.'
+  notice_member_added: "%{name} is toegevoegd aan het project."
+  notice_members_added: "%{number} gebruikers zijn toegevoegd aan het project."
   notice_member_removed: "%{user} verwijderd uit het project."
   notice_member_deleted: "%{user} is verwijderd uit het project en de gebruiker bestaat niet meer."
   notice_no_principals_found: "Geen resultaten gevonden."
