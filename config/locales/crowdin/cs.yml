---
cs:
  no_results_title_text: Momentálně není nic k zobrazení.
  activities:
    index:
      no_results_title_text: There has not been any activity for the project within
        this time frame.
  admin:
    plugins:
      no_results_title_text: V současné době nejsou k dispozici žádné pluginy.
    custom_styles:
      custom_colors: Vlastní barvy
      customize: 'Přizpůsobte si svou OpenProject instalaci vlastním logem. Poznámka:
        Logo bude veřejně přístupné.'
      enterprise_notice: As a special 'Thank you!' for their financial contribution
        to develop OpenProject, this tiny feature is only available for Enterprise
        Edition support subscribers.
      manage_colors: Edit color select options
      instructions:
        alternative_color: Strong accent color, typically used for most the important
          button on a screen.
        content_link_color: Barva písma většiny odkazů.
        primary_color: Hlavní barva.
        primary_color_dark: Typically a darker version of the main color used for
          hover effects.
        header_bg_color: Barva pozadí záhlaví.
        header_item_bg_hover_color: Barva pozadí klikacích položek záhlaví při najetí
          myší.
        header_item_font_color: Barva pozadí klikacích položek záhlaví.
        header_item_font_hover_color: Font color of clickable header items when hovered
          with the mouse.
        header_border_bottom_color: Thin line under the header. Leave this field empty
          if you don't want any line.
        main_menu_bg_color: Left side menu's background color.
    enterprise:
      upgrade_to_ee: Upgrade to Enterprise Edition
      add_token: Upload an Enterprise Edition support token
      replace_token: Replace your current support token
      order: Order Enterprise Edition
      paste: Paste your Enterprise Edition support token
      required_for_feature: This feature is only available with an active Enterprise
        Edition support token.
      enterprise_link: For more information, click here.
  announcements:
    show_until: Ukázat až do
    is_active: aktuálně zobrazené
    is_inactive: v současné době nejsou zobrazeny
  attribute_help_texts:
    text_overview: In this view, you can create custom help texts for attributes view.
      When defined, these texts can be shown by clicking the help icon next to its
      belonging attribute.
    label_plural: Texty nápovědy atributu
    show_preview: Náhled textu
    add_new: Přidat text nápovědy
    edit: Upravit text nápovědy pro %{attribute_caption}
  auth_sources:
    index:
      no_results_content_title: Nyní neexistují žádné ověřovací režimy.
      no_results_content_text: Vytvořit nový režim ověřování
  ldap_auth_sources:
    connection_encryption: Connection encryption
    tls_mode:
      plain: žádný
      simple_tls: simple_tls
      start_tls: start_tls
      plain_description: Plain unencrypted connection, no TLS negotiation.
      simple_tls_description: Implicit TLS encryption, but no certificate validation.
        Use with caution and implicit trust of the LDAP connection.
      start_tls_description: Explicit TLS encryption with full validation. Use for
        LDAP over TLS/SSL.
      section_more_info_link_html: 'This section concerns the connection security
        of this LDAP authentication source. For more information, visit <a href="%{link}">the
        Net::LDAP documentation</a>.

'
  boards:
    show:
      no_results_title_text: V současné době neexistují žádné příspěvky pro nástěnku.
  colors:
    index:
      no_results_title_text: Momentálně zde nejsou žádné barvy.
      no_results_content_text: Vytvořit novou barvu
    label_no_color: Bez barvy
  custom_actions:
    actions:
      name: Akce
      add: Přidat akci
      assigned_to:
        executing_user_value: "(Assign to executing user)"
    conditions: Podmínky
    plural: Vlastní akce
    new: Nová vlastní akce
    edit: Upravit vlastní akci %{name}
    execute: Spustit %{name}
    upsale:
      title: Vlastní akce pouze v Enterprise Edition
      description: Vlastní akce zjednodušuje každodenní práci tím, že kombinuje několik
        kroků do jednoho tlačítka.
  custom_fields:
    text_add_new_custom_field: 'To add new custom fields to a project you first need
      to create them before you can add them to this project.

'
    is_enabled_globally: Globálně povoleno
    enabled_in_project: Povoleno v projektu
    contained_in_type: Contained in type
    confirm_destroy_option: Deleting an option will delete all of its occurrences
      (e.g. in work packages). Are you sure you want to delete it?
    tab:
      no_results_title_text: V současné době nejsou žádná vlastní pole.
      no_results_content_text: Vytvořit nové vlastní pole
  concatenation:
    single: nebo
  deprecations:
    old_timeline:
      replacement: This timelines module is being replaced by the interactive timeline
        embedded into the work packages module.
      removal: This module is going to be removed with OpenProject 8.0. The configuration
        for this view will NOT be migrated to the work package view.
      further_information_before: Please take a look at
      link_name: how to migrate to the new timeline.
      further_information_after: ''
    calendar:
      removal: 'Please note: This module is going to be removed with OpenProject 8.0.'
  global_search:
    overwritten_tabs:
      wiki_pages: Wiki
      messages: Fórum
  groups:
    index:
      no_results_title_text: V současné době neexistují žádné skupiny.
      no_results_content_text: Vytvořit novou skupinu
    users:
      no_results_title_text: Momentálně nejsou žádní uživatelé součástí této skupiny.
    memberships:
      no_results_title_text: V současné době nejsou žádné projekty součástí této skupiny.
  incoming_mails:
    ignore_filenames: 'Specify a list of names to ignore when processing attachments
      for incoming mails (e.g., signatures or icons). Enter one filename per line.

'
  projects:
    delete:
      scheduled: Deletion has been scheduled and is perfomed in the background. You
        will be notified of the result.
      schedule_failed: 'Project cannot be deleted: %{errors}'
      failed: Deletion of project %{name} has failed
      failed_text: The request to delete project %{name} has failed. The project was
        left archived.
      completed: Deletion of project %{name} completed
      completed_text: The request to delete project '%{name}' has been completed.
    index:
      no_results_title_text: V současné době nejsou žádné projekty
      no_results_content_text: Vytvořit nový projekt
    settings:
      activities:
        no_results_title_text: V současné době nejsou k dispozici žádné aktivity.
      boards:
        no_results_title_text: Momentálně nejsou k dispozici žádné nástěnky pro projekt.
        no_results_content_text: Vytvořit novou nástěnku
      categories:
        no_results_title_text: Momentálně nejsou k dispozici žádné kategorie pracovních
          balíčků.
        no_results_content_text: Vytvořit novou kategorii pracovního balíčku
      custom_fields:
        no_results_title_text: V současné době nejsou k dispozici žádná vlastní pole.
      types:
        no_results_title_text: V současné době nejsou k dispozici žádné typy.
      versions:
        no_results_title_text: V současné době neexistují žádné verze pro projekt.
        no_results_content_text: Vytvořit novou verzi
  members:
    index:
      no_results_title_text: Momentálně nejsou žádní členové součástí tohoto projektu.
      no_results_content_text: Přidání člena do projektu
  my:
    access_token:
      failed_to_reset_token: 'Nepodařilo se obnovit přístupový token: %{error}'
      notice_reset_token: 'Byl vygenerován nový %{type} token. Váš přístupový token
        je:'
      token_value_warning: 'Poznámka: Toto je jedinkrát, kdy uvidíte tento token,
        ujistěte se, že jste si hozkopírovali.'
      no_results_title_text: V současné době nejsou k dispozici žádné přístupové tokeny.
  news:
    index:
      no_results_title_text: V současné době neexistují žádné zprávy k zobrazení.
      no_results_content_text: Přidat příspěvek
    my_page:
      no_results_title_text: Žádné novinky.
  users:
    memberships:
      no_results_title_text: Tento uživatel není v současné době členem projektu.
  prioritiies:
    edit:
      priority_color_text: |
        Klikněte na přiřadit nebo změnit barvu této priority.
        lze použít ke zvýraznění pracovních balíčků v tabulce.
  reportings:
    index:
      no_results_title_text: There are currently no status reportings.
      no_results_content_text: Add a status reporting
  statuses:
    edit:
      status_readonly_html: |
        Zaškrtněte tuto volbu k označení pracovních balíčků s tímto stavem jako jen pro čtení.
        Žádné atributy nelze změnit s výjimkou stavu samotného.
        <br/>
        <strong>Poznámka</strong>: zděděné hodnoty (např. z potomků či dalších vztahů) budou platné i nadále.
      status_color_text: |
        Klikněte na přiřadit nebo změnit barvu této priority.
        lze použít ke zvýraznění pracovních balíčků v tabulce.
    index:
      no_results_title_text: Momentálně zde nejsou žádné stavy pracovního balíčku.
      no_results_content_text: Přidat nový stav
  types:
    index:
      no_results_title_text: V současné době neexistují žádné typy.
      no_results_content_text: Vytvořit nový typ
    edit:
      settings: Nastavení
      form_configuration: Form configuration
      projects: Projekty
      enabled_projects: Povolit projekty
      add_group: Přidat skupinu atributů
      add_table: Přidat seznam se souvisejícími pracovními balíčky
      edit_query: Upravit tabulku
      query_group_placeholder: Pojmenovat tabulku
      reset: Obnovit výchozí nastavení
      type_color_text: |
        Click to assign or change the color of this type. The selected color distinguishes work packages
        in Gantt charts.
  versions:
    overview:
      no_results_title_text: Momentálně zde nejsou žádné pracovní balíčky přiřazené
        k této verzi.
  wiki:
    no_results_title_text: V současné době neexistují žádné Wiki stránky.
    index:
      no_results_content_text: Přidat novou wiki stránku
  work_flows:
    index:
      no_results_title_text: V současné době neexistují žádné pracovní postupy.
  work_packages:
    x_descendants:
      one: One descendant work package
      other: "%{count} work package descendants"
      few: "%{count} work package descendants"
      many: "%{count} work package descendants"
    bulk:
      could_not_be_saved: 'The following work packages could not be saved:'
    move:
      no_common_statuses_exists: There is no status available for all selected work
        packages. Their status cannot be changed.
      unsupported_for_multiple_projects: Bulk move/copy is not supported for work
        packages from multiple projects
    list_simple:
      assigned:
        no_results_title_text: Nyní neexistují žádná pracovní balíčky mně přidělené.
      reported:
        no_results_title_text: There are currently no work packages that I have reported.
      responsible:
        no_results_title_text: There are currently no work packages that I am accountable
          for.
      watched:
        no_results_title_text: There are currently no work packages that I am watching.
    summary:
      reports:
        category:
          no_results_title_text: There are currently no categories available.
        assigned_to:
          no_results_title_text: Momentálně nejsou žádní členové součástí tohoto projektu.
        responsible:
          no_results_title_text: Momentálně nejsou žádní členové součástí tohoto projektu.
        author:
          no_results_title_text: Momentálně nejsou žádní členové součástí tohoto projektu.
        priority:
          no_results_title_text: V současné době nejsou k dispozici žádné priority.
        type:
          no_results_title_text: V současné době nejsou k dispozici žádné typy.
        version:
          no_results_title_text: There are currently no versions available.
  label_invitation: Pozvánka
  account:
    delete: Odstranit účet
    delete_confirmation: Jste si jisti, že chcete odstranit tento účet?
    deleted: Účet úspěšně odstraněn
    deletion_info:
      data_consequences:
        other: Of the data the user created (e.g. email, preferences, work packages,
          wiki entries) as much as possible will be deleted. Note however, that data
          like work packages and wiki entries can not be deleted without impeding
          the work of the other users. Such data is hence reassigned to an account
          called "Deleted user". As the data of every deleted account is reassigned
          to this account it will not be possible to distinguish the data the user
          created from the data of another deleted account.
        self: Of the data you created (e.g. email, preferences, work packages, wiki
          entries) as much as possible will be deleted. Note however, that data like
          work packages and wiki entries can not be deleted without impeding the work
          of the other users. Such data is hence reassigned to an account called "Deleted
          user". As the data of every deleted account is reassigned to this account
          it will not be possible to distinguish the data you created from the data
          of another deleted account.
      heading: Odstranit účet %{name}
      info:
        other: Odstranění uživatelského účtu je nevratná akce.
        self: Odstranění vašeho uživatelského účtu je nevratná akce.
      login_consequences:
        other: Účet bude odstraněn ze systému a nebude možné se přihlásit pomocí současných
          přihlašovacích údajů. Může se rozhodnout, že se opět stane uživatelem této
          aplikace pomocí prostředků, které tato aplikace poskytuje.
        self: Váš účet bude odstraněn ze systému a nebude možné se přihlásit Vašimi
          současnými přihlašovacími údaji. Může se rozhodnout stát se opět uživatelem
          této aplikace pomocí prostředků, které tato aplikace poskytuje.
      login_verification:
        other: Zadejte přihlašovací jméno %{name} k potvrzení odstranění. Poté budete
          požádáni o potvrzení Vaším heslem.
        self: Zadejte Vaše přihlašovací jméno %{name} k potvrzení odstranění. Poté
          budete požádáni o potvrzení Vaším heslem.
    error_inactive_activation_by_mail: 'Váš účet nebyl dosud aktivován. Chcete-li
      aktivovat váš účet, klepněte na odkaz, který vám byl zaslán e-mailem.

'
    error_inactive_manual_activation: 'Váš účet nebyl dosud aktivován. Počkejte, prosím,
      než správce aktivuje váš účet.

'
    error_self_registration_disabled: 'Registrace uživatele je v tomto systému zakázána.
      Pro vytvoření účtu se prosím obraťte na správce systému.

'
    login_with_auth_provider: nebo se přihlaste pomocí stávajícího účtu
    signup_with_auth_provider: or sign up using
    auth_source_login: Please login as <em>%{login}</em> to activate your account.
    omniauth_login: Prosím přihlaste se pro aktivaci účtu.
  actionview_instancetag_blank_option: Zvolte prosím
  activerecord:
    attributes:
      announcements:
        show_until: Display until
      attachment:
        attachment_content: Obsah přílohy
        attachment_file_name: Název souboru přílohy
        downloads: Ke stažení
        file: Soubor
        filename: Soubor
        filesize: Velikost
      attribute_help_text:
        attribute_name: Atribut
        help_text: Help text
      auth_source:
        account: Účet
        attr_firstname: Křestní jméno
        attr_lastname: Příjmení
        attr_login: Přihlášení
        attr_mail: Email
        base_dn: Base DN
        host: Hostitel
        onthefly: Vytvoření uživatele on-the-fly
        port: Port
      changeset:
        repository: Repozitář
      comment:
        commented: Komentované
      custom_action:
        actions: Akce
      custom_field:
        default_value: Výchozí hodnota
        editable: Upravitelné
        field_format: Formát
        is_filter: Používá jako filtr
        is_required: Požadováno
        max_length: Maximální délka
        min_length: Minimální délka
        multi_value: Povolit multi-select
        possible_values: Možné hodnoty
        regexp: Regulární výraz
        searchable: Vyhledávatelné
        visible: Viditelný
      custom_value:
        value: Hodnota
      enterprise_token:
        starts_at: Platné od
        expires_at: Vyprší za
        subscriber: Odběratel
        encoded_token: Enterprise support token
        active_user_count_restriction: Maximální počet aktivních uživatelů
      grids/grid:
        page: Page
        row_count: Number of rows
        column_count: Number of columns
        widgets: Widgets
      relation:
        delay: Zpoždění
        from: Pracovní balíček
        to: Související pracovní balíček
      status:
        is_closed: Pracovní balíček uzavřen
        is_readonly: Pracovní balíček jen pro čtení
      journal:
        notes: Poznámky
      member:
        roles: Role
      project:
        identifier: Identifikátor
        latest_activity_at: Poslední aktivita
        parent: Dílčí projekt
        queries: Dotazy
        types: Typy
        versions: Verze
        work_packages: Pracovní balíčky
      query:
        column_names: Sloupce
        relations_to_type_column: Relations to %{type}
        relations_of_type_column: "%{type} relations"
        group_by: Seskupit výsledky podle
        filters: Filtry
        timeline_labels: Timeline labels
      repository:
        url: URL
      role:
        assignable: Work packages can be assigned to users and groups in possession
          of this role in the respective project
      time_entry:
        activity: Aktivita
        hours: Hodiny
        spent_on: Datum
        type: Typ
      type:
        attribute_groups: ''
        is_in_roadmap: Displayed in roadmap by default
        is_default: Activated for new projects by default
        is_milestone: Je milník
        color: Barva
      user:
        admin: Administrátor
        auth_source: Režim ověřování
        current_password: Aktuální přístupové heslo
        force_password_change: Vynutit změnu hesla při příštím přihlášení
        language: Jazyk
        last_login_on: Datum posledního přihlášení
        mail_notification: E-mailová upozornění
        new_password: Nové heslo
        password_confirmation: Potvrzení
        consented_at: Souhlas udělen
      user_preference:
        comments_sorting: Zobrazit komentáře
        hide_mail: Skrýt svou e-mailovou adresu
        impaired: Režim usnadnění
        time_zone: Časové pásmo
        auto_hide_popups: Automaticky skrýt oznámení o úspěchu
        warn_on_leaving_unsaved: Warn me when leaving a work package with unsaved
          changes
      version:
        effective_date: Datum dokončení
        sharing: Sdílení
      wiki_content:
        text: Text
      wiki_page:
        parent_title: Nadřazená stránka
        redirect_existing_links: Přesměrovat existující odkazy
      planning_element_type_color:
        hexcode: Hex kód
      work_package:
        begin_insertion: Begin of the insertion
        begin_deletion: Begin of the deletion
        children: Dílčí prvky
        done_ratio: Průběh (%)
        end_insertion: End of the insertion
        end_deletion: End of the deletion
        fixed_version: Verze
        parent: Rodič
        parent_issue: Rodič
        parent_work_package: Rodič
        priority: Priorita
        progress: Průběh (%)
        spent_hours: Strávený čas
        spent_time: Strávený čas
        subproject: Dílčí projekt
        time_entries: Čas protokolu
        type: Typ
        watcher: Sledující
      doorkeeper/application:
        uid: Client ID
        secret: Client secret
        owner: Owner
        redirect_uri: Redirect URI
        client_credentials_user_id: Client Credentials User ID
        scopes: Scopes
        confidential: Confidential
    errors:
      messages:
        accepted: must be accepted.
        after: musí být po %{date}.
        after_or_equal_to: musí být po nebo rovno %{date}.
        before: musí být před %{date}.
        before_or_equal_to: musí být před nebo rovno %{date}.
        blank: nemůže být prázdné.
        cant_link_a_work_package_with_a_descendant: A work package cannot be linked
          to one of its subtasks.
        circular_dependency: This relation would create a circular dependency.
        confirmation: doesn't match %{attribute}.
        could_not_be_copied: nelze (celé) zkopírovat.
        does_not_exist: neexistuje.
        empty: nemůže být prázdné.
        even: musí být sudé.
        exclusion: vyhrazeno.
        file_too_large: je příliš velký (maximální velikost je %{count} Bajtů).
        greater_than: musí být větší než %{count}.
        greater_than_or_equal_to: musí být větší než nebo rovno %{count}.
        greater_than_or_equal_to_start_date: must be greater than or equal to the
          start date.
        greater_than_start_date: must be greater than the start date.
        inclusion: is not set to one of the allowed values.
        invalid: je neplatné.
        invalid_url: není platná adresa URL.
        invalid_url_scheme: 'není podporovaný protokol (povoleny: %{allowed_schemes}).'
        less_than_or_equal_to: musí být menší než nebo rovno %{count}.
        not_a_date: není platné datum.
        not_a_datetime: není platný čas.
        not_a_number: není číslo.
        not_allowed: is invalid because of missing permissions.
        not_an_integer: není celé číslo.
        not_an_iso_date: 'is not a valid date. Required format: YYYY-MM-DD.'
        not_same_project: nepatří do stejného projektu.
        odd: musí být liché.
        regex_invalid: could not be validated with the associated regular expression.
        smaller_than_or_equal_to_max_length: musí být menší než nebo rovno maximální
          délce.
        taken: je již použito.
        too_long: je příliš dlouhý (maximum je %{count} znaků).
        too_short: je příliš krátký (minimum je %{count} znaků).
        unchangeable: nelze změnit.
        wrong_length: má chybnou délku (měla by být %{count} znaků).
      models:
        custom_field:
          at_least_one_custom_option: At least one option needs to be available.
        custom_actions:
          only_one_allowed: "(%{name}) je povolena pouze jedna hodnota."
          empty: "(%{name}) hodnota nemůže být prázdná."
          inclusion: "(%{name}) hodnota není nastavena na jednu z povolených hodnot."
          not_logged_in: "(%{name}) value cannot be set because you are not logged
            in."
          not_an_integer: "(%{name}) není celé číslo."
          smaller_than_or_equal_to: "(%{name}) musí být menší než nebo rovno %{count}."
          greater_than_or_equal_to: "(%{name}) musí být větší než nebo rovno %{count}."
        doorkeeper/application:
          attributes:
            redirect_uri:
              fragment_present: cannot contain a fragment.
              invalid_uri: must be a valid URI.
              relative_uri: must be an absolute URI.
              secured_uri: must be an HTTPS/SSL URI.
              forbidden_uri: is forbidden by the server.
            scopes:
              not_match_configured: doesn't match available scopes.
        enterprise_token:
          unreadable: can't be read. Are you sure it is a support token?
        grids/grid:
          overlaps: overlap.
          outside: is outside of the grid.
          end_before_start: end value needs to be larger than the start value.
        parse_schema_filter_params_service:
          attributes:
            base:
              unsupported_operator: The operator is not supported.
              invalid_values: Hodnota není platná.
              id_filter_required: An 'id' filter is required.
        project:
          attributes:
            types:
              in_use_by_work_packages: 'stále používáno pracovními balíčky: %{types}'
        query:
          attributes:
            project:
              error_not_found: nenalezeno
            public:
              error_unauthorized: "- The user has no permission to create public views."
          group_by_hierarchies_exclusive: is mutually exclusive with group by '%{group_by}'.
            You cannot activate both.
          filters:
            custom_fields:
              inexistent: There is no custom field for the filter.
              invalid: The custom field is not valid in the given context.
        relation:
          typed_dag:
            circular_dependency: Vztah vytvoří cyklický vztah.
          attributes:
            to:
              error_not_found: work package in `to` position not found or not visible
              error_readonly: an existing relation's `to` link is immutable
            from:
              error_not_found: work package in `from` position not found or not visible
              error_readonly: an existing relation's `from` link is immutable
        repository:
          not_available: SCM vendor is not available
          not_whitelisted: není povoleno konfigurací.
          invalid_url: is not a valid repository URL or path.
          must_not_be_ssh: must not be an SSH url.
          no_directory: není adresář.
        work_package:
          is_not_a_valid_target_for_time_entries: 'Pracovní balíček #%{id} není platný
            cíl pro přeřazení časových záznamů.'
          attributes:
            due_date:
              not_start_date: is not on start date, although this is required for
                milestones.
            parent:
              cannot_be_milestone: nemůže být milník.
              cannot_be_in_another_project: nemůže být v jiném projektu.
              not_a_valid_parent: je neplatné.
            start_date:
              violates_relationships: can only be set to %{soonest_start} or later
                so as not to violate the work package's relationships.
            status_id:
              status_transition_invalid: is invalid because no valid transition exists
                from old to new status for the current user's roles.
              status_invalid_in_type: je neplatná, protože aktuální stav neexistuje
                v tomto typu.
            type:
              cannot_be_milestone_due_to_children: cannot be a milestone because this
                work package has children.
            priority_id:
              only_active_priorities_allowed: musí být aktivní.
            category:
              only_same_project_categories_allowed: Kategorie pracovního balíčku musí
                být v rámci stejného projektu jako pracovního balíčku.
              does_not_exist: Zadaná kategorie neexistuje.
            estimated_hours:
              only_values_greater_or_equal_zeroes_allowed: musí být větší nebo rovno
                0.
        type:
          attributes:
            attribute_groups:
              attribute_unknown: Invalid work package attribute used.
              duplicate_group: The group name '%{group}' is used more than once. Group
                names must be unique.
              query_invalid: 'The embedded query ''%{group}'' is invalid: %{details}'
              group_without_name: Unnamed groups are not allowed.
        user:
          attributes:
            password:
              weak: 'Musí obsahovat znaky z následujících tříd (alespoň %{min_count}
                z %{all_count}): %{rules}.'
              lowercase: malá písmena (například 'a')
              uppercase: velká písmena (například ' A')
              numeric: číselné (např. 1)
              special: speciální (např. %)
              reused:
                one: bylo již použito. Zvolte takové, které není stejné jako to poslední.
                other: bylo již použito. Zvolte takové, které není stejné jako %{count}
                  posledních.
                few: bylo již použito. Zvolte takové, které není stejné jako %{count}
                  posledních.
                many: has been used before. Please choose one that is different from
                  your last %{count}.
              match:
                confirm: Potvrzení nového hesla.
                description: '"Potvrzení hesla" musí odpovídat vstupu v poli "Nové
                  heslo".'
            status:
              invalid_on_create: není platný stav pro nové uživatele.
            auth_source:
              error_not_found: nenalezeno
        member:
          principal_blank: Zvolte alespoň jednoho uživatele nebo skupinu.
          role_blank: Vyberte prosím alespoň jednu roli.
      template:
        body: 'Zkontrolujte, prosím, následující pole:'
        header:
          one: 1 error prohibited this %{model} from being saved
          other: "%{count} chyb zabránilo %{model} v uložení"
          few: "%{count} errors prohibited this %{model} from being saved"
          many: "%{count} errors prohibited this %{model} from being saved"
    models:
      attachment: Soubor
      attribute_help_text: Attribute help text
      board: Fórum
      comment: Komentář
      custom_action: Vlastní akce
      custom_field: Vlastní pole
      group: Skupina
      category: Kategorie
      status: Stav pracovního balíčku
      member: Člen
      news: Novinky
      project: Projekt
      query: Vlastní dotaz
      role:
        one: Role
        other: Role
        few: Role
        many: Roles
      type: Typ
      user: Uživatel
      version: Verze
      wiki: Wiki
      wiki_page: Stránka wiki
      workflow: Pracovní postup
      work_package: Pracovní balíček
      doorkeeper/application: OAuth application
  errors:
    header_invalid_fields: 'Nastaly prolémy v následujících polích:'
    field_erroneous_label: |-
      Toto pole je neplatné: %{full_errors}
      Prosím zadejte platnou hodnotu.
  activity:
    created: 'Vytvořeno: %{title}'
    updated: 'Aktualizováno: %{title}'
  attributes:
    active: Aktivní
    assigned_to: Řešitel
    assignee: Řešitel
    attachments: Přílohy
    author: Autor
    base: 'Obecná chyba:'
    blocks_ids: ID blokovaných pracovních balíčků
    category: Kategorie
    comment: Komentář
    comments: Komentář
    content: Obsah
    color: Barva
    created_at: Vytvořeno
    created_on: Vytvořeno
    custom_options: Možné hodnoty
    custom_values: Vlastní pole
    date: Datum
    default_columns: Výchozí sloupce
    description: Popis
    display_sums: Zobrazit součty
    due_date: Datum dokončení
    estimated_hours: Odhadovaný čas
    estimated_time: Odhadovaný čas
    firstname: Křestní jméno
    group: Skupina
    groups: Skupiny
    groupname: Název skupiny
    id: ID
    is_default: Výchozí hodnota
    is_for_all: Pro všechny projekty
    is_public: Veřejné
    issue: Pracovní balíček
    lastname: Příjmení
    login: Přihlášení
    mail: E-mail
    name: Jméno
    password: Heslo
    priority: Priorita
    project: Projekt
    responsible: Odpovědný
    role: Role
    roles: Role
    start_date: Datum zahájení
    status: Stav
    subject: Předmět
    summary: Souhrn
    title: Název
    type: Typ
    updated_at: Aktualizováno
    updated_on: Aktualizováno
    user: Uživatel
    version: Verze
    work_package: Pracovní balíček
  button_add: Přidat
  button_add_member: Přidat člena
  button_add_watcher: Přidat sledující
  button_annotate: Komentovat
  button_apply: Použít
  button_archive: Archivovat
  button_back: Zpět
  button_cancel: Zrušit
  button_change: Změna
  button_change_parent_page: Změnit nadřazenou stránku
  button_change_password: Změnit heslo
  button_check_all: Zaškrtnout vše
  button_clear: Vyčistit
  button_click_to_reveal: Click to reveal
  button_close: Zavřít
  button_collapse_all: Sbalit vše
  button_configure: Přizpůsobit
  button_continue: Pokračovat
  button_copy: Kopírovat
  button_copy_and_follow: Kopírovat a pokračovat
  button_create: Vytvořit
  button_create_and_continue: Vytvořit a pokračovat
  button_delete: Odstranit
  button_decline: Zamítnout
  button_delete_watcher: Odstranit sledujícího %{name}
  button_download: Stáhnout
  button_duplicate: Kopie
  button_edit: Upravit
  button_edit_associated_wikipage: 'Upravit přidruženou Wiki stránku: %{page_title}'
  button_expand_all: Rozbalit vše
  button_filter: Filtr
  button_generate: Generovat
  button_list: Seznam
  button_lock: Zámek
  button_log_time: Čas protokolu
  button_login: Přihlášení
  button_move: Přesunout
  button_move_and_follow: Přesunout a pokračovat
  button_print: Tisk
  button_quote: Citovat
  button_remove: Odstranit
  button_rename: Přejmenovat
  button_replace: Nahradit
  button_revoke: Revoke
  button_reply: Odpovědět
  button_reset: Obnovit
  button_rollback: Obnovit tuto verzi
  button_save: Uložit
  button_save_back: Uložit a odejít
  button_show: Zobrazit
  button_sort: Řadit
  button_submit: Potvrdit
  button_test: Test
  button_unarchive: Obnovit z archivu
  button_uncheck_all: Odznačit vše
  button_unlock: Odemknout
  button_unwatch: Přestat sledovat
  button_update: Aktualizovat
  button_upgrade: Upgradovat
  button_upload: Nahrát
  button_view: Zobrazit
  button_watch: Sledovat
  button_manage_menu_entry: Konfigurace položky menu
  button_add_menu_entry: Přidat položku menu
  button_configure_menu_entry: Konfigurace položky menu
  button_delete_menu_entry: Odstranit položku menu
  consent:
    checkbox_label: Zaznamenal(a) jsem a souhlasím s výše uvedeným.
    failure_message: Souhlas se nezdařil, nelze pokračovat.
    title: Souhlas uživatele
    decline_warning_message: Odmítli jste souhlas a byli jste odhlášeni.
    user_has_consented: Uživatel udělil vámi nastavený souhlas v daném čase.
    not_yet_consented: Uživatel ještě neudělil souhlas, ale při příštím přihlášení
      bude vyzván.
    contact_mail_instructions: Definujte e-mailovou adresu správce údajů, který může
      vyřídit požadavky na změny v datech nebo žádosti o výmaz.
    contact_your_administrator: Pokud chcete svůj účet odstranit, obraťte se na správce
      systému.
    contact_this_mail_address: Pokud chcete svůj účet odstranit, obraťte se na %{mail_address}.
    text_update_consent_time: Zaškrtněte toto políčko k vynucení nového souhlasu uživatele.
      Povolte v případě, že jste změnili právní aspekt souhlasu uvedeného výše.
    update_consent_last_time: 'Poslední aktualizace souhlasu: %{update_time}'
  copy_project:
    started: Started to copy project "%{source_project_name}" to "%{target_project_name}".
      You will be informed by mail as soon as "%{target_project_name}" is available.
    failed: Nebylo možné zkopírovat projekt "%{source_project_name}"
    succeeded: Projekt "%{target_project_name}" vytvořen
    errors: Chyba
    project_custom_fields: Vlastní pole projektu
    text:
      failed: Nebylo možné zkopírovat projekt "%{source_project_name}" do "%{target_project_name}".
      succeeded: Projekt "%{source_project_name}" zkopírován do "%{target_project_name}".
  create_new_page: Stránka wiki
  date:
    abbr_day_names:
    - Ne
    - Po
    - Út
    - St
    - Čt
    - Pá
    - So
    abbr_month_names:
    - 
    - Led
    - Úno
    - Bře
    - Dub
    - Kvě
    - Čer
    - Červenec
    - Srp
    - Září
    - Říjen
    - Listopad
    - Prosinec
    day_names:
    - neděle
    - pondělí
    - úterý
    - středa
    - čtvrtek
    - pátek
    - sobota
    formats:
      default: "%d. %m. %Y"
      long: "%d. %B %Y"
      short: "%d. %b"
    month_names:
    - 
    - leden
    - únor
    - březen
    - duben
    - Kvě
    - červen
    - červenec
    - srpen
    - září
    - říjen
    - listopad
    - prosinec
    order:
    - :rok
    - ":měsíc"
    - :den
  datetime:
    distance_in_words:
      about_x_hours:
        one: přibližně 1 hodinu
        other: about %{count} hours
        few: about %{count} hours
        many: about %{count} hours
      about_x_months:
        one: přibližně 1 měsíc
        other: about %{count} months
        few: about %{count} months
        many: about %{count} months
      about_x_years:
        one: přibližně 1 rok
        other: about %{count} years
        few: about %{count} years
        many: about %{count} years
      almost_x_years:
        one: téměř 1 rok
        other: almost %{count} years
        few: almost %{count} years
        many: almost %{count} years
      half_a_minute: půl minuty
      less_than_x_minutes:
        one: méně než minutou
        other: less than %{count} minutes
        few: less than %{count} minutes
        many: less than %{count} minutes
      less_than_x_seconds:
        one: méně než 1 sekundou
        other: less than %{count} seconds
        few: less than %{count} seconds
        many: less than %{count} seconds
      over_x_years:
        one: přes 1 rok
        other: over %{count} years
        few: over %{count} years
        many: over %{count} years
      x_days:
        one: 1 den
        other: "%{count} days"
        few: "%{count} days"
        many: "%{count} days"
      x_minutes:
        one: 1 minuta
        other: "%{count} minutes"
        few: "%{count} minutes"
        many: "%{count} minutes"
      x_months:
        one: 1 měsíc
        other: "%{count} months"
        few: "%{count} months"
        many: "%{count} months"
      x_seconds:
        one: 1 sekunda
        other: "%{count} seconds"
        few: "%{count} seconds"
        many: "%{count} seconds"
    units:
      hour:
        one: hodina
        other: hours
        few: hours
        many: hours
  default_activity_development: Vývoj
  default_activity_management: Správa
  default_activity_other: Ostatní
  default_activity_specification: Specifikace
  default_activity_support: Podpora
  default_activity_testing: Testování
  default_color_black: Černá
  default_color_blue: Modrá
  default_color_blue_dark: Modrá (tmavá)
  default_color_blue_light: Modrá (světlá)
  default_color_green_dark: Zelená (tmavá)
  default_color_green_light: Zelená (světlá)
  default_color_grey_dark: Šedá (tmavá)
  default_color_grey_light: Šedá (světlá)
  default_color_grey: Šedá
  default_color_magenta: Fialová
  default_color_orange: Oranžová
  default_color_red: Červená
  default_color_white: Bílá
  default_color_yellow: Žlutá
  default_status_closed: Uzavřený
  default_status_confirmed: Potvrzený
  default_status_developed: Vyvinutý
  default_status_in_development: Ve vývoji
  default_status_in_progress: Probíhá
  default_status_in_specification: Ve specifikaci
  default_status_in_testing: V testování
  default_status_new: Nové
  default_status_on_hold: Pozastaven
  default_status_rejected: Odmítnutý
  default_status_scheduled: Naplánováno
  default_status_specified: Specifikováno
  default_status_tested: Testováno
  default_status_test_failed: Test selhal
  default_status_to_be_scheduled: Bude naplánováno
  default_priority_low: Nízká
  default_priority_normal: Normální
  default_priority_high: Vysoká
  default_priority_immediate: Okamžitá
  default_role_anonymous: Anonymní
  default_role_developer: Vývojář
  default_role_project_admin: Projekt admin
  default_role_non_member: Není člen
  default_role_reader: Čtenář
  default_role_member: Člen
  default_type: Pracovní balíček
  default_type_bug: Chyba
  default_type_deliverable: Produkt
  default_type_epic: Epic
  default_type_feature: Funkce
  default_type_milestone: Milník
  default_type_phase: Fáze
  default_type_task: Úkol
  default_type_user_story: Uživatelský příběh
  description_active: Aktivní?
  description_attachment_toggle: Zobrazit/skrýt přílohy
  description_autocomplete: 'This field uses autocomplete. While typing the title
    of a work package you will receive a list of possible candidates. Choose one using
    the arrow up and arrow down key and select it with tab or enter. Alternatively
    you can enter the work package number directly.

'
  description_available_columns: Dostupné sloupce
  description_choose_project: Projekty
  description_compare_from: Porovnání z
  description_compare_to: Porovnat s
  description_current_position: 'Nacházíte se zde:'
  description_date_from: Zadejte počáteční datum
  description_date_range_interval: Zvolte rozsah výběrem počátečního a koncového data
  description_date_range_list: Vyberte rozsah ze seznamu
  description_date_to: Zadejte datum ukončení
  description_enter_number: Zadejte číslo
  description_enter_text: Zadejte text
  description_filter: Filtr
  description_filter_toggle: Zobrazit/skrýt filtr
  description_category_reassign: Zvolte kategorii
  description_message_content: Obsah zprávy
  description_my_project: Jste člen
  description_notes: Poznámky
  description_parent_work_package: Nadřazený pracovní balíček aktuálního
  description_project_scope: Rozsah vyhledávání
  description_query_sort_criteria_attribute: Atribut třídění
  description_query_sort_criteria_direction: Směr řazení
  description_search: Vyhledávání
  description_select_work_package: Vyberte pracovní balíček
  description_selected_columns: Vybrané sloupce
  description_sub_work_package: Dílčí pracovní balíček aktuálního
  description_toc_toggle: Zobrazit/Skrýt obsah
  description_wiki_subpages_reassign: Vyberte si novou nadřízenou stránku
  direction: zleva doprava
  ee:
    upsale:
      form_configuration:
        description: 'Customize the form configuration with these additional features:'
        add_groups: Add new attribute groups
        rename_groups: Rename attributes groups
      project_filters:
        description_html: Upgradujte na %{link} pro filtrování a řazení ve vlastních
          polích
  enumeration_activities: Aktivity (sledování času)
  enumeration_work_package_priorities: Priority pracovního balíčku
  enumeration_system_activity: Činnost systému
  enumeration_reported_project_statuses: Nahlášený stav projektu
  error_auth_source_sso_failed: Single Sign-On (SSO) for user '%{value}' failed
  error_can_not_archive_project: 'This project cannot be archived: There is at least
    one work package assigned to a version defined in this project.'
  error_can_not_delete_entry: Unable to delete entry
  error_can_not_delete_custom_field: Nelze odstranit vlastní pole
  error_can_not_delete_type: Tento typ obsahuje pracovní balíčky a nedá sa odstrániť.
  error_can_not_delete_standard_type: Standartní typy se nedají odstranit.
  error_can_not_invite_user: Nepodařilo se odeslat pozvání uživateli.
  error_can_not_remove_role: Tato role je používána a nelze ji odstranit.
  error_can_not_reopen_work_package_on_closed_version: Pracovní balíček v uzavřené
    verzi nemůže být znovu otevřen
  error_check_user_and_role: Vyberte uživatele a roli.
  error_cookie_missing: The OpenProject cookie is missing. Please ensure that cookies
    are enabled, as this application will not properly function without.
  error_custom_option_not_found: Nastavení neexistuje.
  error_dependent_work_package: 'Chyba v závislém balíčku #%{related_id} %{related_subject}:
    %{error}'
  error_enterprise_activation_user_limit: Váš účet nebyl aktivován (dosažen limit
    počtu uživatelů). Prosím obraťte se na správce pro získání přístupu.
  error_failed_to_delete_entry: Failed to delete this entry.
  error_invalid_selected_value: Invalid selected value.
  error_invalid_group_by: 'Can''t group by: %{value}'
  error_invalid_query_column: 'Invalid query column: %{value}'
  error_invalid_sort_criterion: 'Can''t sort by column: %{value}'
  error_journal_attribute_not_present: Journal does not contain attribute %{attribute}.
  error_pdf_export_too_many_columns: Příliš mnoho sloupců vybraných pro PDF export.
    Snižte počet sloupců.
  error_pdf_failed_to_export: 'PDF export nelze uložit: %{error}'
  error_token_authenticity: Unable to verify Cross-Site Request Forgery token. Did
    you try to submit data on multiple browsers or tabs? Please close all tabs and
    try again.
  error_work_package_done_ratios_not_updated: Statistiky pokroku pracovního balíčku
    nebyly aktualizovány.
  error_work_package_not_found_in_project: Pracovný balíček nebyl nalezen, nebo nepatří
    k tomuto projektu
  error_must_be_project_member: musí být členem projektu
  error_no_default_work_package_status: Žádný výchozí stav pracovního balíčku není
    definovaný. Prosím zkontrolujte konfiguraci (v "Administrace -> Stav pracovního
    balíčku").
  error_no_type_in_project: Neexistuje žádný typ provázaný s tímto projektem. Prosím
    zkontrolujte nastavení projektu.
  error_omniauth_registration_timed_out: Registrace prostřednictvím poskytovatele
    pro externí autentifikaci vypršela. Prosím zkuste to znova.
  error_scm_command_failed: 'Vyskytla se chyba při pokusu o přístup k repozitáři:
    %{value}'
  error_scm_not_found: Položka nebo revize nebyla v repozitáři nalezena.
  error_unable_delete_status: Stav pracovního balíčku sa nedá odstranit, protože ho
    používá ještě alespoň jeden další pracovní balíček.
  error_unable_delete_default_status: Není možné odstranit přednastavený stav pracovního
    balíčku. Před odstraněním aktuálního vyberte jiný přednastavený stav.
  error_unable_to_connect: Nelze se připojit (%{value})
  error_unable_delete_wiki: Nebylo možné odstranit wiki stránku.
  error_unable_update_wiki: Nebylo možné aktualizovat wiki stránku.
  error_workflow_copy_source: Prosím, vyberte zdrojový typ nebo roli
  error_workflow_copy_target: Prosím, vyberte cílový(é) typ(y) a roli(e)
  error_menu_item_not_created: Nelze přidat položku menu
  error_menu_item_not_saved: Menu item could not be saved
  error_wiki_root_menu_item_conflict: 'Nelze přejmenovat "%{old_name}" na "%{new_name}"
    kvůli konfliktu výsledné položky nabídky s existující položkou nabídky "%{existing_caption}"
    (%{existing_identifier}).

'
  error_external_authentication_failed: Vyskytla sa chyba během externí autentifikace.
    Prosím zkuste to znova.
  error_attribute_not_highlightable: 'Attribute(s) not highlightable: %{attributes}'
  events:
    project: Projekt upraven
    changeset: Sada změn upravena
    message: Zpráva upravena
    news: Novinky
    reply: Zodpovězeno
    time_entry: Časový záznam změněn
    wiki_page: Wiki stránka upravena
    work_package_closed: Pracovní balíček uzavřen
    work_package_edit: Pracovní balíček upraven
    work_package_note: Poznámka k pracovnímu balíčku přidána
  export:
    format:
      atom: Atom
      csv: CSV
      pdf: PDF
      pdf_with_descriptions: PDF s popisem
      pdf_with_descriptions_and_attachments: PDF s popisky a přílohami
      pdf_with_attachments: PDF s přílohami
  extraction:
    available:
      pdftotext: Pdftotext k dispozici (volitelné)
      unrtf: Unrtf k dispozici (volitelné)
      catdoc: Catdoc k dispozici (volitelné)
      xls2csv: XLS2CSV k dispozici (volitelné)
      catppt: Catppt k dispozici (volitelné)
      tesseract: Tesseract k dispozici (volitelné)
  general_csv_decimal_separator: ","
  general_csv_encoding: UTF-8
  general_csv_separator: ","
  general_first_day_of_week: '7'
  general_lang_name: Čeština
  general_pdf_encoding: ISO-8859-1
  general_text_no: ne
  general_text_yes: ano
  general_text_No: Ne
  general_text_Yes: Ano
  gui_validation_error: 1 chyba
  gui_validation_error_plural: "%{count} chyb"
  homescreen:
    additional:
      projects: Nejnovější projekty viditelné v této instalaci.
      no_visible_projects: There are no visible projects in this instance.
      users: Poslední registrovaní uživatelé v této instalaci.
    blocks:
      community: OpenProject komunita
      upsale:
        become_hero: Staň se hrdinou!
        title: Upgrade to Enterprise Edition
        description: What are the benefits?
        more_info: Více informací
        additional_features: Additional powerful premium features
        professional_support: Professional support from the OpenProject experts
        you_contribute: Developers need to pay their bills, too. With Enterprise Edition
          you substantially contribute to this Open-Source community effort.
    links:
      upgrade_enterprise_edition: Upgrade to Enterprise Edition
      user_guides: Uživatelské příručky
      faq: FAQ - často kladené dotazy
      glossary: Glossary
      shortcuts: Klávesové zkratky
      forums: Diskuse
      blog: OpenProject blog
      boards: Komunitní fórum
      newsletter: Security alerts / Newsletter
  links:
    configuration_guide: Konfigurační manuál
  instructions_after_registration: Můžete se přihlásit hned poté, co bude váš účet
    aktivovaný kliknutím na %{signin}.
  instructions_after_logout: Můžete se znovu přihlásit kliknutím na tlačítko %{signin}.
  instructions_after_error: Zkuste se znovu přihlásit kliknutím na %{signin}. Pokud
    chyba přetrvává, požádejte správce o pomoc.
  my_account:
    access_tokens:
      no_results:
        title: Žádné přístupové tokeny k zobrazení
        description: Všechny byly zakázány. Znovu povoleny mohou být v nabídce administrace.
      access_token: Přístupový token
      headers:
        action: Akce
        expiration: Vyprší
      indefinite_expiration: Nikdy
  label_accessibility: Accessibility
  label_account: Účet
  label_active: Aktivní
  label_activate_user: Aktivovat uživatele
  label_active_in_new_projects: Aktivní v nových projektech
  label_activity: Aktivita
  label_add_edit_translations: Přidat a upravit překlady
  label_add_another_file: Přidat další soubor
  label_add_columns: Přidat vybrané sloupce
  label_add_note: Přidat poznámku
  label_add_related_work_packages: Přidání souvisejících pracovních balíčků
  label_add_subtask: Přidat podúkol
  label_added: přidáno
  label_added_time_by: Přidáno %{author} před %{age}
  label_additional_workflow_transitions_for_assignee: Povolené dodatečné přechody,
    pokud je uživatel přiřazený
  label_additional_workflow_transitions_for_author: Povolené dodatečné přechody, pokud
    je uživatel autor
  label_administration: Administrace
  label_advanced_settings: Pokročilá nastavení
  label_age: Věk
  label_ago: dnů před
  label_all: vše
  label_all_time: celkový čas
  label_all_words: Všechna slova
  label_all_open_wps: Všechny otevřené
  label_always_visible: Vždy zobrazovat
  label_announcement: Oznámení
  label_api_access_key: Přístupový klíč pro API
  label_api_access_key_created_on: API přístupový klíč vytvořen před %{value}
  label_api_access_key_type: API
  label_applied_status: Přiřazený stav
  label_archive_project: Archive project
  label_ascending: Vzestupně
  label_assigned_to_me_work_packages: Pracovní balíčky přidělené mně
  label_associated_revisions: Související revize
  label_attachment_delete: Smazat soubor
  label_attachment_new: Nový soubor
  label_attachment_plural: Soubory
  label_attribute: Atribut
  label_attribute_plural: Atributy
  label_auth_source: Režim ověřování
  label_auth_source_new: Nový režim ověřování
  label_auth_source_plural: Režimy ověřování
  label_authentication: Ověření
  label_available_project_work_package_categories: Dostupné kategorie pracovních balíčků
  label_available_project_work_package_types: Dostupné kategorie pracovních balíčků
  label_available_project_boards: Available boards
  label_available_project_versions: Dostupné verze
  label_available_project_repositories: Dostupné repozitáře
  label_api_documentation: API dokumentace
  label_between: mezi
  label_blocked_by: zablokoval
  label_blocks: blocks
  label_blog: Blog
  label_board_locked: Uzamčeno
  label_board_new: Nové fórum
  label_board_plural: Diskuse
  label_board_sticky: Sticky
  label_boolean: Logická hodnota
  label_branch: Větev
  label_browse: Procházet
  label_bulk_edit_selected_work_packages: Bulk edit selected work packages
  label_calendar: Kalendář
  label_calendar_show: Zobrazit kalendář
  label_category: Kategorie
  label_consent_settings: Souhlas uživatele
  label_wiki_menu_item: Wiki menu item
  label_select_main_menu_item: Select new main menu item
  label_select_project: Zvolit projekt
  label_required_disk_storage: Required disk storage
  label_send_invitation: Odeslat pozvánku
  label_change_plural: Změny
  label_change_properties: Změnit vlastnosti
  label_change_status: Změnit stav
  label_change_status_of_user: 'Změnit stav #{username}'
  label_change_view_all: Zobrazit všechny změny
  label_changes_details: Detaily všech změn
  label_changeset: Changeset
  label_changeset_id: Changeset ID
  label_changeset_plural: Changesets
  label_checked: checked
  label_check_uncheck_all_in_column: Check/Uncheck all in column
  label_check_uncheck_all_in_row: Check/Uncheck all in row
  label_child_element: Child element
  label_chronological_order: In chronological order
  label_close_versions: Close completed versions
  label_closed_work_packages: uzavřeno
  label_collapse: Sbalit
  label_collapsed_click_to_show: Sbaleno. Klepnutím rozbalíte
  label_configuration: konfigurace
  label_comment_add: Přidat komentář
  label_comment_added: Komentář byl přidán
  label_comment_delete: Odstranit komentáře
  label_comment_plural: Komentáře
  label_commits_per_author: Commitů na autora
  label_commits_per_month: Commitů za měsíc
  label_confirmation: Potvrzení
  label_contains: obsahuje
  label_content: Obsah
  label_copied: zkopírováno
  label_copy_to_clipboard: Kopírovat do schránky
  label_copy_same_as_target: Stejný jako cíl
  label_copy_source: Zdroj
  label_copy_target: Cíl
  label_copy_workflow_from: Kopírovat průběh práce z
  label_copy_project: Kopírovat projekt
  label_core_version: Verze jádra
  label_current_status: Aktuální stav
  label_current_version: Aktuální verze
  label_custom_field_add_no_type: Add this field to a work package type
  label_custom_field_new: Nové vlastní pole
  label_custom_field_plural: Vlastní pole
  label_custom_field_default_type: Prázdný typ
  label_custom_style: Design
  label_date: Datum
  label_date_and_time: Datum a čas
  label_date_from: Od
  label_date_from_to: Od %{start} do %{end}
  label_date_range: Časový rozsah
  label_date_to: Do
  label_day_plural: dnů
  label_default: Výchozí
  label_delete_user: Odstranit uživatele
  label_delete_project: Delete project
  label_deleted: odstraněno
  label_deleted_custom_field: "(odstraněno vlastní pole)"
  label_descending: Sestupně
  label_details: Podrobnosti
  label_development_roadmap: Development roadmap
  label_diff: rozdíl
  label_diff_inline: inline
  label_diff_side_by_side: vedle sebe
  label_disabled: zakázáno
  label_display: Zobrazit
  label_display_per_page: 'Na stránku: %{value}'
  label_display_used_statuses_only: Zobrazit pouze stavy, které jsou tímto typem používány
  label_download: "%{count} stažení"
  label_download_plural: "%{count} stažení"
  label_downloads_abbr: D/L
  label_duplicated_by: duplikováno
  label_duplicate: duplikovat
  label_duplicates: duplikovaů
  label_edit: Upravit
  label_enable_multi_select: Přepnout multiselect
  label_enabled_project_custom_fields: Enabled custom fields
  label_enabled_project_modules: Enabled modules
  label_enabled_project_activities: Enabled time tracking activities
  label_end_to_end: end to end
  label_end_to_start: end to start
  label_enumeration_new: Nová hodnota výčtu
  label_enumeration_value: Hodnota výčtu
  label_enumerations: Číselníky
  label_enterprise: Enterprise
  label_enterprise_active_users: "%{current}/%{limit} rezervováno aktivních uživatelů"
  label_enterprise_edition: Enterprise Edice
  label_environment: Prostředí
  label_estimates_and_time: Odhady a čas
  label_equals: je
  label_everywhere: everywhere
  label_example: Příklad
  label_export_to: 'Také k dispozici:'
  label_expanded_click_to_collapse: Rozbaleno. Klepnutím sbalte
  label_f_hour: "%{value} hodina"
  label_f_hour_plural: "%{value} hodin"
  label_feed_plural: Informační kanály (feedy)
  label_feeds_access_key: Přístupový klíč pro RSS
  label_feeds_access_key_created_on: Přístupový klíč pro RSS byl vytvořen před %{value}
  label_feeds_access_key_type: RSS
  label_file_added: Soubor přidán
  label_file_plural: Soubory
  label_filter_add: Přidat filtr
  label_filter_plural: Filtry
  label_filters_toggle: Zobrazit/skrýt filtry
  label_float: Desetinné číslo
  label_folder: Složka
  label_follows: sleduje
  label_force_user_language_to_default: Set language of users having a non allowed
    language to default
  label_form_configuration: Form configuration
  label_gantt: Ganttův diagram
  label_gantt_chart: Ganttův diagram
  label_general: Obecné
  label_generate_key: Generovat klíč
  label_git_path: Cesta ke složce .git
  label_greater_or_equal: ">="
  label_group_by: Seskupit podle
  label_group_new: Nová skupina
  label_group: Skupina
  label_group_named: Skupina %{name}
  label_group_plural: Skupiny
  label_help: Nápověda
  label_here: zde
  label_hide: Skrýt
  label_history: Historie
  label_hierarchy_leaf: Úroveň hierarchie
  label_home: Domů
  label_subject_or_id: Subject or ID
  label_in: v
  label_in_less_than: za méně než
  label_in_more_than: za více než
  label_inactive: Neaktivní
  label_incoming_emails: Příchozí e-maily
  label_includes: zahrnuje
  label_index_by_date: Index dle data
  label_index_by_title: Index dle názvu
  label_information: Informace
  label_information_plural: Informace
  label_integer: Celé číslo
  label_internal: Interní
  label_introduction_video: Seznamovací video
  label_invite_user: Invite user
  label_show_hide: Show/hide
  label_show_all_registered_users: Zobrazit registrované uživatele
  label_journal: Deník
  label_journal_diff: Popis porovnání
  label_language: Jazyk
  label_jump_to_a_project: Přejít na projekt...
  label_keyword_plural: Klíčová slova
  label_language_based: Na základě jazyka uživatele
  label_last_activity: Last activity
  label_last_change_on: Poslední změna
  label_last_changes: posledních %{count} změn
  label_last_login: Datum posledního přihlášení
  label_last_month: minulý měsíc
  label_last_n_days: posledních %{count} dní
  label_last_week: minulý týden
  label_latest_revision: Poslední revize
  label_latest_revision_plural: Poslední revize
  label_ldap_authentication: Ověřování LDAP
  label_less_or_equal: "<="
  label_less_than_ago: před méně jak (dny)
  label_list: Seznam
  label_loading: Načítání...
  label_lock_user: Uzamknout uživatele
  label_logged_as: Přihlášen jako
  label_login: Přihlášení
  label_custom_logo: Vlastní logo
  label_custom_favicon: Vlastní favicon
  label_custom_touch_icon: Custom touch icon
  label_logout: Odhlásit se
  label_main_menu: Boční Menu
  label_manage_groups: Manage groups
  label_managed_repositories_vendor: Managed %{vendor} repositories
  label_max_size: Maximální velikost
  label_me: já
  label_member_new: Nový člen
  label_member_plural: Členové
  label_view_all_members: View all members
  label_menu_item_name: Název položky menu
  label_message: Zpráva
  label_message_last: Poslední zpráva
  label_message_new: Nová zpráva
  label_message_plural: Zprávy
  label_message_posted: Zpráva přidána
  label_min_max_length: Min - Max délka
  label_minute_plural: minutes
  label_missing_api_access_key: Missing API access key
  label_missing_feeds_access_key: Missing RSS access key
  label_modification: "%{count} změna"
  label_modified: změněno
  label_module_plural: Moduly
  label_modules: Moduly
  label_month: Měsíc
  label_months_from: měsíců od
  label_more: Více
  label_more_than_ago: před více jak (dny)
  label_move_work_package: Přesunout pracovní balíček
  label_my_account: Můj účet
  label_my_account_data: My account data
  label_my_page: Moje stránka
  label_my_projects: Moje projekty
  label_my_queries: Moje vlastní dotazy
  label_never: Nikdy
  label_new: Nové
  label_new_statuses_allowed: Nové povolené stavy
  label_news_added: Přidané novinky
  label_news_comment_added: K novince byl přidán komentář
  label_news_latest: Novinky
  label_news_new: Přidat novinky
  label_news_edit: Upravit novinky
  label_news_plural: Novinky
  label_news_view_all: Zobrazit všechny novinky
  label_next: Další
  label_next_week: Příští týden
  label_no_change_option: "(Beze změny)"
  label_no_data: No data to display
  label_no_parent_page: Žádná nadřazená stránka
  label_nothing_display: Nothing to display
  label_nobody: nikdo
  label_none: žádný
  label_none_parentheses: "(žádný)"
  label_not_contains: neobsahuje
  label_not_equals: není
  label_notify_member_plural: Email updates
  label_on: zapnuto
  label_open_menu: Otevřít nabídku
  label_open_work_packages: otevřít
  label_open_work_packages_plural: otevřít
  label_openproject_website: Webové stránky OpenProject
  label_optional_description: Popis
  label_options: Možnosti
  label_other: Ostatní
  label_overall_activity: Celková aktivita
  label_overall_spent_time: Celkem strávený čas
  label_overview: Přehled
  label_page_title: Název stránky
  label_part_of: part of
  label_password_lost: Zapomněli jste heslo?
  label_password_rule_lowercase: Malá písmena
  label_password_rule_numeric: Numerické znaky
  label_password_rule_special: Speciální znaky
  label_password_rule_uppercase: Velká písmena
  label_path_encoding: Path encoding
  label_pdf_with_descriptions: PDF with Descriptions
  label_per_page: Per page
  label_people: Lidé
  label_permissions: Práva
  label_permissions_report: Permissions report
  label_personalize_page: Personalize this page
  label_planning: Plánování
  label_please_login: Přihlaste se prosím
  label_plugins: Pluginy
  label_precedes: předchází
  label_preferences: Nastavení
  label_preview: Náhled
  label_previous: Předchozí
  label_previous_week: Předchozí týden
  label_principal_invite_via_email: " or invite new users via email"
  label_principal_search: Přidat existující uživatele nebo skupiny
  label_product_version: Verze produktu
  label_professional_support: Profesionální podpora
  label_profile: Profil
  label_project_all: Všechny projekty
  label_project_count: Celkový počet projektů
  label_project_copy_notifications: Během kopie projektu odeslat oznámení e-mailem
  label_project_latest: Nejnovější projekty
  label_project_default_type: Povolit prázdný typ
  label_project_hierarchy: Hierarchie projektu
  label_project_new: Nový projekt
  label_project_plural: Projekty
  label_project_settings: Nastavení projektu
  label_projects_storage_information: "%{count} projects using %{storage} disk storage"
  label_project_view_all: Zobrazit všechny projekty
  label_project_show_details: Zobrazit detail projektu
  label_project_hide_details: Skrýt detail projektu
  label_public_projects: Veřejné projekty
  label_query_new: Nový dotaz
  label_query_plural: Vlastní dotazy
  label_query_menu_item: Query menu item
  label_read: Číst...
  label_register: Registrovat se
  label_register_with_developer: Register as developer
  label_registered_on: Registrován
  label_registration_activation_by_email: aktivace účtu prostřednictvím e-mailu
  label_registration_automatic_activation: automatická aktivace účtu
  label_registration_manual_activation: ruční aktivace účtu
  label_related_work_packages: Související pracovní balíčky
  label_relates: související s
  label_relates_to: související s
  label_relation_delete: Odstranit vztah
  label_relation_new: Nový vztah
  label_release_notes: Poznámky k verzi
  label_remove_columns: Odstranit vybrané sloupce
  label_renamed: přejmenováno
  label_reply_plural: odpovědi
  label_report: Hlášení
  label_report_bug: Nahlásit chybu
  label_report_plural: Hlášení
  label_reported_work_packages: Nahlášené pracovní balíčky
  label_reporting: Hlášení
  label_reporting_plural: Hlášení
  label_repository: Repozitář
  label_repository_root: Repository root
  label_repository_plural: Repozitáře
  label_required: vyžadováno
  label_requires: vyžaduje
  label_result_plural: Výsledky
  label_reverse_chronological_order: V obráceném chronologickém pořadí
  label_revision: Revize
  label_revision_id: Revize %{value}
  label_revision_plural: Revize
  label_roadmap: Plán
  label_roadmap_edit: Upravit plán %{name}
  label_roadmap_due_in: Due in %{value}
  label_roadmap_no_work_packages: No work packages for this version
  label_roadmap_overdue: "%{value} late"
  label_role_and_permissions: Role a oprávnění
  label_role_new: Nová role
  label_role_plural: Role
  label_role_search: Přiřadit roli novým členům
  label_scm: SCM
  label_search: Vyhledávání
  label_send_information: Odeslat informace o účtu uživateli
  label_send_test_email: Odeslat testovací email
  label_settings: Nastavení
  label_system_settings: Nastavení systému
  label_show_completed_versions: Zobrazit dokončené verze
  label_sort: Řadit
  label_sort_by: Seřadit podle %{value}
  label_sorted_by: seřazeno dle %{value}
  label_sort_higher: Přesunout výš
  label_sort_highest: Přesunout nahoru
  label_sort_lower: Přesunout níž
  label_sort_lowest: Přesunout na konec
  label_spent_time: Strávený čas
  label_start_to_end: od začátku do konce
  label_start_to_start: od začátku do začátku
  label_statistics: Statistika
  label_status: Stav
  label_status_updated: Stav Pracovního balíčku byl aktualizovaný
  label_stay_logged_in: Zůstat přihlášený
  label_storage_free_space: Zbývající místo na disku
  label_storage_used_space: Použité místo na disku
  label_storage_group: Souborový systém %{identifier}
  label_storage_for: Encompasses storage for
  label_string: Text
  label_subproject: Dílčí projekt
  label_subproject_new: Nový podprojekt
  label_subproject_plural: Podprojekty
  label_subtask_plural: Podúkoly
  label_summary: Souhrn
  label_system: Systém
  label_system_storage: Informace o úložišti
  label_table_of_contents: Obsah
  label_tag: Štítek
  label_text: Dlouhý text
  label_this_month: tento měsíc
  label_this_week: tento týden
  label_this_year: tento rok
  label_time_entry_plural: Strávený čas
  label_time_sheet_menu: Pracovní výkaz
  label_time_tracking: Sledování času
  label_today: dnes
  label_top_menu: Horní menu
  label_topic_plural: Témata
  label_total: Celkem
  label_type_new: Nový typ
  label_type_plural: Typy
  label_ui: Uživatelské rozhraní
  label_update_work_package_done_ratios: Aktualizovat statistiky pracovních balíčků
  label_updated_time: Aktualizováno před %{value}
  label_updated_time_at: "%{author} %{age}"
  label_updated_time_by: Aktualizováno uživatelem %{author} před %{age}
  label_used_by: Používá
  label_used_by_types: Used by types
  label_used_in_projects: Used in projects
  label_user: Uživatel
  label_user_named: Uživatel %{name}
  label_user_activity: Aktivita %{value}
  label_user_anonymous: Anonymní
  label_user_mail_option_all: Pro všechny události všech mých projektů
  label_user_mail_option_none: Žádné události
  label_user_mail_option_only_assigned: Pouze pro věci, na které jsem přidělen
  label_user_mail_option_only_my_events: Pouze pro věci, které sleduji nebo jsem v
    nich zapojen
  label_user_mail_option_only_owner: Pouze pro věci, kde jsem majitelem
  label_user_mail_option_selected: For any event on the selected projects only
  label_user_new: Nový uživatel
  label_user_plural: Uživatelé
  label_user_search: Vyhledat uživatele
  label_version_new: Nová verze
  label_version_plural: Verze
  label_version_sharing_descendants: S dílčími projekty
  label_version_sharing_hierarchy: S hierarchií projektu
  label_version_sharing_none: Není sdíleno
  label_version_sharing_system: Se všemi projekty
  label_version_sharing_tree: Se stromem projektu
  label_videos: Videa
  label_view_all_revisions: Zobrazit všechny revize
  label_view_diff: Zobrazit rozdíly
  label_view_revisions: Zobrazit revize
  label_watched_work_packages: Sledované pracovní balíčky
  label_what_is_this: What is this?
  label_week: Týden
  label_wiki_content_added: Přidána stránka wiki
  label_wiki_content_updated: Wiki stránka aktualizována
  label_wiki_toc: Obsah
  label_wiki_dont_show_menu_item: Nezobrazovat tuto wiki stránku v menu projektu
  label_wiki_edit: Wiki editace
  label_wiki_edit_plural: Wiki editována
  label_wiki_page_attachments: Přílohy wiki stránek
  label_wiki_page_id: ID wiki stránky
  label_wiki_navigation: Wiki navigace
  label_wiki_page: Stránka wiki
  label_wiki_page_plural: Stránky wiki
  label_wiki_show_index_page_link: Zobrazit položku podnabídky 'Obsah'
  label_wiki_show_menu_item: Zobrazit jako položku nabídky navigaci projektu
  label_wiki_show_new_page_link: Zobrazit položku menu "Vytvořit novou podřízenou
    stránku"
  label_wiki_show_submenu_item: 'Zobrazit jako položku podnabídky '
  label_wiki_start: Úvodní stránka
  label_work_package: Pracovní balíček
  label_work_package_added: Pracovní balíček přidán
  label_work_package_attachments: Přílohy pracovních balíčků
  label_work_package_category_new: Nová kategorie
  label_work_package_category_plural: Kategorie pracovních balíčků
  label_work_package_hierarchy: Hierarchie pracovních balíčků
  label_work_package_new: Nový pracovní balíček
  label_work_package_note_added: Poznámka k pracovnímu balíčku přidána
  label_work_package_edit: Upravit pracovní balíček %{name}
  label_work_package_plural: Pracovní balíčky
  label_work_package_priority_updated: Priorita pracovního balíčku aktualizována
  label_work_package_status: Stav pracovního balíčku
  label_work_package_status_new: Nový stav
  label_work_package_status_plural: Stav pracovního balíčku
  label_work_package_types: Typy pracovních balíčků
  label_work_package_updated: Pracovní balíček aktualizován
  label_work_package_tracking: Sledování pracovních balíčků
  label_work_package_view_all: Zobrazit všechny pracovní balíčky
  label_work_package_view_all_assigned_to_me: Zobrazit všechny pracovní balíčky přiřazené
    mně
  label_work_package_view_all_reported_by_me: Zobrazit všechny pracovní balíčky mnou
    nahlášené
  label_work_package_view_all_responsible_for: Zobrazit všechny pracovní balíčky,
    za které jsem zodpovědný
  label_work_package_view_all_watched: Zobrazit všechny sledované balíčky
  label_work_package_watchers: Sledující
  label_workflow: Pracovní postup
  label_workflow_plural: Pracovní vrstvy
  label_workflow_summary: Souhrn
  label_x_closed_work_packages_abbr:
    one: 1 uzavřen
    other: "%{count} uzavřeny"
    zero: 0 closed
    few: "%{count} uzavřeny"
    many: "%{count} closed"
  label_x_comments:
    one: 1 komentář
    other: "%{count} komentářů"
    zero: no comments
    few: "%{count} komentářů"
    many: "%{count} comments"
  label_x_open_work_packages_abbr:
    one: 1 otevřený
    other: "%{count} otevřených"
    zero: 0 open
    few: "%{count} otevřených"
    many: "%{count} open"
  label_x_open_work_packages_abbr_on_total:
    one: 1 otevřený / %{total}
    other: "%{count} otevřených / %{total}"
    zero: 0 open / %{total}
    few: "%{count} otevřených / %{total}"
    many: "%{count} open / %{total}"
  label_x_projects:
    one: 1 projekt
    other: "%{count} projektů"
    zero: no projects
    few: "%{count} projektů"
    many: "%{count} projects"
  label_year: Rok
  label_yesterday: včera
  label_keyboard_function: Funkce
  label_keyboard_shortcut: Klávesová zkratka
  label_keyboard_accesskey: Přístupový klíč
  label_keyboard_shortcut_help_heading: Dostupné klávesové zkratky
  label_keyboard_shortcut_within_project: 'S projektem související zkratky:'
  label_keyboard_shortcut_global_shortcuts: 'Globální zkratky:'
  label_keyboard_shortcut_some_pages_only: 'Speciální zkratky:'
  label_keyboard_shortcut_search_global: Globální hledání
  label_keyboard_shortcut_search_project: Vyhledat projekt
  label_keyboard_shortcut_go_my_page: Go to my page
  label_keyboard_shortcut_show_help: Zobrazit tuto nápovědu
  label_keyboard_shortcut_go_overview: Přejít na přehled projektu
  label_keyboard_shortcut_go_work_package: Přejít do pracovních balíčků projektu
  label_keyboard_shortcut_go_wiki: Přejít na wiki projektu
  label_keyboard_shortcut_go_activity: Přejít na aktivity projektu
  label_keyboard_shortcut_go_calendar: Přejít na kalendář projektu
  label_keyboard_shortcut_go_news: Přejít na novinky projektu
  label_keyboard_shortcut_go_timelines: Přejít na časové osy
  label_keyboard_shortcut_new_work_package: Vytvořit nový pracovní balíček
  label_keyboard_shortcut_details_package: Zobrazit panel podrobností pracovních balíčků
  label_keyboard_shortcut_go_edit: Prejděte na Upravit aktuální položku (jen na stránkách
    s podrobnostmi)
  label_keyboard_shortcut_open_more_menu: Otevřít rozšířené menu (jen na stránkach
    detailů)
  label_keyboard_shortcut_go_preview: Go to preview the current edit (on edit pages
    only)
  label_keyboard_shortcut_focus_previous_item: Focus previous list element (on some
    lists only)
  label_keyboard_shortcut_focus_next_item: Focus next list element (on some lists
    only)
  auth_source:
    using_abstract_auth_source: Nelze použít abstraktní zdroj ověřování.
    ldap_error: 'Chyba LDAP: %{error_message}'
    ldap_auth_failed: Nelze autentizovat u serveru LDAP.
  macro_execution_error: Chyba při provádění makra %{macro_name}
  macro_unavailable: Makro %{macro_name} nelze zobrazit.
  macros:
    placeholder: "[Placeholder] Macro %{macro_name}"
    errors:
      missing_or_invalid_parameter: Missing or invalid macro parameter.
    legacy_warning:
      timeline: This legacy timeline macro has been removed and is no longer available.
        You can replace the functionality with an embedded table macro.
    include_wiki_page:
      errors:
        page_not_found: Cannot find the wiki page '%{name}'.
        circular_inclusion: Circular inclusion of pages detected.
    create_work_package_link:
      errors:
        no_project_context: Volání create_work_package_link makra z kontextu vnějšího
          projektu.
        invalid_type: Nenalezen typ s názvem '%{type}' v projektu '%{project}".
      link_name: Nový pracovní balíček
      link_name_type: Nový %{type_name}
  mail:
    actions: Akce
  mail_body_account_activation_request: 'Nový uživatel (%{value}) byl zaregistrován.
    Účet čeká na Vaše schválení:'
  mail_body_account_information: Informace o vašem účtu
  mail_body_account_information_external: Můžete použít váš %{value} účet pro přihlášení.
  mail_body_lost_password: 'Pro změnu vašeho hesla klikněte na následující odkaz:'
  mail_body_register: 'Pro aktivaci vašeho účtu klikněte na následující odkaz:'
  mail_body_reminder: "%{count} pracovních balíčků, které máte přiřazeny, mají termín
    během následujících %{days} dnů:"
  mail_body_wiki_content_added: The '%{id}' wiki page has been added by %{author}.
  mail_body_wiki_content_updated: The '%{id}' wiki page has been updated by %{author}.
  mail_subject_account_activation_request: "%{value} account activation request"
  mail_subject_lost_password: Your %{value} password
  mail_subject_register: Your %{value} account activation
  mail_subject_reminder: "%{count} work package(s) due in the next %{days} days"
  mail_subject_wiki_content_added: "'%{id}' wiki page has been added"
  mail_subject_wiki_content_updated: "'%{id}' wiki page has been updated"
  mail_user_activation_limit_reached:
    subject: Dosažen limit aktivace uživatelů
    message: 'Nový uživatel (%{email}) se pokusil vytvořit účet v prostředí OpenProject
      spravovaném vámi (%{host}). Uživatel nemůže aktivovat svůj účet, protože bylo
      dosaženo limitu v počtu uživatelů.

'
    steps:
      label: 'Chcete-li umožnit uživateli přihlášení můžete buď: '
      a: Upgrade plánu plateb ([here](upgrade_url))
      b: Zamknutí nebo odstranění existujícího uživatele ([here](users_url))
  more_actions: Další funkce
  noscript_description: You need to activate JavaScript in order to use OpenProject!
  noscript_heading: Javascript zakázán
  noscript_learn_more: Více informací
  notice_accessibility_mode: The accessibility mode can be enabled in your [account
    settings](url).
  notice_account_activated: Váš účet byl aktivován. Nyní se můžete přihlásit.
  notice_account_already_activated: Účet byl již aktivován.
  notice_account_invalid_token: Neplatný aktivační token
  notice_account_invalid_credentials: Neplatný uživatel nebo heslo
  notice_account_invalid_credentials_or_blocked: Invalid user or password or the account
    is blocked due to multiple failed login attempts. If so, it will be unblocked
    automatically in a short time.
  notice_account_lost_email_sent: Byl vám zaslán email s intrukcemi jak si nastavíte
    nové heslo.
  notice_account_new_password_forced: Vyžadováno nové heslo.
  notice_account_password_expired: Your password expired after %{days} days. Please
    set a new one.
  notice_account_password_updated: Heslo bylo úspěšně změněno.
  notice_account_pending: Váš účet byl vytvořen a nyní čeká na schválení administrátorem.
  notice_account_register_done: Account was successfully created. To activate your
    account, click on the link that was emailed to you.
  notice_account_unknown_email: Neznámý uživatel.
  notice_account_update_failed: Account setting could not be saved. Please have a
    look at your account page.
  notice_account_updated: Účet byl úspěšně změněn.
  notice_account_other_session_expired: All other sessions tied to your account have
    been invalidated.
  notice_account_wrong_password: Chybné heslo
  notice_account_registered_and_logged_in: Welcome, your account has been activated.
    You are logged in now.
  notice_activation_failed: Účet nemohl být aktivován.
  notice_auth_stage_verification_error: Nelze ověřit fázi '%{stage}".
  notice_auth_stage_wrong_stage: Očekáváno dokončení ověřovací fáze '%{expected}',
    ale '%{actual}' se vrátil.
  notice_auth_stage_error: Ověřovací fáze "%{stage}" selhala.
  notice_can_t_change_password: This account uses an external authentication source.
    Impossible to change the password.
  notice_custom_options_deleted: Option '%{option_value}' and its %{num_deleted} occurrences
    were deleted.
  notice_email_error: Při odesílání emailu nastala chyba (%{value})
  notice_email_sent: Email zaslán na %{value}
  notice_failed_to_save_work_packages: 'Failed to save %{count} work package(s) on
    %{total} selected: %{ids}.'
  notice_failed_to_save_members: 'Failed to save member(s): %{errors}.'
  notice_file_not_found: The page you were trying to access doesn't exist or has been
    removed.
  notice_forced_logout: You have been automatically logged out after %{ttl_time} minutes
    of inactivity.
  notice_internal_server_error: An error occurred on the page you were trying to access.
    If you continue to experience problems please contact your %{app_title} administrator
    for assistance.
  notice_work_package_done_ratios_updated: Work package done ratios updated.
  notice_locking_conflict: Information has been updated by at least one other user
    in the meantime.
  notice_locking_conflict_additional_information: The update(s) came from %{users}.
  notice_locking_conflict_reload_page: Please reload the page, review the changes
    and reapply your updates.
  notice_member_added: "%{name} přidán do projektu."
  notice_members_added: "%{number} uživatelů přidáno do projektu."
  notice_member_removed: "%{user} odebrán z projektu."
  notice_member_deleted: "%{user} odebrán z projektu a odstraněn."
  notice_no_principals_found: Nenalezeny žádné výsledky.
  notice_bad_request: Chybný požadavek.
  notice_not_authorized: Nemáte oprávnění k přístupu na tuto stránku.
  notice_not_authorized_archived_project: Projekt, na který se pokoušíte přistoupit
    byl archivován.
  notice_password_confirmation_failed: Heslo není správné. Nelze pokračovat.
  notice_principals_found_multiple: "Nalezeno %{number} výsledků. \nStiskněte Tab
    pro přechod na první výsledek."
  notice_principals_found_single: "There is one result. \n Tab to focus it."
  notice_project_not_deleted: The project wasn't deleted.
  notice_successful_connection: Úspěšné připojení.
  notice_successful_create: Úspěšné vytvoření.
  notice_successful_delete: Úspěšné odstranění.
  notice_successful_update: Úspěšná aktualizace.
  notice_to_many_principals_to_display: |-
    There are too many results.
    Narrow down the search by typing in the name of the new member (or group).
  notice_unable_delete_time_entry: Nelze odstranit položku protokolu čas.
  notice_unable_delete_version: Nelze odstranit verzi.
  notice_user_missing_authentication_method: User has yet to choose a password or
    another way to sign in.
  notice_user_invitation_resent: Pozvánka byla odeslána na %{email}.
  present_access_key_value: 'Váš %{key_name} je: %{value}'
  notice_automatic_set_of_standard_type: Set standard type automatically.
  notice_logged_out: You have been logged out.
  notice_wont_delete_auth_source: The authentication mode cannot be deleted as long
    as there are still users using it.
  notice_project_cannot_update_custom_fields: 'You cannot update the project''s available
    custom fields. The project is invalid: %{errors}'
  notice_attachment_migration_wiki_page: 'This page was generated automatically during
    the update of OpenProject. It contains all attachments previously associated with
    the %{container_type} "%{container_name}".

'
  number:
    format:
      delimiter: ''
      precision: 3
      separator: ","
    human:
      format:
        delimiter: ''
        precision: 1
      storage_units:
        format: "%n %u"
        units:
          byte:
            one: Byte
            other: Bytes
            few: Bytes
            many: Bytes
          gb: GB
          kb: kB
          mb: MB
          tb: TB
  onboarding:
    heading_getting_started: Get an overview
    text_getting_started_description: Get a quick overview of project management and
      team collaboration with OpenProject.
    text_show_again: You can restart this video from the help menu
    welcome: Vítejte v OpenProject
    select_language: Please select your language
  permission_add_work_package_notes: Add notes
  permission_add_work_packages: Add work packages
  permission_add_messages: Post messages
  permission_add_project: Vytvořit projekt
  permission_add_subprojects: Vytvořit podprojekty
  permission_add_work_package_watchers: Přidat sledující
  permission_browse_repository: Read-only access to repository (browse and checkout)
  permission_change_wiki_parent_page: Změnit nadřazenou wiki stránku
  permission_comment_news: Komentování novinek
  permission_commit_access: Read/write access to repository (commit)
  permission_copy_projects: Kopírovat projekty
  permission_delete_work_package_watchers: Smazat sledující uživatele
  permission_delete_work_packages: Odstranit pracovní balíčky
  permission_delete_messages: Odstranit zprávy
  permission_delete_own_messages: Odstranit vlastní zprávy
  permission_delete_reportings: Odstranit přehledy
  permission_delete_timelines: Odstranit časové osy
  permission_delete_wiki_pages: Odstranit wiki stránky
  permission_delete_wiki_pages_attachments: Odstranit přílohy
  permission_edit_work_package_notes: Upravit poznámky
  permission_edit_work_packages: Upravit pracovní balíčky
  permission_edit_messages: Upravit zprávy
  permission_edit_own_work_package_notes: Upravit vlastní poznámky
  permission_edit_own_messages: Upravit vlastní zprávy
  permission_edit_own_time_entries: Upravit vlastní časové záznamy
  permission_edit_project: Upravit projekt
  permission_edit_reportings: Upravit přehledy
  permission_edit_time_entries: Upravit časové záznamy
  permission_edit_timelines: Úpravy časové osy
  permission_edit_wiki_pages: Upravit stránky wiki
  permission_export_work_packages: Exportovat pracovní balíčky
  permission_export_wiki_pages: Exportovat Wiki stránky
  permission_list_attachments: Seznam příloh
  permission_log_time: Protokolovat strávený čas
  permission_manage_boards: Správa fóra
  permission_manage_categories: Spravovat kategorie pracovního balíčku
  permission_manage_work_package_relations: Spravovat vztahy pracovních balíčků
  permission_manage_members: Správa členů
  permission_manage_news: Spravovat novinky
  permission_manage_project_activities: Spravovat projektové aktivity
  permission_manage_public_queries: Spravovat veřejné dotazy
  permission_manage_repository: Správa repozitáře
  permission_manage_subtasks: Spravovat dílčí úkoly
  permission_manage_versions: Správovat verze
  permission_manage_wiki: Spravovat wiki
  permission_manage_wiki_menu: Spravovat wiki menu
  permission_move_work_packages: Přesun pracovních balíčků
  permission_protect_wiki_pages: Ochrana stránky wiki
  permission_rename_wiki_pages: Přejmenovat stránky wiki
  permission_save_queries: Uložit pohled
  permission_select_project_modules: Vyberte moduly projektu
  permission_manage_types: Vyberte typy
  permission_view_calendar: Zobrazit kalendář
  permission_view_changesets: View repository revisions in OpenProject
  permission_view_commit_author_statistics: View commit author statistics
  permission_view_work_package_watchers: Zobrazit seznam sledujících
  permission_view_work_packages: Zobrazit pracovní balíčky
  permission_view_messages: Zobrazit zprávy
  permission_view_members: Zobrazit členy
  permission_view_reportings: Zobrazit přehledy
  permission_view_time_entries: Zobrazit strávený čas
  permission_view_timelines: Zobrazit časové osy
  permission_view_wiki_edits: Zobrazit historii wiki
  permission_view_wiki_pages: Zobrazit wiki
  placeholders:
    default: "-"
  project:
    destroy:
      confirmation: If you continue, the project %{identifier} and all related data
        will be permanently destroyed.
      info: Odstranění projektu je nevratná akce.
      project_verification: Zadejte název projektu %{name} pro potvrzení odstranění.
      subprojects_confirmation: 'Jeho podprojek(y): %{value} budou také smazány.'
      title: Odstranit projekt %{name}
    identifier:
      warning_one: Members of the project will have to relocate the project's repositories.
      warning_two: Existující odkazy na projekt nebudou nadále fungovat.
      title: Změnit identifikátor projektu
    archive:
      are_you_sure: Opravdu chcete archivovat projekt '%{name}'?
  project_module_activity: Aktivita
  project_module_boards: Diskuse
  project_module_calendar: Kalendář
  project_module_work_package_tracking: Sledování pracovních balíčků
  project_module_news: Novinky
  project_module_repository: Repozitář
  project_module_time_tracking: Sledování času
  project_module_timelines: Časové osy
  project_module_wiki: Wiki
  query:
    attribute_and_direction: "%{attribute} (%{direction})"
  query_fields:
    active_or_archived: Aktivní nebo archivované
    assigned_to_role: Řešitelova role
    member_of_group: Řešitelova skupina
    assignee_or_group: Assignee or belonging group
    subproject_id: Dílčí projekt
    name_or_identifier: Jméno nebo identifikátor
  repositories:
    at_identifier: at %{identifier}
    atom_revision_feed: Atom revision feed
    autofetch_information: |-
      Check this if you want repositories to be updated automatically when accessing the repository module page.
      This encompasses the retrieval of commits from the repository and refreshing the required disk storage.
    checkout:
      access:
        readwrite: Čtení a zápis
        read: Pouze pro čtení
        none: No checkout access, you may only view the repository through this application.
      access_permission: Vaše oprávnění k tomuto repozitáři
      url: Checkout URL
      base_url_text: |-
        The base URL to use for generating checkout URLs (e.g., https://myserver.example.org/repos/).
        Note: The base URL is only used for rewriting checkout URLs in managed repositories. Other repositories are not altered.
      default_instructions:
        git: |-
          The data contained in this repository can be downloaded to your computer with Git.
          Please consult the documentation of Git if you need more information on the checkout procedure and available clients.
        subversion: |-
          The data contained in this repository can be downloaded to your computer with Subversion.
          Please consult the documentation of Subversion if you need more information on the checkout procedure and available clients.
      enable_instructions_text: Displays checkout instructions defined below on all
        repository-related pages.
      instructions: Checkout instructions
      show_instructions: Display checkout instructions
      text_instructions: This text is displayed alongside the checkout URL for guidance
        on how to check out the repository.
      not_available: Checkout instructions are not defined for this repository. Ask
        your administrator to enable them for this repository in the system settings.
    create_managed_delay: 'Please note: The repository is managed, it is created asynchronously
      on the disk and will be available shortly.'
    create_successful: The repository has been registered.
    delete_sucessful: The repository has been deleted.
    destroy:
      confirmation: If you continue, this will permanently delete the managed repository.
      info: Deleting the repository is an irreversible action.
      info_not_managed: 'Note: This will NOT delete the contents of this repository,
        as it is not managed by OpenProject.'
      managed_path_note: 'The following directory will be erased: %{path}'
      repository_verification: Enter the project's identifier %{identifier} to verify
        the deletion of its repository.
      subtitle: Do you really want to delete the %{repository_type} of the project
        %{project_name}?
      subtitle_not_managed: Do you really want to remove the linked %{repository_type}
        %{url} from the project %{project_name}?
      title: Delete the %{repository_type}
      title_not_managed: Remove the linked %{repository_type}?
    errors:
      build_failed: Unable to create the repository with the selected configuration.
        %{reason}
      managed_delete: Unable to delete the managed repository.
      managed_delete_local: 'Unable to delete the local repository on filesystem at
        ''%{path}'': %{error_message}'
      empty_repository: The repository exists, but is empty. It does not contain any
        revisions yet.
      exists_on_filesystem: The repository directory already exists in the filesystem.
      filesystem_access_failed: 'An error occurred while accessing the repository
        in the filesystem: %{message}'
      not_manageable: This repository vendor cannot be managed by OpenProject.
      path_permission_failed: 'An error occurred trying to create the following path:
        %{path}. Please ensure that OpenProject may write to that folder.'
      unauthorized: You're not authorized to access the repository or the credentials
        are invalid.
      unavailable: The repository is unavailable.
      exception_title: 'Cannot access the repository: %{message}'
      disabled_or_unknown_type: The selected type %{type} is disabled or no longer
        available for the SCM vendor %{vendor}.
      disabled_or_unknown_vendor: The SCM vendor %{vendor} is disabled or no longer
        available.
      remote_call_failed: 'Calling the managed remote failed with message ''%{message}''
        (Code: %{code})'
      remote_invalid_response: Received an invalid response from the managed remote.
      remote_save_failed: Could not save the repository with the parameters retrieved
        from the remote.
    git:
      instructions:
        managed_url: This is the URL of the managed (local) Git repository.
        path: Specify the path to your local Git repository ( e.g., %{example_path}
          ). You can also use remote repositories which are cloned to a local copy
          by using a value starting with http(s):// or file://.
        path_encoding: 'Override Git path encoding (Default: UTF-8)'
      local_title: Link existing local Git repository
      local_url: Lokální URL
      local_introduction: If you have an existing local Git repository, you can link
        it with OpenProject to access it from within the application.
      managed_introduction: Let OpenProject create and integrate a local Git repository
        automatically.
      managed_title: Git repository integrated into OpenProject
      managed_url: Managed URL
      path: Path to Git repository
      path_encoding: Path encoding
    go_to_revision: Go to revision
    managed_remote: Managed repositories for this vendor are handled remotely.
    managed_remote_note: Information on the URL and path of this repository is not
      available prior to its creation.
    managed_url: Managed URL
    settings:
      automatic_managed_repos_disabled: Disable automatic creation
      automatic_managed_repos: Automatic creation of managed repositories
      automatic_managed_repos_text: By setting a vendor here, newly created projects
        will automatically receive a managed repository of this vendor.
    scm_vendor: Source control management system
    scm_type: Repository type
    scm_types:
      local: Link existing local repository
      existing: Link existing repository
      managed: Create new repository in OpenProject
    storage:
      not_available: Disk storage consumption is not available for this repository.
      update_timeout: |-
        Keep the last required disk space information for a repository for N minutes.
        As counting the required disk space of a repository may be costly, increase this value to reduce performance impact.
    subversion:
      existing_title: Existing Subversion repository
      existing_introduction: If you have an existing Subversion repository, you can
        link it with OpenProject to access it from within the application.
      existing_url: Existující URL
      instructions:
        managed_url: This is the URL of the managed (local) Subversion repository.
        url: |-
          Enter the repository URL. This may either target a local repository (starting with %{local_proto} ), or a remote repository.
          The following URL schemes are supported:
      managed_title: Subversion repository integrated into OpenProject
      managed_introduction: Let OpenProject create and integrate a local Subversion
        repository automatically.
      managed_url: Managed URL
      password: Repository Password
      username: Repository username
    truncated: Sorry, we had to truncate this directory to %{limit} files. %{truncated}
      entries were omitted from the list.
    named_repository: "%{vendor_name} repository"
    update_settings_successful: The settings have been sucessfully saved.
    url: URL to repository
    warnings:
      cannot_annotate: This file cannot be annotated.
  search_input_placeholder: Hledat ...
  setting_email_delivery_method: Způsob zasílání emailu
  setting_sendmail_location: Umístění spustitelného souboru sendmail
  setting_smtp_enable_starttls_auto: Automaticky použít STARTTLS, pokud je dostupné
  setting_smtp_ssl: Use SSL connection
  setting_smtp_address: Server SMTP
  setting_smtp_port: Port SMTP
  setting_smtp_authentication: Ověřování SMTP
  setting_smtp_user_name: Uživatelské jméno SMTP
  setting_smtp_password: Heslo SMTP
  setting_smtp_domain: SMTP HELLO domain
  setting_activity_days_default: Days displayed on project activity
  setting_app_subtitle: Podtitulek aplikace
  setting_app_title: Název aplikace
  setting_attachment_max_size: Maximální velikost příloh
  setting_autofetch_changesets: Autofetch repository changes
  setting_autologin: Automatické přihlašování
  setting_available_languages: Dostupné jazyky
  setting_bcc_recipients: Blind carbon copy recipients (bcc)
  setting_brute_force_block_after_failed_logins: Block user after this number of failed
    login attempts
  setting_brute_force_block_minutes: Time the user is blocked for
  setting_cache_formatted_text: Ukládat formátovaný text do vyrovnávací paměti
  setting_use_wysiwyg_description: Zaškrtnutím tohoto políčka povolíte CKEditor5 WYSIWYG
    editor pro všechny uživatele ve výchozím nastavení. Aplikaci CKEditor má omezenou
    funkčnost pro GFM Markdown.
  setting_column_options: Customize the appearance of the work package lists
  setting_commit_fix_keywords: Fixing keywords
  setting_commit_logs_encoding: Commit messages encoding
  setting_commit_logtime_activity_id: Aktivita pro odpracovaný čas
  setting_commit_logtime_enabled: Povolit zaznamenávání času
  setting_commit_ref_keywords: Referencing keywords
  setting_consent_time: Čas souhlasu
  setting_consent_info: Informační text souhlasu
  setting_consent_required: Souhlas vyžadován
  setting_consent_decline_mail: Kontaktní e-mailová adresa pro souhlas
  setting_cross_project_work_package_relations: Allow cross-project work package relations
  setting_date_format: Formát data
  setting_default_language: Výchozí jazyk
  setting_default_notification_option: Výchozí nastavení oznámení
  setting_default_projects_modules: Výchozí zapnutné moduly pro nový projekt
  setting_default_projects_public: Nové projekty nastavovat jako veřejné
  setting_diff_max_lines_displayed: Maximální počet zobrazených řádků rozdílu
  setting_display_subprojects_work_packages: Automaticky zobrazit úkoly podprojektu
    v hlavním projektu
  setting_emails_footer: Zápatí emailů
  setting_emails_header: Záhlaví emailů
  setting_email_login: Použít e-mail jako login
  setting_enabled_scm: Povolit SCM
  setting_feeds_enabled: Povolit kanály
  setting_feeds_limit: Limit obsahu kanálů
  setting_file_max_size_displayed: Maximální velikost textových souborů zobrazených
    přímo na stránce
  setting_host_name: Název serveru
  setting_invitation_expiration_days: Platnost aktivačního E-Mailu vyprší po
  setting_work_package_done_ratio: Vypočítat koeficient dokončení úkolu s
  setting_work_package_done_ratio_field: Use the work package field
  setting_work_package_done_ratio_status: Use the work package status
  setting_work_package_done_ratio_disabled: Zakázat (Skrýt průběh)
  setting_work_package_list_default_columns: Display by default
  setting_work_package_list_summable_columns: Summable
  setting_work_package_properties: Vlastnosti pracovního balíčku
  setting_work_package_startdate_is_adddate: Použít aktuální datum jako počáteční
    datum pro nové úkoly
  setting_work_packages_export_limit: Limit exportu pracovních balíčků
  setting_journal_aggregation_time_minutes: Display journals as aggregated within
  setting_log_requesting_user: Log user login, name, and mail address for all requests
  setting_login_required: Vyžadována autentizace
  setting_mail_from: Odchozí emailová adresa
  setting_mail_handler_api_enabled: Enable incoming email web service
  setting_mail_handler_api_description: The email web handler enables OpenProject
    to receive emails containing specific commands as an instrumentation mechanism
    (e.g., to create and update work packages).
  setting_mail_handler_api_key: API klíč
  setting_mail_handler_body_delimiters: Zkrátit e-maily po jednom z těchto řádků
  setting_mail_handler_body_delimiter_regex: Truncate emails matching this regex
  setting_mail_handler_ignore_filenames: Ignored mail attachments
  setting_new_project_user_role_id: Role přiřazená uživateli bez práv administrátora,
    který projekt vytvořil
  setting_password_active_rules: Active character classes
  setting_password_count_former_banned: Number of most recently used passwords banned
    for reuse
  setting_password_days_valid: Number of days, after which to enforce a password change
  setting_password_min_length: Minimální délka
  setting_password_min_adhered_rules: Minimální počet požadovaných tříd
  setting_per_page_options: Objects per page options
  setting_plain_text_mail: Prostý text (ne HTML)
  setting_protocol: Protokol
  setting_security_badge_displayed: Display security badge
  setting_registration_footer: Registration footer
  setting_repositories_automatic_managed_vendor: Automatic repository vendor type
  setting_repositories_encodings: Repositories encodings
  setting_repository_authentication_caching_enabled: Enable caching for authentication
    request of version control software
  setting_repository_storage_cache_minutes: Repository disk size cache
  setting_repository_checkout_display: Show checkout instructions
  setting_repository_checkout_base_url: Checkout base URL
  setting_repository_checkout_text: Checkout instruction text
  setting_repository_log_display_limit: Maximum number of revisions displayed on file
    log
  setting_repository_truncate_at: Maximum number of files displayed in the repository
    browser
  setting_rest_api_enabled: Povolit webové služby REST
  setting_self_registration: Povolit automatickou registraci
  setting_sequential_project_identifiers: Generovat sekvenční identifikátory projektů
  setting_session_ttl: Čas vypršení sezení při neaktivitě
  setting_session_ttl_hint: Hodnota menší než 5 funguje jako zakázáno
  setting_session_ttl_enabled: Platnost relace vyprší
  setting_start_of_week: Začátek týdne
  setting_sys_api_enabled: Enable repository management web service
  setting_sys_api_description: The repository management web service provides integration
    and user authorization for accessing repositories.
  setting_time_format: Formát času
  setting_accessibility_mode_for_anonymous: Povolit režim usnadnění pro anonymní uživatele
  setting_user_format: Formát zobrazení uživatelů
  setting_user_default_timezone: Výchozí časové pásmo uživatele
  setting_users_deletable_by_admins: Uživatelské účty lze odstranit administrátory
  setting_users_deletable_by_self: Uživatelé mohou odstranit jejich účty
  setting_welcome_text: Welcome block text
  setting_welcome_title: Welcome block title
  setting_welcome_on_homescreen: Display welcome block on homescreen
  setting_wiki_compression: Wiki history compression
  setting_work_package_group_assignment: Povolit přiřazení do skupin
  setting_work_package_list_default_highlighting_mode: Default highlighting mode
  setting_work_package_list_default_highlighted_attributes: Default inline highlighted
    attributes
  settings:
    general: Obecné
    other: Ostatní
    passwords: Hesla
    session: Relace
    brute_force_prevention: Automated user blocking
    user:
      default_preferences: Výchozí předvolby
      deletion: Odstranění
    highlighting:
      mode_long:
        inline: Highlight attribute(s) inline
        none: Bez zvýraznění
        status: Entire row by Status
        type: Entire row by Type
        priority: Entire row by Priority
  text_formatting:
    markdown: Zmenšení
    plain: Obyčejný text
  status_active: active
  status_archived: archivováno
  status_invited: invited
  status_locked: uzamčeno
  status_registered: registrován
  support:
    array:
      sentence_connector: a
      skip_last_comma: nepravda
  text_accessibility_hint: The accessibility mode is designed for users who are blind,
    motorically handicaped or have a bad eyesight. For the latter focused elements
    are specially highlighted. Please notice, that the Backlogs module is not available
    in this mode.
  text_access_token_hint: Access tokens allow you to grant external applications access
    to resources in OpenProject.
  text_analyze: 'Further analyze: %{subject}'
  text_are_you_sure: Are you sure?
  text_are_you_sure_with_children: Delete work package and all child work packages?
  text_assign_to_project: Assign to the project
  text_form_configuration: 'You can customize which fields will be displayed in work
    package forms. You can freely group the fields to reflect the needs for your domain.

'
  text_form_configuration_drag_to_activate: Drag fields from here to activate them
  text_form_configuration_required_attribute: Attribute is marked required and thus
    always shown
  text_caracters_maximum: "%{count} characters maximum."
  text_caracters_minimum: Must be at least %{count} characters long.
  text_comma_separated: Multiple values allowed (comma separated).
  text_comment_wiki_page: 'Comment to wiki page: %{page}'
  text_custom_field_possible_values_info: One line for each value
  text_custom_field_hint_activate_per_project: 'When using custom fields: Keep in
    mind that custom fields need to be activated per project, too.

'
  text_custom_field_hint_activate_per_project_and_type: 'Custom fields need to be
    activated per work package type and per project.

'
  text_custom_logo_instructions: 'A white logo on transparent background is recommended.
    For best results on both, conventional and retina displays, make sure your image''s
    dimensions are 460px by 60px.

'
  text_custom_favicon_instructions: 'This is the tiny icon that appears in your browser
    window/tab next to the page''s title. It''s needs to be a squared 32 by 32 pixels
    sized PNG image file with a transparent background.

'
  text_custom_touch_icon_instructions: 'This is the icon that appears in your mobile
    or tablet when you place a bookmark on your homescreen. It''s needs to be a squared
    180 by 180 pixels sized PNG image file. Please make sure the image''s background
    is not transparent otherwise it will look bad on iOS.

'
  text_database_allows_tsv: Databáze umožňuje TSVector (volitelné)
  text_default_administrator_account_changed: Default administrator account changed
  text_default_encoding: 'Default: UTF-8'
  text_destroy: Odstranit
  text_destroy_with_associated: 'There are additional objects assossociated with the
    work package(s) that are to be deleted. Those objects are of the following types:'
  text_destroy_what_to_do: What do you want to do?
  text_diff_truncated: "... This diff was truncated because it exceeds the maximum
    size that can be displayed."
  text_email_delivery_not_configured: |-
    Email delivery is not configured, and notifications are disabled.
    Configure your SMTP server in config/configuration.yml and restart the application to enable them.
  text_enumeration_category_reassign_to: 'Reassign them to this value:'
  text_enumeration_destroy_question: "%{count} objects are assigned to this value."
  text_file_repository_writable: Attachments directory writable
  text_git_repo_example: a bare and local repository (e.g. /gitrepo, c:\gitrepo)
  text_hint_date_format: Enter a date in the form of YYYY-MM-DD. Other formats may
    be changed to an unwanted date.
  text_hint_disable_with_0: 'Note: Disable with 0'
  text_hours_between: Mezi %{min} a %{max} hodinami.
  text_work_package_added: Work package %{id} has been reported by %{author}.
  text_work_package_category_destroy_assignments: Remove category assignments
  text_work_package_category_destroy_question: Některé pracovní balíčky (%{count})
    jsou přiřazeny k této kategorii. Co chcete udělat?
  text_work_package_category_reassign_to: Reassign work packages to this category
  text_work_package_updated: Work package %{id} has been updated by %{author}.
  text_work_package_watcher_added: Byli jste přidáni jako pozorovatel pro pracovní
    balíček %{id} uživatelem %{watcher_setter}.
  text_work_packages_destroy_confirmation: Are you sure you want to delete the selected
    work package(s)?
  text_work_packages_ref_in_commit_messages: Referencing and fixing work packages
    in commit messages
  text_journal_added: "%{label} %{value} přidán"
  text_journal_aggregation_time_explanation: Combine journals for display if their
    age difference is less than the specified timespan. This will also delay mail
    notifications by the same amount of time.
  text_journal_changed: "%{label} změněn z %{old} <br/><strong>na</strong> %{new}"
  text_journal_changed_plain: "%{label} změněn z %{old} \nna %{new}"
  text_journal_changed_no_detail: "%{label} aktualizován"
  text_journal_changed_with_diff: "%{label} změněn (%{link})"
  text_journal_deleted: "%{label} smazán (%{old})"
  text_journal_deleted_with_diff: "%{label} smazán (%{link})"
  text_journal_set_to: "%{label} nastaven na %{value}"
  text_journal_set_with_diff: "%{label} nastaven (%{link})"
  text_latest_note: 'The latest comment is: %{note}'
  text_length_between: Délka mezi %{min} a %{max} znaky.
  text_line_separated: Více hodnot povoleno (jeden řádek pro každou hodnotu).
  text_load_default_configuration: Nahrát výchozí konfiguraci
  text_min_max_length_info: 0 znamená bez omezení
  text_no_roles_defined: There are no roles defined.
  text_no_access_tokens_configurable: There are no access tokens which can be configured.
  text_no_configuration_data: |-
    Role, typy, stavy úkolů ani průběh práce nebyly zatím nakonfigurovány.
    Je silně doporučeno nahrát výchozí konfiguraci. Poté si můžete vše upravit.
  text_no_notes: There are no comments available for this work package.
  text_notice_too_many_values_are_inperformant: 'Note: Displaying more than 100 items
    per page can increase the page load time.'
  text_notice_security_badge_displayed_html: 'Note: if enabled, this will display
    a badge with your installation status in the <a href="%{information_panel_path}">%{information_panel_label}</a>
    administration panel, and on the home page. It is displayed to administrators
    only. <br/> The badge will check your current OpenProject version against the
    official OpenProject release database to alert you of any updates or known vulnerabilities.
    For more information on what the check provides, what data is needed to provide
    available updates, and how to disable this check, please visit <a href="%{more_info_url}">the
    configuration documentation</a>.

'
  text_own_membership_delete_confirmation: |-
    Chystáte se odebrat si některá nebo všechna svá oprávnění, potom již nemusíte být schopni upravit tento projekt.
    Opravdu chcete pokračovat?
  text_plugin_assets_writable: Plugin assets directory writable
  text_powered_by: Běží na %{link}
  text_project_identifier_info: Jsou povolena pouze malá písmena (a-z), číslice, pomlčky
    a podtržítka. Musí začínat malým písmenem.
  text_reassign: 'Reassign to work package:'
  text_regexp_info: např. ^[A-Z0-9]+$
  text_regexp_multiline: The regex is applied in a multi-line mode. e.g., ^---\s+
  text_repository_usernames_mapping: |-
    Select or update the OpenProject user mapped to each username found in the repository log.
    Users with the same OpenProject and repository username or email are automatically mapped.
  text_select_mail_notifications: Vyberte akce, pro které bude zasíláno upozornění
    emailem.
  text_status_changed_by_changeset: Aplikováno v sadě změn %{value}.
  text_table_difference_description: In this table the single %{entries} are shown.
    You can view the difference between any two entries by first selecting the according
    checkboxes in the table. When clicking on the button below the table the differences
    are shown.
  text_time_logged_by_changeset: Aplikováno v sadě změn %{value}.
  text_tip_work_package_begin_day: pracovní balíčky začínající tento den
  text_tip_work_package_begin_end_day: pracovní balíčky začínající a končící tento
    den
  text_tip_work_package_end_day: pracovní balíčky končící tento den
  text_type_no_workflow: Pro tento typ není definován žádný průběh práce
  text_unallowed_characters: Nepovolené znaky
  text_user_invited: The user has been invited and is pending registration.
  text_user_wrote: "%{value} napsal:"
  text_warn_on_leaving_unsaved: Pracovní balíček obsahuje neuložený text, který bude
    ztracen, když opustíte stránku.
  text_what_did_you_change_click_to_add_comment: What did you change? Click to add
    comment
  text_wiki_destroy_confirmation: Opravdu si přejete odstranit tuto Wiki a celý její
    obsah?
  text_wiki_page_destroy_children: Smazat podstránky a všechny jejich potomky
  text_wiki_page_destroy_question: Tato stránka má %{descendants} podstránek a potomků.
    Co chcete udělat?
  text_wiki_page_nullify_children: Ponechat podstránky jako kořenové stránky
  text_wiki_page_reassign_children: Přiřadit podstránky k tomuto rodiči
  text_workflow_edit: Vyberte roli a typ k editaci průběhu práce
  text_zoom_in: Přiblížit
  text_zoom_out: Oddálit
  text_setup_mail_configuration: Nastavení Vašeho poskytovatele emaiu
  time:
    am: am
    formats:
      default: "%m/%d/%Y %I:%M %p"
      long: "%B %d, %Y %H:%M"
      short: "%d %b %H:%M"
      time: "%I:%M %p"
    pm: odp
  timeframe:
    show: Zobrazit časový rámec
    end: do
    start: od
  timelines:
    admin_menu:
      color: Barva
      colors: Barvy
    associations: Závislosti
    board_could_not_be_saved: Board could not be saved
    button_delete_all: Odstranit vše
    change: Změna v plánování
    children: Podřízené prvky
    color_could_not_be_saved: Barvu nelze uložit
    current_planning: Současné plánování
    dates: Data
    dates_are_calculated_based_on_sub_elements: Dates are calculated based on sub
      elements.
    delete_all: Odstranit vše
    delete_thing: Odstranit
    duration: Doba trvání
    duration_days:
      one: 1 den
      other: "%{count} days"
      few: "%{count} days"
      many: "%{count} days"
    edit_color: Upravit barvy
    edit_thing: Upravit
    edit_timeline: Edit timeline report %{timeline}
    delete_timeline: Delete timeline report %{timeline}
    empty: "(prázdný)"
    enable_type_in_project: Povolit typ "%{type}"
    end: Konec
    errors:
      not_implemented: The timeline could not be rendered because it uses a feature
        that is not yet implemented.
      report_comparison: The timeline could not render the configured comparisons.
        Please check the appropriate section in the configuration, resetting it can
        help solve this problem.
      report_epicfail: The timeline could not be loaded due to an unexpected error.
      report_timeout: The timeline could not be loaded in a reasonable amount of time.
    filter:
      errors:
        timeframe_start: 'Začátek časového období '
        timeframe_end: 'Konec časového období '
        compare_to_relative: 'The value of the relative comparison '
        compare_to_absolute: 'The value of the absolute comparison '
        planning_element_time_relative_one: 'The start for work packages in a certain
          timeframe '
        planning_element_time_relative_two: 'The end for work packages in a certain
          timeframe '
        planning_element_time_absolute_one: 'The start for work packages in a certain
          timeframe  '
        planning_element_time_absolute_two: 'The end for work packages in a certain
          timeframe  '
      sort:
        sortation: Seřadit podle
        alphabet: abeceda
        explicit_order: explicit order
        project_sortation: Třídit projekty podle
        date: Datum
        default: výchozí
      column:
        assigned_to: Řešitel
        type: Typ
        due_date: Datum ukončení
        name: Jméno
        status: Stav
        start_date: Datum zahájení
      columns: Sloupce
      comparisons: Porovnání
      comparison:
        absolute: Absolutní
        none: Žádný
        relative: Relativní
        compare_relative_prefix: Compare current planning to
        compare_relative_suffix: ago
        compare_absolute: Compare current planning to %{date}
      time_relative:
        days: dnů
        weeks: týdny
        months: mesice
      exclude_own_work_packages: Skrýt pracovní balíčky z tohoto projektu
      exclude_reporters: Skrýt ostatní projekty
      exclude_empty: Skrýt prázdné projekty
      grouping: Seskupení
      grouping_hide_group: Skrýt skupinu "%{group}"
      grouping_one: První kritérium seskupení
      grouping_one_phrase: Je podprojektem
      grouping_other: Ostatní
      hide_chart: Skrýt graf
      noneElement: "(žádný)"
      noneSelection: "(žádný)"
      outline: Initial outline expansion
      parent: Zobrazit podprojekty
      work_package_filters: Filtrovat pracovní balíčky
      work_package_responsible: Show work packages with accountable
      work_package_assignee: Show work packages with assignee
      types: Zobrazit typy
      status: Show status
      project_time_filter: Projects with a work package of a certain type in a certain
        timeframe
      project_time_filter_timeframe: Timeframe
      project_time_filter_historical_from: od
      project_time_filter_historical_to: do
      project_time_filter_historical: "%{start_label} %{startdate} %{end_label} %{enddate}"
      project_time_filter_relative: "%{start_label} %{startspan}%{startspanunit} ago,
        %{end_label} %{endspan}%{endspanunit} from now"
      project_filters: Filtrovat projekty
      project_responsible: Zobrazit projekty s odpovědností
      project_status: Zobrazit stav projektu
      timeframe: Zobrazit časový rámec
      timeframe_end: do
      timeframe_start: od
      timeline: Obecné nastavení
      zoom: Faktor zvětšení
    history: Historie
    new_color: Nová barva
    new_association: Nová závislost
    new_work_package: Nový pracovní balíček
    new_reporting: Nové hlášení
    new_timeline: Nová zpráva časové osy
    no_projects_for_reporting_available: There are no projects to which a reporting
      association can be created.
    no_right_to_view_timeline: You do not have the necessary permission to view the
      linked timeline.
    no_timeline_for_id: There is no timeline with ID %{id}.
    notice_successful_deleted_all_elements: Successfully deleted all elements
    outline: Obnovit osnovu
    outlines:
      aggregation: Show aggregations only
      level1: Expand level 1
      level2: Expand level 2
      level3: Expand level 3
      level4: Expand level 4
      level5: Expand level 5
      all: Zobrazit vše
    reporting_for_project:
      show: 'Status reported to project: %{title}'
      edit_delete: 'status report for project: %{title}'
      history: 'History for status for project: %{title}'
    reporting:
      delete: 'Delete status: %{comment}'
      edit: 'Edit status: %{comment}'
      show: 'Status: %{comment}'
    planning_element_update: 'Aktualizováno: %{title}'
    type_could_not_be_saved: Typ nelze uložit
    reporting_could_not_be_saved: Přehled nelze uložit
    properties: Vlastnosti
    really_delete_color: 'Opravdu chcete odstranit následující barvu? Typy v této
      barvě nebudou odstraněny.

'
    really_delete_reporting: 'Chcete tuto zprávu o stavu opravdu smazat? Předchozí
      zprávy o stavu budou smazány také.

'
    start: Začátek
    timeline: Timeline report
    timelines: Přehledy časové osy
    settings: Časové osy
    vertical_work_package: Vertical work packages
    you_are_viewing_the_selected_timeline: You are viewing the selected timeline report
    zoom:
      in: Přiblížit
      out: Oddálit
      days: Dny
      weeks: Týdny
      months: Měsíce
      quarters: Čtvrtletí
      years: Roky
  title_remove_and_delete_user: Remove the invited user from the project and delete
    him/her.
  title_enterprise_upgrade: Upgradujte pro odemčení více uživatelů.
  tooltip_user_default_timezone: 'Výchozí časové pásmo pro nové uživatele. Lze změnit
    v nastavení uživatele.

'
  tooltip_resend_invitation: 'Sends another invitation email with a fresh token in
    case the old one expired or the user did not get the original email. Can also
    be used for active users to choose a new authentication method. When used with
    active users their status will be changed to ''invited''.

'
  tooltip:
    setting_email_login: 'If enabled a user will be unable to chose a login during
      registration. Instead their given e-mail address will serve as the login. An
      administrator may still change the login separately.

'
  queries:
    apply_filter: Použít přednastavený filtr
  top_menu:
    additional_resources: Další zdroje
    getting_started: Začínáme
    help_and_support: Pomoc a podpora
  total_progress: Celkový průběh
  user:
    all: vše
    active: active
    activate: Aktivovat
    activate_and_reset_failed_logins: Aktivovat a resetovat nezdařené přihlášení
    authentication_provider: Zprostředkovatel ověřování
    authentication_settings_disabled_due_to_external_authentication: 'This user authenticates
      via an external authentication provider, so there is no password in OpenProject
      to be changed.

'
    authorization_rejected: Nejste oprávněn se přihlásit.
    assign_random_password: Assign random password (sent to user via email)
    blocked: dočasně uzamčen
    blocked_num_failed_logins:
      one: dočasně uzamčen (jeden pokus o přihlášení se nezdařil)
      other: dočasně uzamčen (%{count} pokusů o přihlášení se nezdařilo)
      few: dočasně uzamčen (%{count} pokusů o přihlášení se nezdařilo)
      many: locked temporarily (%{count} failed login attempts)
    confirm_status_change: Chystáte se změnit stav '%{name}'. Opravdu chcete pokračovat?
    deleted: Odstraněný uživatel
    error_status_change_failed: 'Changing the user status failed due to the following
      errors: %{errors}'
    invite: Pozvat uživatele emailem
    invited: invited
    lock: Uzamknout trvale
    locked: trvale uzamčen
    no_login: This user authenticates through login by password. Since it is disabled,
      they cannot log in.
    password_change_unsupported: Změna hesla není podporována.
    registered: registrován
    reset_failed_logins: Resetovat nezdařené přihlášení
    settings:
      mail_notifications: Odeslat oznámení e-mailem
      mail_project_explanaition: U projektů, které nebyly vybrány, budete dostávat
        oznámení pouze o vašich či o sledovaných položkách (např. o položkách jejichž
        jste autor nebo ke kterým jste přiřazen(a)).
      mail_self_notified: I want to be notified of changes that I make myself
    status_user_and_brute_force: "%{user} a %{brute_force}"
    status_change: Status change
    unlock: Odemknout
    unlock_and_reset_failed_logins: Odemknout a resetovat nezdařené přihlášení
  version_status_closed: uzavřeno
  version_status_locked: uzamčeno
  version_status_open: otevřít
  note: Poznámka
  note_password_login_disabled: Password login has been disabled by %{configuration}.
  warning: Varování
  warning_attachments_not_saved: "%{count} file(s) could not be saved."
  warning_imminent_user_limit: 'Pozvali jste více uživatelů, než je podporováno vaším
    aktuálním předplaceným plánem. Pozvaní uživatelé nemusí být schopni se připojit
    do OpenProject prostředí. Prosím <a href="%{upgrade_url}">upgradujte váš plán</a>
    nebo zablokujte stávající uživatele, aby se pozvaní a registrovaní uživatelé mohli
    připojit.

'
  warning_registration_token_expired: 'Platnost aktivačního emailu vypršela. Poslali
    jsme vám nový %{email}. Klikněte prosím na odkaz uvnitř pro aktivaci vašeho účtu.

'
  warning_user_limit_reached: 'Váš limit počtu uživatelů byl dosažen. Nelze aktivovat
    více uživatelů. Prosím <a href="%{upgrade_url}">upgradujte váš cenový plán</a>
    nebo zablokujte některé stávající členy pro přidání dalších uživatelů.

'
  warning_user_limit_reached_instructions: 'Limit počtu uživatelů (%{current}/%{max}
    aktivních uživatelů) dosažen. Prosím kontaktujte sales@openproject.com a upgradujte
    vaši Enterprise Edition a přidejte další uživatele.

'
  menu_item: Položka nabídky
  menu_item_setting: Viditelnost
  wiki_menu_item_for: Položka nabídky pro stránku wiki "%{title}"
  wiki_menu_item_setting: Viditelnost
  wiki_menu_item_new_main_item_explanation: 'You are deleting the only main wiki menu
    item. You now have to choose a wiki page for which a new main item will be generated.
    To delete the wiki the wiki module can be deactivated by project administrators.

'
  wiki_menu_item_delete_not_permitted: The wiki menu item of the only wiki page cannot
    be deleted.
  query_menu_item_for: Položka nabídky pro dotaz "%{title}"
  work_package:
    updated_automatically_by_child_changes: '_Updated automatically by changing values
      within child work package %{child}_

'
    destroy:
      info: Odstranění pracovního balíčku je nevratná akce.
      title: Odstranit pracovní balíček
  nothing_to_preview: Nic pro náhled
  api_v3:
    attributes:
      lock_version: Uzamknout verzi
    errors:
      code_401: Pro přístup k tomuto prostředku musíte být přihlášeni.
      code_401_wrong_credentials: Neposkytli jste správné přihlašovací údaje.
      code_403: Nemáte oprávnění k přístupu k tomuto zdroji.
      code_404: Požadovaný zdroj nebyl nalezen.
      code_409: Could not update the resource because of conflicting modifications.
      code_500: Došlo k vnitřní chybě.
      expected:
        date: RRRR-MM-DD (pouze ISO 8601 datum)
        duration: Doba trvání ISO 8601
      invalid_content_type: Expected CONTENT-TYPE to be '%{content_type}' but got
        '%{actual}'.
      invalid_format: 'Invalid format for property ''%{property}'': Expected format
        like ''%{expected_format}'', but got ''%{actual}''.'
      invalid_json: The request could not be parsed as JSON.
      invalid_relation: The relation is invalid.
      invalid_resource: For property '%{property}' a link like '%{expected}' is expected,
        but got '%{actual}'.
      invalid_user_status_transition: The current user account status does not allow
        this operation.
      missing_content_type: not specified
      missing_request_body: There was no request body.
      missing_or_malformed_parameter: The query parameter '%{parameter}' is missing
        or malformed.
      multipart_body_error: The request body did not contain the expected multipart
        parts.
      multiple_errors: Multiple field constraints have been violated.
      unable_to_create_attachment: Přílohu nelze vytvořit
      render:
        context_not_parsable: The context provided is not a link to a resource.
        unsupported_context: The resource given is not supported as context.
        context_object_not_found: Cannot find the resource given as the context.
      validation:
        done_ratio: Done ratio cannot be set on parent work packages, when it is inferred
          by status or when it is disabled.
        due_date: Finish date cannot be set on parent work packages.
        estimated_hours: Estimated hours cannot be set on parent work packages.
        invalid_user_assigned_to_work_package: The chosen user is not allowed to be
          '%{property}' for this work package.
        start_date: Start date cannot be set on parent work packages.
      writing_read_only_attributes: You must not write a read-only attribute.
    resources:
      schema: Schema
  doorkeeper:
    pre_authorization:
      status: Pre-authorization
    errors:
      messages:
        invalid_request: The request is missing a required parameter, includes an
          unsupported parameter value, or is otherwise malformed.
        invalid_redirect_uri: The requested redirect uri is malformed or doesn't match
          client redirect URI.
        unauthorized_client: The client is not authorized to perform this request
          using this method.
        access_denied: The resource owner or authorization server denied the request.
        invalid_scope: The requested scope is invalid, unknown, or malformed.
        invalid_code_challenge_method: The code challenge method must be plain or
          S256.
        server_error: The authorization server encountered an unexpected condition
          which prevented it from fulfilling the request.
        temporarily_unavailable: The authorization server is currently unable to handle
          the request due to a temporary overloading or maintenance of the server.
        credential_flow_not_configured: Resource Owner Password Credentials flow failed
          due to Doorkeeper.configure.resource_owner_from_credentials being unconfigured.
        resource_owner_authenticator_not_configured: Resource Owner find failed due
          to Doorkeeper.configure.resource_owner_authenticator being unconfigured.
        admin_authenticator_not_configured: Access to admin panel is forbidden due
          to Doorkeeper.configure.admin_authenticator being unconfigured.
        unsupported_response_type: The authorization server does not support this
          response type.
        invalid_client: Client authentication failed due to unknown client, no client
          authentication included, or unsupported authentication method.
        invalid_grant: The provided authorization grant is invalid, expired, revoked,
          does not match the redirection URI used in the authorization request, or
          was issued to another client.
        unsupported_grant_type: The authorization grant type is not supported by the
          authorization server.
        invalid_token:
          revoked: The access token was revoked
          expired: The access token expired
          unknown: The access token is invalid
  unsupported_browser:
    title: Your browser is outdated and unsupported.
    message: You may run into errors and degraded experience on this page.
<<<<<<< HEAD
    update_message: Please update your browser.
    close_warning: Ignore this warning.
=======
    update_message: Aktualizujte svůj prohlížeč prosím.
    close_warning: Ignorovat toto upozornění.
>>>>>>> 539db520
  oauth:
    application:
      singular: OAuth application
      plural: OAuth applications
      named: OAuth application '%{name}'
      new: New OAuth application
      default_scopes: "(Default scopes)"
      instructions:
        name: The name of your application. This will be displayed to other users
          upon authorization.
        redirect_uri_html: 'The allowed URLs authorized users can be redirected to.
          One entry per line. <br/> If you''re registering a desktop application,
          use the following URL.

'
        confidential: Check if the application will be used where the client secret
          can be kept confidential. Native mobile apps and Single Page Apps are assumed
          non-confidential.
        client_credential_user_id: Optional user ID to impersonate when clients use
          this application. Leave empty to allow public access only
        register_intro: If you are developing an OAuth API client application for
          OpenProject, you can register it using this form for all users to use.
        default_scopes: ''
    client_id: Client ID
    client_secret_notice: 'This is the only time we can print the client secret, please
      note it down and keep it secure. It should be treated as a password and cannot
      be retrieved by OpenProject at a later time.

'
    authorization_dialog:
      authorize: Authorize
      cancel: Cancel and deny authorization.
      prompt_html: Authorize <strong>%{application_name}</strong> to use your account
        <em>%{login}</em>?
      title: Authorize %{application_name}
      wants_to_access_html: 'This application requests access to your OpenProject
        account. <br/> <strong>It has requested the following permissions:</strong>

'
    scopes:
      api_v3: Full API access
      api_v3_text: Application will receive full read & write access to the OpenProject
        API to perform actions on your behalf.
    grants:
      created_date: Approved on
<<<<<<< HEAD
      scopes: Permissions
=======
      scopes: Práva
>>>>>>> 539db520
      successful_application_revocation: Revocation of application %{application_name}
        successful.
      none_given: No OAuth applications have been granted access to your user account.
    x_active_tokens:
      one: one active token
      other: "%{count} active token"
<<<<<<< HEAD
=======
      few: "%{count} active token"
      many: "%{count} active token"
>>>>>>> 539db520
    flows:
      authorization_code: Authorization code flow
      client_credentials: Client credentials flow
    client_credentials: User used for Client credentials
    client_credentials_impersonation_set_to: Client credentials user set to
    client_credentials_impersonation_warning: 'Note: Clients using the ''Client credentials''
      flow in this application will have the rights of this user'
    client_credentials_impersonation_html: 'By default, OpenProject provides OAuth
      2.0 authorization via %{authorization_code_flow_link}. You can optionally enable
      %{client_credentials_flow_link}, but you must provide a user on whose behalf
      requests will be performed.

'
    authorization_error: An authorization error has occurred.
    revoke_my_application_confirmation: Do you really want to remove this application?
      This will revoke %{token_count} active for it.
<<<<<<< HEAD
    my_registered_applications: Registered OAuth applications
  button_remove_widget: Odstranit widget
  label_and_its_subprojects: "%{value} a její dílčí projekty"
  label_my_page_block: My page block
  label_responsible_for_work_packages: Work packages I am accountable for
  label_search_titles_only: Vyhledávat jen tituly
  label_visible_elements: Viditelné prvky
  setting_security_badge_displayed: Display security badge
  text_notice_security_badge_displayed_html: >
    Note: if enabled, this will display a badge with your installation status in the <a href="%{information_panel_path}">%{information_panel_label}</a> administration panel,
    and on the home page. It is displayed to administrators only.
    <br/>
    The badge will check your current OpenProject version against the official OpenProject release database to alert you of any updates or known vulnerabilities.
    For more information on what the check provides, what data is needed to provide available updates, and how to disable this check, please visit <a href="%{more_info_url}">the configuration documentation</a>.
=======
    my_registered_applications: Registered OAuth applications
>>>>>>> 539db520
<|MERGE_RESOLUTION|>--- conflicted
+++ resolved
@@ -2909,13 +2909,8 @@
   unsupported_browser:
     title: Your browser is outdated and unsupported.
     message: You may run into errors and degraded experience on this page.
-<<<<<<< HEAD
-    update_message: Please update your browser.
-    close_warning: Ignore this warning.
-=======
     update_message: Aktualizujte svůj prohlížeč prosím.
     close_warning: Ignorovat toto upozornění.
->>>>>>> 539db520
   oauth:
     application:
       singular: OAuth application
@@ -2961,22 +2956,15 @@
         API to perform actions on your behalf.
     grants:
       created_date: Approved on
-<<<<<<< HEAD
-      scopes: Permissions
-=======
       scopes: Práva
->>>>>>> 539db520
       successful_application_revocation: Revocation of application %{application_name}
         successful.
       none_given: No OAuth applications have been granted access to your user account.
     x_active_tokens:
       one: one active token
       other: "%{count} active token"
-<<<<<<< HEAD
-=======
       few: "%{count} active token"
       many: "%{count} active token"
->>>>>>> 539db520
     flows:
       authorization_code: Authorization code flow
       client_credentials: Client credentials flow
@@ -2993,21 +2981,4 @@
     authorization_error: An authorization error has occurred.
     revoke_my_application_confirmation: Do you really want to remove this application?
       This will revoke %{token_count} active for it.
-<<<<<<< HEAD
-    my_registered_applications: Registered OAuth applications
-  button_remove_widget: Odstranit widget
-  label_and_its_subprojects: "%{value} a její dílčí projekty"
-  label_my_page_block: My page block
-  label_responsible_for_work_packages: Work packages I am accountable for
-  label_search_titles_only: Vyhledávat jen tituly
-  label_visible_elements: Viditelné prvky
-  setting_security_badge_displayed: Display security badge
-  text_notice_security_badge_displayed_html: >
-    Note: if enabled, this will display a badge with your installation status in the <a href="%{information_panel_path}">%{information_panel_label}</a> administration panel,
-    and on the home page. It is displayed to administrators only.
-    <br/>
-    The badge will check your current OpenProject version against the official OpenProject release database to alert you of any updates or known vulnerabilities.
-    For more information on what the check provides, what data is needed to provide available updates, and how to disable this check, please visit <a href="%{more_info_url}">the configuration documentation</a>.
-=======
-    my_registered_applications: Registered OAuth applications
->>>>>>> 539db520
+    my_registered_applications: Registered OAuth applications