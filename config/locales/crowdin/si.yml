--- conflicted
+++ resolved
@@ -268,11 +268,7 @@
       favored: "Favorite projects"
       archived: "Archived projects"
       shared: "Shared project lists"
-<<<<<<< HEAD
-      my_private: "My private project lists"
-=======
       my_lists: "My project lists"
->>>>>>> e0f67812
       new:
         placeholder: "New project list"
       delete_modal:
@@ -560,8 +556,8 @@
     deletion_pending: "Account has been locked and was scheduled for deletion. Note that this process takes place in the background. It might take a few moments until the user is fully deleted."
     deletion_info:
       data_consequences:
-        other: 'පරිශීලකයා විසින් නිර්මාණය කරන ලද දත්ත (උදා: ඊමේල්, මනාපයන්, වැඩ පැකේජ, විකි ඇතුළත් කිරීම්) හැකිතාක් මකා දැමෙනු ඇත. කෙසේ වෙතත්, අනෙකුත් පරිශීලකයින්ගේ කාර්යයට බාධා නොකර වැඩ පැකේජ සහ විකි ඇතුළත් කිරීම් වැනි දත්ත මකා දැමිය නොහැකි බව සලකන්න. එබැවින් එවැනි දත්ත “මකාදැමූ පරිශීලකයා” නමින් ගිණුමකට නැවත පවරනු ලැබේ. මකාදැමූ සෑම ගිණුමකම දත්ත මෙම ගිණුමට නැවත පැවරෙන බැවින් පරිශීලකයා වෙනත් මකාදැමූ ගිණුමක දත්ත වලින් නිර්මාණය කළ දත්ත වෙන්කර හඳුනා ගැනීමට නොහැකි වනු ඇත.'
-        self: 'ඔබ නිර්මාණය කළ දත්ත වලින් (උදා: ඊමේල්, මනාපයන්, වැඩ පැකේජ, විකි ඇතුළත් කිරීම්) හැකි තරම් මකා දැමෙනු ඇත. කෙසේ වෙතත්, අනෙකුත් පරිශීලකයින්ගේ කාර්යයට බාධා නොකර වැඩ පැකේජ සහ විකි ඇතුළත් කිරීම් වැනි දත්ත මකා දැමිය නොහැකි බව සලකන්න. එබැවින් එවැනි දත්ත “මකාදැමූ පරිශීලකයා” නමින් ගිණුමකට නැවත පවරනු ලැබේ. මකාදැමූ සෑම ගිණුමකම දත්ත මෙම ගිණුමට නැවත පැවරෙන බැවින් ඔබ විසින් නිර්මාණය කරන ලද දත්ත වෙනත් මකාදැමූ ගිණුමක දත්ත වලින් වෙන්කර හඳුනා ගැනීමට නොහැකි වනු ඇත.'
+        other: "පරිශීලකයා විසින් නිර්මාණය කරන ලද දත්ත (උදා: ඊමේල්, මනාපයන්, වැඩ පැකේජ, විකි ඇතුළත් කිරීම්) හැකිතාක් මකා දැමෙනු ඇත. කෙසේ වෙතත්, අනෙකුත් පරිශීලකයින්ගේ කාර්යයට බාධා නොකර වැඩ පැකේජ සහ විකි ඇතුළත් කිරීම් වැනි දත්ත මකා දැමිය නොහැකි බව සලකන්න. එබැවින් එවැනි දත්ත “මකාදැමූ පරිශීලකයා” නමින් ගිණුමකට නැවත පවරනු ලැබේ. මකාදැමූ සෑම ගිණුමකම දත්ත මෙම ගිණුමට නැවත පැවරෙන බැවින් පරිශීලකයා වෙනත් මකාදැමූ ගිණුමක දත්ත වලින් නිර්මාණය කළ දත්ත වෙන්කර හඳුනා ගැනීමට නොහැකි වනු ඇත."
+        self: "ඔබ නිර්මාණය කළ දත්ත වලින් (උදා: ඊමේල්, මනාපයන්, වැඩ පැකේජ, විකි ඇතුළත් කිරීම්) හැකි තරම් මකා දැමෙනු ඇත. කෙසේ වෙතත්, අනෙකුත් පරිශීලකයින්ගේ කාර්යයට බාධා නොකර වැඩ පැකේජ සහ විකි ඇතුළත් කිරීම් වැනි දත්ත මකා දැමිය නොහැකි බව සලකන්න. එබැවින් එවැනි දත්ත “මකාදැමූ පරිශීලකයා” නමින් ගිණුමකට නැවත පවරනු ලැබේ. මකාදැමූ සෑම ගිණුමකම දත්ත මෙම ගිණුමට නැවත පැවරෙන බැවින් ඔබ විසින් නිර්මාණය කරන ලද දත්ත වෙනත් මකාදැමූ ගිණුමක දත්ත වලින් වෙන්කර හඳුනා ගැනීමට නොහැකි වනු ඇත."
       heading: "ගිණුම මකන්න %{name}"
       info:
         other: "පරිශීලක ගිණුම මකා දැමීම ආපසු හැරවිය නොහැකි ක්රියාවකි."
@@ -1439,7 +1435,7 @@
       long: "%Y %B %d"
       short: "%b %d"
     #Don't forget the nil at the beginning; there's no such thing as a 0th month
-    month_names:  #Used in date_select and datetime_select.
+    month_names: #Used in date_select and datetime_select.
       - null
       - "ජනවාරි"
       - "පෙබරවාරි"
@@ -1454,9 +1450,9 @@
       - "නොවැම්බර්"
       - "දෙසැම්බර්"
     order:
-      - ':වර්ෂය'
-      - ':මාසය'
-      - ':දවස'
+      - ":වර්ෂය"
+      - ":මාසය"
+      - ":දවස"
   datetime:
     distance_in_words:
       about_x_hours:
@@ -1590,7 +1586,7 @@
   error_must_be_project_member: "ව්යාපෘති සාමාජිකයෙකු විය යුතුය"
   error_migrations_are_pending: "ඔබගේ OpenProject ස්ථාපනයට දත්ත සමුදායන් ඉරුවාරදය ඇත. ඔබගේ අවසාන උත්ශ්රේණි කිරීම මත ඉරුවාරදය ධාවනය කිරීම ඔබට මග හැරී ඇත. කරුණාකර ඔබගේ ස්ථාපනය නිසි උත්ශ්රේණි කිරීම සඳහා උත්ශ්රේණි කිරීමේ මාර්ගෝපදේශය පරීක්ෂා කරන්න."
   error_migrations_visit_upgrade_guides: "කරුණාකර අපගේ උත්ශ්රේණි කිරීමේ මාර්ගෝපදේශ ප්රලේඛනය වෙත පිවිසෙන්න"
-  error_no_default_work_package_status: 'පෙරනිමි වැඩ පැකේජ තත්ත්වය අර්ථ දක්වා නැත. කරුණාකර ඔබගේ වින්යාසය පරීක්ෂා කරන්න (“පරිපාලන -> වැඩ පැකේජ තත්වයන්” වෙත යන්න).'
+  error_no_default_work_package_status: "පෙරනිමි වැඩ පැකේජ තත්ත්වය අර්ථ දක්වා නැත. කරුණාකර ඔබගේ වින්යාසය පරීක්ෂා කරන්න (“පරිපාලන -> වැඩ පැකේජ තත්වයන්” වෙත යන්න)."
   error_no_type_in_project: "මෙම ව්යාපෘතියට කිසිදු වර්ගයක් සම්බන්ධ නොවේ. කරුණාකර ව්යාපෘති සැකසුම් පරීක්ෂා කරන්න."
   error_omniauth_registration_timed_out: "බාහිර සත්යාපන සැපයුම්කරුවෙකු හරහා ලියාපදිංචිය කල් දමා ඇත. කරුණාකර නැවත උත්සාහ කරන්න."
   error_omniauth_invalid_auth: "The authentication information returned from the identity provider was invalid. Please contact your administrator for further help."
@@ -2657,7 +2653,7 @@
     the associated projects of this type.
   notice_to_many_principals_to_display: "බොහෝ ප්රතිඵල ඇත.\nනව සාමාජිකයාගේ (හෝ කණ්ඩායමේ) නමින් ටයිප් කිරීමෙන් සෙවුම අඩු කරන්න."
   notice_user_missing_authentication_method: පරිශීලකයාට මුරපදයක් හෝ පුරනය වීමට වෙනත් ක්රමයක් තෝරා ගැනීමට තවමත් නොමැත.
-  notice_user_invitation_resent: '%{email}වෙත ආරාධනයක් යවා ඇත.'
+  notice_user_invitation_resent: "%{email}වෙත ආරාධනයක් යවා ඇත."
   present_access_key_value: "ඔබගේ %{key_name} වේ: %{value}"
   notice_automatic_set_of_standard_type: "සම්මත වර්ගය ස්වයංක්රීයව සකසන්න."
   notice_logged_out: "ඔබ ලොගින් වී ඇත."
