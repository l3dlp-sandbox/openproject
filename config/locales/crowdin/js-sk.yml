---
sk:
  js:
    ajax:
      hide: Skryť
      loading: Načítava sa ...
    attachments:
      draggable_hint: 'Pre vloženie obrázka alebo referenčnej prílohy presuňte súbor
        do editovateľného poľa. Uzavreté pole editora sa bude otvárať počas nepretržitého
        ťahania.

'
    autocomplete_select:
      placeholder:
        multi: Pridať "%{name}"
        single: Vybrať "%{name}"
      remove: Odstrániť %{name}
      active: Aktívne %{label} %{name}
    close_popup_title: Zavrieť okno
    close_filter_title: Zavrieť filter
    close_form_title: Zavrieť formulár
    boards:
      upsale:
        teaser_text: Improve your agile project management with this flexible Boards
          view. Create as many boards as you like for anything you would like to keep
          track of.
        upgrade_to_ee_text: Boards is an Enterprise feature. Please upgrade to a paid
          plan.
        upgrade: Upgrade now
        personal_demo: Get a personal demo
        boards: Need to freely structure your work in a board view?
        check_out_link: Pozrite si verziu Enterprise.
      lists:
        delete: Vymazať zoznam
<<<<<<< HEAD
=======
        edit_version: Edit version
      add:
        create_new: Create new
>>>>>>> d5d2d7d6
    card:
      add_new: Pridať novú kartu
      highlighting:
        inline: 'Highlight inline:'
        entire_card_by: Celý riadok o
      remove_from_list: Odstrániť kartu zo zoznamu
    clipboard:
      browser_error: Váš prehliadač nepodporuje kopírovanie do schránky. Manuálne
        skopírujte vybratý text.
      copied_successful: Úspešne skopírované do schránky!
    button_add_watcher: Pridať pozorovateľa
    button_back: Späť
    button_back_to_list_view: Späť na zobrazenie zoznamu
    button_cancel: Zrušíť
    button_close: Zatvoriť
    button_check_all: Označiť všetko
    button_configure-form: Konfigurácia formulára
    button_confirm: Potvrdiť
    button_continue: Pokračovať
    button_copy: Kopírovať
    button_custom-fields: Vlastné polia
    button_delete: Odstrániť
    button_delete_watcher: Odstrániť pozorovateľa
    button_details_view: Zobraziť podrobnosti
    button_duplicate: Duplikovať
    button_edit: Upraviť
    button_filter: Filtrovať
    button_advanced_filter: Rozšírený filter
    button_list_view: Zobraziť ako zoznam
    button_show_view: Zobrazenie na celú obrazovku
    button_log_time: Zaprotokoluj čas
    button_more: Viac
    button_move: Presunúť
    button_open_details: Zobraziť podrobnosti
    button_close_details: Zavrieť podrobnosti
    button_open_fullscreen: Otvorené zobrazenie na celú obrazovku
    button_quote: Citovať
    button_save: Uložiť
    button_settings: Nastavenia
    button_uncheck_all: Odznačiť všetky
    button_update: Aktualizovať
    button_export-pdf: Stiahnuť PDF
    button_export-atom: Stiahnuť Atom
    calendar:
      title: Kalendár
      too_many: Existuje viac pracovných balíčkov (%{count}), než je možné zobraziť
        v kalendári (%{max}). Pridaním filtrov sa zamerajte na tie relevantné.
    description_available_columns: Dostupné stĺpce
    description_current_position: 'Nachádzate sa tu:'
    description_select_work_package: 'Vyberte pracovný balík #%{id}'
    description_selected_columns: Vybraté stĺpce
    description_subwork_package: 'Podradený pracovný balík #%{id}'
    editor:
      preview: Prepnúť do režimu náhľadu
      source_code: Prepnúť do režimu Markdown
      error_saving_failed: 'Uloženie dokumentu zlyhalo s nasledujúcou chybou: %{error}'
      error_initialization_failed: Nepodarilo sa inicializovať CKEditor!
      mode:
        manual: Prepnúť na zdroj Markdown
        wysiwyg: Prepnúť na WYSIWYG editor
      macro:
        child_pages:
          button: Odkazy na podstránky
          include_parent: Zahrnúť nadradený
          text: "[Placeholder] Zoznam podradených stránok"
          page: Wiki stránka
          this_page: táto stránka
          hint: 'Nechajte toto pole prázdne, ak chcete zobraziť všetky podradené stránky
            aktuálnej stránky. Ak chcete odkazovať na podradné stránky inej stránky
            wiki, zadajte ich názov alebo adresu URL.

'
        code_block:
          button: Vloženie fragmentu kódu
          title: Vložiť / upraviť fragment kódu
          language: Jazyk pre zvýrazňovanie syntaxe
          language_hint: Zadajte jazyk pre zvýrazňovanie syntaxe, ktorý sa používa
            pre zvýraznenie časti kódu (ak je podporovaný).
        dropdown:
          macros: Makrá
          chose_macro: Použiť makro
        toc: Obsah
        toolbar_help: Kliknutím vyberte miniaplikáciu, a zobrazenie panela nástrojov..
          Dvojitým kliknutím upravíte miniaplikáciu
        wiki_page_include:
          button: Zahrnúť obsah inej wiki stránky
          text: "[Placeholder] Zahrnutá stránka wiki"
          page: Wiki stránka
          not_set: "(Stránka ešte nie je nastavená)"
          hint: |
            Zahrňte obsah inej stránky wiki tak, že zadáte jej názov alebo URL-Slug.
            Stránku wiki iného projektu môžete zahrnúť tak, že ju oddelíte dvojbodkou, ako je to v nasledujúcom príklade.
        work_package_button:
          button: Vložte tlačidlo Vytvoriť pracovný balíček
          type: Typ pracovného balíčka
          button_style: Použite štýl tlačidla
          button_style_hint: 'Voliteľné: Skontrolujte, či sa makro zobrazí ako tlačidlo,
            nie ako odkaz.'
          without_type: Vytvoriť pracovný balíček
          with_type: 'Vytvoriť pracovný balíček (Typ: %{typename})'
        embedded_table:
          button: Vložiť tabuľku pracovného balíčku
          text: "[Placeholder] Vložená tabuľka pracovného balíčku"
        embedded_calendar:
          text: "[Placeholder] Vložený kalendár"
    custom_actions:
      date:
        specific: dňa
        current_date: Aktuálny dátum
    error:
      internal: Vyskytla sa vnútorná chyba.
      cannot_save_changes_with_message: 'Nie je možné uložiť zmeny kvôli nasledujúcej
        chybe: %{error}'
      query_saving: Pohľad sa nepodarilo uložiť.
      embedded_table_loading: 'Vložený pohľad nemožno načítať: %{message}'
    filter:
      description:
        text_open_filter: Otvorte tento filter pomocou „Alt“ a šípok.
        text_close_filter: Na výber záznamu opustite režim zamerania napríklad stlačením
          Enter. Na opustenie bez filtra vyberte prvý (prázdny) záznam.
      noneElement: "(žiadny)"
      time_zone_converted:
        two_values: "%{from} - %{to} vo vašom miestnom čase."
        only_start: Od %{from} v miestnom čase.
        only_end: Do %{to} v miestnom čase.
      value_spacer: "-"
      sorting:
        criteria:
          one: Prvé kritérium zoradenia
          two: Druhé kritérium zoradenia
          three: Tretie kritérium zoradenia
      upsale_for_more: Pre pokročilejšie filtre si pozrite
      upsale_link: Enterprise Edition.
    general_text_no: nie
    general_text_yes: áno
    general_text_No: Nie
    general_text_Yes: Áno
    grid:
      add_modal:
        choose_widget: Vyberte miniaplikáciu
      widgets:
        documents:
          title: Dokumenty
          no_results: Zatiaľ žiadne dokumenty.
        news:
          title: Novinky
          at: o
          no_results: Nič nové pre nahlásenie.
        time_entries_current_user:
          title: Strávený čas (posledných 7 dní)
          no_results: Žiadne časové záznamy za posledných 7 dní.
        work_packages_accountable:
          title: Pracovné balíčky, za ktoré som zodpovedný(a)
        work_packages_assigned:
          title: Mne priradené pracovné balíčky
        work_packages_created:
          title: Pracovné balíčky vytvorené mnou
        work_packages_watched:
          title: Pracovné balíčky sledované mnou
        work_packages_table:
          title: Pracovné balíčky
        work_packages_calendar:
          title: Kalendár
    label_activate: Aktivovať
    label_activity_no: Záznam aktivity číslo %{activityNo}
    label_activity_with_comment_no: Záznam aktivity číslo %{activityNo} (obsahuje
      komentár)
    label_add_column_after: Pridať stĺpec po
    label_add_column_before: Pridať stĺpec pred
    label_add_columns: Pridať stĺpce
    label_add_comment: Pridať komentár
    label_add_comment_title: Komentujte a napíšte @ pre upozornenie ďalších ľudí
    label_add_row_after: Pridať riadok po
    label_add_row_before: Pridať riadok pred
    label_add_selected_columns: Pridať vybraté stĺpce
    label_added_by: Pridal
    label_added_time_by: Pridal %{author} %{age}
    label_ago: dní späť
    label_all: Všetky
    label_all_work_packages: všetky pracovné balíčky
    label_and: a
    label_ascending: Vzostupne
    label_author: 'Autor: %{user}'
    label_between: medzi
    label_board: Nástenka
    label_board_locked: Uzamknuté
    label_board_plural: Nástenky
    label_board_sticky: Dôležité (vždy vyššie)
    label_create_work_package: Vytvoriť nový pracovný balíček
    label_created_by: Vytvoril(a)
    label_date: Dátum
    label_date_with_format: 'Zadajte %{date_attribute} v tomto formáte: %{format}'
    label_deactivate: Deaktivovať
    label_descending: Zostupne
    label_description: Popis
    label_cancel_comment: Zrušiť komentár
    label_closed_work_packages: uzatvorené
    label_collapse: Zbaliť
    label_collapsed: zbalené
    label_collapse_all: Zbaliť všetko
    label_comment: Komentár
    label_committed_at: "%{committed_revision_link} v %{date}"
    label_committed_link: odoslané revízie %{revision_identifier}
    label_contains: obsahuje
    label_created_on: vytvorené
    label_edit_comment: Upraviť tento komentár
    label_edit_status: Upraviť stav pracovného balíka
    label_equals: je
    label_expand: Rozbaliť
    label_expanded: rozbalené
    label_expand_all: Rozbaliť všetko
    label_expand_project_menu: Rozbaliť ponuku projektu
    label_export: Exportovať
    label_filename: Súbor
    label_filesize: Veľkosť
    label_greater_or_equal: ">="
    label_group_by: Zoskupiť podľa
    label_hide_attributes: Zobraziť menej
    label_hide_column: Skryť stĺpec
    label_hide_project_menu: Zbaliť ponuku projektu
    label_in: v
    label_in_less_than: v menej ako
    label_in_more_than: vo viac ako
    label_latest_activity: Posledná aktivita
    label_last_updated_on: Naposledy aktualizované
    label_less_or_equal: "<="
    label_less_than_ago: pred necelým dňom
    label_loading: Načítava sa...
    label_me: mňa
    label_menu_collapse: zbaliť
    label_menu_expand: rozbaliť
    label_more_than_ago: pred viac než dňom
    label_my_page: Moja stránka
    label_next: Ďalšie
    label_no_color: Žiadna farba
    label_no_data: Žiadne dáta na zobrazenie
    label_no_due_date: bez dátumu ukončenia
    label_no_start_date: žiadny dátum začatia
    label_none: žiadne
    label_not_contains: neobsahuje
    label_not_equals: nie je
    label_on: dňa
    label_open_menu: Otvorte menu
    label_open_context_menu: Otvoriť kontextové menu
    label_open_work_packages: otvorené
    label_password: Heslo
    label_previous: Predošlý
    label_per_page: 'Na stranu:'
    label_please_wait: Prosím, čakajte
    label_visibility_settings: Nastavenia viditeľnosti
    label_quote_comment: Citovať tento komentár
    label_reset: Vynulovať
    label_remove_column: Odstrániť stĺpec
    label_remove_columns: Odstrániť vybraté stĺpce
    label_remove_row: Odstrániť riadok
    label_save_as: Uložiť ako
    label_select_watcher: Vybrať pozorovateľa ...
    label_selected_filter_list: Vybrané filtre
    label_show_attributes: Zobraziť všetky atribúty
    label_show_in_menu: Zobraziť pohľad v menu
    label_sort_by: Zoradiť podľa
    label_sorted_by: zoradené podľa
    label_sort_higher: Presunúť vyššie
    label_sort_lower: Presunúť nižšie
    label_sorting: Zoradenie
    label_star_query: Preferované
    label_press_enter_to_save: Stlačte enter pre uloženie.
    label_public_query: Verejný
    label_sum_for: Súčet pre
    label_subject: Predmet
    label_this_week: tento týždeň
    label_today: dnes
    label_up: Hore
    label_activity_show_only_comments: Zobraziť len aktivity s komentármi
    label_activity_show_all: Zobraziť všetky aktivity
    label_total_progress: "%{percent}% celkový priebeh"
    label_total_amount: 'Celkom: %{amount}'
    label_updated_on: aktualizované
    label_warning: Upozornenie
    label_work_package: Pracovný balíček
    label_work_package_plural: Pracovné balíčky
    label_watch: Začať pozorovať
    label_watch_work_package: Sleduj pracovný balíček
    label_watcher_added_successfully: Pozorovateľ úspešne pridaný!
    label_watcher_deleted_successfully: Pozorovateľ úspešne odstránený!
    label_work_package_details_you_are_here: Nachádzate sa na záložke %{tab} pracovného
      balíčka %{subject} typu %{type}.
    label_unwatch: Prestať pozorovať
    label_unwatch_work_package: Prestaň sledovať pracovný balíček
    label_uploaded_by: Nahral
    label_default_queries: Predvolené zobrazenia
    label_starred_queries: Zobrazenie obľúbených
    label_global_queries: Verejné zobrazenia
    label_custom_queries: Súkromné zobrazenia
    label_columns: Stĺpce
    label_attachments: Súbory
    label_drop_files: Presuňte súbory sem
    label_drop_files_hint: alebo kliknite na tlačidlo Pridať súbory
    label_drop_folders_hint: Nie je možné použiť priečinok ako prílohu. Prosím vyberte
      jednotlivé súbory.
    label_add_attachments: Pridať prílohy
    label_formattable_attachment_hint: Na priloženie súboru ho potiahnite a pustite
      na toto pole alebo ho vložte zo schránky.
    label_remove_file: Odstrániť %{fileName}
    label_remove_watcher: Odstrániť pozorovateľa %{name}
    label_remove_all_files: Odstrániť všetky súbory
    label_add_description: Pridať popis %{file}
    label_upload_notification: Nahrávanie súborov...
    label_work_package_upload_notification: 'Nahrávanie súborov pre Pracovný balík
      #%{id}: %{subject}'
    label_wp_id_added_by: "#%{id} pridané %{author}"
    label_files_to_upload: 'Tieto súbory budú odovzdané:'
    label_rejected_files: 'Tieto súbory nie je možné odovzdať:'
    label_rejected_files_reason: Tieto súbory nie je možné odovzdať, pretože ich veľkosť
      je väčšia ako %{maximumFilesize}
    label_wait: Počkajte, prosím, pre konfiguráciu...
    label_upload_counter: "%{done} z %{count} súborov hotové"
    label_validation_error: 'Pracovný balík sa nepodarilo uložiť z nasledujúcich chýb:'
    help_texts:
      show_modal: Zobraziť nápovedu pre tento atribút
    onboarding:
      buttons:
        skip: Preskočiť
        next: Ďalšie
        got_it: Rozumiem
      steps:
        help_menu: V ponuke <b>Help</b> nájdete používateľskú príručku a ďalšie zdroje
          pomoci. <br> Užite si svoju prácu s programom OpenProject!
        members: Pozvať nových <b>Členov</b> do vášho projektu.
        project_selection: 'Vyberte jeden z projektov s užitočnými demo dátami: <br><b>"Demo
          projekt"</b> je vhodný pre klasické riadenie projektov, <b>"Scrum projekt"</b>
          je vhodný pre agilné riadenie projektov.'
        sidebar_arrow: Pomocou šípky sa môžete vrátiť späť k projektom <b>Hlavná ponuka</b>.
        welcome: Urobte si tri minúty čas na úvodnú prehliadku, aby ste sa naučili
          čo najviac <b>dôležité funkcie</b>.<br> Doporučujeme dokončiť prehliadku
          až do konca. Prehliadku môžete kedykoľvek reštartovať.
        wiki: V rámci <b>Wiki</b> možno dokumentovať a zdieľať znalosti spolu so svojím
          tímom.
        backlogs:
          overview: Vašu prácu môžete organizovať v <b>backlog</b> pohľade. <br> Na
            pravej strane je k dispozícii backlog produktov či chýb, na ľavej strane
            príslušné šprinty. Tu môžete vytvárať <b>epics, user stories a chybové
            reporty</b>, meniť priority drag'n'drop myšou a priraďovaním k jednotlivým
            šprintom.
          task_board_arrow: Ak chcete vidieť Váš <b>zoznam úloh</b>, otvorte Sprint
            drop-down menu...
          task_board_select: "... a vyberte položku ponuky <b>Task board</b>."
          task_board: V <b>Task Board</b> môžete vidieť úlohy šprintu. Pridávať nové
            úlohy alebo prekážky s ikonou + vedľa užívateľského príbehu. Prostredníctvom
            drag and drop môžete aktualizovať stav.
        boards:
          overview: Manage your work within an intuitive <b>Boards</b> view.
          lists: You can create multiple lists (columns) within one Board view, e.g.
            to create a KANBAN board.
          add: Click the + will <b>add a new card</b> to the list within a Board.
          drag: Drag & Drop your cards within a list to re-order, or to another list.
            A double click will open the details view.
        wp:
          toggler: Tu sú <b>Pracovné balíčky</b>, ktoré vám poskytnú podrobnejší pohľad
            na prácu vo vašom projekte.
          list: Toto je zoznam dôležitých <b>Pracovných balíčkov</b> vo vašom projekte,
            napr. úlohy, funkcie, míľniky, chyby a oveľa viac. <br> Nové pracovné
            balíčky môžete vytvárať a upravovať priamo v zozname. Dvojitým kliknutím
            na riadok sa otvorí detailný pohľad.
          full_view: V <b>detailoch pracovného balíčku</b> nájdete všetky relevantné
            informácie ako popis, stav, prioritu, aktivity, náväznosti a komentáre.
          back_button: Pomocou šípky sa môžete vrátiť späť na zoznam pracovných balíčkov.
          create_button: Tlačidlo <b>Vytvoriť</b> pridá nový pracovný balíček pre
            váš projekt.
          timeline_button: Môžete aktivovať <b>Ganttov diagram</b> pre vytvorenie
            časového harmonogramu projektu.
          timeline: Tu môžete upraviť svoj projektový plán. Vytvárať nové fázy, míľniky
            a pridávať závislosti. Všetci členovia tímu môžu kedykoľvek zobraziť a
            aktualizovať aktuálny plán.
    password_confirmation:
      field_description: Ak chcete potvrdiť túto zmenu, musíte zadať heslo svojho
        účtu.
      title: Ak chcete pokračovať, potvrďte svoje heslo
    pagination:
      no_other_page: Ste na jedinej stránke.
      pages:
        next: Vpred na nasledujúcu stranu
        previous: Späť na predchádzajúcu stranu
    placeholders:
      default: "-"
      subject: Sem zadajte predmet
      selection: Prosím, vyberte
      relation_description: Kliknutím pridáte popis tohto vzťahu
    project:
      required_outside_context: Nie ste v kontexte projektu. Prosím vyberte najskôr
        kontext projektu aby ste mohli vybrať typ a stav
      context: Kontext projektu
      work_package_belongs_to: Tento pracovný balíček patrí k projektu %{projectname}.
      click_to_switch_context: Otvoriť tento pracovný balík v danom projekte.
      autocompleter:
        label: Automatické doplňovanie projektu
    text_are_you_sure: Ste si istí?
    types:
      attribute_groups:
        error_duplicate_group_name: Názov skupiny %{group} sa používa viackrát. Názvy
          skupín musia byť jedinečné.
        error_no_table_configured: Prosím nastavte tabuľku pre %{group}.
        reset_title: Obnoviť konfiguráciu formulára
        confirm_reset: 'Upozornenie: Naozaj chcete resetovať konfiguráciu formulára?
          Týmto sa obnovia atribúty na ich predvolenú skupinu a vypnú sa VŠETKY vlastné
          polia.

'
        upgrade_to_ee: Upgrade na Enterprise Edition
        upgrade_to_ee_text: Wow! Ak potrebujete túto funkciu, ste super profesionál!
          Mohli by ste podporiť vývojárov Open Source tým, že sa staneme klientom
          Enterprise Edition?
        more_information: Viac informácií
        nevermind: Nie ďakujem
        filter_types:
          parent: podradený
          precedes: predchádzajúci
          follows: následujúci
          relates: súvisiace s
          duplicates: duplicitné
          duplicated: zduplikoval
          blocks: blokuje
          blocked: zablokované používateľom
          partof: sú zahrnuté v
          includes: vrátane
          requires: vyžaduje
          required: požadované
    time_entry:
      activity: Činnosť
      comment: Komentár
      hours: Hodín
    watchers:
      label_loading: načítanie pozorovateľov...
      label_error_loading: Vyskytla sa chyba pri načítavaní pozorovateľov
      label_search_watchers: Hľadať pozorovateľov
      label_add: Pridať pozorovateľov
      label_discard: Zrušiť výber
      typeahead_placeholder: Vyhľadajte možných pozorovateľov
    relation_labels:
      parent: Nadradený balíček
      children: Potomkovia
      relates: Previazaný na
      duplicates: Kópie
      duplicated: Zduplikoval
      blocks: Bloky
      blocked: Zablokoval
      precedes: Predchodcovia
      follows: Nasledovníci
      includes: Zahŕňa
      partof: Súčasťou
      requires: Vyžaduje
      required: Vyžadované
      relation_type: typ vzťahu
    relations_hierarchy:
      parent_headline: Nadradený balíček
      hierarchy_headline: Hierarchia
      children_headline: Potomkovia
    relation_buttons:
      set_parent: Nastaviť nadradenú položku
      change_parent: Zmeniť nadradený objekt
      remove_parent: Odstrániť nadradený
      group_by_wp_type: Zoskupiť podľa typu pracovného balíčka
      group_by_relation_type: Zoskupiť podľa typu vzťahu
      add_parent: Pridať existujúci nadradený
      add_new_child: Vytvoriť nový podradený
      create_new: Vytvoriť nový
      add_existing: Pridať existujúci
      add_existing_child: Pridať existujúci podradený
      remove_child: Zmazať podradený
      add_new_relation: Vytvoriť nový vzťah
      add_existing_relation: Pridať existujúci vzťah
      update_description: Nastavte alebo aktualizujte popis tohto vzťahu
      toggle_description: Prepnúť popis vzťahu
      update_relation: Kliknite na tlačidlo zmeniť typ vzťahu
      add_follower: Pridať follower
      add_predecessor: Pridať predchodcu
      remove: Odstrániť vzťah
      save: Uložiť vzťah
      abort: Zrušiť
    relations_autocomplete:
      placeholder: Zadajte ID pracovného balíčku
      parent_placeholder: Vyberte nadradený prvok, enter zruší závislosť, escape vráti
        predchádzajúci stav.
    repositories:
      select_tag: Vybrať značku
      select_branch: Vyberte odbor
    field_value_enter_prompt: Zadajte hodnotu pre "%{field}"
    select2:
      input_too_short:
        one: Zadajte ešte minimálne jeden znak
        other: Zadajte ešte minimálne {{count}} znakov
        zero: Please enter more characters
        few: Zadajte ešte minimálne {{count}} znaky
        many: Zadajte ešte minimálne {{count}} znakov
      load_more: Načítanie ďalších záznamov ...
      no_matches: Nenašli sa žiadne záznamy
      searching: Vyhľadávanie ...
      selection_too_big:
        one: Môžete vybrať maximálne 1 položku
        other: Môžete vybrať maximálne {{limit}} položiek
        zero: You cannot select any items
        few: Môžete vybrať maximálne {{limit}} položky
        many: Môžete vybrať maximálne {{limit}} položku
    project_menu_details: Podrobnosti
    sort:
      sorted_asc: 'Použiť vzostupné zoradenie, '
      sorted_dsc: 'Použiť zostupné zoradenie, '
      sorted_no: 'Žiadne použité zoradenie, '
      sorting_disabled: zoradenie nie je povolené
      activate_asc: aktivovať pre použitie vzostupného zoradenia
      activate_dsc: aktivovať pre použitie zostupného zoradenia
      activate_no: aktivovať odstránenie zoradenia
    text_work_packages_destroy_confirmation: Naozaj chcete odstrániť vybraný pracovný
      balíček(y)?
    text_query_destroy_confirmation: Naozaj chcete odstrániť vybraté zobrazenie?
    text_attachment_destroy_confirmation: Naozaj chcete odstrániť prílohu?
    timelines:
      quarter_label: Q%{quarter_number}
      gantt_chart: Ganttov diagram
      labels:
        title: Konfigurácia popisku
        bar: Menovky pásov
        left: Vľavo
        right: Vpravo
        farRight: Vzdialene vpravo
        showNone: "-- Žiadna menovka --"
        description: 'Vyberte atribúty, ktoré chcete vždy zobraziť v príslušnej pozície
          Ganttovho diagramu. Myslite na to, že pri vznášajúcom sa prvku bude namiesto
          tohto atribútu zobrazená menovka s dátumom.

'
      button_activate: Zobraziť Ganttov graf
      button_deactivate: Skryť Ganttov graf
      cancel: Zrušíť
      change: Zmena v plánovaní
      due_date: Dátum dokončenia
      empty: "(prázdny)"
      error: Vyskytla sa chyba.
      errors:
        not_implemented: Časovú os nebolo možné zobraziť, pretože používa funkciu,
          ktorá ešte nie je implementovaná.
        report_comparison: Časová os nemôže vykresliť konfigurované porovnania. Skontrolujte
          príslušnú časť v konfigurácii, vynulovanie môže pomôcť vyriešiť tento problém.
        report_epicfail: Časovú os nebolo možné načítať kvôli neočakávanej chybe.
        report_timeout: Časovú os nebolo možné načítať v primeranom čase.
      filter:
        grouping_other: Ostatné
        noneSelection: "(žiadny)"
      name: Názov
      outline: Obnoviť osnovu
      outlines:
        aggregation: Zobraziť iba vyznačené zoskupenia
        level1: Rozbaľte položky úrovne 1
        level2: Rozbaľte položky do úrovne 2
        level3: Rozbaľte položky do úrovne 3
        level4: Rozbaľte položky do úrovne 4
        level5: Rozbaľte položky do úrovne 5
        all: Zobraziť všetko
      project_status: Stav projektu
      really_close_dialog: Naozaj chcete zatvoriť dialógové okno a prísť o zadané
        údaje?
      responsible: Zodpovedný
      save: Uložiť
      start_date: Dátum začiatku
      tooManyProjects: Nájdených viac ako %{count} projektov. Prosím, použite presnejšiu
        podmienku pre filter!
      selection_mode:
        notification: Kliknutím na ľubovoľný zvýraznený pracovný balíček vytvoríte
          vzťah. Ak chcete zrušiť stlačte klávesu escape.
      zoom:
        in: Priblížiť
        out: Vzdialiť
        auto: Automatické zväčšenie
        days: Dni
        weeks: Týždne
        months: Mesiace
        quarters: Kvartály
        years: Roky
        slider: Posuvný ovládač priblíženia / oddialenia
        description: 'Zvoľte počiatočnú úroveň priblíženia, ktorá by sa mala zobraziť,
          ak nie je k dispozícii autozoom.

'
    tl_toolbar:
      zooms: Úroveň priblíženia
      outlines: Úroveň vnorenia
    upsale:
      ee_only: Funkcie len pre Enterprise Edition
    wiki_formatting:
      strong: Tučné
      italic: Kurzíva
      underline: Podčiarknuté
      deleted: Odstránené
      code: Zdrojový kód
      heading1: Nadpis 1
      heading2: Nadpis 2
      heading3: Nadpis 3
      unordered_list: Nečíslovaný zoznam
      ordered_list: Číslovaný zoznam
      quote: Citovať
      unquote: Koniec citátu
      preformatted_text: Predformátovaný Text
      wiki_link: Odkaz na Wiki stránku
      image: Obrázok
    work_packages:
      bulk_actions:
        move: Hromadne presunúť
        edit: Hromadne editovať
        copy: Hromadne kopírovať
        delete: Hromadne zmazať
      button_clear: Vyčistiť
      comment_added: Komentár bol úspešne pridaný.
      comment_send_failed: Vyskytla sa chyba. Nebolo možné pridať komentár.
      comment_updated: Komentár bol úspešne aktualizovaný.
      confirm_edit_cancel: Naozaj chcete zrušiť upravovanie pracovného balíka?
      description_filter: Filtrovať
      description_enter_text: Zadajte text
      description_options_hide: Skryť možnosti
      description_options_show: Zobraziť možnosti
      error:
        update_conflict_refresh: Kliknutím sem obnovíte pracovný balíček a aktualizujete
          na najnovšiu verziu.
        edit_prohibited: Úprava %{attribute} je blokovaná pre tento pracovný balík.
          Buď je tento atribút odvodený zo vzťahov (napr. z podriadených), alebo nie
          je konfigurovateľný.
        format:
          date: "%{attribute} nie je platný dátum - očakávaný formát je RRRR-MM-DD."
        general: Vyskytla sa chyba.
      edit_attribute: "%{attribute} - Upraviť"
      key_value: "%{key}: %{value}"
      label_enable_multi_select: Povoliť hromadný výber
      label_disable_multi_select: Zakázať hromadný výber
      label_filter_add: Pridať filter
      label_filter_by_text: Filtrovať podľa textu
      label_options: Voľby
      label_column_multiselect: 'Kombinované rozbaľovacie pole: vyberte pomocou klávesov
        so šípkami, potvrďte stlačením ENTER, odstraňujte stlačením BACKSPACE'
      message_error_during_bulk_delete: Chyba pri pokuse o odstránenie pracovných
        balíčkov.
      message_successful_bulk_delete: Pracovné balíčky boli úspešne odstránené.
      message_successful_show_in_fullscreen: Kliknutím sem otvoríte tento pracovný
        balík v zobrazení na celú obrazovku.
      message_view_spent_time: Zobraziť strávený čas pre tento pracovný balíček
      message_work_package_read_only: Pracovný balíček je v tomto stave uzamknutý.
        Nie je možné zmeniť iný atribút ako stav.
      no_value: Žiadna hodnota
      placeholder_filter_by_text: Predmet, popis, komentáre, ...
      inline_create:
        title: Kliknutím sem pridajte nový pracovný balík do tohto zoznamu
      create:
        title: Nový pracovný balíček
        header: Nový %{type}
        header_no_type: Nový pracovný balíček (Typ ešte nie je nastavený)
        header_with_parent: 'Nový %{type} (Podradený k %{parent_type} #%{id})'
        button: Vytvoriť
      copy:
        title: Kopírovať pracovný balíček
      hierarchy:
        show: Zobraziť režim hierarchie
        hide: Skryť režim hierarchie
        toggle_button: Tlačidlo na prepnutie režimu hierarchie.
        leaf: Pracovný balíček na úrovni %{level}.
        children_collapsed: Úroveň hierarchie %{level}, zbalené. Kliknutím zobrazíte
          filtrované podradené položky.
        children_expanded: Úroveň hierarchie %{level}, rozbalené. Kliknutím zbalíte
          filtrované podradené položky.
      faulty_query:
        title: Pracovný balíček nebolo možné načítať.
        description: Tento pohľad je zlý a nemôže byť spracovaný.
      no_results:
        title: Žiadne pracovné balíčky na zobrazenie.
        description: Nevytvorili sa žiadne alebo všetky pracovné balíky sú odfiltrované.
      property_groups:
        details: Podrobnosti
        people: Ľudia
        estimatesAndTime: Odhady a čas
        other: Ostatné
      properties:
        assignee: Priradené
        author: Autor
        createdAt: Vytvorené
        description: Popis
        date: Dátum
        dueDate: Dátum dokončenia
        estimatedTime: Predpokladaný čas
        spentTime: Strávený čas
        category: Kategória
        percentageDone: hotovo na (%)
        priority: Priorita
        projectName: Projekt
        responsible: Zodpovedný
        startDate: Dátum začiatku
        status: Stav
        subject: Predmet
        title: Nadpis
        type: Typ
        updatedAt: Aktualizované
        versionName: Verzia
        version: Verzia
      default_queries:
        latest_activity: Posledná aktivita
        created_by_me: Vytvorené mnou
        assigned_to_me: Priradené mne
        recently_created: Nedávno vytvorené
        all_open: Všetky otvorené
        summary: Zhrnutie
      jump_marks:
        pagination: Prejsť na stránkovanie tabuľky
        label_pagination: Kliknite sem pre preskočenie tabuľky pracovných balíčkov
          a zobrazenie stránkovania
        content: Prejsť na obsah
        label_content: Kliknite tu pre preskočenie menu a prejdite na obsah
      placeholders:
        default: "-"
        description: Kliknutím zadajte popis...
      query:
        column_names: Stĺpce
        group_by: zoskupiť výsledky podľa
        group: Zoskupiť podľa
        group_by_disabled_by_hierarchy: Skupina je zakázaná v dôsledku aktívneho režimu
          hierarchie.
        hierarchy_disabled_by_group_by: Režim hierarchie je zakázaný, pretože výsledky
          sú zoskupené podľa %{column}.
        sort_ascending: Zoradiť vzostupne
        sort_descending: Zoradiť zostupne
        move_column_left: Presunúť stĺpec vľavo
        move_column_right: Premiestniť stĺpec vpravo
        hide_column: Skryť stĺpec
        insert_columns: Vložiť stĺpce ...
        filters: Filtre
        display_sums: Zobraziť súčty
        confirm_edit_cancel: Naozaj chcete zrušiť premenovanie tohto zobrazenia? Názov
          sa obnoví na poslednú uloženú hodnotu.
        click_to_edit_query_name: Kliknutím upravíte názov tohto zobrazenia.
        rename_query_placeholder: Názov tohto zobrazenia
        errors:
          unretrievable_query: Nepodarilo sa načítať zobrazenie z adresy URL
          not_found: Toto zobrazenie sa nepodarilo nájsť
          duplicate_query_title: Zobrazenie s týmto názvom už existuje. Napriek tomu
            zmeniť?
        text_no_results: Neboli nájdené žiadne zodpovedajúce zobrazenia.
      table:
        configure_button: Konfigurovať tabuľku pracovného balíčka
        summary: Tabuľka s riadkami pracovného balíka a so stĺpcami pracovného balíka
          atribútov.
        text_inline_edit: Väčšina buniek tabuľky sú tlačidlá, ktoré aktivujú funkcionalitu
          inline editácie tohto atribútu.
        text_sort_hint: Pomocou odkazov v záhlaví tabuľky môžete zoradiť, zoskupiť,
          rozmiestniť, odstrániť alebo pridať stĺpce.
        text_select_hint: Výber polí by sa mal otvoriť pomocou klávesov "ALT" a šípkami.
      table_configuration:
        button: Konfigurovať tabuľku tohoto pracovného balíčka
        choose_display_mode: Zobraziť pracovné balíčky ako
        modal_title: Konfigurácia tabuľky pracovného balíčka
        embedded_tab_disabled: Táto karta konfigurácie nie je k dispozícii pre vložené
          zobrazenie, ktoré upravujete.
        default: predvolené
        display_settings: Zobraziť nastavenia
        default_mode: Plochý zoznam
        hierarchy_mode: Hierarchia
        hierarchy_hint: Všetky filtrované výsledky z tabuľky budú rozšírené o ich
          predkov. Hierarchie je možné rozbaliť a zbaliť.
        display_sums_hint: Zobraziť súčty všetkých sčitateľných atribútov v riadku
          pod tabuľkou výsledkov.
        show_timeline_hint: Zobraziť interaktívny Ganttov graf na pravej strane tabuľky.
          Šírku môžete zmeniť pretiahnutím deliacej priečky medzi tabuľkou a Ganttovým
          diagramom.
        highlighting: Zvýraznenie
        highlighting_mode:
          description: Farebné zvýraznenie
          none: Bez zvýraznenia
          inline: Zvýraznené atribút(y)
          inline_all: Všetky atribúty
          entire_row_by: Celý riadok o
          status: Stav
          priority: Priorita
          type: Typ
        columns_help_text: Použite vyššie uvedený údaj na pridanie alebo odstránenie
          stĺpcov do zobrazenia tabuľky. Môžete pretiahnuť stĺpce a presunúť ich.
        upsale:
          attribute_highlighting: Mali by sa rozlišovať osobitné pracovné balíčky?
          relation_columns: Potrebujete vidieť vzťahy v zozname pracovných balíčkov?
          check_out_link: Pozrite si verziu Enterprise.
        relation_filters:
          first_part: Zobraziť všetky pracovné balíčky
          second_part: aktuálny pracovný balíček
      tabs:
        overview: Prehľad
        activity: Činnosť
        relations: Väzby
        watchers: Pozorovatelia
        attachments: Prílohy
      time_relative:
        days: dní
        weeks: týždne
        months: mesiace
    toolbar:
      settings:
        configure_view: Konfigurovať zobrazenie...
        columns: Stĺpce ...
        sort_by: Zoradiť podľa ...
        group_by: Zoskupiť podľa ...
        display_sums: Zobraziť súčty
        display_hierarchy: Zobrazenie hierarchie
        hide_hierarchy: Skryť hierarchiu
        hide_sums: Skryť súčty
        save: Uložiť
        save_as: Uložiť ako ...
        export: Exportovať ...
        visibility_settings: Nastavenia viditeľnosti ...
        page_settings: Premenovať zobrazenie...
        delete: Odstrániť
      filter: Filtrovať
      unselected_title: Pracovný balíček
      search_query_label: Vyhľadať uložené zobrazenia
      search_query_title: Kliknutím vyhľadáte uložené zobrazenia
      placeholder_query_title: Nastaviť názov pre toto zobrazenie
    modals:
      label_settings: Premenovať zobrazenie
      label_name: Názov
      label_delete_page: Odstrániť aktuálnu stránku
      button_apply: Použiť
      button_save: Uložiť
      button_submit: Odoslať
      button_cancel: Zrušíť
      form_submit:
        title: Potvrdiť a pokračovať
        text: Ste si istý, že chcete vykonať túto akciu?
      destroy_work_package:
        title: Potvrďte zmazanie %{label}
        text: Ste si istí, že chcete zmazať %{label}?
        has_children: 'Pracovný balíček má %{childUnits}:'
        confirm_deletion_children: Potvrdzujem, že všetky podriadené prvky pracovných
          balíčkov, ktoré sú tu uvedené, budú odstránené rekurzívne.
        deletes_children: Všetky podradené pracovné balíčky a s nimi súvisiace budú
          rekurzívne odstránené.
    notice_no_results_to_display: Žiadne viditeľné výsledky na zobrazenie.
    notice_successful_create: Úspešne vytvorené.
    notice_successful_delete: Úspešne zmazané.
    notice_successful_update: Úspešne aktualizované.
    notice_bad_request: Nesprávna požiadavka.
    relations:
      empty: Neexistuje žiadna väzba
      remove: Odstrániť vzťah
    inplace:
      button_edit: "%{attribute}: Upraviť"
      button_save: "%{attribute}: Uložiť"
      button_cancel: "%{attribute}: Zrušiť"
      button_save_all: Uložiť
      button_cancel_all: Zrušíť
      link_formatting_help: Pomoc s formátovaním textu
      btn_preview_enable: Náhľad
      btn_preview_disable: Vypnutie náhľadu
      null_value_label: Žiadna hodnota
      clear_value_label: "-"
      errors:
        required: "%{field} nemôže byť prázdne"
        number: "%{field} nie je platné číslo"
        maxlength: "%{field} nemôže obsahovať viac číslic ako %{maxLength}"
        minlength: "%{field} nemôže obsahovať menej číslic ako %{minLength}"
        messages_on_field: 'Nasledujúce pole je nesprávne: %{messages}'
    error_could_not_resolve_version_name: Nebolo možné zistiť názov verzie
    error_could_not_resolve_user_name: Nebolo možné zistiť užívateľské meno
    error_attachment_upload: 'Súbor sa nepodarilo nahrať: %{error}'
    error_attachment_upload_permission: Nemáte povolenie na nahranie súborov do tohto
      zdroja.
    units:
      workPackage:
        one: pracovný balíček
        other: pracovné balíčky
        few: pracovné balíčky
        many: work packages
      child_work_packages:
        one: jeden podradený pracovný balíček
        other: "%{count} podradených pracovných balíčkov"
        few: "%{count} podradených pracovných balíčkov"
        many: "%{count} work package children"
      hour:
        one: 1 hodina
        other: "%{count} hodín"
        zero: 0 hours
        few: "%{count} hodiny"
        many: "%{count} hodiny"
    zen_mode:
      button_activate: Aktivovať zen režim
      button_deactivate: Deaktivovať zen režim
    global_search:
      all_projects: Pre všetky projekty
      search: Vyhľadávanie
      close_search: Zavrieť vyhľadávanie
      current_project: V tomto projekte
      current_project_and_all_descendants: V tomto projekte + podprojektoch
      title:
        all_projects: všetky projekty
        project_and_subprojects: a všetky podprojekty
        search_for: Hľadať<|MERGE_RESOLUTION|>--- conflicted
+++ resolved
@@ -32,12 +32,9 @@
         check_out_link: Pozrite si verziu Enterprise.
       lists:
         delete: Vymazať zoznam
-<<<<<<< HEAD
-=======
         edit_version: Edit version
       add:
         create_new: Create new
->>>>>>> d5d2d7d6
     card:
       add_new: Pridať novú kartu
       highlighting:
