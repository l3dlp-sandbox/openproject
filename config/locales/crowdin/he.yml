--- conflicted
+++ resolved
@@ -268,11 +268,7 @@
       favored: "Favorite projects"
       archived: "Archived projects"
       shared: "Shared project lists"
-<<<<<<< HEAD
-      my_private: "My private project lists"
-=======
       my_lists: "My project lists"
->>>>>>> e0f67812
       new:
         placeholder: "New project list"
       delete_modal:
@@ -1471,7 +1467,7 @@
       long: "%B %d, %Y"
       short: "%b %d"
     #Don't forget the nil at the beginning; there's no such thing as a 0th month
-    month_names:  #Used in date_select and datetime_select.
+    month_names: #Used in date_select and datetime_select.
       - null
       - "ינואר"
       - "פברואר"
@@ -1658,7 +1654,7 @@
   error_must_be_project_member: "חייב להיות חבר בפרוייקט"
   error_migrations_are_pending: "Your OpenProject installation has pending database migrations. You have likely missed running the migrations on your last upgrade. Please check the upgrade guide to properly upgrade your installation."
   error_migrations_visit_upgrade_guides: "Please visit our upgrade guide documentation"
-  error_no_default_work_package_status: 'אין הגדרת סטטוס ברירת מחדל לחבילת עבודה. אנא בדוק את ההגדרות שלך (לך אל ״ניהול -> סטטוסי חבילת עבודה״).'
+  error_no_default_work_package_status: "אין הגדרת סטטוס ברירת מחדל לחבילת עבודה. אנא בדוק את ההגדרות שלך (לך אל ״ניהול -> סטטוסי חבילת עבודה״)."
   error_no_type_in_project: "אין סוג המשויך לפרויקט זה. אנא בדוק את הגדרות הפרוייקט."
   error_omniauth_registration_timed_out: "הרישום באמצעותספק אימות חיצוני פג תוקף. אנא נסה שוב."
   error_omniauth_invalid_auth: "The authentication information returned from the identity provider was invalid. Please contact your administrator for further help."
@@ -1805,7 +1801,7 @@
   instructions_after_error: "באפשרותך לנסות לבצע כניסה שוב על ידי לחיצה על %{signin}. אם השגיאה נמשכת, בקש עזרה שלך admin."
   menus:
     admin:
-      mail_notification: "התראות דוא\"ל"
+      mail_notification: 'התראות דוא"ל'
       mails_and_notifications: "Emails and notifications"
       aggregation: "Aggregation"
       api_and_webhooks: "API and webhooks"
@@ -2387,7 +2383,7 @@
   label_today: "today"
   label_top_menu: "Top Menu"
   label_topic_plural: "Topics"
-  label_total: "סה\"כ"
+  label_total: 'סה"כ'
   label_type_new: "סוג חדש"
   label_type_plural: "סוגים"
   label_ui: "ממשק משתמש"
@@ -3597,7 +3593,7 @@
         date: "YYYY-MM-DD (ISO 8601 date only)"
         datetime: "YYYY-MM-DDThh:mm:ss[.lll][+hh:mm] (any compatible ISO 8601 datetime)"
         duration: "ISO 8601 duration"
-      invalid_content_type: "\"סוג התוכן\" הצפוי תריך להיות '%{content_type}' אבל הוזן '%{actual}'."
+      invalid_content_type: '"סוג התוכן" הצפוי תריך להיות ''%{content_type}'' אבל הוזן ''%{actual}''.'
       invalid_format: "תבנית לא חוקית של מאפיין '%{property}': תבנית צפוייה לדוגמה '%{expected_format}', אבל נכתב '%{actual}'."
       invalid_json: "The request could not be parsed as JSON."
       invalid_relation: "The relation is invalid."
