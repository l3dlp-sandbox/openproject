--- conflicted
+++ resolved
@@ -268,11 +268,7 @@
       favored: "Favorite projects"
       archived: "Archived projects"
       shared: "Shared project lists"
-<<<<<<< HEAD
-      my_private: "My private project lists"
-=======
       my_lists: "My project lists"
->>>>>>> e0f67812
       new:
         placeholder: "New project list"
       delete_modal:
@@ -1093,7 +1089,7 @@
               weak: "Jāsatur rakstzīmes no šādām klasēm (vismaz %{min_count} no %{all_count}): %{rules}."
               lowercase: "mazaie burti (piemēram 'a')"
               uppercase: "lielaie burti (piemēram, ' A')"
-              numeric: "cipari (piemēram, \"1\")"
+              numeric: 'cipari (piemēram, "1")'
               special: "speciālie simboli (piemēram, ' %')"
               reused:
                 zero: "iepriekš jau lietota. Lūdzu, izvēlieties vienu, kas atšķiras no jūsu pēdējām %{count}."
@@ -1101,7 +1097,7 @@
                 other: "iepriekš jau lietota. Lūdzu, izvēlieties vienu, kas atšķiras no jūsu pēdējām %{count}."
               match:
                 confirm: "Apstipriniet jauno paroli."
-                description: "Lauka vērtībai \"Paroles apstiprinājums\" jāsakrīt ar lauku \"Jaunā parole\"."
+                description: 'Lauka vērtībai "Paroles apstiprinājums" jāsakrīt ar lauku "Jaunā parole".'
             status:
               invalid_on_create: "is not a valid status for new users."
             ldap_auth_source:
@@ -1455,7 +1451,7 @@
       long: "%B %d, %Y"
       short: "%b %d"
     #Don't forget the nil at the beginning; there's no such thing as a 0th month
-    month_names:  #Used in date_select and datetime_select.
+    month_names: #Used in date_select and datetime_select.
       - null
       - "January"
       - "February"
