#-- copyright
#OpenProject is an open source project management software.
#Copyright (C) 2012-2024 the OpenProject GmbH
#This program is free software; you can redistribute it and/or
#modify it under the terms of the GNU General Public License version 3.
#OpenProject is a fork of ChiliProject, which is a fork of Redmine. The copyright follows:
#Copyright (C) 2006-2013 Jean-Philippe Lang
#Copyright (C) 2010-2013 the ChiliProject Team
#This program is free software; you can redistribute it and/or
#modify it under the terms of the GNU General Public License
#as published by the Free Software Foundation; either version 2
#of the License, or (at your option) any later version.
#This program is distributed in the hope that it will be useful,
#but WITHOUT ANY WARRANTY; without even the implied warranty of
#MERCHANTABILITY or FITNESS FOR A PARTICULAR PURPOSE.  See the
#GNU General Public License for more details.
#You should have received a copy of the GNU General Public License
#along with this program; if not, write to the Free Software
#Foundation, Inc., 51 Franklin Street, Fifth Floor, Boston, MA  02110-1301, USA.
#See COPYRIGHT and LICENSE files for more details.
#++
fr:
  no_results_title_text: Il n'y a présentement rien à afficher.
  activities:
    index:
      no_results_title_text: Il n’y a pas eu d'activité pour le projet pendant cette période.
  admin:
    plugins:
      no_results_title_text: Aucun plugin n'est actuellement installé.
      no_results_content_text: Consultez notre page sur les intégrations et les plugins pour plus d'informations.
    custom_styles:
      color_theme: "Thème de couleur"
      color_theme_custom: "(Personnalisé)"
      colors:
        primary-button-color: "Bouton principal"
        accent-color: "Couleur d'accentuation"
        header-bg-color: "Fond de l'en-tête"
        header-item-bg-hover-color: "Fond d’en-tête au survol"
        header-item-font-color: "Police de l'en-tête"
        header-item-font-hover-color: "Police d'en-tête au survol"
        header-border-bottom-color: "Bordure de l'en-tête"
        main-menu-bg-color: "Arrière-plan du menu principal"
        main-menu-bg-selected-background: "Menu principal quand sélectionné"
        main-menu-bg-hover-background: "Menu principal au survol"
        main-menu-font-color: "Police du menu principal"
        main-menu-selected-font-color: "Police du menu principal lorsque sélectionné"
        main-menu-hover-font-color: "Police du menu principal au survol"
        main-menu-border-color: "Bordure du menu principal"
      custom_colors: "Couleurs personnalisées"
      customize: "Personnalisez votre installation OpenProject avec votre propre logo et couleurs."
      enterprise_notice: "Comme remerciement spécial pour leur contribution financière au développement d'OpenProject, cet add-on n’est disponible que pour les titulaires d'une version Entreprise."
      enterprise_more_info: "Remarque : le logo utilisé sera accessible publiquement."
      manage_colors: "Modifier les options du sélecteur de couleur"
      instructions:
        primary-button-color: "Couleur d'accentuation, utilisée pour le bouton le plus important à l'écran."
        accent-color: "Couleur pour les liens et autres éléments correctement mis en évidence."
        header-item-bg-hover-color: "Couleur d’arrière-plan des éléments de l’en-tête survolées par la souris."
        header-item-font-color: "Couleur de la police des éléments de l’en-tête cliquables."
        header-item-font-hover-color: "Couleur de la police des éléments de l’en-tête survolées par la souris."
        header-border-bottom-color: "Ligne mince sous l’en-tête. Laissez ce champ vide si vous ne voulez pas de ligne."
        main-menu-bg-color: "Couleur d’arrière-plan du menu de gauche."
      theme_warning: Le changement de thème écrasera votre style personnalisé. Le design sera alors perdu. Êtes-vous sûr de vouloir continuer ?
    enterprise:
      upgrade_to_ee: "Passer à la version Entreprise"
      add_token: "Charger un jeton de support pour la version Entreprise"
      delete_token_modal:
        text: "Voulez-vous vraiment supprimer le jeton actuellement utilisé pour l'édition Entreprise ?"
        title: "Supprimer le jeton"
      replace_token: "Remplacer votre licence actuelle"
      order: "Commander l'édition Entreprise autohebergée"
      paste: "Coller votre jeton de support pour la version Entreprise"
      required_for_feature: "Cet add-on n'est disponible qu'avec un jeton de support actif pour la version Entreprise."
      enterprise_link: "Pour plus d'informations, cliquez ici."
      start_trial: "Commencer l'essai gratuit"
      book_now: "Réserver maintenant"
      get_quote: "Obtenir un devis"
      buttons:
        upgrade: "Passer au plan supérieur"
        contact: "Contactez-nous pour une démo"
      enterprise_info_html: "est un module de la version <span class='spot-icon spot-icon_inline spot-icon_enterprise-addons'></span>Enterprise."
      upgrade_info: "Veuillez passer à un plan payant pour l'activer et commencer à l'utiliser dans votre équipe."
    journal_aggregation:
      explanation:
        text: "Les actions individuelles d'un utilisateur (par ex. mis à jour un lot de travaux deux fois) sont agrégés en une seule action si leur différence d'âge est inférieure à la période spécifiée. Elles seront affichées en une seule action dans l'application. Cela retardera également les notifications du même temps réduisant donc le nombre d'e-mails envoyés et affectera également le délai %{webhook_link}."
        link: "webhook"
  announcements:
    show_until: Afficher jusqu'à
    is_active: actuellement affiché
    is_inactive: actuellement non affiché
  antivirus_scan:
    not_processed_yet_message: "Le téléchargement est bloqué, car le fichier n'a pas encore été scanné par l'anti-virus. Veuillez réessayer plus tard."
    quarantined_message: "Un virus a été détecté dans le fichier '%{filename}'. Il a été mis en quarantaine et ne peut être téléchargé."
    deleted_message: "Un virus a été détecté dans le fichier '%{filename}'. Le fichier a été supprimé."
    deleted_by_admin: "Le fichier en quarantaine '%{filename}' a été supprimé par un administrateur."
    overridden_by_admin: "La quarantaine du fichier '%{filename}' a été levée par %{user}. Le fichier est désormais accessible."
    quarantined_attachments:
      container: "Conteneur"
      delete: "Supprimer le(s) fichier(s) en quarantaine"
      title: "Pièces jointes mises en quarantaine"
      error_cannot_act_self: "Impossible d'effectuer des actions sur vos propres fichiers envoyés."
  attribute_help_texts:
    note_public: "Tout le texte et toutes les images que vous ajoutez à ce champ sont visibles publiquement à tous les utilisateurs connectés !"
    text_overview: "Dans cette vue, vous pouvez créer des textes d’aide personnalisés pour l'affichage des attributs. Lorsqu'ils sont définis, ces textes peuvent être affichés en cliquant sur l’icône d’aide à côté de l'attribut correspondant."
    label_plural: "Attribut d’aide de texte"
    show_preview: "Texte d’aperçu"
    add_new: "Ajouter le texte d’aide"
    edit: "Modifier le texte d’aide pour %{attribute_caption}"
  background_jobs:
    status:
      error_requeue: "La tâche a rencontré une erreur mais réessaie. L'erreur était : %{message}"
      cancelled_due_to: "La tâche a été annulée en raison d'une erreur : %{message}"
  ldap_auth_sources:
    ldap_error: "Erreur LDAP : %{error_message}"
    ldap_auth_failed: "Authentification impossible sur le serveur LDAP."
    sync_failed: "Échec de la synchronisation à partir de LDAP : %{message}."
    back_to_index: "Cliquez ici pour revenir à la liste des connexions."
    technical_warning_html: |
      Ce formulaire LDAP nécessite une connaissance technique de votre configuration LDAP / Active Directory.
      <br/>
      <a href="https://www.openproject.org/help/administration/manage-ldap-authentication/">Veuillez consulter notre documentation pour des instructions détaillées</a>.
    attribute_texts:
      name: Nom arbitraire de la connexion LDAP
      host: Nom d'hôte ou adresse IP du serveur LDAP
      login_map: La clé d'attribut dans LDAP qui est utilisée pour identifier la connexion utilisateur unique. Habituellement, ce sera `uid` ou `samAccountName`.
      generic_map: La clé d'attribut dans LDAP qui est mappée à l'attribut OpenProject `%{attribute}`
      admin_map_html: "Facultatif : La clé d'attribut dans LDAP qui, <strong>si elle est présente</strong>, marque l'utilisateur OpenProject comme administrateur. Laisser vide en cas de doute."
      system_user_dn_html: |
        Entrez le DN de l'utilisateur système utilisé pour l'accès en lecture seule.
        <br/>
        Exemple : uid=openproject,ou=system,dc=example,dc=com
      system_user_password: Entrez le mot de passe de liaison de l'utilisateur système
      base_dn: |
        Entrez le DN de base de la sous-arborescence LDAP dans laquelle voulez qu'OpenProject recherche des utilisateurs et des groupes.
        OpenProject filtrera les noms d'utilisateur fournis dans cette sous-arborescence seulement.
        Exemple : ou=utilisateurs,dc=exemple,dc=com
      filter_string: |
        Ajouter un filtre RFC4515 optionnel à appliquer aux résultats renvoyés pour les utilisateurs filtrés dans le LDAP.
        Cela peut être utilisé pour restreindre l'ensemble des utilisateurs qui sont trouvés par OpenProject pour l'authentification et la synchronisation de groupe.
      filter_string_concat: |
        OpenProject filtrera toujours l'attribut de connexion fourni par l'utilisateur pour identifier l'enregistrement. Si vous fournissez un filtre ici,
        il sera concaténé avec un ET. Par défaut, un fourre-tout (objectClass=*) sera utilisé comme filtre.
      onthefly_register: |
        Si vous cochez cette case, OpenProject créera automatiquement de nouveaux utilisateurs à partir de leurs entrées LDAP
        lorsqu'ils s'authentifieront pour la première fois avec OpenProject.
        Laissez ceci non coché pour permettre uniquement aux comptes existants dans OpenProject de s'authentifier via LDAP!
    connection_encryption: "Cryptage de la connexion"
    encryption_details: "Options LDAPS / STARTTLS"
    system_account: "Compte système"
    system_account_legend: |
      OpenProject nécessite un accès en lecture seule via un compte système pour rechercher des utilisateurs et des groupes dans votre arborescence LDAP.
      Veuillez spécifier les informations d'identification pour cet utilisateur système dans la section suivante.
    ldap_details: "Détails LDAP"
    user_settings: "Mapping des attributs"
    user_settings_legend: |
      Les champs suivants sont liés à la façon dont les utilisateurs sont créés dans OpenProject à partir d'entrées LDAP et
      quels attributs LDAP sont utilisés pour définir les attributs d'un utilisateur OpenProject (mapping d'attributs).
    tls_mode:
      plain: "aucune"
      simple_tls: "LDAPS"
      start_tls: "STARTTLS"
      plain_description: "Ouvre une connexion non chiffrée au serveur LDAP. Déconseillé en production."
      simple_tls_description: "Utiliser LDAPS. Nécessite un port séparé sur le serveur LDAP. Ce mode est souvent obsolète, nous vous recommandons d'utiliser STARTTLS dès que possible."
      start_tls_description: "Envoie une commande STARTTLS après la connexion au port LDAP standard. Recommandé pour les connexions chiffrées."
      section_more_info_link_html: >
        Cette section concerne la sécurité de connexion de cette source d'authentification LDAP. Pour plus d'informations, visitez <a href="%{link}">the Net::LDAP documentation</a>.
    tls_options:
      verify_peer: "Vérifier le certificat SSL"
      verify_peer_description_html: >
        Active la vérification SSL stricte de la chaîne de confiance du certificat. <br/> <strong> Avertissement :</strong> décocher cette option désactive la vérification SSL du certificat de serveur LDAP. Cela expose votre connexion aux attaques de type "Man In The Middle".
      tls_certificate_description: "Si le certificat du serveur LDAP n'appartient pas aux sources de confiance de ce système, vous pouvez manuellement l'ajouter ici. Entrez une chaîne de certificat PEM X509."
  forums:
    show:
      no_results_title_text: Il n'y a actuellement aucun message pour le forum.
  colors:
    index:
      no_results_title_text: Aucune couleur pour le moment.
      no_results_content_text: Créer une nouvelle couleur
      label_new_color: "Nouvelle couleur"
    new:
      label_new_color: "Nouvelle couleur"
    edit:
      label_edit_color: "Modifier la couleur"
    form:
      label_new_color: "Nouvelle couleur"
      label_edit_color: "Modifier la couleur"
    label_no_color: "Aucune couleur"
    label_properties: "Propriétés"
    label_really_delete_color: >
      Voulez-vous vraiment supprimer la couleur suivante ? Les types utilisant cette couleur ne seront pas supprimés.
  custom_actions:
    actions:
      name: "Actions"
      add: "Ajouter une action"
      assigned_to:
        executing_user_value: "(assigner à l’utilisateur exécutant)"
    conditions: "Conditions"
    plural: "Actions personnalisées"
    new: "Nouvelle action personnalisée"
    edit: "Modifier l’action personnalisée %{name}"
    execute: "Exécuter %{name}"
    upsale:
      title: "Actions personnalisées"
      description: "Les actions personnalisées sont des raccourcis en un clic vers un ensemble d'actions prédéfinies que vous pouvez rendre disponibles sur certains lots de travaux en fonction de l'état, rôle, type ou projet."
  custom_fields:
    text_add_new_custom_field: >
      Pour ajouter de nouveaux champs personnalisés à un projet, vous devez d’abord les créer avant de pouvoir les ajouter à ce projet.
    is_enabled_globally: "Est activé globalement"
    enabled_in_project: "Activé dans le projet"
    contained_in_type: "Figurant dans le type"
    confirm_destroy_option: "Supprimer une option supprimera toutes ses occurrences (ex. dans les plans de travail). Êtes-vous sûr de vouloir le supprimer ?"
    reorder_alphabetical: "Réorganiser les valeurs par ordre alphabétique"
    reorder_confirmation: "Attention : l'ordre actuel des valeurs disponibles sera perdu. Continuer ?"
    instructions:
      is_required: "Marquer le champ personnalisé comme requis. Cela rendra obligatoire de remplir le champ lors de la création ou de la mise à jour des ressources existantes."
      is_for_all: "Marquer le champ personnalisé comme disponible dans tous les projets existants et nouveaux."
      searchable: "Inclure les valeurs des champs lors de l'utilisation de la fonctionnalité de recherche globale."
      editable: "Autoriser les utilisateurs à modifier eux-mêmes le champ"
      visible: "Rendre le champ visible pour tous les utilisateurs (non-administrateurs) et l'afficher dans le widget des détails du projet dans la vue d'ensemble du projet."
      is_filter: >
        Permet au champ personnalisé d'être utilisé dans un filtre dans les vues des lots de travaux. Notez que le champ personnalisé n'apparaîtra dans les vues globales que si l'option "Pour tous les projets" est sélectionnée.
    tab:
      no_results_title_text: Il n'y a actuellement aucun champ personnalisé.
      no_results_content_text: Créer un nouveau champ personnalisé
  concatenation:
    single: "ou"
  global_search:
    placeholder: "Rechercher dans %{app_title}"
    overwritten_tabs:
      wiki_pages: "Wiki"
      messages: "Forum"
  groups:
    index:
      no_results_title_text: Il n'y a actuellement aucun groupe.
      no_results_content_text: Créer un nouveau groupe
    users:
      no_results_title_text: Aucun utilisateur dans ce groupe pour le moment.
    memberships:
      no_results_title_text: Aucun projet dans ce groupe pour le moment.
  incoming_mails:
    ignore_filenames: >
      Spécifiez une liste de noms à ignorer lors du traitement des pièces jointes aux messages entrants (par exemple, signatures ou icônes). Entrez un nom de fichier par ligne.
  projects:
    copy:
      #Contains custom strings for options when copying a project that cannot be found elsewhere.
      members: "Membres du projet"
      overviews: "Vue d'ensemble du projet"
      queries: "Lots de Travaux : vues enregistrées"
      wiki_page_attachments: "Pages Wiki : pièces jointes"
      work_package_attachments: "Lots de Travaux : pièces jointes"
      work_package_categories: "Lots de travaux : catégories"
      work_package_file_links: "Lots de Travaux : liens vers des fichiers"
      work_package_shares: "Lots de travaux : partages"
    delete:
      scheduled: "La suppression a été planifiée et est effectuée en arrière-plan. Vous serez notifié du résultat."
      schedule_failed: "Le projet ne peut pas être supprimé : %{errors}"
      failed: "La suppression du projet %{name} a échoué"
      failed_text: "La demande de suppression du projet %{name} a échoué. Le projet a été archivé."
      completed: "Suppression du projet %{name} terminée"
      completed_text: "La demande de suppression du projet '%{name}' a été terminée."
      completed_text_children: "De plus, les sous-projets suivants ont été supprimés :"
    index:
      open_as_gantt: "Ouvrir comme vue Gantt"
      no_results_title_text: Aucun projet pour le moment
      no_results_content_text: Créer un nouveau projet
    lists:
      active: "Projets actifs"
      my: "Mes projets"
      favored: "Projets favoris"
      archived: "Projets archivés"
      shared: "Listes de projets partagées"
<<<<<<< HEAD
      my_private: "Mes listes de projets privés"
=======
      my_lists: "Mes listes de projets"
>>>>>>> e0f67812
      new:
        placeholder: "Nouvelle liste de projets"
      delete_modal:
        title: "Supprimer la liste des projets"
        text: "Cette action ne supprimera aucun projet contenu dans la liste. Voulez-vous vraiment supprimer cette liste de projets ?"
    settings:
      change_identifier: Changer l'identifiant
      activities:
        no_results_title_text: Aucune activité disponible pour le moment.
      forums:
        no_results_title_text: Il n'y a actuellement aucun forum pour le projet.
        no_results_content_text: Créer un nouveau forum
      categories:
        no_results_title_text: Aucune catégorie de lots de travaux pour le moment.
        no_results_content_text: Créer une nouvelle catégorie de lots de travaux
      custom_fields:
        no_results_title_text: Il n'y a actuellement aucun champ personnalisé disponible.
      project_custom_fields:
        header:
          title: "Attributs du projet"
          description: 'Ces attributs de projet seront affichés dans votre <a href=%{overview_url} target="_blank">page d''aperçu du projet</a> sous leurs sections respectives. Vous pouvez activer ou désactiver des attributs individuels. Les attributs et les sections du projet sont définis dans les <a href=%{admin_settings_url} target="_blank">paramètres d''administration</a> par l''administrateur de l''instance. '
        filter:
          label: "Rechercher un attribut de projet"
        actions:
          label_enable_single: "Actif dans ce projet, cliquez pour le désactiver"
          label_disable_single: "Inactif dans ce projet, cliquez pour l'activer"
          deactivate_for_project: "Désactiver pour ce projet"
          label_enable_all: "Activer tout"
          label_disable_all: "Désactiver tout"
        is_required_blank_slate:
          heading: Requis dans tous les projets
          description: Cet attribut de projet est activé dans tous les projets, car l'option « Requis dans tous les projets » est cochée. Il ne peut pas être désactivé pour des projets individuels.
      types:
        no_results_title_text: Il n'y a actuellement aucun type disponible.
        form:
          enable_type_in_project: 'Autorise le type « %{type} »'
      versions:
        no_results_title_text: Aucune version du projet pour le moment.
        no_results_content_text: Créer une nouvelle version
      storage:
        no_results_title_text: Il n'y a pas d'espace disque supplémentaire utilisé par ce projet.
  lists:
    create:
      success: "La liste modifiée a été enregistrée en tant que nouvelle liste"
      failure: "La liste modifiée ne peut pas être enregistrée : %{errors}"
    update:
      success: "La liste modifiée a été enregistrée"
      failure: "La liste modifiée ne peut pas être enregistrée : %{errors}"
    publish:
      success: "La liste a été rendue publique"
      failure: "La liste ne peut pas être rendue publique : %{errors}"
    unpublish:
      success: "La liste a été rendue privée"
      failure: "La liste ne peut pas être rendue privée : %{errors}"
    can_be_saved: "Liste modifiée :"
    can_be_saved_as: "Les modifications ne peuvent être enregistrées que dans une nouvelle liste :"
  members:
    index:
      no_results_title_text: Aucun membre dans ce projet pour le moment.
      no_results_content_text: Ajouter un membre au projet
    invite_by_mail: "Envoyer une invitation à %{mail}"
    send_invite_to: "Envoyer une invitation à"
    columns:
      shared: "Partagé"
    filters:
      all_shares: "Tous les partages"
    menu:
      all: "Tout"
      invited: "Invité"
      locked: "Verrouillé"
      project_roles: "Rôle du projet"
      wp_shares: "Partages du lot des travaux"
      groups: "Groupes"
    delete_member_dialog:
      title: "Supprimer le membre"
      will_remove_the_users_role: "Cela supprimera le rôle de l'utilisateur dans ce projet."
      will_remove_the_groups_role: "Cela supprimera le rôle de groupe de ce projet."
      however_work_packages_shared_with_user_html:
        one: "Cependant, %{shared_work_packages_link} a également été partagé avec cet utilisateur."
        other: "Cependant, %{shared_work_packages_link} ont également été partagés avec cet utilisateur."
      however_work_packages_shared_with_group_html:
        one: "Cependant, %{shared_work_packages_link} a également été partagé avec ce groupe."
        other: "Cependant, %{shared_work_packages_link} ont également été partagés avec ce groupe."
      remove_work_packages_shared_with_user_too: "Un utilisateur qui a été supprimé en tant que membre peut toujours accéder aux lots de travaux partagés. Souhaitez-vous également supprimer les partages ?"
      remove_work_packages_shared_with_group_too: "Un groupe qui a été supprimé en tant que membre peut toujours accéder aux lots de travaux partagés. Souhaitez-vous également supprimer les partages ?"
      will_not_affect_inherited_shares: "(Cela n'affectera pas les lots de travaux partagés avec leur groupe)."
      can_remove_direct_but_not_shared_roles: "Vous pouvez supprimer cet utilisateur en tant que membre direct du projet, mais le groupe auquel il appartient est également membre de ce projet, il continuera donc à être membre par l'intermédiaire du groupe."
      also_work_packages_shared_with_user_html:
        one: "De plus, %{shared_work_packages_link} a été partagé avec cet utilisateur."
        other: "De plus, %{shared_work_packages_link} ont été partagés avec cet utilisateur."
      remove_project_membership_or_work_package_shares_too: "Souhaitez-vous supprimer uniquement l'utilisateur en tant que membre direct (et maintenir les partages) ou supprimer également les partages du lot de travaux ?"
      will_remove_all_user_access_priveleges: "Supprimer ce membre supprimera tous les privilèges d'accès de l'utilisateur au projet. L'utilisateur continuera d'exister en tant que membre de l'instance."
      will_remove_all_group_access_priveleges: "Supprimer ce groupe supprimera tous les privilèges d'accès de l'utilisateur au projet. Le groupe continuera d'exister en tant que membre de l'instance."
      cannot_delete_inherited_membership: "Vous ne pouvez pas supprimer ce membre car il appartient à un groupe qui est lui-même membre de ce projet."
      cannot_delete_inherited_membership_note_admin_html: "Vous pouvez supprimer le groupe en tant que membre du projet ou ce membre spécifique du groupe dans les %{administration_settings_link}."
      cannot_delete_inherited_membership_note_non_admin: "Vous pouvez supprimer le groupe en tant que membre du projet ou contacter votre administrateur pour qu'il supprime ce membre spécifique du groupe."
    delete_work_package_shares_dialog:
      title: "Révoquer les partages du lot de travaux"
      shared_with_this_user_html:
        one: "%{all_shared_work_packages_link} a été partagé avec cet utilisateur."
        other: "%{all_shared_work_packages_link} ont été partagés avec cet utilisateur."
      shared_with_this_group_html:
        one: "%{all_shared_work_packages_link} a été partagé avec ce groupe."
        other: "%{all_shared_work_packages_link} ont été partagés avec ce groupe."
      shared_with_permission_html:
        one: "Uniquement %{shared_work_packages_link} a été partagé avec les autorisations de %{shared_role_name}."
        other: "Uniquement %{shared_work_packages_link} ont été partagés avec les autorisations de %{shared_role_name}."
      revoke_all_or_with_role: "Souhaitez-vous révoquer l'accès à tous les lots de travaux partagés, ou seulement à ceux qui disposent des autorisations de %{shared_role_name} ?"
      will_not_affect_inherited_shares: "(Cela n'affectera pas les lots de travaux partagés avec leur groupe)."
      cannot_remove_inherited: "Les lots de travaux partagés via les groupes ne peuvent pas être supprimés."
      cannot_remove_inherited_with_role: "Les lots de travaux partagés avec le rôle %{shared_role_name} sont partagés via des groupes et ne peuvent pas être supprimés."
      cannot_remove_inherited_note_admin_html: "Vous pouvez révoquer le partage du groupe ou supprimer ce membre spécifique du groupe dans les %{administration_settings_link}."
      cannot_remove_inherited_note_non_admin: "Vous pouvez révoquer le partage du groupe ou contacter votre administrateur pour qu'il supprime ce membre du groupe."
      will_revoke_directly_granted_access: "Cette action révoquera l'accès à l'ensemble de ces éléments, à l'exception des lots de travaux partagés avec un groupe."
      will_revoke_access_to_all: "Cette action aura pour effet de révoquer l'accès de ces personnes à l'ensemble de ces éléments."
  my:
    access_token:
      errors:
        token_name_blank: "Veuillez fournir un nom de jeton d'API"
        token_name_in_use: "Ce nom de jeton d'API est déjà utilisé, veuillez en choisir un autre"
      new_access_token_dialog_title: "Créer un nouveau jeton d'API"
      new_access_token_dialog_show_button_text: "Jeton d'API"
      new_access_token_dialog_text_field_placeholder_text: "Mon jeton d'API"
      new_access_token_dialog_text_field_label: "Nom"
      new_access_token_dialog_submit_button_text: "Créer"
      new_access_token_dialog_text: "Ce jeton permettra aux applications tierces de communiquer avec votre instance. Pour différencier le nouveau jeton d'API, veuillez lui donner un nom."
      new_access_token_dialog_attention_text: "Traitez les jetons d'API comme des mots de passe. Toute personne possédant ce lien aura accès aux informations de cette instance. Partagez-les uniquement avec des utilisateurs de confiance."
      failed_to_reset_token: "Impossible de réinitialiser le jeton d’accès : %{error}"
      failed_to_create_token: "Impossible de créer le jeton d'accès : %{error}"
      failed_to_revoke_token: "Impossible de révoquer le jeton d'accès : %{error}"
      notice_reset_token: "Un nouveau jeton de %{type} a été généré. Votre jeton d’accès est :"
      token_value_warning: "Note : Ceci est la seule fois où vous verrez ce jeton, veuillez le copier maintenant."
      no_results_title_text: Aucun jeton d'accès disponible pour le moment.
      notice_api_token_revoked: "Le jeton d'API a été supprimé. Pour créer un nouveau jeton, veuillez utiliser le bouton dans la section API."
      notice_rss_token_revoked: "Le jeton d'API a été supprimé. Pour créer un nouveau jeton, veuillez utiliser le lien dans la section RSS."
      notice_ical_token_revoked: 'Le jeton iCalendar « %{token_name} » pour le calendrier « %{calendar_name} » du projet « %{project_name} » a été révoqué. L''URL iCalendar liée à ce jeton est maintenant invalide.'
  news:
    index:
      no_results_title_text: Il n'y a actuellement aucune actualité à publier.
      no_results_content_text: Ajouter une actualité
  users:
    autologins:
      prompt: "Restez connecté pendant %{num_days}"
    sessions:
      remembered_devices: "Appareils enregistrés"
      remembered_devices_caption: "Une liste de tous les appareils connectés à ce compte à l'aide de l'option \"rester connecté\"."
      session_name: "%{browser_name} %{browser_version} sur %{os_name}"
      browser: "Navigateur"
      device: "Dispositif/système d'exploitation"
      unknown_browser: "navigateur inconnu"
      unknown_os: "système d'exploitation inconnu"
      current: "Session en cours"
      title: "Gestion de session"
      instructions: "Cette liste répertorie tous les appareils qui se sont connectés à votre compte. Révoquez toutes les sessions que vous ne reconnaissez pas ou auxquelles vous n'avez plus accès."
      may_not_delete_current: "Vous ne pouvez pas supprimer votre session actuelle."
    groups:
      member_in_these_groups: "Cet utilisateur est actuellement membre des groupes suivants :"
      no_results_title_text: Cet utilisateur n'est actuellement membre d'aucun groupe.
    memberships:
      no_results_title_text: Cet utilisateur n'est membre d'aucun projet pour le moment.
  page:
    text: "Texte"
  placeholder_users:
    right_to_manage_members_missing: >
      Vous n'avez pas le droit de supprimer l'utilisateur fictif. Vous n'avez pas le droit de gérer les membres de tous les projets dont l'utilisateur fictif est membre.
    delete_tooltip: "Supprimer l’utilisateur fictif"
    deletion_info:
      heading: "Supprimer l’utilisateur fictif %{name}"
      data_consequences: >
        Toutes les occurrences de l'utilisateur de remplacement (par exemple, en tant que responsable ou autre valeur utilisateur) seront réaffectées à un compte appelé « Utilisateur supprimé ». Comme les données de chaque compte supprimé sont réaffectées à ce compte, il ne sera pas possible de distinguer les données que l'utilisateur a créées des données d'un autre compte supprimé.
      irreversible: "Cette action est irréversible"
      confirmation: "Saisissez le nom d'utilisateur fictif %{name} pour confirmer ça suppression."
    upsale:
      title: Utilisateurs de remplacement
      description: >
        Les utilisateurs fictifs sont un moyen d'attribuer des lots de travaux à des utilisateurs qui ne font pas partie de votre projet. Ils peuvent être utiles dans une série de scénarios ; par exemple, si vous avez besoin de suivre des tâches pour une ressource qui n'est pas encore nommée ou disponible, ou si vous ne voulez pas donner à cette personne l'accès à OpenProject mais voulez quand même suivre les tâches qui lui sont assignées.
  prioritiies:
    edit:
      priority_color_text: |
        Cliquez pour assigner ou modifier la couleur de cette priorité.
        Elle peut être utilisée pour mettre en évidence les lots de travaux dans le tableau.
  reportings:
    index:
      no_results_title_text: Il n'y a actuellement aucun rapport d'état.
      no_results_content_text: Ajouter un rapport d'état
  statuses:
    edit:
      status_readonly_html: |
        Cochez cette option pour marquer les paquets de travail avec ce statut en lecture seule.
        Aucuns attributs ne peut être changés à l’exception de l’État.
        <br/>
        <strong>Note</strong>: les valeurs héritées (ex: des enfants ou relations) continueront de s’appliquer.
      status_excluded_from_totals_text: |-
        Cochez cette option pour exclure les lots de travaux ayant ce statut des totaux de Travail, Travail restant et % réalisé dans une hiérarchie.
      status_color_text: |
        Cliquez pour assigner ou modifier la couleur de ce statut.
        Elle peut être utilisée pour mettre en évidence les lots de travaux dans le tableau.
    index:
      no_results_title_text: Aucun statut de lots de travaux pour le moment.
      no_results_content_text: Ajouter un nouveau statut
      headers:
        is_default: "Défaut"
        is_closed: "Fermé"
        is_readonly: "Lecture seule"
        excluded_from_totals: "Exclus des totaux"
  themes:
    dark: "Sombre (expérimental)"
    light: "Clair"
    light_high_contrast: "Clair avec contraste élevé"
  types:
    index:
      no_results_title_text: Il n'y a actuellement aucun type.
      no_results_content_text: Créer un nouveau type
    edit:
      settings: "Paramètres"
      form_configuration: "Configuration du formulaire"
      more_info_text_html: >
        L'édition Entreprise vous permet de personnaliser la configuration du formulaire avec ces add-ons supplémentaires : <br> <ul class="%{list_styling_class}"> <li><b>Ajouter de nouveaux groupes d'attributs</b></li> <li><b>Renommer les groupes d'attributs</b></li> <li><b>Ajouter une table des lots de travaux connexes</b></li> </ul>
      projects: "Projets"
      enabled_projects: "Projets activés"
      edit_query: "Modifier le tableau"
      query_group_placeholder: "Donner un nom au tableau"
      reset: "Rétablir les valeurs par défaut"
      type_color_text: |
        La couleur sélectionnée distingue différents types
        dans les graphiques de Gantt ou les tables des lots de travaux. Il est donc recommandé d'utiliser une couleur forte.
  versions:
    overview:
      work_packages_in_archived_projects: "La version est partagée avec les projets archivés qui ont encore des lots de travaux assignés à cette version. Ils sont comptés, mais n'apparaîtront pas dans les vues liées."
      no_results_title_text: Il n'y a actuellement aucun lot de travaux assigné à cette version.
  wiki:
    page_not_editable_index: La page demandée n'existe pas (encore). Vous avez été redirigé vers l'index de toutes les pages du wiki.
    no_results_title_text: Il n'y a actuellement aucune page wiki.
    print_hint: Ceci affichera le contenu de cette page wiki sans aucune barre de navigation.
    index:
      no_results_content_text: Ajouter une nouvelle page wiki
  work_flows:
    index:
      no_results_title_text: Il n'y a actuellement aucun flux de travaux.
  work_packages:
    x_descendants:
      one: "Un lot de travaux descendant"
      other: "%{count} lots de travaux descendants"
    bulk:
      copy_failed: "Les lots de travaux n'ont pas pu être copiés."
      move_failed: "Les lots de travaux n'ont pas pu être déplacés."
      could_not_be_saved: "Les lots de travaux suivants n'ont pas pu être sauvegardés :"
      none_could_be_saved: "Aucun des %{total} lots de travaux n'a pu être mis à jour."
      x_out_of_y_could_be_saved: "%{failing} lots de travaux sur les %{total} n'ont pas pu être mis à jour alors que %{success} l'ont été."
      selected_because_descendants: "Alors que %{selected} lots de travaux étaient sélectionnés, %{total} lots de travaux sont affectés, ce qui inclut les descendants."
      descendant: "descendant de la sélection"
    move:
      no_common_statuses_exists: "Il n’y a pas de statut disponible pour tous les lots de travaux sélectionnés. Ce statut ne peut pas être changé."
      unsupported_for_multiple_projects: "Déplacer/copier en masse n'est pas supporté pour des lots de travaux provenant de plusieurs projets"
      current_type_not_available_in_target_project: >
        Le type actuel du lot de travaux n'est pas activé dans le projet cible. Veuillez activer le type dans le projet cible si vous souhaitez qu'il reste inchangé. Sinon, le type du lot de travaux sera automatiquement réaffecté, ce qui conduira à une perte potentielle de données.
      bulk_current_type_not_available_in_target_project: >
        Les types actuels des lots de travaux ne sont pas activés dans le projet cible. Veuillez activer les types dans le projet cible si vous souhaitez qu'ils restent inchangés. Dans le cas contraire, les types des lots de travaux seront automatiquement réaffectés et entraîneront une perte potentielle de données.
    sharing:
      missing_workflow_warning:
        title: "Flux de travail manquant pour le partage de lots de travaux"
        message: "Aucun flux de travail n'est configuré pour le rôle 'Éditeur de lots de travaux'. Sans flux de travail, le partage avec l'utilisateur ne permet pas de modifier l'état du lot de travaux. Les flux de travail peuvent être copiés. Sélectionnez un type de source (par exemple 'Tâche') et un rôle de source (par exemple 'Membre'). Sélectionnez ensuite les types cibles. Pour commencer, vous pouvez sélectionner tous les types comme cibles. Enfin, sélectionnez le rôle 'Éditeur de lot de travaux' comme cible et cliquez sur 'Copier'. Après avoir ainsi créé les valeurs par défaut, affinez les flux de travail comme vous le faites pour tous les autres rôles."
        link_message: "Configurez les flux de travail dans l'administration."
    summary:
      reports:
        category:
          no_results_title_text: Il n'y a actuellement aucune catégorie disponible.
        assigned_to:
          no_results_title_text: Aucun membre dans ce projet pour le moment.
        responsible:
          no_results_title_text: Aucun membre dans ce projet pour le moment.
        author:
          no_results_title_text: Aucun membre dans ce projet pour le moment.
        priority:
          no_results_title_text: Il n'y a actuellement aucune priorité disponible.
        type:
          no_results_title_text: Il n'y a actuellement aucun type disponible.
        version:
          no_results_title_text: Il n'y a actuellement aucune version disponible.
  label_invitation: Invitation
  account:
    delete: "Supprimer le compte"
    delete_confirmation: "Êtes-vous sûr de vouloir supprimer le compte ?"
    deletion_pending: "Le compte a été verrouillé et a été programmé pour suppression. Notez que ce processus a lieu en arrière-plan. Cela peut prendre quelques instants avant que l'utilisateur soit complètement supprimé."
    deletion_info:
      data_consequences:
        other: 'Les données créées par l''utilisateur (e.g. e-mail, préférences, lots de travaux, entrées wiki) seront supprimées autant que possible. Notez toutefois que les données comme les lots de travaux et les entrées wiki ne peuvent pas être supprimées sans impacter le travail des autres utilisateurs. Ces données sont donc réaffectées à un compte appelé «Utilisateur supprimé». Étant donné que les données de chaque compte supprimé sont réaffectées à ce compte, il ne sera plus possible de distinguer les données créées par cet utilisateur de celles d''un autre compte supprimé.'
        self: 'Les données que vous avez créées (e.g. e-mail, préférences, lots de travaux, entrées wiki) seront supprimées autant que possible. Notez toutefois que les données comme les lots de travaux et les entrées wiki ne peuvent pas être supprimées sans impacter le travail des autres utilisateurs. Ces données sont donc réaffectées à un compte appelé «Utilisateur supprimé». Étant donné que les données de chaque compte supprimé sont réaffectées à ce compte, il ne sera plus possible de distinguer les données que vous avez créées de celles d''un autre compte supprimé.'
      heading: "Supprimer le compte %{name}"
      info:
        other: "Supprimer le compte d'utilisateur est une action irréversible."
        self: "Supprimer votre compte d'utilisateur est une action irréversible."
      login_consequences:
        other: "Le compte sera supprimé du système. Par conséquent, l'utilisateur ne sera plus en mesure de se connecter avec ses informations d'identification actuelles. Il/elle pourra choisir de redevenir un utilisateur de cette application en suivant les procédures habituelles."
        self: "Votre compte sera supprimé du système. Par conséquent, vous ne serez plus en mesure de vous identifier avec vos informations d'identification actuelles. Vous pourrez choisir de redevenir un utilisateur de cette application en suivant les procédures habituelles."
      login_verification:
        other: "Entrez le login %{name} pour vérifier la suppression. Une fois celui-ci soumis, vous devrez confirmer votre mot de passe."
        self: "Entrez votre login %{name} pour vérifier la suppression. Une fois celui-ci soumis, vous devrez confirmer votre mot de passe."
    error_inactive_activation_by_mail: >
      Votre compte n'a pas encore été activé. Pour activer votre compte, cliquez sur le lien qui vous a été envoyé par courriel.
    error_inactive_manual_activation: >
      Votre compte n'a pas encore été activé. Veuillez attendre qu'un administrateur active votre compte.
    error_self_registration_disabled: >
      L'inscription des utilisateurs est désactivée sur ce système. Demandez à un administrateur de créer un compte pour vous.
    error_self_registration_limited_provider: >
      L'inscription est limitée pour le fournisseur d'authentification unique '%{name}'. Veuillez demander à un administrateur d'activer le compte pour vous ou de modifier la limite d'auto-inscription pour ce fournisseur.
    login_with_auth_provider: "ou connectez-vous avec votre compte existant"
    signup_with_auth_provider: "ou inscrivez-vous à l'aide de"
    auth_source_login: Veuillez vous connecter en tant que <em>%{login}</em> pour activer votre compte.
    omniauth_login: Veuillez vous connecter pour activer votre compte.
  actionview_instancetag_blank_option: "Veuillez sélectionner"
  activerecord:
    attributes:
      announcements:
        show_until: "Afficher jusqu'à"
      attachment:
        attachment_content: "Pièces jointes"
        attachment_file_name: "Nom de la pièce jointe"
        downloads: "Téléchargements"
        file: "Fichier"
        filename: "Fichier"
        filesize: "Taille"
      attribute_help_text:
        attribute_name: "Attribut"
        help_text: "Texte d’aide"
      ldap_auth_source:
        account: "Compte"
        attr_firstname: "Attribut Prénom"
        attr_lastname: "Attribut Nom"
        attr_login: "Attribut Nom d'utilisateur"
        attr_mail: "Attribut Adresse électronique"
        base_dn: "DN de base"
        host: "Hôte"
        onthefly: "Création automatique des utilisateurs"
        port: "Port"
        tls_certificate_string: "Certificat SSL du serveur LDAP"
      changeset:
        repository: "Référentiel"
      color:
        hexcode: "Code hexadécimal"
      comment:
        commented: "Commenté" #an object that this comment belongs to
      custom_action:
        actions: "Actions"
      custom_field:
        allow_non_open_versions: "Autoriser les versions non ouvertes"
        default_value: "Valeur par défaut"
        editable: "Modifiable"
        field_format: "Format"
        is_filter: "Utilisé comme filtre"
        is_required: "Obligatoire"
        max_length: "Longueur maximale"
        min_length: "Longueur minimale"
        multi_value: "Autoriser la sélection multiple"
        possible_values: "Valeurs possibles"
        regexp: "Expression régulière"
        searchable: "Recherchable"
        visible: "Visible"
      custom_value:
        value: "Valeur"
      enterprise_token:
        starts_at: "Valable depuis"
        subscriber: "Abonné"
        encoded_token: "Licence Entreprise"
        active_user_count_restriction: "Nombre maximal d’utilisateurs actif"
      grids/grid:
        page: "Page"
        row_count: "Nombre de lignes"
        column_count: "Nombre de colonnes"
        widgets: "Widgets"
      oauth_client:
        client: "ID client"
      relation:
        lag: "Délai"
        from: "Lot de travaux"
        to: "Lot de travaux associé"
      status:
        is_closed: "Lot de travaux clôturé"
        is_readonly: "Paquet de travail en lecture seule"
        excluded_from_totals: "Exclure du calcul des totaux dans la hiérarchie"
      journal:
        notes: "Notes"
      member:
        roles: "Rôles"
      project:
        active_value:
          true: "désarchivé"
          false: "archivé"
        identifier: "Identifiant"
        latest_activity_at: "Dernière activité à"
        parent: "Sous-projet de"
        public_value:
          title: "Visibilité"
          true: "public"
          false: "privé"
        queries: "Requêtes"
        status_code: "Statut du projet"
        description: "Description"
        status_explanation: "Description du statut du projet"
        status_codes:
          not_started: "Non démarré"
          on_track: "Sur la bonne voie"
          at_risk: "À risque"
          off_track: "Sur la mauvaise voie"
          finished: "Terminé"
          discontinued: "Interrompu"
        templated: "Modèle de projet"
        templated_value:
          true: "marqué comme modèle"
          false: "non marqué comme modèle"
        types: "Types"
        versions: "Versions"
        work_packages: "Lots de Travaux"
      query:
        column_names: "Colonnes"
        relations_to_type_column: "Relations avec %{type}"
        relations_of_type_column: "relations de %{type}"
        group_by: "Grouper les résultats par"
        filters: "Filtres"
        timeline_labels: "Étiquettes de chronologie"
      repository:
        url: "URL"
      role:
        permissions: "Autorisations"
      time_entry:
        activity: "Activité"
        hours: "Heures"
        spent_on: "date"
        type: "Type"
        ongoing: "En cours"
      type:
        description: "Texte par défaut pour la description"
        attribute_groups: ""
        is_in_roadmap: "Affiché par défaut dans la feuille de route"
        is_default: "Activé par défaut pour les nouveaux projets"
        is_milestone: "Est un jalon"
        color: "Couleur"
      user:
        admin: "Administrateur"
        auth_source: "Sources d'authentification"
        ldap_auth_source: "Connexion LDAP"
        identity_url: "URL d'identité"
        current_password: "Mot de passe actuel"
        force_password_change: "Obliger l'utilisateur à changer de mot de passe à la prochaine connexion"
        language: "Langue"
        last_login_on: "Dernière connexion"
        new_password: "Nouveau mot de passe"
        password_confirmation: "Confirmation"
        consented_at: "Consenti à"
      user_preference:
        comments_sorting: "Afficher les commentaires"
        hide_mail: "Masquer mon adresse courriel"
        impaired: "Mode d'accessibilité"
        time_zone: "Fuseau horaire"
        auto_hide_popups: "Masquer automatiquement les notifications de succès"
        warn_on_leaving_unsaved: "M'avertir lorsque je quitte un lot de travaux contenant des modifications non enregistrées"
        theme: "Mode"
        mode_guideline: "Certains modes écraseront les couleurs personnalisées du thème pour l'accessibilité et la lisibilité. Pour le thème personnalisé complet, veuillez sélectionner le mode Clair."
      version:
        effective_date: "Date de fin"
        sharing: "Partage"
      wiki_content:
        text: "Texte"
      wiki_page:
        parent_title: "Page parente"
        redirect_existing_links: "Rediriger les liens existants"
      planning_element_type_color:
        hexcode: Code hexadécimal
      project_custom_field:
        custom_field_section: Section
      work_package:
        begin_insertion: "Début de l’insertion"
        begin_deletion: "Début de la suppression"
        children: "Sous-éléments"
        derived_done_ratio: "% total réalisé"
        derived_remaining_hours: "Travail total restant"
        derived_remaining_time: "Travail total restant"
        done_ratio: "% réalisé"
        duration: "Durée"
        end_insertion: "Fin de l’insertion"
        end_deletion: "Fin de la suppression"
        ignore_non_working_days: "Ignorer les jours non ouvrables"
        include_non_working_days:
          title: "Jours ouvrés"
          false: "jours ouvrés seulement"
          true: "Inclure les jours non ouvrés"
        notify: "Notifier" #used in custom actions
        parent: "Parent"
        parent_issue: "Parent"
        parent_work_package: "Parent"
        priority: "Priorité"
        progress: "% réalisé"
        readonly: "Lecture seule"
        remaining_hours: "Travail restant"
        remaining_time: "Travail restant"
        shared_with_users: "Partagé avec"
        schedule_manually: "Planification manuelle"
        spent_hours: "Temps passé"
        spent_time: "Temps passé"
        subproject: "Sous-projet"
        time_entries: "Consigner temps"
        type: "Type"
        version: "Version"
        watcher: "Observateur"
      "doorkeeper/application":
        uid: "Id du client"
        secret: "Clé secrète du client"
        owner: "Propriétaire"
        redirect_uri: "URI de redirection"
        client_credentials_user_id: "ID d'utilisateur d'informations d'identification client"
        scopes: "Portées"
        confidential: "Confidentiel"
    errors:
      messages:
        accepted: "doi(ven)t être accepté(e)(s)."
        after: "doit être après %{date}."
        after_or_equal_to: "Doit être après ou égal à %{date}."
        before: "doit être antérieur(e) à %{date}."
        before_or_equal_to: "doit être antérieur(e) ou égal(e) à %{date}."
        blank: "ne peut pas être vide."
        blank_nested: "doit avoir la propriété « %{property} » définie."
        cannot_delete_mapping: "est requis. Ne peut être supprimé."
        cant_link_a_work_package_with_a_descendant: "Un lot de travaux ne peut pas être lié à l'une de ses sous-tâches."
        circular_dependency: "Cette relation créerait une dépendance circulaire."
        confirmation: "ne correspond pas à %{attribute}."
        could_not_be_copied: "%{dependency} n'a pas pu être copié (entièrement)."
        does_not_exist: "n'existe pas."
        error_enterprise_only: "%{action} n'est disponible que dans la version Entreprise d'OpenProject."
        error_unauthorized: "est interdit d'accès."
        error_readonly: "a tenté d'être écrit mais n'est pas accessible en écriture."
        error_conflict: "Cette information a été mise a jour par au moin un autre utilisateur pendant la même session"
        email: "n'est pas une adresse e-mail valide."
        empty: "ne peut pas être vide."
        even: "doit être pair."
        exclusion: "est réservé."
        file_too_large: "est trop volumineux (la taille maximale est de %{count} octets)."
        filter_does_not_exist: "le filtre n'existe pas."
        format: "ne correspond pas au format attendu « %{expected} »."
        format_nested: "ne correspond pas au format attendu « %{expected} » dans le chemin « %{path} »."
        greater_than: "doit être supérieur à %{count}."
        greater_than_or_equal_to: "doit être supérieur ou égal à %{count}."
        greater_than_or_equal_to_start_date: "doit être supérieur ou égal à la date de début."
        greater_than_start_date: "doit être postérieure à la date de début."
        inclusion: "ne correspond à aucune des valeurs autorisées."
        inclusion_nested: "ne correspond à aucune des valeurs autorisées dans le chemin « %{path} »."
        invalid: "est invalide."
        invalid_url: "n’est pas une URL valide."
        invalid_url_scheme: "n’est pas un protocole pris en charge (autorisés : %{allowed_schemes})."
        less_than_or_equal_to: "doit être inférieur ou égal à %{count}."
        not_available: "n'est pas disponible en raison d'une configuration système."
        not_deletable: "ne peut pas être supprimé"
        not_current_user: "n'est pas l'utilisateur actuel."
        not_a_date: "n'est pas une date valide."
        not_a_datetime: "n'est pas une heure valide."
        not_a_number: "n'est pas un nombre."
        not_allowed: "est invalide en raison d’autorisations insuffisantes."
        not_an_integer: "n'est pas un entier."
        not_an_iso_date: "n’est pas une date valide. Format requis : AAAA-MM-JJ."
        not_same_project: "n'appartient pas au même projet."
        odd: "doit être impair."
        regex_match_failed: "ne correspond pas à l'expression régulière %{expression}."
        regex_invalid: "n’a pas pu être validé avec l’expression régulière associée."
        smaller_than_or_equal_to_max_length: "doit être inférieur ou égal à la longueur maximale."
        taken: "a déjà été pris."
        too_long: "est trop long (le maximum est de %{count} caractères)."
        too_short: "est trop court (le minimum est de %{count} caractères)."
        type_mismatch: "n'est pas de type « %{type} »"
        type_mismatch_nested: "n'est pas de type « %{type} » dans le chemin « %{path} »"
        unchangeable: "ne peut pas être changé."
        unknown_property: "n'est pas une propriété connue."
        unknown_property_nested: "a le chemin inconnu« '%{path} »."
        unremovable: "ne peut pas être supprimé."
        url_not_secure_context: >
          ne fournit pas de « Contexte sécurisé ». Utilisez soit HTTPS, soit une adresse de bouclage, comme localhost.
        wrong_length: "est de mauvaise longueur (devrait être %{count} caractères)."
      models:
        ldap_auth_source:
          attributes:
            tls_certificate_string:
              invalid_certificate: "Le certificat SSL fourni est invalide : %{additional_message}"
              format: "%{message}"
        attachment:
          attributes:
            content_type:
              blank: "Le type de contenu du fichier ne peut pas être vide."
              not_whitelisted: "Le fichier a été rejeté par un filtre automatique. « %{value} » n'est pas en liste blanche pour le téléversement."
              format: "%{message}"
        capability:
          context:
            global: "Global"
          query:
            filters:
              minimum: "devez inclure au moins un filtre pour le principal, le contexte ou l'identifiant avec l'opérateur '='."
        custom_field:
          at_least_one_custom_option: "Au moins une option doit être disponible."
        custom_actions:
          only_one_allowed: "(%{name}) seule valeur est autorisée."
          empty: "La zone (%{name}) ne peut pas être vide."
          inclusion: "(%{name}) n'est pas une valeur autorisé."
          not_logged_in: "La valeur (%{name}) ne peut pas être définie car vous n’êtes pas connecté."
          not_an_integer: "(%{name}) n’est pas un nombre entier."
          smaller_than_or_equal_to: "(%{name}) doit être inférieure ou égale à %{count}."
          greater_than_or_equal_to: "(%{name}) doit être supérieur ou égal à %{count}."
          format: "%{message}"
        doorkeeper/application:
          attributes:
            redirect_uri:
              fragment_present: "ne peut pas contenir un fragment."
              invalid_uri: "doit être une URI valide."
              relative_uri: "doit être une URI absolue."
              secured_uri: 'ne fournit pas de « Contexte sécurisé ». Utilisez soit HTTPS, soit une adresse de bouclage, comme localhost.'
              forbidden_uri: "est interdit par le serveur."
            scopes:
              not_match_configured: "ne correspond pas aux portées disponibles."
        enterprise_token:
          unreadable: "ne peut être lu. Êtes-vous sûr qu'il s'agisse d'une licence Entreprise ?"
        grids/grid:
          overlaps: "superposition."
          outside: "est hors de la grille."
          end_before_start: "la valeur finale doit être supérieure à la valeur de départ."
        ical_token_query_assignment:
          attributes:
            name:
              blank: "est obligatoire. Veuillez sélectionner un nom."
              not_unique: "est déjà utilisé. Veuillez choisir un autre nom."
        notifications:
          at_least_one_channel: "Au moins un canal pour envoyer des notifications doit être spécifié."
          attributes:
            read_ian:
              read_on_creation: "ne peut pas être défini sur vrai lors de la création de notifications."
            mail_reminder_sent:
              set_on_creation: "ne peut pas être défini sur vrai lors de la création de notifications."
            reason:
              no_notification_reason: "ne peut pas être vide car IAN est choisi comme canal."
            reason_mail_digest:
              no_notification_reason: "ne peut pas être vide car le digest d'email est est choisi comme un canal."
        non_working_day:
          attributes:
            date:
              taken: "Un jour non ouvrable existe déjà pour %{value}."
              format: "%{message}"
        parse_schema_filter_params_service:
          attributes:
            base:
              unsupported_operator: "L’opérateur n’est pas pris en charge."
              invalid_values: "Une valeur est invalide."
              id_filter_required: "Un filtre sur l'id est requis."
        project:
          archived_ancestor: "Le projet possède un ancêtre archivé."
          foreign_wps_reference_version: "Les lots de travaux dans les projets non-descendants font référence aux versions du projet ou de ses descendants."
          attributes:
            base:
              archive_permission_missing_on_subprojects: "Vous n'avez pas les permissions requises pour archiver tous les sous-projets. Veuillez contacter un administrateur."
            types:
              in_use_by_work_packages: "toujours en cours d'utilisation par les lots de travaux : %{types}"
            enabled_modules:
              dependency_missing: "Le module « %{dependency} » doit également être activé car le module « %{module} » en dépend."
              format: "%{message}"
        project_custom_field_project_mapping:
          attributes:
            project_ids:
              blank: "Veuillez sélectionner un projet."
        query:
          attributes:
            project:
              error_not_found: "non trouvé"
            public:
              error_unauthorized: "- L’utilisateur n'est pas autorisé à créer des vues publiques."
            group_by:
              invalid: "Impossible de grouper par : %{value}"
              format: "%{message}"
            column_names:
              invalid: "Colonne de requête invalide : %{value}"
              format: "%{message}"
            sort_criteria:
              invalid: "Impossible de trier par colonne : %{value}"
              format: "%{message}"
            timestamps:
              invalid: "Les horodatages contiennent des valeurs non valides : %{values}"
              forbidden: "Les horodatages contiennent des valeurs interdites : %{values}"
              format: "%{message}"
            selects:
              name_not_included: "La colonne 'Nom' doit être incluse"
              nonexistent: "La colonne '%{column}' n'existe pas."
              format: "%{message}"
          group_by_hierarchies_exclusive: "est mutuellement exclusif avec grouper par '%{group_by}'. Vous ne pouvez pas activer les deux."
          can_only_be_modified_by_owner: "La requête ne peut être modifiée que par son propriétaire."
          need_permission_to_modify_public_query: "Vous ne pouvez pas modifier une requête publique."
          filters:
            custom_fields:
              inexistent: "Il n’y a pas de champ personnalisé pour le filtre."
        queries/filters/base:
          attributes:
            values:
              inclusion: "Les valeurs du filtre sont invalides."
              format: "%{message}"
        relation:
          typed_dag:
            circular_dependency: "La relation créée un cercle de relations."
          attributes:
            to:
              error_not_found: "lot de travaux dans la position `à` introuvable ou invisible"
              error_readonly: "impossible de modifier le lien d'une relation existante `à`"
            from:
              error_not_found: "lot de travaux dans la position `de` introuvable ou invisible"
              error_readonly: "impossible de modifier le lien d'une relation existante `de`"
        repository:
          not_available: "Le fournisseur de gestion de contrôle de sources n'est pas disponible"
          not_whitelisted: "n'est pas autorisé par la configuration."
          invalid_url: "n'est pas une URL ou un chemin de dépôt valide."
          must_not_be_ssh: "ne doit pas être une url SSH."
          no_directory: "n'est pas un répertoire."
        role:
          attributes:
            permissions:
              dependency_missing: "doit également inclure '%{dependency}' car'%{permission}' est sélectionné."
        setting:
          attributes:
            base:
              working_days_are_missing: "Au moins un jour de la semaine doit être défini comme jour de travail."
              previous_working_day_changes_unprocessed: "Les modifications précédentes de la configuration des jours ouvrables n'ont pas encore été appliquées."
              hours_per_day_are_missing: "Le nombre d'heures par jour doit être défini."
              durations_are_not_positive_numbers: "Les durées doivent être des nombres positifs."
              hours_per_day_is_out_of_bounds: "Le nombre d'heures par jour ne peut être supérieur à 24."
        time_entry:
          attributes:
            hours:
              day_limit: "est trop élevé car un maximum de 24 heures peut être enregistré par date."
        user_preference:
          attributes:
            pause_reminders:
              invalid_range: "ne peut être qu'une plage de dates valide."
            daily_reminders:
              full_hour: "ne peut être configuré que pour être envoyé à une heure complète."
            notification_settings:
              only_one_global_setting: "Il ne doit y avoir qu'un seul paramètre de notification globale."
              email_alerts_global: "Les paramètres de notification par e-mail ne peuvent être définis que globalement."
              format: "%{message}"
              wrong_date: "Mauvaise valeur pour la date de début, la date d'échéance ou le retard."
        watcher:
          attributes:
            user_id:
              not_allowed_to_view: "n'est pas autorisé à consulter cette ressource."
              locked: "est verrouillé."
        wiki_page:
          error_conflict: "La page du wiki a été mise à jour par quelqu'un d'autre pendant que vous y apportiez des modifications."
          attributes:
            slug:
              undeducible: "ne peut être retiré du titre '%{title}'."
        work_package:
          is_not_a_valid_target_for_time_entries: "Le lot de travaux #%{id} n'est pas une cible valide pour réaffecter les entrées de temps."
          attributes:
            assigned_to:
              format: "%{message}"
            due_date:
              not_start_date: "n'est pas identique à la date de début, bien que cela soit requis pour les jalons."
              cannot_be_null: "ne peut pas être défini à NULL car la date de début et la durée sont connues."
            duration:
              larger_than_dates: "est plus grand que l'intervalle entre la date de début et la date de fin."
              smaller_than_dates: "est plus petit que l'intervalle entre la date de début et la date de fin."
              not_available_for_milestones: "n'est pas disponible pour les lots de travaux de type jalon."
              cannot_be_null: "ne peut pas être défini à NULL car la date de début et la date de fin sont connues."
            parent:
              cannot_be_milestone: "ne peut pas être un jalon."
              cannot_be_self_assigned: "ne peut pas être assigné à lui-même."
              cannot_be_in_another_project: "ne peut pas être dans un autre projet."
              not_a_valid_parent: "est invalide."
            start_date:
              violates_relationships: "peut uniquement valoir %{soonest_start} ou une date ultérieure afin de ne pas violer les relations du lot de travaux."
              cannot_be_null: "ne peut pas être défini à NULL car la date de fin et la durée sont connues."
            status_id:
              status_transition_invalid: "n'est pas valide, car aucune transition valide n'existe de l'ancien vers le nouveau statut pour les rôles de l'utilisateur actuel."
              status_invalid_in_type: "est invalide car le statut actuel n’existe pas dans ce type."
            type:
              cannot_be_milestone_due_to_children: "ne peut être un jalon car ce lot de travaux a des enfants."
            priority_id:
              only_active_priorities_allowed: "doit être active."
            category:
              only_same_project_categories_allowed: "La catégorie du lot de travaux doit faire partie du même projet que le lot de travaux."
              does_not_exist: "La catégorie spécifiée n'existe pas."
            estimated_hours:
              not_a_number: "n'est pas une durée valide."
              cant_be_inferior_to_remaining_work: "Ne peut être inférieur au Travail restant."
              must_be_set_when_remaining_work_is_set: "Requis lorsque le Travail restant est défini."
              only_values_greater_or_equal_zeroes_allowed: "Doit être >= 0."
              format: "%{message}"
            remaining_hours:
              not_a_number: "n'est pas une durée valide."
              cant_exceed_work: "Ne peut être supérieur au Travail."
              must_be_set_when_work_is_set: "Requis lorsque le Travail est défini."
              format: "%{message}"
          readonly_status: "Le lot de travaux est en lecture seule, ses attributs ne peuvent donc pas être changés."
        type:
          attributes:
            attribute_groups:
              attribute_unknown: "Attribut du lot de travaux invalide utilisé."
              attribute_unknown_name: "Attribut du lot de travaux invalide : %{attribute}"
              duplicate_group: "Le nom de groupe \"%{group}\" est utilisé plus d’une fois. Les noms de groupe doivent être uniques."
              query_invalid: "La requête intégrée \"%{group}\" est invalide : %{details}"
              group_without_name: "Les groupes sans nom ne sont pas autorisés."
        user:
          attributes:
            base:
              user_limit_reached: "Limite d'utilisateurs atteinte. Aucun compte supplémentaire ne peut être créé sur le plan actuel."
              one_must_be_active: "L'utilisateur administrateur ne peut pas être verrouillé/supprimé. Au moins un administrateur doit être actif."
            password_confirmation:
              confirmation: "La confirmation du mot de passe ne correspond pas au mot de passe."
              format: "%{message}"
            password:
              weak: "Doit contenir des caractères des classes suivantes (au moins %{min_count} sur %{all_count}) : %{rules}."
              lowercase: "minuscules (par exemple, « a »)"
              uppercase: "majuscule (e.g. « A »)"
              numeric: "numérique (e.g. « 1 »)"
              special: "spécial (e.g. « % »)"
              reused:
                one: "a déjà été utilisé auparavant. S'il vous plaît, veuillez en choisir un différent."
                other: "a déjà été utilisé auparavant. Veuillez faire un choix qui diffère de vos %{count} choix précédents."
              match:
                confirm: "Confirmez le nouveau mot de passe."
                description: "La confirmation du mot de passe doit correspondre à celui saisi dans le champ “Nouveau mot de passe”."
            status:
              invalid_on_create: "n’est pas un statut valide pour les nouveaux utilisateurs."
            ldap_auth_source:
              error_not_found: "introuvable"
            auth_source:
              error_not_found: "introuvable"
        member:
          principal_blank: "Veuillez choisir au moins un utilisateur ou un groupe."
          role_blank: "doit être assigné."
          attributes:
            roles:
              ungrantable: "a un rôle ne pouvant pas être assigné."
              more_than_one: "a plus d'un rôle."
            principal:
              unassignable: "ne peut pas être assigné à un projet."
        version:
          undeletable_archived_projects: "La version ne peut pas être supprimée, car des lots de travaux y sont attachés."
          undeletable_work_packages_attached: "La version ne peut pas être supprimée car des lots de travaux y sont attachés."
        status:
          readonly_default_exlusive: "ne peut pas être activé pour les statuts qui sont marqués par défaut."
        token/api:
          attributes:
            token_name:
              format: "%{message}"
      template:
        body: "Veuillez vérifier les champs suivants :"
        header:
          one: "1 erreur empêche ce %{model} d'être sauvegardé"
          other: "%{count} erreurs interdisant ce %{model} d'être sauvegardé"
    models:
      attachment: "Fichier"
      attribute_help_text: "Attribut d’aide de texte"
      category: "Catégorie"
      comment: "Commentaire"
      custom_action: "Action personnalisée"
      custom_field: "Champ personnalisé"
      "doorkeeper/application": "Application OAuth"
      forum: "Forum"
      global_role: "Rôle global"
      group: "Groupe"
      member: "Membre"
      news: "Actualités"
      notification:
        one: "Notification"
        other: "Notifications"
      placeholder_user: "Utilisateur de remplacement"
      project: "Projet"
      project_query:
        one: "Liste de projets"
        other: "Listes de projets"
      query: "Requête personnalisée"
      role:
        one: "Rôle"
        other: "Rôles"
      status: "Statut du lot de travaux"
      type: "Type"
      user: "Utilisateur"
      version: "Version"
      workflow: "Flux de travail"
      work_package: "Lot de travaux"
      wiki: "Wiki"
      wiki_page: "Page wiki"
  errors:
    header_invalid_fields:
      one: "Une erreur s'est produite avec le champ suivant :"
      other: "Des erreurs se sont produites avec les champs suivants :"
    header_additional_invalid_fields:
      one: "De plus, une erreur s'est produite avec le champ suivant :"
      other: "De plus, des erreurs se sont produites avec les champs suivants :"
    field_erroneous_label: "Ce champ n'est pas valide : %{full_errors}\nVeuillez saisir une valeur correcte."
  activity:
    item:
      created_by_on: "créé par %{user} le %{datetime}"
      created_by_on_time_entry: "temps enregistré par %{user} le %{datetime}"
      created_on: "créé le %{datetime}"
      created_on_time_entry: "temps enregistré le %{datetime}"
      updated_by_on: "mis à jour par %{user} le %{datetime}"
      updated_by_on_time_entry: "temps enregistré mis à jour par %{user} le %{datetime}"
      updated_on: "mis à jour le %{datetime}"
      updated_on_time_entry: "temps enregistré mis à jour le %{datetime}"
      deleted_on: "supprimé le %{datetime}"
      deleted_by_on: "supprimé par %{user} le %{datetime}"
      added_on: "ajouté le %{datetime}"
      added_by_on: "ajouté par %{user} le %{datetime}"
      removed_on: "supprimé le %{datetime}"
      removed_by_on: "supprimé par %{user} le %{datetime}"
      parent_without_of: "Sous-projet"
      parent_no_longer: "Plus de sous-projet de"
      time_entry:
        hour:
          one: "%{count} heure"
          other: "%{count} heures"
        hour_html:
          one: "<i>%{count} heure</i>"
          other: "<i>%{count} heures</i>"
        updated: "modifié de %{old_value} à %{value}"
        logged_for: "Connecté(e) pendant"
    filter:
      changeset: "Révisions"
      message: "Forums"
      news: "Actualités"
      project_attribute: "Attributs du projet"
      subproject: "Inclure les sous-projets"
      time_entry: "Temps passé"
      wiki_edit: "Wiki"
      work_package: "Lots de travaux"
  #common attributes of all models
  attributes:
    active: "Actif"
    assigned_to: "Assigné à"
    assignee: "Assigné à"
    attachments: "Fichiers"
    author: "Auteur"
    base: "Erreur générale :"
    blocks_ids: "IDs des lots de travaux bloqués"
    category: "Catégorie"
    comment: "Commentaire"
    comments: "Commentaire"
    content: "Contenu"
    color: "Couleur"
    created_at: "Créé le"
    custom_options: "Valeurs possibles"
    custom_values: "Champs personnalisés"
    date: "Date"
    default_columns: "Colonnes par défaut"
    description: "Description"
    derived_due_date: "Date de fin dérivée"
    derived_estimated_hours: "Travail total"
    derived_start_date: "Date de début dérivée"
    display_sums: "Afficher les sommes"
    due_date: "Date de fin"
    estimated_hours: "Travail"
    estimated_time: "Travail"
    expires_at: "Expire le"
    firstname: "Prénom"
    group: "Groupe"
    groups: "Groupes"
    id: "ID"
    is_default: "Valeur par défaut"
    is_for_all: "Pour tous les projets"
    public: "Public"
    #kept for backwards compatibility
    issue: "Lot de travaux"
    lastname: "Nom de famille"
    login: "Nom d'utilisateur"
    mail: "Courriel"
    name: "Nom"
    password: "Mot de passe"
    priority: "Priorité"
    project: "Projet"
    responsible: "Responsable"
    role: "Rôle"
    roles: "Rôles"
    start_date: "Date de début"
    status: "Statut"
    subject: "Sujet"
    summary: "Résumé"
    title: "Titre"
    type: "Type"
    updated_at: "Mis à jour le"
    updated_on: "Mis à jour le"
    uploader: "Téléversé par"
    user: "Utilisateur"
    value: "Valeur"
    version: "Version"
    work_package: "Lot de travaux"
  backup:
    failed: "Échec de la sauvegarde"
    label_backup_token: "Jeton de sauvegarde"
    label_create_token: "Créer un jeton de sauvegarde"
    label_delete_token: "Supprimer le jeton de sauvegarde"
    label_reset_token: "Réinitialiser le jeton de sauvegarde"
    label_token_users: "Les utilisateurs suivants ont des jetons de sauvegarde actifs"
    reset_token:
      action_create: Créer
      action_reset: Réinitialiser
      heading_reset: "Réinitialiser le jeton de sauvegarde"
      heading_create: "Créer un jeton de sauvegarde"
      implications: >
        L'activation des sauvegardes permettra à tout utilisateur ayant les autorisations requises et ce jeton de sauvegarde de télécharger une sauvegarde contenant toutes les données de cette installation OpenProject. Cela inclut les données de tous les autres utilisateurs.
      info: >
        Vous devrez générer un jeton de sauvegarde pour pouvoir créer une sauvegarde. Vous devrez fournir ce jeton à chaque fois que vous demanderez une sauvegarde. Vous pouvez supprimer le jeton de sauvegarde pour désactiver les sauvegardes pour cet utilisateur.
      verification: >
        Entrez %{word} pour confirmer que vous souhaitez %{action} le jeton de sauvegarde.
      verification_word_reset: réinitialiser
      verification_word_create: créer
      warning: >
        Lorsque vous créez un nouveau jeton, vous ne serez autorisé à demander une sauvegarde qu'après 24 heures. Ceci est une mesure de sécurité. Après cela, vous pouvez demander une sauvegarde à tout moment en utilisant ce jeton.
    text_token_deleted: Jeton de sauvegarde supprimé. Les sauvegardes sont maintenant désactivées.
    error:
      invalid_token: Jeton de sauvegarde invalide ou manquant
      token_cooldown: Le jeton de sauvegarde sera valide dans %{hours} heures.
      backup_pending: Une sauvegarde en déjà en attente.
      limit_reached: Vous ne pouvez faire que %{limit} sauvegardes par jour.
  button_actions: "Actions"
  button_add: "Ajouter"
  button_add_comment: "Ajouter un commentaire"
  button_add_member: Ajouter un membre
  button_add_watcher: "Ajouter observateur"
  button_annotate: "Annoter"
  button_apply: "Appliquer"
  button_archive: "Archiver"
  button_back: "Retour"
  button_cancel: "Annuler"
  button_change: "Changer"
  button_change_parent_page: "Changer page parente"
  button_change_password: "Changer de mot de passe"
  button_check_all: "Tout cocher"
  button_clear: "Effacer"
  button_click_to_reveal: "Cliquez pour révéler"
  button_close: "Fermer"
  button_collapse_all: "Tout replier"
  button_configure: "Configurer"
  button_continue: "Continuer"
  button_copy: "Copier"
  button_copy_to_clipboard: "Copier dans le presse-papier"
  button_copy_link_to_clipboard: "Copier le lien dans le presse-papiers"
  button_copy_and_follow: "Copier et suivre"
  button_create: "Créer"
  button_create_and_continue: "Créer et continuer"
  button_delete: "Supprimer"
  button_decline: "Refuser"
  button_delete_watcher: "Supprimer l'observateur %{name}"
  button_download: "Télécharger"
  button_duplicate: "Dupliquer"
  button_edit: "Éditer"
  button_edit_associated_wikipage: "Éditer la page wiki associée : %{page_title}"
  button_expand_all: "Tout déplier"
  button_favorite: "Ajouter aux favoris"
  button_filter: "Filtrer"
  button_generate: "Générer"
  button_list: "Liste"
  button_lock: "Verrouiller"
  button_login: "Connexion"
  button_move: "Déplacer"
  button_move_and_follow: "Déplacer et suivre"
  button_print: "Imprimer"
  button_quote: "Citer"
  button_remove: Supprimer
  button_rename: "Renommer"
  button_replace: "Remplacer"
  button_revoke: "Révoquer"
  button_reply: "Répondre"
  button_reset: "Réinitialiser"
  button_rollback: "Revenir à cette version"
  button_save: "Enregistrer"
  button_save_as: "Enregistrer sous"
  button_apply_changes: "Appliquer les modifications"
  button_save_back: "Enregistrer et revenir"
  button_show: "Afficher"
  button_sort: "Trier"
  button_submit: "Envoyer"
  button_test: "Tester"
  button_unarchive: "Désarchiver"
  button_uncheck_all: "Tout désélectionner"
  button_unlock: "Déverrouiller"
  button_unfavorite: "Supprimer des favoris"
  button_unwatch: "Ne plus suivre"
  button_update: "Mettre à jour"
  button_upgrade: "Mise à niveau"
  button_upload: "Charger"
  button_view: "Afficher"
  button_watch: "Suivre"
  button_manage_menu_entry: "Gérer l'élément de menu"
  button_add_menu_entry: "Ajouter un élément de menu"
  button_configure_menu_entry: "Gérer l'élément de menu"
  button_delete_menu_entry: "Supprimer l'élément de menu"
  button_view_shared_work_packages: "Voir les lots de travaux partagés"
  button_manage_roles: "Gérer les rôles"
  button_remove_member: "Supprimer le membre"
  button_remove_member_and_shares: "Supprimer le membre et les partages"
  button_revoke_work_package_shares: "Révoquer les partages du lot de travaux"
  button_revoke_access: "Révoquer l'accès"
  button_revoke_all: "Révoquer tout"
  button_revoke_only: "Révoquer uniquement %{shared_role_name}"
  button_publish: "Passer en public"
  button_unpublish: "Passer en privé"
  consent:
    checkbox_label: J'ai pris note de ce qui précède et je l'accepte.
    failure_message: Échec de l'accord, impossible de continuer.
    title: Accord de l'utilisateur
    decline_warning_message: Vous avez refusé l'accord et avez été déconnecté.
    user_has_consented: L'utilisateur a accepté votre déclaration configurée au moment donné.
    not_yet_consented: L'utilisateur n'a pas encore donné son accord, il sera demandé lors de la prochaine connexion.
    contact_mail_instructions: Définissez l'adresse mail à laquelle les utilisateurs peuvent joindre un contrôleur de données pour effectuer des modifications de données ou des demandes de suppression.
    contact_your_administrator: Veuillez contacter votre administrateur si vous souhaitez que votre compte soit supprimé.
    contact_this_mail_address: Veuillez contacter %{mail_address} si vous voulez que votre compte soit supprimé.
    text_update_consent_time: Cochez cette case pour forcer les utilisateurs à accepter à nouveau. Activer le lorsque vous avez modifié l'aspect juridique des informations de l'accord ci-dessus.
    update_consent_last_time: "Dernière mise à jour de l'accord: %{update_time}"
  copy_project:
    title: 'Copier le projet « %{source_project_name} »'
    started: 'La copie du projet "%{source_project_name}" vers "%{target_project_name}" a débuté. Vous serez informé par courriel dès que "%{target_project_name}" sera disponible.'
    failed: "Impossible de copier le projet %{source_project_name}"
    failed_internal: "La copie a échoué en raison d'une erreur interne."
    succeeded: "Le projet %{target_project_name} a été créé"
    errors: "Erreur"
    project_custom_fields: "Champs personnalisés du projet"
    x_objects_of_this_type:
      zero: "Aucun objet de ce type"
      one: "Un objet de ce type"
      other: "%{count} objets de ce type"
    text:
      failed: 'Impossible de copier le projet "%{source_project_name}" vers "%{target_project_name}".'
      succeeded: 'Le projet "%{source_project_name}" a été copié vers "%{target_project_name}".'
  create_new_page: "Page wiki"
  date:
    abbr_day_names:
      - "Dim"
      - "Lun"
      - "Mar"
      - "Mer"
      - "Jeu"
      - "Ven"
      - "Sam"
    abbr_month_names:
      - null
      - "Jan"
      - "Fév"
      - "Mar"
      - "Avr"
      - "Mai"
      - "Jun"
      - "Jul"
      - "Aoû"
      - "Sep"
      - "Oct"
      - "Nov"
      - "Déc"
    abbr_week: "Sem"
    day_names:
      - "Dimanche"
      - "Lundi"
      - "Mardi"
      - "Mercredi"
      - "Jeudi"
      - "Vendredi"
      - "Samedi"
    formats:
      #Use the strftime parameters for formats.
      #When no format has been given, it uses default.
      #You can provide other formats here if you like!
      default: "%d/%m/%Y"
      long: "%d %B, %Y"
      short: "%b %d"
    #Don't forget the nil at the beginning; there's no such thing as a 0th month
    month_names:  #Used in date_select and datetime_select.
      - null
      - "Janvier"
      - "Février"
      - "Mars"
      - "Avril"
      - "Mai"
      - "Juin"
      - "Juillet"
      - "Août"
      - "Septembre"
      - "Octobre"
      - "Novembre"
      - "Décembre"
    order:
      - ':année'
      - :mois
      - :jour
  datetime:
    distance_in_words:
      about_x_hours:
        one: "environ une heure"
        other: "environ %{count} heures"
      about_x_months:
        one: "environ un mois"
        other: "environ %{count} mois"
      about_x_years:
        one: "environ un an"
        other: "environ %{count} années"
      almost_x_years:
        one: "presqu'un an"
        other: "presque %{count} années"
      half_a_minute: "une demi-minute"
      less_than_x_minutes:
        one: "moins d'1 minute"
        other: "moins de %{count} minutes"
      less_than_x_seconds:
        one: "moins d'une seconde"
        other: "moins de %{count} secondes"
      over_x_years:
        one: "plus de 1 an"
        other: "plus de %{count} ans"
      x_days:
        one: "un jour"
        other: "%{count} jours"
      x_minutes:
        one: "une minute"
        other: "%{count} minutes"
      x_minutes_abbreviated:
        one: "1 min"
        other: "%{count} mins"
      x_hours:
        one: "une heure"
        other: "%{count} heures"
      x_hours_abbreviated:
        one: "1 hr"
        other: "%{count} hrs"
      x_weeks:
        one: "1 semaine"
        other: "%{count} semaines"
      x_months:
        one: "un mois"
        other: "%{count} mois"
      x_years:
        one: "1 an"
        other: "%{count} ans"
      x_seconds:
        one: "une seconde"
        other: "%{count} seconde"
      x_seconds_abbreviated:
        one: "1 s"
        other: "%{count} s"
    units:
      hour:
        one: "heure"
        other: "heures"
  description_active: "Actif ?"
  description_attachment_toggle: "Afficher/Masquer les pièces jointes"
  description_autocomplete: >
    Ce champ utilise la saisie semi-automatique. Lorsque vous tapez le titre d'un Lot de Travaux, vous recevrez une liste de choix possibles. Choisissez-en un en utilisant les flèches haut et bas et selectionnez-le avec Tab ou Entrée. Sinon, vous pouvez entrer le numéro de Lots de Travaux directement.
  description_available_columns: "Colonnes disponibles"
  description_choose_project: "Projets"
  description_compare_from: "Comparer avec"
  description_compare_to: "Comparer avec"
  description_current_position: "Vous êtes ici :"
  description_date_from: "Saisir date de début"
  description_date_to: "Saisir échéance"
  description_enter_number: "Saisir nombre"
  description_enter_text: "Saisir texte"
  description_filter: "Filtrer"
  description_filter_toggle: "Afficher/Masquer le filtre"
  description_category_reassign: "Choisir une catégorie"
  description_message_content: "Contenu du message"
  description_my_project: "Vous êtes membre"
  description_notes: "Notes"
  description_parent_work_package: "Parent du Lot de Travaux actuel"
  description_project_scope: "Étendue de la recherche"
  description_query_sort_criteria_attribute: "Classer l'attribut"
  description_query_sort_criteria_direction: "Classer la direction"
  description_search: "Champs de recherche"
  description_select_work_package: "Sélectionner un lot de travaux"
  description_selected_columns: "Colonnes Sélectionnées"
  description_sub_work_package: "Sous-Lot de Travaux de l'actuel"
  description_toc_toggle: "Afficher/Masquer la table de matières"
  description_wiki_subpages_reassign: "Assigner une nouvelle page parente"
  #Text direction: Left-to-Right (ltr) or Right-to-Left (rtl)
  direction: de gauche à droite
  ee:
    upsale:
      form_configuration:
        description: "Personnaliser la configuration du formulaire avec ces add-ons supplémentaires :"
        add_groups: "Ajouter de nouveaux groupes d’attributs"
        rename_groups: "Renommer les groupes d’attributs"
      project_filters:
        description_html: "Le filtrage et le tri sur les champs personnalisés sont un add-on de l'édition Entreprise."
  enumeration_activities: "Activités de suivi du temps"
  enumeration_work_package_priorities: "Priorités du Lot de Travaux"
  enumeration_reported_project_statuses: "Statuts de projet signalés"
  error_auth_source_sso_failed: "Single Sign-On (SSO) pour l’utilisateur '%{value}' a échoué"
  error_can_not_archive_project: "Ce projet ne peut être archivé : %{errors}"
  error_can_not_delete_entry: "Impossible de supprimer l’élément"
  error_can_not_delete_custom_field: "Impossible de supprimer le champ personnalisé"
  error_can_not_delete_in_use_archived_undisclosed: "Des lots de travaux sont également repris dans les projets archivés. Vous devez demander à un administrateur d'effectuer la suppression pour voir quels projets sont affectés."
  error_can_not_delete_in_use_archived_work_packages: "Il y a aussi des lots de travaux dans les projets archivés. Vous devez d'abord réactiver les projets suivants avant de pouvoir modifier l'attribut des lots de travaux respectifs : %{archived_projects_urls}"
  error_can_not_delete_type:
    explanation: 'Ce type contient des lots de travaux et ne peut pas être supprimé. Vous pouvez voir tous les lots de travaux concernés dans <a target="_blank" href="%{url}">cette vue</a>.'
  error_can_not_delete_standard_type: "Les types standards ne peuvent pas être supprimés."
  error_can_not_invite_user: "Échec de l'envoi de l'invitation à l'utilisateur."
  error_can_not_remove_role: "Ce rôle est utilisé et ne peut être supprimé."
  error_can_not_reopen_work_package_on_closed_version: "Un lot de travaux assigné à une version fermée ne peut être ré-ouvert"
  error_can_not_find_all_resources: "Impossible de trouver toutes les ressources liées à cette demande."
  error_can_not_unarchive_project: "Ce projet ne peut être désarchivé : %{errors}"
  error_check_user_and_role: "Veuillez choisir un utilisateur et un rôle."
  error_code: "Erreur %{code}"
  error_color_could_not_be_saved: "La couleur n'a pas pu être enregistrée"
  error_cookie_missing: "Le cookie OpenProject est manquant. Assurez-vous que les cookies sont activés, sans quoi cette application ne fonctionnera pas correctement."
  error_custom_option_not_found: "L'option n'existe pas."
  error_enterprise_activation_user_limit: "Votre compte n'a pas pu être activé (limite d'utilisateurs atteinte). Veuillez contacter votre administrateur pour obtenir l'accès."
  error_enterprise_token_invalid_domain: "La version Entreprise n'est pas active. Le domaine de votre jeton Entreprise (%{actual}) ne correspond pas au nom d'hôte du système (%{expected})."
  error_failed_to_delete_entry: "Échec lors de la suppression de cette entrée."
  error_in_dependent: "Erreur lors de la tentative de modification de l'objet dépendant : %{dependent_class} #%{related_id} - %{related_subject} : %{error}"
  error_in_new_dependent: "Erreur lors de la tentative de création d'un objet dépendant : %{dependent_class} - %{related_subject} : %{error}"
  error_invalid_selected_value: "Valeur sélectionnée invalide."
  error_journal_attribute_not_present: "Le journal ne contient pas l’attribut %{attribute}."
  error_pdf_export_too_many_columns: "Trop de colonnes sélectionnées pour l’exportation PDF. Veuillez réduire le nombre de colonnes."
  error_pdf_failed_to_export: "L'export PDF n'a pas pu être enregistré: %{error}"
  error_token_authenticity: "Impossible de vérifier le jeton de Cross-Site Request Forgery. Avez-vous essayé d'envoyer des données sur plusieurs navigateurs ou onglets ? Veuillez fermer tous les onglets et réessayer."
  error_work_package_not_found_in_project: "Le Lot de Travaux n'a pas été trouvé ou n'appartient pas à ce projet"
  error_must_be_project_member: "doit être membre du projet"
  error_migrations_are_pending: "Votre installation OpenProject a des migrations de base de données en attente. Vous n'avez probablement pas exécuté les migrations lors de votre dernière mise à jour. Veuillez consulter le guide de mise à jour afin de mettre votre installation correctement à jour."
  error_migrations_visit_upgrade_guides: "Veuillez consulter notre documentation du guide de mise à jour"
  error_no_default_work_package_status: 'Aucun statut de lot de travaux par défaut n''est défini. Veuillez vérifier votre configuration (Allez dans "Administration -> Statuts des lots de travaux").'
  error_no_type_in_project: "Aucun type n'est associé à ce projet. Veuillez vérifier les réglages du projet."
  error_omniauth_registration_timed_out: "L'inscription via un fournisseur d'authentification externe a expiré. Veuillez essayer de nouveau."
  error_omniauth_invalid_auth: "Les informations d'authentification retournées par le fournisseur d'identité n'étaient pas valides. Veuillez contacter votre administrateur pour plus d'aide."
  error_password_change_failed: "Une erreur s'est produite en essayant de changer le mot de passe."
  error_scm_command_failed: "Une erreur s'est produite en essayant d'accéder au dépôt: %{value}"
  error_scm_not_found: "L'entrée ou la révision n'a pas été trouvée dans le dépôt."
  error_type_could_not_be_saved: "Le type n'a pas pu être enregistré"
  error_unable_delete_status: "Le statut de lot de travaux ne peut pas être supprimé tant qu'il est utilisé par au moins un lot de travaux."
  error_unable_delete_default_status: "Impossible de supprimer le statut par défaut des lots de travaux. Veuillez sélectionner un autre statut par défaut avant de supprimer l'actuel."
  error_unable_to_connect: "Impossible de se connecter (%{value})"
  error_unable_delete_wiki: "Impossible de supprimer la page wiki."
  error_unable_update_wiki: "Impossible de mettre la page wiki à jour."
  error_workflow_copy_source: "Veuillez sélectioner un type de source ou rôle"
  error_workflow_copy_target: "Veuillez sélectioner une cible type(s) et rôle(s)"
  error_menu_item_not_created: L'élément de menu n'a pas pu être ajouté
  error_menu_item_not_saved: L'élément de menu n'a pas pu être sauvegardé
  error_wiki_root_menu_item_conflict: >
    Impossible de renommer "%{old_name}" en "%{new_name}" en raison d’un conflit dans l’élément de menu résultant avec l’élément de menu existant "%{existing_caption}" (%{existing_identifier}).
  error_external_authentication_failed: "Une erreur s'est produite lors de l'authentification externe. Veuillez réessayer."
  error_attribute_not_highlightable: "Attribut(s) ne pouvant pas être mis en surbrillance: %{attributes}"
  events:
    changeset: "Lot de modification édité"
    message: Message édité
    news: Actualités
    project_attributes: "Attributs du projet modifiés"
    project: "Projet édité"
    projects: "Projet édité"
    reply: Y a-t-il eu une réponse
    time_entry: "Journal horaire édité"
    wiki_page: "Page Wiki éditée"
    work_package_closed: "Lot de travaux clôturé"
    work_package_edit: "Lot de Travaux édité"
    work_package_note: "Note de Lot de Travaux ajoutée"
    title:
      project: "Projet : %{name}"
      subproject: "Sous-projet : %{name}"
  export:
    your_work_packages_export: "Exportation de vos lots de travaux"
    succeeded: "Export terminé avec succès"
    failed: "L'export a échoué : %{message}"
    format:
      atom: "Atom"
      csv: "CSV"
      pdf: "PDF"
      pdf_overview_table: "Tableau PDF"
      pdf_report_with_images: "Rapport PDF avec images"
      pdf_report: "Rapport PDF"
      pdf_gantt: "PDF Gantt"
    image:
      omitted: "Image non exportée."
    macro:
      error: "Erreur de macro, %{message}"
      attribute_not_found: "attribut non trouvé : %{attribute}"
      model_not_found: "modèle d'attribut non valide : %{model}"
      resource_not_found: "ressource non trouvée : %{resource}"
      rich_text_unsupported: "L'intégration de texte enrichi n'est actuellement pas prise en charge dans l'exportation"
    units:
      hours: h
      days: j
  extraction:
    available:
      pdftotext: "Pdftotext disponible (optionnel)"
      unrtf: "Unrtf disponible (optionel)"
      catdoc: "Catdoc disponible (optionel)"
      xls2csv: "Xls2csv disponible (optionel)"
      catppt: "Catppt disponible (optionel)"
      tesseract: "Tesseract disponible (optionnel)"
  general_csv_decimal_separator: ","
  general_csv_encoding: "UTF-8"
  general_csv_separator: "."
  general_first_day_of_week: "1"
  general_pdf_encoding: "ISO-8859-15"
  general_text_no: "non"
  general_text_yes: "oui"
  general_text_No: "Non"
  general_text_Yes: "Oui"
  general_text_true: "vrai"
  general_text_false: "faux"
  gui_validation_error: "une erreur"
  gui_validation_error_plural: "%{count} erreurs"
  homescreen:
    additional:
      projects: "Les projets visibles les plus récents de cette instance."
      no_visible_projects: "Il n'y a aucun projet visible dans cette instance."
      users: "Les utilisateurs enregistrés les plus récents de cette instance."
    blocks:
      community: "Communauté OpenProject"
      upsale:
        title: "Passer à la version Entreprise"
        more_info: "Plus d'informations"
    links:
      upgrade_enterprise_edition: "Passer à la version Entreprise"
      postgres_migration: "Migration de votre installation vers PostgreSQL"
      user_guides: "Guides d'utilisation"
      faq: "FAQ"
      impressum: "Mentions légales"
      glossary: "Lexique"
      shortcuts: "Raccourcis"
      blog: "Blog OpenProject"
      forums: "Forum de la communauté"
      newsletter: "Alertes de sécurité / Lettre d’information"
  image_conversion:
    imagemagick: "Imagemagick"
  journals:
    changes_retracted: "Les modifications ont été retirées."
    caused_changes:
      dates_changed: "Dates modifiées"
      default_attribute_written: "Attributs en lecture seule écrits"
      progress_mode_changed_to_status_based: "Mise à jour du calcul de la progression"
      status_changed: "Statut  « %{status_name} »"
      system_update: "Mise à jour du système OpenProject :"
    cause_descriptions:
      work_package_predecessor_changed_times: par changement vers le prédécesseur %{link}
      work_package_parent_changed_times: par changement vers le parent %{link}
      work_package_children_changed_times: par changement vers l'enfant %{link}
      work_package_related_changed_times: par changement vers %{link} connexe
      unaccessable_work_package_changed: par changement vers un lot de travaux connexe
      working_days_changed:
        changed: "par changement vers des jours ouvrables (%{changes})"
        days:
          working: "%{day} est maintenant un jour ouvrable"
          non_working: "%{day} est maintenant un jour non ouvrable"
        dates:
          working: "%{date} est maintenant un jour ouvrable"
          non_working: "%{date} est maintenant un jour non ouvrable"
      progress_mode_changed_to_status_based: Le calcul de la progression est désormais basé sur le statut
      status_excluded_from_totals_set_to_false_message: désormais inclus dans les totaux de la hiérarchie
      status_excluded_from_totals_set_to_true_message: désormais exclus des totaux de la hiérarchie
      status_percent_complete_changed: "% réalisé passé de %{old_value} % à %{new_value} %"
      system_update:
        file_links_journal: >
          À partir de maintenant, l'activité liée aux liens de fichiers (fichiers stockés sur des supports externes) apparaîtra ici dans l'onglet Activité. Les activités suivantes concernent des liens déjà existants :
        progress_calculation_adjusted_from_disabled_mode: >-
          Le calcul de la progression est automatiquement <a href="%{href}" target="_blank">défini en mode travail et ajusté avec la mise à jour de la version</a>.
        progress_calculation_adjusted: >-
          Le calcul de la progression est automatiquement <a href="%{href}" target="_blank">ajusté avec la mise à jour de la version</a>.
        totals_removed_from_childless_work_packages: >-
          Les totaux de travail et de progression sont automatiquement supprimés pour les lots de travaux non parents avec <a href="%{href}" target="_blank">la mise à jour de la version</a>. Il s'agit d'une tâche de maintenance qui peut être ignorée.
  links:
    configuration_guide: "Guide de configuration"
    get_in_touch: "Vous avez des questions ? Contactez-nous."
  instructions_after_registration: "Vous pouvez vous authentifier tant que votre compte a été activé en cliquant sur %{signin}."
  instructions_after_logout: "Vous pouvez vous ré-authentifier en cliquant sur %{signin}."
  instructions_after_error: "Vous pouvez encore essayer de vous authentifier en cliquant sur %{signin}. Si l'erreur persiste, demandez de l'aide à votre administrateur."
  menus:
    admin:
      mail_notification: "Notifications par courriel"
      mails_and_notifications: "E-mails et notifications"
      aggregation: "Agrégation"
      api_and_webhooks: "API et webhooks"
    quick_add:
      label: "Ouvrir le menu d'ajout rapide"
    breadcrumb:
      nested_element: "%{section_header} : <b>%{title}</b>"
  my_account:
    access_tokens:
      no_results:
        title: "Aucun jeton d'accès à afficher"
        description: "Tous ont été désactivés. Ils peuvent être ré-activés dans le menu d'administration."
      access_tokens: "Jetons d’accès"
      headers:
        action: "Action"
        expiration: "Expiration"
      indefinite_expiration: "Jamais"
      simple_revoke_confirmation: "Voulez-vous vraiment révoquer ce jeton ?"
      api:
        title: "API"
        text_hint: "Les jetons d'API permettent aux applications tierces de communiquer avec cette instance OpenProject via les API REST."
        static_token_name: "Jeton d'API"
        disabled_text: "Les jetons d'API ne sont pas activés par l'administrateur. Veuillez contacter votre administrateur pour utiliser cette fonctionnalité."
      ical:
        title: "iCalendar"
        text_hint: 'Les jetons iCalendar permettent aux utilisateurs de <a href="%{path}" target="_blank">s''abonner aux calendriers OpenProject</a> et d''afficher des informations à jour sur les lots de travaux provenant de clients externes.'
        disabled_text: "Les abonnements iCalendar ne sont pas activés par l'administrateur. Veuillez contacter votre administrateur pour utiliser cette fonctionnalité."
        empty_text_hint: "Pour ajouter un jeton iCalendar, abonnez-vous à un nouveau calendrier ou à un calendrier existant depuis le module Calendrier d'un projet. Vous devez avoir les autorisations nécessaires."
      oauth:
        title: "OAuth"
        text_hint: "Les jetons OAuth permettent à des applications tierces de se connecter à cette instance OpenProject."
        empty_text_hint: "Il n'y a pas d'accès à des applications tierces configuré et actif pour vous. Veuillez contacter votre administrateur pour activer cette fonctionnalité."
      rss:
        title: "RSS"
        text_hint: "Les jetons RSS permettent aux utilisateurs de suivre les derniers changements de cette instance OpenProject via un lecteur RSS externe."
        static_token_name: "Jeton RSS"
        disabled_text: "Les jetons RSS ne sont pas activés par l'administrateur. Veuillez contacter votre administrateur pour utiliser cette fonctionnalité."
      storages:
        title: "Espaces de stockage des fichiers"
        text_hint: "Les jetons de stockage de fichiers connectent cette instance OpenProject à une solution de stockage de fichiers externe."
        empty_text_hint: "Il n'y a pas d'accès à l'espace de stockage lié à votre compte."
        revoke_token: "Voulez-vous vraiment supprimer ce jeton ? Vous devrez vous reconnecter sur %{storage}"
        removed: "Jeton de stockage de fichiers supprimé avec succès"
        failed: "Une erreur s'est produite et le jeton n'a pas pu être supprimé. Veuillez réessayer plus tard."
        unknown_storage: "Espace de stockage inconnu"
  notifications:
    reasons:
      assigned: "Personne assignée"
      dateAlert: "Date d'alerte"
      mentioned: "Mentionné"
      responsible: "Responsable"
      shared: "Partagé"
      watched: "Observateur"
    menu:
      by_project: "Non lu par le projet"
      by_reason: "Raison"
      inbox: "Boîte de réception"
    send_notifications: "Envoyer des notifications pour cette action"
    work_packages:
      subject:
        created: "Le lot de travaux a été créé."
        assigned: "Vous avez été assigné à %{work_package}"
        subscribed: "Vous vous êtes abonné à %{work_package}"
        mentioned: "Vous avez été mentionné dans %{work_package}"
        responsible: "Vous êtes devenu responsable de %{work_package}"
        watched: "Vous surveillez %{work_package}"
  label_accessibility: "Accessibilité"
  label_account: "Compte"
  label_active: "Actif"
  label_activate_user: "Activer l’utilisateur"
  label_active_in_new_projects: "Activer dans de nouveaux projets"
  label_activity: "Activité"
  label_add_edit_translations: "Ajouter et modifier des traductions"
  label_add_another_file: "Ajoutez un autre fichier"
  label_add_columns: "Ajouter les colonnes sélectionnées"
  label_add_note: "Ajouter une note"
  label_add_projects: "Ajouter des projets"
  label_add_related_work_packages: "Ajouter des Lots de Travaux associés"
  label_add_subtask: "Ajouter une sous-tâche"
  label_added: "ajouté"
  label_added_by: "Ajouté par %{author} "
  label_added_time_by: "Ajouté par %{author} il y a %{age}"
  label_additional_workflow_transitions_for_assignee: "Transitions supplémentaires autorisées lorsque l'utilisateur est l'assigné"
  label_additional_workflow_transitions_for_author: "Transitions supplémentaires autorisées lorsque l'utilisateur est l'auteur"
  label_administration: "Administration"
  label_advanced_settings: "Paramètres avancés"
  label_age: "Âge"
  label_ago: "il y a"
  label_all: "tous"
  label_all_time: "tout le temps"
  label_all_words: "Tous les mots"
  label_all_open_wps: "Tous les ouverts"
  label_always_visible: "Toujours affiché"
  label_announcement: "Annonce ou avis. "
  label_angular: "AngularJS"
  label_api_access_key: "Clé d'accès API"
  label_api_access_key_created_on: "Clé d'accès API créé il y a %{value}"
  label_api_access_key_type: "API"
  label_ical_access_key_type: "iCalendar"
  label_ical_access_key_description: 'Jeton iCalendar « %{token_name} » pour « %{calendar_name} » dans « %{project_name} »'
  label_ical_access_key_not_present: "Jeton(s) iCalendar absent(s)."
  label_ical_access_key_generation_hint: "Généré automatiquement lors de l'abonnement à un calendrier."
  label_ical_access_key_latest: "Dernier"
  label_ical_access_key_revoke: "Révoquer"
  label_applied_status: "Statut appliqué"
  label_archive_project: "Archiver le projet"
  label_ascending: "Croissant"
  label_assigned_to_me_work_packages: "Lots de Travaux m'étant assignés"
  label_associated_revisions: "Révisions associées"
  label_attachment_plural: "Pièces jointes"
  label_attribute: "Attribut"
  label_attribute_plural: "Attributs"
  label_ldap_auth_source_new: "Nouvelle connexion LDAP"
  label_ldap_auth_source: "Connexion LDAP"
  label_ldap_auth_source_plural: "Connexions LDAP"
  label_attribute_expand_text: "Le texte complet pour « %{attribute} »."
  label_authentication: "Authentification"
  label_available_global_roles: "Rôles globaux disponibles"
  label_available_project_attributes: "Attributs de projet disponibles"
  label_available_project_forums: "Forums disponibles"
  label_available_project_repositories: "Dépôts disponibles"
  label_available_project_versions: "Versions disponibles"
  label_available_project_work_package_categories: "Catégories de lots de travaux disponibles"
  label_available_project_work_package_types: "Types de paquet de travail disponible"
  label_available_projects: "Projets disponibles"
  label_api_doc: "Documentation de l'API"
  label_backup: "Sauvegarde"
  label_backup_code: "Code de sauvegarde"
  label_between: "entre"
  label_blocked_by: "bloqué par"
  label_blocks: "bloque"
  label_blog: "Blog"
  label_forums_locked: "Verrouillé"
  label_forum_new: "Nouveau forum"
  label_forum_plural: "Forums"
  label_forum_sticky: "Epinglé"
  label_boolean: "Booléen"
  label_board_plural: "Tableaux"
  label_branch: "Branche"
  label_browse: "Parcourir"
  label_bulk_edit_selected_work_packages: "Edition en masse des Lots de Travaux selectionnés"
  label_bundled: "(Inclus)"
  label_calendar: "Calendrier"
  label_calendars_and_dates: "Calendriers et dates"
  label_calendar_show: "Afficher le calendrier"
  label_category: "Catégorie"
  label_consent_settings: "Accord de l'utilisateur"
  label_wiki_menu_item: Élément de menu wiki
  label_select_main_menu_item: Sélectionner nouvel élément de menu principal
  label_required_disk_storage: "Espace disque requis"
  label_send_invitation: Envoyer une invitation
  label_change_plural: "Changements"
  label_change_properties: "Modifier les propriétés"
  label_change_status: "Changer le statut"
  label_change_status_of_user: "Changer le statut de #{username}"
  label_change_view_all: "Afficher tous les changements"
  label_changes_details: "Détails de tous les changements"
  label_changeset: "Lot de modification"
  label_changeset_id: "ID de lot de modification"
  label_changeset_plural: "Lots de modification"
  label_checked: "vérifié"
  label_check_uncheck_all_in_column: "Cocher/Décocher tout dans la colonne"
  label_check_uncheck_all_in_row: "Cocher/Décocher tout dans la ligne"
  label_child_element: "Élément enfant"
  label_choices: "Choix"
  label_chronological_order: "Le plus ancien en premier"
  label_close_versions: "Fermer les versions complètes"
  label_closed_work_packages: "clôturé"
  label_collapse: "Regrouper"
  label_collapsed_click_to_show: "Réduit. Cliquez pour voir"
  label_configuration: configuration
  label_comment_add: "Ajouter un commentaire"
  label_comment_added: "Commentaire ajouté"
  label_comment_delete: "Supprimer les commentaires"
  label_comment_plural: "Commentaires"
  label_commits_per_author: "Actions par auteur"
  label_commits_per_month: "Actions par mois"
  label_confirmation: "Confirmation"
  label_contains: "contenus"
  label_content: "Contenu"
  label_color_plural: "Couleurs"
  label_copied: "copié"
  label_copy_same_as_target: "similaire à la cible"
  label_copy_source: "Source"
  label_copy_target: "Cible"
  label_copy_workflow_from: "Copier flux de travail à partir de"
  label_copy_project: "Copier projet"
  label_core_version: "Version du cœur"
  label_core_build: "Construction de base"
  label_current_status: "Statut actuel"
  label_current_version: "Version actuelle"
  label_custom_field_add_no_type: "Ajouter ce champ à un type de lot de travaux"
  label_custom_field_new: "Nouveau champ personnalisé"
  label_custom_field_plural: "Champs personnalisés"
  label_custom_field_default_type: "Type défaut"
  label_custom_style: "Apparence"
  label_dashboard: "Tableau de bord"
  label_database_version: "Version de PostgreSQL"
  label_date: "Date"
  label_date_and_time: "Date et heure"
  label_date_format: "Format de date"
  label_date_from: "De"
  label_date_from_to: "De %{start} à %{end}"
  label_date_to: "À"
  label_day_plural: "jours"
  label_default: "défaut"
  label_delete_user: "Supprimer l’utilisateur"
  label_delete_project: "Supprimer le projet"
  label_deleted: "supprimé"
  label_deleted_custom_field: "(champs personnalisés supprimés)"
  label_deleted_custom_option: "(option supprimée)"
  label_empty_element: "(vide)"
  label_missing_or_hidden_custom_option: "(valeur manquante ou manque d'autorisations d'accès)"
  label_descending: "Décroissant"
  label_details: "Détails"
  label_development_roadmap: "Feuille de route de développement"
  label_diff: "diff"
  label_diff_inline: "en ligne"
  label_diff_side_by_side: "côte à côte"
  label_digital_accessibility: "Accessibilité numérique (DE)"
  label_disabled: "désactivé"
  label_disabled_uppercase: "Désactivé"
  label_display: "Affichage"
  label_display_per_page: "Par page: %{value}"
  label_display_used_statuses_only: "Afficher uniquement les status utilisés par ce type"
  label_download: "%{count} Téléchargement"
  label_download_plural: "%{count} Téléchargements"
  label_downloads_abbr: "Téléchargement"
  label_duplicated_by: "Dupliqué par"
  label_duplicate: "dupliquer"
  label_duplicates: "Doublons"
  label_edit: "Éditer"
  label_edit_x: "Modifier : %{x}"
  label_enable_multi_select: "Basculer multisélection"
  label_enabled_project_custom_fields: "Champs personnalisés activés"
  label_enabled_project_modules: "Modules activés"
  label_enabled_project_activities: "Activités de suivi du temps activées"
  label_end_to_end: "bout à bout"
  label_end_to_start: "fin à début"
  label_enumeration_new: "Nouvelle valeur d'énumération"
  label_enumeration_value: "Valeur d'énumération"
  label_enumerations: "Énumérations"
  label_enterprise: "Entreprise"
  label_enterprise_active_users: "%{current}/%{limit} utilisateurs actifs inscrits"
  label_enterprise_edition: "Version Entreprise"
  label_enterprise_support: "Assistance Enterprise"
  label_enterprise_addon: "add-on Enterprise"
  label_environment: "Environement"
  label_estimates_and_progress: "Estimations et progression"
  label_equals: "est"
  label_everywhere: "partout"
  label_example: "Exemple"
  label_experimental: "Expérimental"
  label_i_am_member: "Je suis membre"
  label_ifc_viewer: "Visionneuse IFC"
  label_ifc_model_plural: "Modèles IFC"
  label_import: "Importer"
  label_export_to: "Aussi disponible en :"
  label_expand: "Développer"
  label_expanded_click_to_collapse: "Déplié. Cliquez pour replier"
  label_f_hour: "%{value} heure"
  label_f_hour_plural: "%{value} heures"
  label_favorite: "Favori"
  label_feed_plural: "Fluxs"
  label_feeds_access_key: "Clé d'accès RSS"
  label_feeds_access_key_created_on: "Clé d'accès RSS créé il y a %{value}"
  label_feeds_access_key_type: "RSS"
  label_file_plural: "Fichiers"
  label_filter_add: "Ajouter le filtre"
  label_filter: "Filtres"
  label_filter_plural: "Filtres"
  label_filters_toggle: "Afficher/masquer les filtres"
  label_float: "Flottant"
  label_folder: "Dossier"
  label_follows: "suivi"
  label_force_user_language_to_default: "Pour cet utilisateur, revenir au langage par defaut"
  label_form_configuration: "Configuration du formulaire"
  label_gantt_chart: "Diagramme de Gantt"
  label_gantt_chart_plural: "Diagrammes de Gantt"
  label_general: "Général"
  label_generate_key: "Générer une clé"
  label_git_path: "Chemin d'accès au répertoire .git"
  label_greater_or_equal: ">="
  label_group_by: "Grouper par"
  label_group_new: "Nouveau groupe"
  label_group: "Groupe"
  label_group_named: "Groupe %{name}"
  label_group_plural: "Groupes"
  label_help: "Aide"
  label_here: ici
  label_hide: "Masquer"
  label_history: "Historique"
  label_hierarchy_leaf: "Feuille de hiérarchie"
  label_home: "Accueil"
  label_subject_or_id: "Objet ou ID"
  label_calendar_subscriptions: "Abonnements au calendrier"
  label_identifier: "Identifiant"
  label_in: "dans"
  label_in_less_than: "dans moins de"
  label_in_more_than: "dans plus de"
  label_inactive: "Désactivé"
  label_incoming_emails: "Courriels entrants"
  label_includes: "comporte"
  label_include_sub_projects: Include sub-projects
  label_index_by_date: "Index par date"
  label_index_by_title: "Index par titre"
  label_information: "Information"
  label_information_plural: "Information"
  label_installation_guides: "Guides d'installation"
  label_integer: "Nombre entier"
  label_internal: "Interne"
  label_introduction_video: "Vidéo de présentation"
  label_invite_user: "Inviter utilisateur"
  label_share: "Partager"
  label_share_project_list: "Partager la liste des projets"
  label_share_work_package: "Partager le lot de travaux"
  label_show_hide: "Afficher/masquer"
  label_show_hide_n_items: "Afficher/masquer %{count} éléments"
  label_show_all_registered_users: "Afficher tous les utilisateurs enregistrés"
  label_journal: "Journal"
  label_journal_diff: "Comparaison de description"
  label_language: "Langue"
  label_languages: "Langues"
  label_jump_to_a_project: "Aller à un projet…"
  label_keyword_plural: "Mots clés"
  label_language_based: "Basé sur le langage de l'utilisateur"
  label_last_activity: "Dernière activité"
  label_last_change_on: "Dernière modification le"
  label_last_changes: "les %{count} derniers changements"
  label_last_login: "Dernière connexion"
  label_last_month: "le mois dernier"
  label_last_n_days: "les %{count} derniers jours"
  label_last_week: "la semaine dernière"
  label_latest_revision: "La toute dernière révision"
  label_latest_revision_plural: "Les toute dernières révisions"
  label_ldap_authentication: "Authentification LDAP"
  label_learn_more: "En savoir plus"
  label_less_or_equal: "<="
  label_less_than_ago: "il y a moins de quelques jours"
  label_link_url: "Lien (URL)"
  label_list: "Liste"
  label_loading: "Chargement…"
  label_lock_user: "Verrouiller l’utilisateur"
  label_logged_as: "Connecté en tant que"
  label_login: "Connexion"
  label_custom_logo: "Logo personnalisé"
  label_custom_export_logo: "Logo d'exportation personnalisé"
  label_custom_export_cover: "Arrière-plan de la couverture d'exportation personnalisée"
  label_custom_export_cover_overlay: "Superposition de l'arrière-plan de la couverture d'exportation personnalisée"
  label_custom_export_cover_text_color: "Couleur du texte"
  label_custom_pdf_export_settings: "Paramètres d'exportation PDF personnalisés"
  label_custom_favicon: "Favicon personnalisé"
  label_custom_touch_icon: "Icône de contact personnalisé"
  label_logout: "Déconnexion"
  label_main_menu: "Menu principal"
  label_manage: "Gérer"
  label_manage_groups: "Gérer les groupes"
  label_managed_repositories_vendor: "Référentiels %{vendor} gérés"
  label_max_size: "Taille maximale"
  label_me: "moi"
  label_member_new: "Nouveau membre"
  label_member_all_admin: "(Tous les rôles en raison du statut d'administrateur)"
  label_member_plural: "Membres"
  label_membership_plural: "Adhésions"
  label_membership_added: "Membre ajouté"
  label_membership_updated: "Membre mis à jour"
  label_menu: "Menu"
  label_menu_badge:
    pre_alpha: "pré-alpha"
    alpha: "alpha"
    beta: "bêta"
  label_menu_item_name: "Nom de l'élément du menu"
  label_message: "Message"
  label_message_last: "Dernier message"
  label_message_new: "Nouveau message"
  label_message_plural: "Messages"
  label_message_posted: "Message ajouté"
  label_min_max_length: "longueur Min - Max"
  label_minute_plural: "minutes"
  label_missing_api_access_key: "Clé d'accès API manquante"
  label_missing_feeds_access_key: "Clé d'accès RSS manquante"
  label_modification: "%{count} changement"
  label_modified: "modifié"
  label_module_plural: "Modules"
  label_modules: "Modules"
  label_months_from: "mois de"
  label_more: "Plus"
  label_more_than_ago: "il y a plus de quelques jours"
  label_move_work_package: "Déplacer le Lot de Travaux"
  label_my_account: "Mon compte"
  label_my_activity: "Mon activité"
  label_my_account_data: "Info sur mon compte"
  label_my_avatar: "Mon avatar"
  label_my_queries: "Mes requêtes personnalisées"
  label_name: "Nom"
  label_never: "Jamais"
  label_new: "nouveau"
  label_new_features: "Nouvelles fonctionnalités"
  label_new_statuses_allowed: "Nouveaux statuts autorisés"
  label_news_singular: "Actualités"
  label_news_added: "Actualités ajoutées"
  label_news_comment_added: "Commentaire ajouté à une actualité"
  label_news_latest: "Dernière actualité"
  label_news_new: "Ajouter actualité"
  label_news_edit: "Éditer les actualités"
  label_news_plural: "Actualités"
  label_news_view_all: "Afficher toutes les actualités"
  label_next: "Suivante"
  label_next_week: "Semaine suivante"
  label_no_change_option: "(Aucun changement)"
  label_no_data: "Aucune donnée à afficher"
  label_no_parent_page: "Aucune page parente"
  label_nothing_display: "Rien à afficher"
  label_nobody: "personne"
  label_not_found: "non trouvé"
  label_none: "aucune"
  label_none_parentheses: "(none)"
  label_not_contains: "ne contient pas"
  label_not_equals: "n'est pas"
  label_on: "le"
  label_operator_all: "n'est pas vide"
  label_operator_none: "est vide"
  label_operator_equals_or: "est (OU)"
  label_operator_equals_all: "est (ET)"
  label_operator_shared_with_user_any: "tout"
  label_open_menu: "Ouvrir le menu"
  label_open_work_packages: "ouverts"
  label_open_work_packages_plural: "ouverts"
  label_openproject_website: "Site web OpenProject"
  label_optional_description: "Description"
  label_options: "Options"
  label_other: "Autre"
  label_overall_activity: "Activité totale"
  label_overview: "Vue globale"
  label_page_title: "Titre de la page"
  label_part_of: "partie de"
  label_password_lost: "Mot de passe oublié ?"
  label_password_rule_lowercase: "Minuscules"
  label_password_rule_numeric: "Caractères numériques"
  label_password_rule_special: "Caractères spéciaux"
  label_password_rule_uppercase: "Majuscules"
  label_path_encoding: "Encodage du chemin d'accès"
  label_per_page: "Par page"
  label_people: "Participants"
  label_permissions: "Autorisations"
  label_permissions_report: "Rapport d'autorisations"
  label_personalize_page: "Personaliser cette page"
  label_placeholder_user: "Utilisateur de remplacement"
  label_placeholder_user_new: "Nouvel utilisateur de remplacement"
  label_placeholder_user_plural: "Utilisateurs de remplacement"
  label_planning: "Planification"
  label_please_login: "Veuillez vous connecter"
  label_plugins: "Plugins"
  label_modules_and_plugins: "Modules et plugins"
  label_precedes: "précède"
  label_preferences: "Préférences"
  label_preview: "Aperçu"
  label_preview_not_available: "Aperçu indisponible."
  label_previous: "Précédent"
  label_previous_week: "Semaine précédente"
  label_principal_invite_via_email: " ou inviter de nouveaux utilisateurs par courriel"
  label_principal_search: "Ajouter des utilisateurs ou groupes existant"
  label_privacy_policy: "Politique de confidentialité et de sécurité des données"
  label_product_version: "Version du produit"
  label_profile: "Profil"
  label_percent_complete: "% réalisé"
  label_project: "Projet"
  label_project_activity: "Activité du projet"
  label_project_attribute_plural: "Attributs du projet"
  label_project_attribute_manage_link: "Gérer les attributs de projet"
  label_project_count: "Nombre total de projets"
  label_project_copy_notifications: "Notifier par courriel lors de la copie du projet"
  label_project_latest: "Derniers projets"
  label_project_default_type: "Autoriser type défaut"
  label_project_hierarchy: "Hiérarchie du projet"
  label_project_mappings: "Activé dans les projets"
  label_project_new: "Nouveau projet"
  label_project_plural: "Projets"
  label_project_list_plural: "Listes de projets"
  label_project_attributes_plural: "Attributs du projet"
  label_project_custom_field_plural: "Attributs du projet"
  label_project_settings: "Paramètres du projet"
  label_project_attributes_settings: "Paramètres des attributs du projet"
  label_project_storage_plural: "Espaces de stockage des fichiers"
  label_project_storage_project_folder: "Espaces de stockage des fichiers : dossiers du projet"
  label_projects_disk_usage_information: "%{count} projets utilisant %{used_disk_space} d'espace disque"
  label_project_view_all: "Afficher tous les projets"
  label_project_show_details: "Afficher les détails du projet"
  label_project_hide_details: "Masquer les détails du projet"
  label_public_projects: "Projets publics"
  label_query_new: "Nouvelle requête"
  label_query_plural: "Requêtes personnalisées"
  label_read: "Lire…"
  label_register: "Créer un compte"
  label_register_with_developer: "S'inscrire en tant que développeur"
  label_registered_on: "Enregistré sur"
  label_registration_activation_by_email: "activation du compte par courriel"
  label_registration_automatic_activation: "activation automatique du compte"
  label_registration_manual_activation: "activation manuelle du compte"
  label_related_work_packages: "Lots de Travaux associés"
  label_relates: "En relation avec"
  label_relates_to: "En relation avec"
  label_relation_delete: "Supprimer la relation"
  label_relation_new: "Nouvelle relation"
  label_release_notes: "Notes de version"
  label_remaining_work: "Travail restant"
  label_remove_columns: "Enlever les colonnes sélectionnées"
  label_renamed: "renommé"
  label_reply_plural: "Réponses"
  label_report: "Rapport"
  label_report_bug: "Signaler un bug"
  label_report_plural: "Signalements"
  label_reported_work_packages: "Lots de Travaux signalés"
  label_reporting: "Rapport"
  label_reporting_plural: "Rapports"
  label_repository: "Référentiel"
  label_repository_root: "Racine du dépôt"
  label_repository_plural: "Dépôts"
  label_required: "requis"
  label_requires: "requiert"
  label_result_plural: "Résultats"
  label_reverse_chronological_order: "Le plus récent en premier"
  label_revision: "Révision"
  label_revision_id: "Révision %{value}"
  label_revision_plural: "Révisions"
  label_roadmap: "Feuille de route"
  label_roadmap_edit: "Modifier la feuille de route %{name}"
  label_roadmap_due_in: "Date limite %{value}"
  label_roadmap_no_work_packages: "Aucun Lot de Travaux pour cette version"
  label_roadmap_overdue: "%{value} de retard"
  label_role_and_permissions: "Rôles et permissions"
  label_role_new: "Nouveau rôle"
  label_role_plural: "Rôles"
  label_role_search: "Assigner un rôle aux nouveaux membres"
  label_scm: "SCM"
  label_search: "Recherche"
  label_send_information: "Envoyer de nouveaux identifiants à l'utilisateur"
  label_send_test_email: "Envoyer un courriel de test"
  label_session: "Session"
  label_setting_plural: "Paramètres"
  label_system_settings: "Paramètres système"
  label_show_completed_versions: "Afficher les versions terminées"
  label_columns: "Colonnes"
  label_sort: "Trier"
  label_sort_by: "Trier par %{value}"
  label_sorted_by: "trié par %{value}"
  label_sort_higher: "Déplacer vers le haut"
  label_sort_highest: "Déplacer en haut"
  label_sort_lower: "Déplacer vers le bas"
  label_sort_lowest: "Déplacer en bas"
  label_spent_time: "Temps passé"
  label_start_to_end: "du début à la fin"
  label_start_to_start: "de début à début"
  label_statistics: "Statistiques"
  label_status: "Statut"
  label_storage_free_space: "Espace disque restant"
  label_storage_used_space: "Espace disque utilisé"
  label_storage_group: "Système de fichiers de stockage %{identifier}"
  label_storage_for: "Comprend le stockage pour"
  label_string: "Texte"
  label_subproject: "Sous-projet"
  label_subproject_new: "Nouveau sous-projet"
  label_subproject_plural: "Sous-projets"
  label_subtask_plural: "Sous-tâche"
  label_summary: "Résumé"
  label_system: "Système"
  label_system_storage: "Informations de stockage"
  label_table_of_contents: "Table des matières"
  label_tag: "Étiquette"
  label_team_planner: "Planificateur d'équipe"
  label_text: "Long texte"
  label_this_month: "ce mois"
  label_this_week: "cette semaine"
  label_this_year: "cette année"
  label_time_entry_plural: "Temps passé"
  label_time_entry_activity_plural: "Activités du temps passé"
  label_title: "Titre"
  label_projects_menu: "Projets"
  label_today: "aujourd'hui"
  label_top_menu: "Menu du haut"
  label_topic_plural: "Sujets"
  label_total: "Total"
  label_type_new: "Nouveau type"
  label_type_plural: "Types"
  label_ui: "Interface de l'utilisateur"
  label_updated_time: "Mis à jour il y a %{value}"
  label_updated_time_at: "%{author} %{age}"
  label_updated_time_by: "Mis à jour par %{author} il y a %{age}"
  label_upgrade_guides: "Guide de mise à jour"
  label_used_by: "Utilisé par"
  label_used_by_types: "Utilisé par types"
  label_used_in_projects: "Utilisé dans les projets"
  label_user: "Utilisateur"
  label_user_and_permission: "Utilisateurs et autorisations"
  label_user_named: "Utilisateur %{name}"
  label_user_activity: "Activité de %{value}"
  label_user_anonymous: "Anonyme"
  label_user_mail_option_all: "Tout évènement dans tous mes projets"
  label_user_mail_option_none: "Aucun évènement"
  label_user_mail_option_only_assigned: "Les éléments qui me sont assignés"
  label_user_mail_option_only_my_events: "Uniquement pour les éléments que je suis ou auxquels je participe"
  label_user_mail_option_only_owner: "Les éléments dont je suis le propriétaire"
  label_user_mail_option_selected: "Pour chaque événement sur le projet selectionné seulement"
  label_user_new: "Nouvel utilisateur"
  label_user_plural: "Utilisateurs"
  label_user_search: "Recherche d'Utilisateurs"
  label_user_settings: "Paramètres de l'utilisateur"
  label_users_settings: "Paramètres des utilisateurs"
  label_version_new: "Nouvelle version"
  label_version_plural: "Versions"
  label_version_sharing_descendants: "Avec sous-projets"
  label_version_sharing_hierarchy: "Avec hiérarchie du projet"
  label_version_sharing_none: "Non partagé"
  label_version_sharing_system: "Avec tous les projets"
  label_version_sharing_tree: "Avec l'arbre du projet"
  label_videos: "Vidéos"
  label_view_all_revisions: "Afficher toutes les révisions"
  label_view_diff: "Afficher les différences"
  label_view_revisions: "Afficher les révisions"
  label_watched_work_packages: "Lots de travaux suivis"
  label_what_is_this: "Qu'est-ce que c'est?"
  label_week: "Semaine"
  label_wiki_content_added: "Page wiki ajoutée"
  label_wiki_content_updated: "Page wiki mise à jour"
  label_wiki_toc: "Table des matières"
  label_wiki_toc_empty: "La table des matières est vide car aucun titre n'est présent."
  label_wiki_dont_show_menu_item: "Ne pas afficher cette page wiki dans le menu de navigation du projet"
  label_wiki_edit: "Modification wiki"
  label_wiki_edit_plural: "Modifications wiki"
  label_wiki_page_attachments: "Pièces jointes de la page wiki"
  label_wiki_page_id: "ID de la page Wiki"
  label_wiki_navigation: "Navigation wiki"
  label_wiki_page: "Page wiki"
  label_wiki_page_plural: "Pages wiki"
  label_wiki_show_index_page_link: "Montrer le sous-menu 'Table des Matiéres'"
  label_wiki_show_menu_item: "Afficher en tant qu'élément dans le menu de navigation du projet"
  label_wiki_show_new_page_link: "Montrer le sous-menu 'Créer une nouvelle page enfant'"
  label_wiki_show_submenu_item: "Montrer comme sous-menu de "
  label_wiki_start: "Page d'accueil"
  label_work: "Travail"
  label_work_package: "Lot de travaux"
  label_work_package_attachments: "Pièces jointes du lot de travaux"
  label_work_package_category_new: "Nouvelle catégorie"
  label_work_package_category_plural: "Catégories de Lots de Travaux"
  label_work_package_hierarchy: "Hiérarchie du lot de travaux"
  label_work_package_new: "Nouveau Lot de Travaux"
  label_work_package_edit: "Éditer le lot de travaux %{name}"
  label_work_package_plural: "Lots de Travaux"
  label_work_package_status: "Statut du lot de travaux"
  label_work_package_status_new: "Nouveau statut"
  label_work_package_status_plural: "Statuts du lot de travaux"
  label_work_package_types: "Types de lots de travaux"
  label_work_package_tracking: "Suivi des lots de travaux"
  label_work_package_view_all: "Afficher tous les lots de travaux"
  label_workflow: "Flux de travail"
  label_workflow_plural: "Flux de travail"
  label_workflow_summary: "Résumé"
  label_working_days_and_hours: "Jours et heures travaillés"
  label_x_closed_work_packages_abbr:
    one: "1 fermée"
    other: "%{count} fermées"
    zero: "0 clôturé"
  label_x_comments:
    one: "1 commentaire"
    other: "%{count} commentaires"
    zero: "aucun commentaire"
  label_x_open_work_packages_abbr:
    one: "1 ouvert"
    other: "%{count} ouverts"
    zero: "0 ouvert"
  label_x_work_packages:
    one: "1 lot de travaux"
    other: "%{count} lots de travaux"
    zero: "Aucun lot de travaux"
  label_x_projects:
    one: "1 projet"
    other: "%{count} projets"
    zero: "aucun projet"
  label_x_files:
    one: "1 fichier"
    other: "%{count} fichiers"
    zero: "Aucun fichier"
  label_yesterday: "hier"
  label_zen_mode: "Mode zen"
  label_role_type: "Type"
  label_member_role: "Rôle dans le projet"
  label_global_role: "Rôle global"
  label_not_changeable: "(non modifiable)"
  label_global: "Global"
  label_seeded_from_env_warning: Cet enregistrement a été créé grâce à une variable paramètre/environnement. Il n'est pas modifiable via l'interface utilisateur.
  macro_execution_error: "Erreur lors de l'exécution de la macro %{macro_name}"
  macro_unavailable: "La macro %{macro_name} ne peut être affichée."
  macros:
    placeholder: "[Placeholder] Macro %{macro_name}"
    errors:
      missing_or_invalid_parameter: "Paramètre macro manquante ou invalide."
    legacy_warning:
      timeline: "Cette ancienne macro de ligne du temps a été supprimée ou n'est plus disponible. Vous pouvez remplacer la fonctionnalité par une macro de tableau intégrée."
    include_wiki_page:
      removed: "La commande n'existe plus."
    wiki_child_pages:
      errors:
        page_not_found: "Impossible de trouver la page wiki \"%{name}\"."
    create_work_package_link:
      errors:
        no_project_context: "Appel de la macro create_work_package_link depuis un contexte de projet externe."
        invalid_type: "Aucun type trouvé avec le nom '%{type}' dans le projet '%{project}'."
      link_name: "Nouveau Lot de Travaux"
      link_name_type: "Nouveau %{type_name}"
  mail:
    actions: "Actions"
    digests:
      including_mention_singular: "y compris une mention"
      including_mention_plural: "y compris %{number_mentioned} mentions"
      unread_notification_singular: "1 notification non lue"
      unread_notification_plural: "%{number_unread} notifications non lues"
      you_have: "Vous avez"
    logo_alt_text: "Logo"
    mention:
      subject: "%{user_name} vous a mentionné dans #%{id} - %{subject}"
    notification:
      center: "Vers le centre de notifications"
      see_in_center: "Voir le commentaire dans le centre de notifications"
      settings: "Modifier les paramètres d'e-mail"
    salutation: "Bonjour %{user}"
    salutation_full_name: "Nom complet"
    work_packages:
      created_at: "Créé le %{timestamp} par %{user} "
      login_to_see_all: "Connectez-vous pour voir toutes les notifications."
      mentioned: "Vous avez été <b>mentionné dans un commentaire</b>"
      mentioned_by: "%{user} vous a mentionné dans un commentaire"
      more_to_see:
        one: "Il y a encore 1 lot de travaux avec des notifications."
        other: "Il y a encore %{count} lots de travaux avec des notifications."
      open_in_browser: "Ouvrir dans le navigateur"
      reason:
        watched: "Surveillé"
        assigned: "Assigné"
        responsible: "Responsable"
        mentioned: "Mentionné"
        shared: "Partagé"
        subscribed: "tous"
        prefix: "Reçu en raison du paramètre de notification : %{reason}"
        date_alert_start_date: "Alarmes"
        date_alert_due_date: "Alarmes"
      see_all: "Voir tout"
      updated_at: "Mis à jour le %{timestamp} par %{user}"
    sharing:
      work_packages:
        allowed_actions: "Vous pouvez %{allowed_actions} ce lot de travaux. Cela peut changer en fonction de votre rôle dans le projet et de vos droits."
        create_account: "Pour accéder à ce paquet de travail, vous aurez besoin de créer et activer un compte sur %{instance}."
        open_work_package: "Ouvrir ce lot de travaux"
        subject: "Le lot des travaux #%{id} a été partagé avec vous"
        enterprise_text: "Partagez les lots de travaux avec des utilisateurs qui ne sont pas membres du projet."
        summary:
          user: "%{user} a partagé un lot de travaux avec vous avec les droits %{role_rights}"
          group: "%{user} a partagé un lot de travaux avec le groupe %{group} dont vous êtes membre"
    storages:
      health:
        plaintext:
          storage: "Espace de stockage"
          healthy:
            summary: 'Bonne nouvelle ! Le statut de votre espace de stockage, %{storage_name}, est actuellement « Sain ».'
            error-solved-on: "Résolu le"
            recommendation: "Nous continuerons à surveiller le système pour nous assurer qu'il reste performant. Nous vous informerons en cas d'anomalie."
            details: "Pour plus de détails ou pour apporter les modifications nécessaires, vous pouvez consulter la configuration de votre espace de stockage."
          unhealthy:
            summary: 'Le statut de votre espace de stockage, %{storage_name}, est actuellement « Erreur ». Nous avons détecté un problème qui pourrait nécessiter votre attention.'
            error-details: "Détails de l'erreur"
            error-message: "Message d'erreur"
            error-occurred-on: "Survenu le"
            recommendation: "Nous vous recommandons de vous rendre sur la page de configuration de l'espace de stockage pour résoudre ce problème"
            unsubscribe: "Si vous ne souhaitez plus recevoir ces notifications, vous pouvez vous désinscrire à tout moment. Pour vous désinscrire, veuillez suivre les instructions figurant sur cette page."
        email_notification_settings: "Paramètres de notification par e-mail concernant l'espace de stockage"
        see_storage_settings: "Voir les paramètres de l'espace de stockage"
        healthy:
          subject: 'L''espace de stockage « %{name} » est maintenant sain !'
          solved_at: "résolu à"
          summary: "Le problème lié à l'intégration de votre espace de stockage %{storage_name} est désormais résolu"
        unhealthy:
          subject: 'L''espace de stockage « %{name} » n''est pas en bonne santé !'
          since: "depuis"
          summary: "Il y a un problème avec l'intégration de votre espace de stockage %{storage_name}"
          troubleshooting:
            text: "Pour plus d'informations, consultez les espaces de stockage des fichiers"
            link_text: "documentation de dépannage"
  mail_body_account_activation_request: "Un nouvel utilisateur (%{value}) s'est enregistré. Le compte attend votre approbation:"
  mail_body_account_information: "Informations sur votre compte"
  mail_body_account_information_external: "Vous pouvez utiliser votre compte %{value} pour vous connecter."
  mail_body_backup_ready: "La sauvegarde que vous avez demandée est prête. Vous pouvez la télécharger ici :"
  mail_body_backup_token_reset_admin_info: Le jeton de sauvegarde pour l'utilisateur « %{user} » a été réinitialisé.
  mail_body_backup_token_reset_user_info: Votre jeton de sauvegarde a été réinitialisé.
  mail_body_backup_token_info: Le jeton précédent n'est plus valide.
  mail_body_backup_waiting_period: Le nouveau jeton sera activé dans %{hours} heures.
  mail_body_backup_token_warning: Si ce n'était pas vous, connectez-vous immédiatement à OpenProject et réinitialisez-le à nouveau.
  mail_body_incoming_email_error: L'e-mail que vous avez envoyé à OpenProject n'a pas pu être traité.
  mail_body_incoming_email_error_in_reply_to: "Le %{received_at} %{from_email} a écrit"
  mail_body_incoming_email_error_logs: "Journaux"
  mail_body_lost_password: "Pour changer votre mot de passe, cliquez sur le lien suivant:"
  mail_password_change_not_possible:
    title: "Modification du mot de passe impossible"
    body: "Votre compte sur %{app_title} est connecté à un fournisseur d'authentification externe (%{name})."
    subtext: "Les mots de passe pour le compte externe ne peuvent pas être modifiés dans l'application. Veuillez utiliser la fonctionnalité de réinitialisation de mot de passe de votre fournisseur d'authentification."
  mail_body_register: "Bienvenue sur %{app_title}. Veuillez activer votre compte en cliquant sur ce lien :"
  mail_body_register_header_title: "E-mail d'invitation du membre du projet"
  mail_body_register_user: "Chère/cher %{name}, "
  mail_body_register_links_html: |
    N'hésitez pas à parcourir notre chaîne youtube (%{youtube_link}) où nous fournissons un webinaire (%{webinar_link})
    et des vidéos de « Démarrage » (%{get_started_link}) pour rendre vos premières étapes dans OpenProject aussi faciles que possible.
    <br />
    Si vous avez d'autres questions, consultez notre documentation (%{documentation_link}) ou contactez votre administrateur.
  mail_body_register_closing: "Votre équipe OpenProject"
  mail_body_register_ending: "Restez connecté ! Cordialement,"
  mail_body_reminder: "%{count} lot(s) de travaux qui vous sont assignés arrivent à échéance dans les %{days} prochains jours:"
  mail_body_group_reminder: '%{count} lot(s) de travaux assigné(s) au groupe "%{group}" arrive(nt) à échéance dans %{days} jours :'
  mail_body_wiki_page_added: "La page wiki '%{id}' a été ajouté par %{author}."
  mail_body_wiki_page_updated: "La page wiki '%{id}' a été mise à jour par %{author}."
  mail_subject_account_activation_request: "Requête pour l'activation du compte %{value}"
  mail_subject_backup_ready: "Votre sauvegarde est prête"
  mail_subject_backup_token_reset: "Réinitialisation du jeton de sauvegarde"
  mail_subject_incoming_email_error: "Un e-mail que vous avez envoyé à OpenProject n'a pas pu être traité."
  mail_subject_lost_password: "Votre mot de passe %{value}"
  mail_subject_register: "Votre activation du compte %{value}"
  mail_subject_wiki_content_added: "Page wiki '%{id}' a été ajouté"
  mail_subject_wiki_content_updated: "Page wiki '%{id}' a été mise à jour"
  mail_member_added_project:
    subject: "%{project} - Vous avez été ajouté en tant que membre"
    body:
      added_by:
        without_message: "%{user} vous a ajouté en tant que membre du projet « %{project} »."
        with_message: "%{user} vous a ajouté en tant que membre du projet « %{project} » en écrivant :"
      roles: "Vous avez les rôles suivants :"
  mail_member_updated_project:
    subject: "%{project} - Vos rôles ont été mis à jour"
    body:
      updated_by:
        without_message: "%{user} a mis à jour vos rôles dans le projet « %{project} »."
        with_message: "%{user} a mis à jour vos rôles dans le projet « %{project} » en écrivant :"
      roles: "Vous avez maintenant les rôles suivants :"
  mail_member_updated_global:
    subject: "Vos autorisations globales ont été mises à jour"
    body:
      updated_by:
        without_message: "%{user} a mis à jour les rôles que vous avez globalement"
        with_message: "%{user} a mis à jour les rôles que vous avez globalement en écrivant :"
      roles: "Vous avez maintenant les rôles suivants :"
  mail_user_activation_limit_reached:
    subject: Limite d'activation de l'utilisateur atteinte
    message: |
      Un nouvel utilisateur (%{email}) a essayé de créer un compte sur un environnement OpenProject que vous gérez (%{host}).
      L'utilisateur ne peut pas activer son compte puisque la limite d'utilisateurs a été atteinte.
    steps:
      label: "Pour permettre à l'utilisateur de se connecter, vous pouvez soit: "
      a: "Mettez à jour votre plan de paiement ([here](upgrade_url))" #here turned into a link
      b: "Verrouiller ou supprimer un utilisateur existant ([here](users_url))" #here turned into a link
  more_actions: "Plus de fonctions"
  noscript_description: "Vous devez activer JavaScript afin d'utiliser OpenProject!"
  noscript_heading: "JavaScript désactivé"
  noscript_learn_more: "En savoir plus"
  notice_accessibility_mode: Le mode d'accessibilité peut être activé dans vos [paramètres de compte](url).
  notice_account_activated: "Votre compte a bien été activé. Vous pouvez maintenant vous connecter."
  notice_account_already_activated: Le compte a déjà été activé.
  notice_account_invalid_token: Jeton d'activation incorrect
  notice_account_invalid_credentials: "Nom d'utilisateur ou mot de passe incorrect"
  notice_account_invalid_credentials_or_blocked: "Nom d'utilisateur ou mot de passe incorrect ou le compte est bloqué dû aux nombreuses tentatives de connexion échouées. Si c'est le cas, le compte sera débloqué sous peu."
  notice_account_lost_email_sent: "Un courriel d'instructions pour choisir un nouveau mot de passe vient de vous être envoyé."
  notice_account_new_password_forced: "Un nouveau mot de passe est requis."
  notice_account_password_expired: "Votre mot de passe a expiré au bout de %{days} jours. Veuillez en spécifier un nouveau."
  notice_account_password_updated: "Mot de passe mis à jour avec succès."
  notice_account_pending: "Votre compte vient d'être créé et attend maintenant l'approbation de l'administrateur."
  notice_account_register_done: "Le compte a été créé avec succès. Pour activer votre compte, cliquez sur le lien qui vous a été envoyé par courriel."
  notice_account_unknown_email: "Utilisateur non reconnu."
  notice_account_update_failed: "Le paramètre de compte n'a pas pu être enregistré. Veuillez consulter la page de votre compte."
  notice_account_updated: "Le compte a été mis à jour avec succès."
  notice_account_other_session_expired: "Toutes les autres sessions liées à votre compte ont été invalidées."
  notice_account_wrong_password: "Mot de passe incorrect"
  notice_account_registered_and_logged_in: "Bienvenue, votre compte a été activé. Vous êtes maintenant connecté."
  notice_activation_failed: Le compte n'a pas pu être activé.
  notice_auth_stage_verification_error: "Impossible de vérifier l'étape '%{stage}'."
  notice_auth_stage_wrong_stage: "L'étape d'authentification '%{expected}' était censée être terminée, mais '%{actual}' a été renvoyé."
  notice_auth_stage_error: "Échec de l'étape d'authentification '%{stage}'."
  notice_can_t_change_password: "Ce compte utilise une source d'authentification externe. Impossible de changer le mot de passe."
  notice_custom_options_deleted: "L'option « %{option_value} » et ses %{num_deleted} occurrences ont été supprimées."
  notice_email_error: "Une erreur est survenue lors de l'envoi du mail (%{value})"
  notice_email_sent: "Un courriel a été envoyé à %{value}"
  notice_failed_to_save_work_packages: "Échec lors de l'enregistrement de %{count} lot(s) de travaux sur %{total} sélectionnés: %{ids}."
  notice_failed_to_save_members: "Échec de sauvegarde du ou des membres: %{errors}."
  notice_deletion_scheduled: "La suppression a été planifiée et est effectuée de manière asynchrone."
  notice_file_not_found: "La page à laquelle vous essayez d'accéder n'existe pas ou a été supprimée."
  notice_forced_logout: "Vous avez été déconnecté après %{ttl_time} minutes d'inactivité."
  notice_internal_server_error: "Une erreur est survenue sur la page à laquelle vous essayez d'accéder. Si le problème persiste, veuillez contacter votre administrateur %{app_title} pour assistance."
  notice_locking_conflict: "Cette information a été mise a jour par au moin un autre utilisateur pendant la même session"
  notice_locking_conflict_additional_information: "Le(s) mise(s) à jour(s) ont été faite par %{users}."
  notice_locking_conflict_reload_page: "Veuillez rafraîchir la page, vérifier les changements et rélancer la mise à jour."
  notice_member_added: '%{name} a été ajouté au projet.'
  notice_members_added: '%{number} utilisateurs ont été ajoutés au projet.'
  notice_member_removed: "%{user} a été retiré du projet."
  notice_member_deleted: "%{user} a été retiré du projet et supprimé."
  notice_no_principals_found: "Aucun résultat trouvé."
  notice_bad_request: "Mauvaise requête."
  notice_not_authorized: "Vous n'êtes pas autorisé à accéder à cette page."
  notice_not_authorized_archived_project: "Le projet auquel vous essayer d'accéder a été archivé."
  notice_password_confirmation_failed: "Votre mot de passe est incorrect. Impossible de continuer."
  notice_principals_found_multiple: "Il y a %{number} résultats trouvés. Tabulation pour sélectionner le premier résultat."
  notice_principals_found_single: "Il y a un seul résultat. Tabulation pour le sélectionner."
  notice_project_not_deleted: "Le projet n'a pas été supprimé."
  notice_project_not_found: "Projet introuvable."
  notice_successful_connection: "Connection réussie."
  notice_successful_create: "Création réussie."
  notice_successful_delete: "Suppression réussie."
  notice_successful_update: "Mise à jour réussie."
  notice_successful_update_custom_fields_added_to_project: |
    Mise à jour réussie. Les champs personnalisés des types activés sont automatiquement activés
    sur le formulaire du lot de travaux. <a href="%{url}" target="_blank">Voir plus</a>.
  notice_successful_update_custom_fields_added_to_type: |
    Mise à jour réussie. Les champs personnalisés actifs sont automatiquement activés pour
    les projets associés de ce type.
  notice_to_many_principals_to_display: "Il y a trop de résultats.\nLimitez la recherche en tapant le nom du nouveau membre (ou groupe)."
  notice_user_missing_authentication_method: L'utilisateur n'a pas encore choisi de mot de passe ou un autre moyen de s'authentifier.
  notice_user_invitation_resent: Une invitation a été envoyée à %{email}.
  present_access_key_value: "Votre %{key_name} est : %{value}"
  notice_automatic_set_of_standard_type: "Fixer le type standard automatiquement."
  notice_logged_out: "Vous avez été déconnecté."
  notice_wont_delete_auth_source: La connexion LDAP ne peut pas être supprimée tant que des utilisateurs l'utilisent.
  notice_project_cannot_update_custom_fields: "Vous ne pouvez pas mettre à jour les champs personnalisés disponibles du projet. Le projet n’est pas valide : %{errors}"
  notice_attachment_migration_wiki_page: >
    Cette page a été générée automatiquement durant la mise à jour de OpenProject. Il contient toutes les pièces jointes précédemment associées à la %{container_type} « %{container_name} ».
  #Default format for numbers
  number:
    format:
      delimiter: ""
      precision: 3
      separator: ","
    human:
      format:
        delimiter: ""
        precision: 1
      storage_units:
        format: "%n %u"
        units:
          byte:
            one: "Octet"
            other: "Octets"
          gb: "Go"
          kb: "ko"
          mb: "Mo"
          tb: "To"
  onboarding:
    heading_getting_started: "Avoir une vue d’ensemble"
    text_getting_started_description: "Obtenez un aperçu rapide de la gestion de projet et de la collaboration en équipe avec OpenProject. Vous pouvez redémarrer cette vidéo à partir du menu d'aide."
    welcome: "Bienvenue sur %{app_title}"
    select_language: "Veuillez sélectionner votre langue"
  permission_add_work_package_notes: "Ajouter des notes"
  permission_add_work_packages: "Ajouter des lots de travaux"
  permission_add_messages: "Poster des messages"
  permission_add_project: "Créer des projets"
  permission_add_work_package_attachments: "Ajouter pièces jointes"
  permission_add_work_package_attachments_explanation: "Permet d'ajouter des pièces jointes sans avoir le droit de modifier les lots de travaux"
  permission_archive_project: "Archiver le projet"
  permission_create_user: "Créer des utilisateurs"
  permission_manage_user: "Modifier les utilisateurs"
  permission_manage_placeholder_user: "Créer, modifier et supprimer des utilisateurs fictifs"
  permission_add_subprojects: "Créer des sous-projets"
  permission_add_work_package_watchers: "Ajouter des observateurs"
  permission_assign_versions: "Assigner les versions"
  permission_browse_repository: "Accès au dépôt en lecture seule (navigation et « checkout »)"
  permission_change_wiki_parent_page: "Changer la page wiki parent"
  permission_change_work_package_status: "Modifier le statut du lot de travaux"
  permission_change_work_package_status_explanation: "Permet de modifier le statut sans avoir le droit de modifier les lots de travaux"
  permission_comment_news: "Commenter les actualités"
  permission_commit_access: "Accès au dépôt en lecture/écriture (« commit »)"
  permission_copy_projects: "Copier des projets"
  permission_copy_work_packages: "Copier lots de travaux"
  permission_create_backup: "Créer des sauvegardes"
  permission_delete_work_package_watchers: "Supprimer des observateurs"
  permission_delete_work_packages: "Supprimer des lots de travaux"
  permission_delete_messages: "Supprimer des messages"
  permission_delete_own_messages: "Supprimer ses propres messages"
  permission_delete_reportings: "Supprimer rapports"
  permission_delete_timelines: "Supprimer lignes du temps"
  permission_delete_wiki_pages: "Supprimer des pages wiki"
  permission_delete_wiki_pages_attachments: "Supprimer des pièces jointes"
  permission_edit_work_package_notes: "Éditer des notes"
  permission_edit_work_packages: "Éditer des lots de travaux"
  permission_edit_messages: "Éditer des messages"
  permission_edit_own_work_package_notes: "Éditer ses propres notes"
  permission_edit_own_messages: "Éditer ses propres messages"
  permission_edit_own_time_entries: "Éditer mes propres enregistrements de temps"
  permission_edit_project: "Éditer le projet"
  permission_edit_reportings: "Éditer rapports"
  permission_edit_time_entries: "Modifier les journaux de temps pour les autres utilisateurs"
  permission_edit_timelines: "Éditer les lignes du temps"
  permission_edit_wiki_pages: "Éditer les pages wiki"
  permission_export_work_packages: "Exporter les lots de travaux"
  permission_export_wiki_pages: "Exporter les pages wiki"
  permission_list_attachments: "Lister les pièces jointes"
  permission_log_own_time: "Enregistrer son propre temps"
  permission_log_time: "Saisir le temps pour d'autres utilisateurs"
  permission_manage_forums: "Gérer les forums"
  permission_manage_categories: "Gérer les catégories de lots de travaux"
  permission_manage_dashboards: "Gestion des tableaux de bord"
  permission_manage_work_package_relations: "Gérer les relations des lots de travaux"
  permission_manage_members: "Gérer les membres"
  permission_manage_news: "Gérer les actualités"
  permission_manage_project_activities: "Gérer les activités du projet"
  permission_manage_public_queries: "Gérer les vues publiques"
  permission_manage_repository: "Gérer le dépôt"
  permission_manage_subtasks: "Gérer les hiérarchies de lots de travaux"
  permission_manage_versions: "Gérer les versions"
  permission_manage_wiki: "Gérer le wiki"
  permission_manage_wiki_menu: "Gérer le menu Wiki"
  permission_move_work_packages: "Déplacer les Lots de Travaux"
  permission_protect_wiki_pages: "Protéger les pages wiki"
  permission_rename_wiki_pages: "Renommer les pages wiki"
  permission_save_queries: "Enregistrer les vues"
  permission_search_project: "Rechercher un projet"
  permission_select_custom_fields: "Sélectionner les champs personnalisés"
  permission_select_project_custom_fields: "Sélectionner les attributs du projet"
  permission_select_project_modules: "Sélectionner modules de projet"
  permission_share_work_packages: "Partager des lots de travaux"
  permission_manage_types: "Sélectionner types"
  permission_view_project: "Voir les projets"
  permission_view_changesets: "Voir révisions du dépôt dans OpenProject"
  permission_view_commit_author_statistics: "Voir les statistiques des auteurs de «commit»"
  permission_view_dashboards: "Voir les tableaux de bord"
  permission_view_work_package_watchers: "Voir la liste des observateurs"
  permission_view_work_packages: "Voir les lots de travaux"
  permission_view_messages: "Voir les messages"
  permission_view_news: "Voir les nouvelles"
  permission_view_members: "Afficher les membres"
  permission_view_reportings: "Voir rapports"
  permission_view_shared_work_packages: "Voir les partages du lot des travaux"
  permission_view_time_entries: "Voir temps passé"
  permission_view_timelines: "Voir les lignes du temps"
  permission_view_wiki_edits: "Voir l'historique du wiki"
  permission_view_wiki_pages: "Voir le wiki"
  permission_work_package_assigned: "Devenir assigné/responsable"
  permission_work_package_assigned_explanation: "Des lots de travaux peuvent être assignés à des utilisateurs et des groupes possédant ce rôle dans le projet respectif"
  permission_view_project_activity: "Visualisation de l'activité du projet"
  permission_save_bcf_queries: "Enregistrer les requêtes BCF"
  permission_manage_public_bcf_queries: "Gérer les requêtes publiques BCF"
  permission_edit_attribute_help_texts: "Modifier les textes d'aide des attributs"
  permission_manage_public_project_queries: "Gérer les listes de projets publics"
  permission_view_project_query: "Voir la requête du projet"
  permission_edit_project_query: "Modifier la requête du projet"
  placeholders:
    default: "-"
  project:
    destroy:
      confirmation: "Si vous continuez, le projet %{identifier} sera définitivement supprimé. Pour confirmer cette action, veuillez saisir le nom du projet dans le champ ci-dessous. Cela va :"
      project_delete_result_1: "Supprimer toutes les données associées."
      project_delete_result_2: "Supprimer tous les dossiers de projet gérés dans les unités de stockage attachées."
      info: "La suppression du projet est une action irréversible."
      project_verification: "Saisissez le nom du projet %{name} pour valider la suppression."
      subprojects_confirmation: "Son(ses) sous-projet(s): %{value} sera(seront) également supprimé(s)."
      title: "Supprimer le projet %{name}"
    identifier:
      warning_one: Les membres du projet devront déplacer les répertoires du projet.
      warning_two: Les liens existants vers le projet ne fonctionneront plus.
      title: Modifier l'identifiant du projet
    template:
      copying: >
        Votre projet est en cours de création à partir du modèle de projet sélectionné. Vous serez averti par e-mail dès que le projet sera disponible.
      use_template: "Utiliser le modèle"
      make_template: "Définir comme modèle"
      remove_from_templates: "Supprimer des modèles"
    archive:
      are_you_sure: "Êtes-vous sûr de vouloir archiver le projet '%{name}%' ?"
      archived: "Archivé"
    count:
      zero: "0 projet"
      one: "1 projet"
      other: "%{count} projets"
  project_module_activity: "Activité"
  project_module_forums: "Forums"
  project_module_work_package_tracking: "Lots de travaux"
  project_module_news: "Actualités"
  project_module_repository: "Référentiel"
  project_module_wiki: "Wiki"
  permission_header_for_project_module_work_package_tracking: "Lots de travaux et diagrammes de Gantt"
  query:
    attribute_and_direction: "%{attribute} (%{direction})"
  #possible query parameters (e.g. issue queries),
  #which are not attributes of an AR-Model.
  query_fields:
    active_or_archived: "Actif ou archivé"
    assigned_to_role: "Rôle du Destinataire"
    assignee_or_group: "Cessionnaire ou groupe d’appartenance"
    member_of_group: "Groupe du Destinataire"
    name_or_identifier: "Nom ou identifiant"
    only_subproject_id: "Seulement le sous-projet"
    shared_with_user: "Partagés avec des utilisateurs"
    shared_with_me: "Partagés avec moi"
    subproject_id: "Inclure le sous-projet"
  repositories:
    at_identifier: "%{identifier}"
    atom_revision_feed: "Flux Atom des révisions"
    autofetch_information: "Cochez ceci si vous désirez que les dépôts soient automatiquement mis à jour lors de l'accès à la page du module dépôt. Cela inclus le rapatriement des « commit » du dépôt et le rafraîchissement de l'espace disque requis."
    checkout:
      access:
        readwrite: "Lecture + Écriture"
        read: "Lecture seule"
        none: "Pas de « checkout » possible; vous ne pouvez que consulter le dépôt par le biais de l'application."
      access_permission: "Vos permissions sur ce dépôt"
      url: "URL de « checkout »"
      base_url_text: "L'URL de base utilisée pour générer les URL de « checkout » (e.g. https://myserver.example.org/repos/).\nN.B. : L'URL de base n'est utilisée que pour la réécriture des URL de « checkout » dans les dépôts gérés. Les autres dépôts ne sont pas affectés."
      default_instructions:
        git: |-
          Les données contenues dans ce dépôt peuvent être téléchargées sur votre ordinateur à l'aide de Git.
          Si vous désirez plus d'informations sur la procédure de « checkout » et les clients disponibles, consultez la documentation de Git.
        subversion: |-
          Les données contenues dans ce dépôt peuvent être téléchargées sur votre ordinateur à l'aide de Subversion.
          Si vous désirez plus d'informations sur la procédure de « checkout » et les clients disponibles, consultez la documentation de Subversion.
      enable_instructions_text: "Affiche les instructions de « checkout » définies ci-dessous sur toutes les pages relatives au dépôt."
      instructions: "Instructions de « checkout »"
      show_instructions: "Afficher les instructions de « checkout »"
      text_instructions: "Ce texte s'affiche à côté de l'URL de « checkout » comme aide sur la manière de réaliser le « checkout » du dépôt."
      not_available: "Les instructions de « checkout » ne sont pas définies pour ce dépôt. Demandez à votre administrateur de les activer pour ce dépôt dans les paramètres système."
    create_managed_delay: "N.B. : le dépôt est géré; il est créé de façon asynchrone sur le disque et sera disponible sous peu."
    create_successful: "Le dépôt a été enregistré."
    delete_sucessful: "Le dépôt à été supprimé."
    destroy:
      confirmation: "Si vous continuez, cela supprimera définitivement le dépôt géré."
      info: "La suppression du dépôt est une action irréversible."
      info_not_managed: "Remarque : Ceci ne supprimera PAS le contenu de ce dépôt, étant donné qu'il n'est pas géré par OpenProject."
      managed_path_note: "Le répertoire suivant sera effacé : %{path}"
      repository_verification: "Entrez l'identifiant du projet %{identifier} pour vérifier la suppression de son dépôt."
      subtitle: "Voulez-vous vraiment supprimer le %{repository_type} du projet %{project_name} ?"
      subtitle_not_managed: "Voulez-vous vraiment supprimer le %{repository_type} %{url} lié du projet %{project_name} ?"
      title: "Supprimer le %{repository_type}"
      title_not_managed: "Supprimer le %{repository_type} lié ?"
    errors:
      build_failed: "Impossible de créer le dépôt avec la configuration sélectionnée. %{reason}"
      managed_delete: "Impossible de supprimer le dépôt géré."
      managed_delete_local: "Impossible de supprimer le dépôt local sur le système de fichiers à l'emplacement %{path} : %{error_message}"
      empty_repository: "Le dépôt existe mais il est vide. Il ne contient aucune révision pour le moment."
      exists_on_filesystem: "Le répertoire du dépôt existe déjà dans le système de fichiers."
      filesystem_access_failed: "Une erreur s'est produite lors de l'accès au dépôt sur le système de fichiers : %{message}"
      not_manageable: "Ce fournisseur de dépôt ne peut pas être géré par OpenProject."
      path_permission_failed: "Une erreur s'est produite en essayant de créer le chemin d'accès suivant: %{path}. Veuillez vous assurer que OpenProject peut écrire dans ce dossier."
      unauthorized: "Vous n'êtes pas autorisé à accéder au dépôt ou les informations d'identification ne sont pas valides."
      unavailable: "Le dépôt n'est pas disponible."
      exception_title: "Ne peut pas accéder au dépôt: %{message}"
      disabled_or_unknown_type: "Le type %{type} sélectionné est désactivé ou n'est plus disponible pour le fournisseur de gestion de contrôle de sources %{vendor}."
      disabled_or_unknown_vendor: "Le fournisseur de gestion de contrôle de sources %{vendor} est désactivé ou n'est plus disponible."
      remote_call_failed: "L'appel au service distant a échoué avec le message «%{message} » (Code : %{code})"
      remote_invalid_response: "Une réponse incorrecte a été reçue du service distant."
      remote_save_failed: "Le dépôt n'a pas pu être enregistré avec les paramètres récupérés du service distant."
    git:
      instructions:
        managed_url: "Ceci est l'URL du dépôt (local) Git géré."
        path: >-
          Spécifier le chemin vers votre répertoire Git (par exemple, %{example_path}). Vous pouvez également utiliser des répertoires distants qui sont clonés dans une copie locale en indiquant une valeur commençant par http(s):// ou file://.
        path_encoding: "Outrepasser le paramètre d'encodage de chemin d'accès Git (défaut: UTF-8)"
      local_title: "Lier à un dépôt local Git existant"
      local_url: "URL locale"
      local_introduction: "Si vous avez un dépôt Git existant, vous pouvez le lier à OpenProject pour y accéder depuis l'application."
      managed_introduction: "Laisser OpenProject créer et intégrer automatiquement un dépôt local Git."
      managed_title: "Dépôt Git intégré à OpenProject"
      managed_url: "URL gérée"
      path: "Chemin d'accès au dépôt Git"
      path_encoding: "Encodage du chemin d'accès"
    go_to_revision: "Aller à la révision"
    managed_remote: "Les dépôts gérés pour ce fournisseur sont administrés à distance."
    managed_remote_note: "Les informations sur l'URL et le chemin de ce dépôt ne sont pas disponibles avant sa création."
    managed_url: "URL gérée"
    settings:
      automatic_managed_repos_disabled: "Désactiver la création automatique"
      automatic_managed_repos: "Création automatique des dépôts gérés"
      automatic_managed_repos_text: "En définissant un fournisseur ici, les projets nouvellement créés recevront automatiquement un dépôt géré de ce fournisseur."
    scm_vendor: "Système de gestion de contrôle de sources"
    scm_type: "Type de dépôt"
    scm_types:
      local: "Lier à un dépôt local existant"
      existing: "Lier à un dépôt existant"
      managed: "Créer un nouveau dépôt dans OpenProject"
    storage:
      not_available: "La consommation d'espace disque n'est pas disponible pour ce dépôt."
      update_timeout: "Garder les dernières informations de l'espace disque requis pour un dépôt pendant N minutes.\nEtant donné que l'opération de comptabilisation de l'espace disque requis pour un dépôt peut être coûteuse, augmentez cette valeur pour réduire l'impact sur les performances."
      oauth_application_details: "La valeur secrète du client ne sera plus accessible après la fermeture de cette fenêtre. Veuillez copier ces valeurs dans les paramètres d'intégration Nextcloud OpenProject :"
      oauth_application_details_link_text: "Aller à la page des paramètres"
      setup_documentation_details: "Si vous avez besoin d'aide pour configurer un nouvel espace de stockage des fichiers, veuillez consulter la documentation : "
      setup_documentation_details_link_text: "Configuration de l'espace de stockage des fichiers"
      show_warning_details: "Pour utiliser ce stockage de fichiers, n'oubliez pas d'activer le module et le stockage spécifique dans les paramètres du projet de chaque projet souhaité."
    subversion:
      existing_title: "Dépôt Subversion existant"
      existing_introduction: "Si vous avez un dépôt Subversion existant, vous pouvez le lier avec OpenProject pour y accéder depuis l'application."
      existing_url: "URL existante"
      instructions:
        managed_url: "Ceci est l'URL du dépôt Subversion géré localement."
        url: "Entrez l'URL du dépôt. Celle-ci peut soit cibler un dépôt local (commençant par %{local_proto}), ou un dépôt distant.\nLes schémas d'URL suivants sont supportés :"
      managed_title: "Dépôt Subversion intégré à OpenProject"
      managed_introduction: "Laisser OpenProject créer et intégrer automatiquement un dépôt local Subversion."
      managed_url: "URL gérée"
      password: "Mot de passe du dépôt"
      username: "Nom d'utilisateur du dépôt"
    truncated: "Désolés, nous avons été obligés de tronquer ce répertoire pour les fichiers %{limit}. %{truncated} entrées ont été omises de la liste."
    named_repository: "dépôt %{vendor_name}"
    update_settings_successful: "Les paramètres ont été enregistrés avec succès."
    url: "URL du dépôt"
    warnings:
      cannot_annotate: "Ce fichier ne peut pas être annoté."
  scheduling:
    activated: "activé"
    deactivated: "désactivé"
  search_input_placeholder: "Rechercher…"
  setting_apiv3_cors_enabled: "Activer CORS"
  setting_apiv3_cors_origins: "Origines autorisées de l'API V3 Cross-Origin Resource Sharing (CORS)"
  setting_apiv3_cors_origins_text_html: >
    Si CORS est activé, ce sont les origines qui sont autorisées à accéder à l'API OpenProject. <br/> Veuillez vérifier la <a href="%{origin_link}" target="_blank">documentation sur l'en-tête Origin</a> sur la façon de spécifier les valeurs attendues.
  setting_apiv3_write_readonly_attributes: "Accès en écriture aux attributs en lecture seule"
  setting_apiv3_write_readonly_attributes_instructions_html: >
    Si cette option est activée, l'API permettra aux administrateurs d'écrire des attributs statiques en lecture seule lors de la création, tels que createdAt et author. <br/> <strong>Avertissement :</strong> Ce paramètre est utile, par exemple, pour l'importation de données, mais il permet aux administrateurs de se faire passer pour d'autres utilisateurs lors de la création d'éléments. Toutes les demandes de création sont toutefois enregistrées au nom du véritable auteur. </br> Pour plus d'informations sur les attributs et les ressources prises en charge, veuillez consulter la %{api_documentation_link}.
  setting_apiv3_max_page_size: "Taille maximale de page d'API"
  setting_apiv3_max_page_instructions_html: >
    Définissez la taille maximale de la page avec laquelle l'API répondra. Il ne sera pas possible d'effectuer des requêtes API qui retournent plus de valeurs sur une seule page. <br/> <strong>Avertissement :</strong> veuillez modifier cette valeur uniquement si vous êtes sûr de savoir pourquoi vous en avez besoin. Définir à une valeur élevée entraînera des impacts significatifs sur les performances, alors qu'une valeur inférieure aux options de chaque page provoquera des erreurs dans les vues paginées.
  setting_apiv3_docs: "Documentation"
  setting_apiv3_docs_enabled: "Activer la page docs"
  setting_apiv3_docs_enabled_instructions_html: >
    Si la page docs est activée, vous pouvez obtenir une vue interactive de la documentation APIv3 à l'adresse <a href="%{link}" target="_blank">%{link}</a>.
  setting_attachment_whitelist: "Liste blanche de téléversement des pièces jointes"
  setting_email_delivery_method: "Méthode de livraison d'e-mail"
  setting_emails_salutation: "S'adresser à l'utilisateur dans les e-mails avec"
  setting_sendmail_location: "Emplacement de l’exécutable sendmail"
  setting_smtp_enable_starttls_auto: "Utiliser automatiquement STARTTLS si disponible"
  setting_smtp_ssl: "Utiliser la connexion SSL"
  setting_smtp_address: "Serveur SMTP"
  setting_smtp_port: "Port SMTP"
  setting_smtp_authentication: "Authentification SMTP"
  setting_smtp_user_name: "Utilisateur SMTP"
  setting_smtp_password: "Mot de passe SMTP"
  setting_smtp_domain: "Domaine SMTP HELO"
  setting_activity_days_default: "Nombre des jours affichés dans l'activité du projet"
  setting_app_subtitle: "Sous-titre de l'Application"
  setting_app_title: "Titre de l'Application"
  setting_attachment_max_size: "Taille maximale de la pièce jointe"
  setting_show_work_package_attachments: "Afficher les pièces jointes dans l'onglet des fichiers par défaut"
  setting_antivirus_scan_mode: "Mode analyse"
  setting_antivirus_scan_action: "Action sur le fichier infecté"
  setting_autofetch_changesets: "Rapatrier automatiquement les changements du dépôt"
  setting_autologin: "Auto-connexion"
  setting_available_languages: "Langages disponibles"
  setting_bcc_recipients: "Destinataires en copie carbone invisible (Cci)"
  setting_brute_force_block_after_failed_logins: "Bloquer l'utilisateur après ce nombre de tentatives de connexion échouées"
  setting_brute_force_block_minutes: "Temps de bloquage de l'utilisateur"
  setting_cache_formatted_text: "Mettre le texte formaté en mémoire cache"
  setting_use_wysiwyg_description: "Sélectionnez cette option pour activer l’éditeur CKEditor5 WYSIWYG pour tous les utilisateurs par défaut. CKEditor a des fonctionnalités limitées pour GFM Markdown."
  setting_column_options: "Colonnes de listes du lot de travaux par défaut"
  setting_commit_fix_keywords: "Réparer les mots clés"
  setting_commit_logs_encoding: "Encoding of the Commit messages"
  setting_commit_logtime_activity_id: "Activité pour les « Logged Time »"
  setting_commit_logtime_enabled: "Activer « time logging »"
  setting_commit_ref_keywords: "Referencement des mots clés"
  setting_consent_time: "Moment de l'accord"
  setting_consent_info: "Texte d'information sur l'accord"
  setting_consent_required: "Accord requis"
  setting_consent_decline_mail: "Adresse mail de contact de l'accord"
  setting_cross_project_work_package_relations: "Autoriser les relations entre lots de travaux de projets différents"
  setting_first_week_of_year: "La première semaine de l'année contient"
  setting_date_format: "Date"
  setting_default_language: "Langage par défaut"
  setting_default_projects_modules: "Modules activés par défaut pour les nouveaux projets"
  setting_default_projects_public: "Les nouveaux projets sont publics par défaut"
  setting_diff_max_lines_displayed: "Nombre maximal de lignes de «diff» affichées"
  setting_display_subprojects_work_packages: "Par défaut, afficher les lots de travaux des sous-projets dans les projets parents"
  setting_duration_format: "Format de durée"
  setting_duration_format_hours_only: "Heures seulement"
  setting_duration_format_days_and_hours: "Jours et heures"
  setting_duration_format_instructions: "Cette option définit l'affichage des durées de travail, de travail restant et de temps passé."
  setting_emails_footer: "Pied de page des courriels"
  setting_emails_header: "En-tête des courriels"
  setting_email_login: "Utiliser l'adresse courriel comme login"
  setting_enabled_scm: "Permettre SCM"
  setting_enabled_projects_columns: "Colonnes d'une liste de projets affichées par défaut"
  setting_feeds_enabled: "Permettre les flux"
  setting_ical_enabled: "Activer les abonnements iCalendar"
  setting_feeds_limit: "Limite du contenu du flux"
  setting_file_max_size_displayed: "Taille maximale de l'affichage du fichers texte inline"
  setting_host_name: "Nom d'hôte"
  setting_hours_per_day: "Heures par jour"
  setting_hours_per_day_explanation: >-
    Cela définit ce qui est considéré comme un « jour » lors de l'affichage de la durée en jours et en heures (par exemple, si un jour dure 8 heures, 32 heures représentent 4 jours).
  setting_invitation_expiration_days: "L'émail d’activation expire après"
  setting_work_package_done_ratio: "Calcul de la progression"
  setting_work_package_done_ratio_field: "Basé sur le travail"
  setting_work_package_done_ratio_status: "Basé sur le statut"
  setting_work_package_done_ratio_explanation_html: >
    En mode <b>Basé sur le travail</b>, le % réalisé est calculé à partir de la quantité de travail effectuée par rapport au travail total. En mode <b>Basé sur le statut</b>, chaque statut est associé à une valeur de % réalisé. La modification du statut entraîne une modification du % réalisé.
  setting_work_package_properties: "Propriétés du Lot de Travaux"
  setting_work_package_startdate_is_adddate: "Utiliser la date actuelle comme date de début des nouveaux lots de travaux"
  setting_work_packages_projects_export_limit: "Limite d'exportation des lots de travaux/projets"
  setting_journal_aggregation_time_minutes: "Actions utilisateur agrégées dans"
  setting_log_requesting_user: "Enregister le login utilisateur, nom et adresse courriel pour toutes les requêtes"
  setting_login_required: "Authentification requise"
  setting_mail_from: "Adresse expéditeur"
  setting_mail_handler_api_key: "Clé API"
  setting_mail_handler_body_delimiters: "Tronquer les courriels à partir de l'une de ces lignes"
  setting_mail_handler_body_delimiter_regex: "Tronquer les courriels correspondant à cette expression régulière"
  setting_mail_handler_ignore_filenames: "Pièces jointes du courrier ignorées"
  setting_new_project_user_role_id: "Rôle donné à un utilisateur non administrateur qui crée un projet"
  setting_password_active_rules: "Les classes de caractère activées"
  setting_password_count_former_banned: "Nombre des plus récent mots des passe utilisé qui sont interdit de réutilisation."
  setting_password_days_valid: "Nombre de jours après lequel le changement de mot de passe est obligatoire"
  setting_password_min_length: "Longueur minimale"
  setting_password_min_adhered_rules: "Nombre minimale des classe de caractère requise"
  setting_per_page_options: "Options des objets par page"
  setting_plain_text_mail: "Courriel au format texte (pas de HTML)"
  setting_protocol: "Protocole"
  setting_project_gantt_query: "Vue Gantt du portefeuille du projet"
  setting_project_gantt_query_text: "Vous pouvez modifier la requête utilisée pour afficher le diagramme de Gantt à partir de la page d'aperçu du projet."
  setting_security_badge_displayed: "Afficher le badge de sécurité"
  setting_registration_footer: "Pied de page d’inscription"
  setting_repositories_automatic_managed_vendor: "Type de fournisseur de dépôt automatique"
  setting_repositories_encodings: "Encodages de référentiels"
  setting_repository_authentication_caching_enabled: "Activer la mise en cache pour la requête d'authentification du logiciel de contrôle de version"
  setting_repository_storage_cache_minutes: "Cache de l'espace disque du dépôt"
  setting_repository_checkout_display: "Afficher les instructions de « checkout »"
  setting_repository_checkout_base_url: "URL de base de « checkout »"
  setting_repository_checkout_text: "Texte d'instruction de « checkout »"
  setting_repository_log_display_limit: "Nombre maximal des révisions affichées sur « file log »"
  setting_repository_truncate_at: "Le nombre maiximum de fichiers exposes au navigateur"
  setting_rest_api_enabled: "Autoriser service web REST"
  setting_self_registration: "Auto-enregistrement"
  setting_session_ttl: "Délai d'expiration de session après inactivité"
  setting_session_ttl_hint: "Une valeur inférieur à 5 désactive cette fonction"
  setting_session_ttl_enabled: "Session expirée"
  setting_start_of_week: "La semaine commence le"
  setting_sys_api_enabled: "Activer le service web de gestion de dépôt"
  setting_sys_api_description: "Le service web de gestion de dépôt fournit l'intégration et l'autorisation d'accès aux dépôts."
  setting_time_format: "Heure"
  setting_accessibility_mode_for_anonymous: "Activer le mode d'accessibilité pour les utilisateurs anonymes"
  setting_user_format: "Format du nom d'utilisateur"
  setting_user_default_timezone: "Fuseau horaire par défaut des utilisateurs"
  setting_users_deletable_by_admins: "Comptes utilisateurs effaçables par admins"
  setting_users_deletable_by_self: "Utilisateurs autorisés à supprimer leur compte"
  setting_welcome_text: "Bloc de texte de bienvenue"
  setting_welcome_title: "Bloc de titre de bienvenue"
  setting_welcome_on_homescreen: "Afficher le bloc de bienvenue sur l'écran d'accueil"
  setting_work_package_list_default_highlighting_mode: "Mode de surbrillance par défaut"
  setting_work_package_list_default_highlighted_attributes: "Attributs en ligne mis en surbrillance par défaut"
  setting_working_days: "Jours ouvrés"
  settings:
    attachments:
      whitelist_text_html: >
        Définissez une liste d'extensions de fichiers et/ou de types MIME valides pour les fichiers téléversés. <br/> Entrez les extensions de fichier (par exemple, <code>%{ext_example}</code>) ou les types mime (par exemple, <code>%{mime_example}</code>). <br/> Laissez vide pour permettre le téléversement de tout type de fichier. Plusieurs valeurs autorisées (une ligne pour chaque valeur).
      show_work_package_attachments: >
        Si vous désactivez cette option, la liste des pièces jointes dans l'onglet des fichiers des lots de travaux sera masquée pour les nouveaux projets. Les fichiers joints dans la description d'un lot de travaux seront toujours téléchargés dans l'espace de stockage interne des pièces jointes.
    antivirus:
      title: "Analyse de virus"
      clamav_ping_failed: "Échec de la connexion au démon ClamAV. Vérifiez à nouveau la configuration puis réessayez."
      remaining_quarantined_files_html: >
        L'analyse des virus a été désactivée. Il reste %{file_count} fichier(s) en quarantaine. Pour les consulter, veuillez visiter ce lien : %{link}
      remaining_scan_complete_html: >
        Les fichiers restants ont été analysés. Il y a %{file_count} en quarantaine. Vous allez être redirigé vers la page de quarantaine. Utilisez cette page pour supprimer ou remplacer les fichiers en quarantaine.
      remaining_rescanned_files: >
        L'analyse antivirus a été activée avec succès. %{file_count} fichiers ont été téléchargés précédemment et doivent encore être analysés. Ce processus a été planifié en arrière-plan. Les fichiers resteront accessibles pendant l'analyse.
      upsale:
        description: "Assurez-vous que les fichiers téléversés dans OpenProject sont analysés pour détecter les virus avant d'être accessibles aux autres utilisateurs."
      actions:
        delete: "Supprimer le fichier"
        quarantine: "Mettre le fichier en quarantaine"
        instructions_html: >
          Sélectionnez l'action à effectuer pour les fichiers qui ont été détecté comme virus : <br/> <ul> <li><strong>%{quarantine_option}</strong> : Mettre le fichier en quarantaine, empêchant ainsi les utilisateurs d'y accéder. Les administrateurs peuvent consulter et supprimer les fichiers mis en quarantaine dans l'administration.</li> <li><strong>%{delete_option}</strong> : Supprimer le fichier immédiatement.</li> </ul>
      modes:
        clamav_socket_html: Entrez le socket du démon clamd, par exemple %{example}
        clamav_host_html: Entrez le nom d'hôte et le port du démon clamd séparés par des deux-points, par exemple, %{example}
        description_html: >
          Sélectionnez le mode dans lequel l'intégration du scanner antivirus doit fonctionner. <br/> <ul> <li><strong>%{disabled_option}</strong>: Les fichiers téléversés ne sont pas scannés pour les virus.</li> <li><strong>%{socket_option}</strong>: Vous avez installé ClamAV sur le même serveur qu'OpenProject et le démon de scan clamd tourne en arrière-plan.</li> <li><strong>%{host_option}</strong>: Vous envoyez les fichiers à un hôte externe pour réaliser le scan antivirus .</li> </ul>
    brute_force_prevention: "Blocage d'utilisateur automatique (pour éviter les pirates)"
    date_format:
      first_date_of_week_and_year_set: >
        Si l'option « %{day_of_week_setting_name} » ou « %{first_week_setting_name} » est définie, l'autre option doit également être réglée pour éviter les incohérences dans le frontend.
      first_week_of_year_text_html: >
        Sélectionnez la date de janvier contenue dans la première semaine de l'année. Cette valeur ainsi que le premier jour de la semaine détermine le nombre total de semaines dans une année. Pour en savoir plus, consultez notre <a href="%{link}" target="_blank">documentation</a> à ce sujet.
    experimental:
      save_confirmation: Attention ! Risque de perte de données ! Activez les fonctionnalités expérimentales uniquement si vous pouvez vous permettre de perturber votre installation OpenProject et de perdre vos données.
      warning_toast: Les indicateurs de fonctionnalités sont des paramètres qui permettent d'activer des fonctionnalités qui sont encore en cours de développement. Elles ne doivent être utilisées qu'à des fins de test. Elles ne seront jamais activées sur les installations OpenProject contenant des données importantes. Ces fonctionnalités vont très probablement corrompre vos données. Utilisez-les à vos propres risques.
      feature_flags: Indicateurs de fonctionnalités
    general: "Général"
    highlighting:
      mode_long:
        inline: "Mettre en surbrillance le(s) attribut(s) en ligne"
        none: "Pas de surlignement"
        status: "Ligne entière par Statut"
        type: "Ligne entière par Type"
        priority: "Ligne entière par Priorité"
    icalendar:
      enable_subscriptions_text_html: Permet aux utilisateurs disposant des autorisations nécessaires de s'abonner aux calendriers OpenProject et d'accéder aux informations du lot de travaux par le biais d'un client de calendrier externe. <strong>Note :</strong> veuillez lire les abonnements à <a href="%{link}" target="_blank">iCalendar</a> pour comprendre les risques potentiels de sécurité avant de l'activer.
    language_name_being_default: "%{language_name} (par défaut)"
    notifications:
      events_explanation: "Définit pour quel événement un e-mail est envoyé. Les lots de travaux sont exclus de cette liste car les notifications pour ceux-ci peuvent être configurées spécifiquement pour chaque utilisateur."
      delay_minutes_explanation: "L'envoi d'e-mails peut être retardé pour permettre aux utilisateurs ayant des notifications configurées dans l'application de confirmer la notification dans l'application avant l'envoi. Les utilisateurs qui lisent une notification dans l'application ne recevront pas d'e-mail pour la notification déjà lue."
    other: "Autre"
    passwords: "Mots de passe"
    project_attributes:
      heading: "Attributs du projet"
      label_new_attribute: "Attribut du projet"
      label_new_section: "Section"
      label_edit_section: "Modifier le titre"
      label_section_actions: "Actions de section"
      heading_description: "Ces attributs de projet apparaissent dans la page d'aperçu de chaque projet. Vous pouvez ajouter de nouveaux attributs, les regrouper en sections et les réorganiser selon vos besoins. Ces attributs peuvent être activés ou désactivés, mais pas réorganisés au niveau du projet."
      label_project_custom_field_actions: "Actions des attributs du projet"
      label_no_project_custom_fields: "Aucun attribut de projet n'est défini dans cette section"
      edit:
        description: "Les modifications apportées à cet attribut de projet seront répercutées dans tous les projets où il est activé. Les attributs obligatoires ne peuvent pas être désactivés par projet."
      new:
        heading: "Nouvel attribut"
        description: "Les modifications apportées à cet attribut de projet seront répercutées dans tous les projets où il est activé. Les attributs obligatoires ne peuvent pas être désactivés par projet."
    projects:
      missing_dependencies: "Le module de projet %{module} a été vérifié et dépend de %{dependencies}. Vous devez également vérifier ces dépendances."
      section_new_projects: "Paramètres pour les nouveaux projets"
      section_project_overview: "Paramètres pour les listes de projets"
    session: "Session"
    user:
      default_preferences: "Préférences par défaut"
      display_format: "Format d'affichage"
      deletion: "Suppression"
    working_days:
      section_work_week: "Semaine de travail"
      section_holidays_and_closures: "Vacances et fermetures"
  text_formatting:
    markdown: "Markdown"
    plain: "Texte brut"
  status_active: "actif"
  status_archived: "archivé"
  status_blocked: "bloqué"
  status_invited: invité
  status_locked: verrouillé
  status_registered: enregistré
  #Used in array.to_sentence.
  support:
    array:
      sentence_connector: "et"
      skip_last_comma: "faux"
  text_accessibility_hint: "Le mode d’accessibilité est conçu pour les utilisateurs aveugles, atteints d'un handicap moteur ou qui possèdent une vue déficiente. Pour ces derniers, les éléments actifs sont mis spécialement en évidence. Veuillez noter que le module de backlogs n’est pas disponible dans ce mode."
  text_access_token_hint: "Les jetons d'accès vous permettent d'octroyer aux applications externes un accès aux ressources dans OpenProject."
  text_analyze: "Analyse suivante: %{subject}"
  text_are_you_sure: "Êtes-vous sûr ?"
  text_are_you_sure_continue: "Voulez-vous vraiment continuer ?"
  text_are_you_sure_with_children: "Supprimer le lot de travaux et tous les lots de travaux enfants ?"
  text_are_you_sure_with_project_custom_fields: "Supprimer cet attribut supprimera également ses valeurs dans tous les projets. Voulez-vous vraiment continuer ?"
  text_assign_to_project: "Assigner le projet"
  text_form_configuration: >
    Vous pouvez personnaliser comment les champs seront affichés sur le plan de travail. Vous pouvez librement regrouper les champs pour refléter les besoins pour votre domaine.
  text_form_configuration_required_attribute: "L’attribut est marqué requis et donc toujours montré"
  text_caracters_maximum: "%{count} caractères maximale."
  text_caracters_minimum: "Doit contenir au moins %{count} caractères."
  text_comma_separated: "Valeurs multiples autorisées (séparées par une virgule)."
  text_comment_wiki_page: "Commenter la page wiki : %{page}"
  text_custom_field_possible_values_info: "Une ligne pour chaque valeur"
  text_custom_field_hint_activate_per_project: >
    Lorsque vous utilisez des champs personnalisés : n’oubliez pas que les champs personnalisés doivent être activés par projet également.
  text_custom_field_hint_activate_per_project_and_type: >
    Les champs personnalisés doivent être activés par type de lot de travaux et par projet.
  text_wp_status_read_only_html: >
    L'édition Entreprise ajoutera ces add-ons supplémentaires pour les champs de statut des lots de travaux : <br> <ul> <li><b>Permet de marquer les lots de travaux en lecture seule pour des statuts spécifiques</b></li> </ul>
  text_project_custom_field_html: >
    L'édition Entreprise ajoutera ces add-ons supplémentaires pour les champs personnalisés des projets : <br> <ul> <li><b>Ajouter des champs personnalisés pour les projets à votre liste de projets pour créer une vue du portefeuille de projets</b></li> </ul>
  text_custom_logo_instructions: >
    Un logo blanc sur fond transparent est recommandé. Pour obtenir les meilleurs résultats sur les deux, affichage classique et retina, assurez-vous que les dimensions de votre image soient de 460px par 60px.
  text_custom_export_logo_instructions: >
    Il s'agit du logo qui apparaît dans vos exportations PDF. Il doit s'agir d'un fichier image PNG ou JPEG. Un logo noir ou coloré sur fond transparent ou blanc est recommandé.
  text_custom_export_cover_instructions: >
    Il s'agit de l'image qui apparaît en arrière-plan de la page de couverture de vos exportations PDF. Elle doit être un fichier image PNG ou JPEG d'environ 800 px de largeur et 500 px de hauteur.
  text_custom_favicon_instructions: >
    Il s'agit de la petite icône qui apparaît dans la fenêtre/onglet de votre navigateur à côté du titre de la page. Il doit s'agir d'une image PNG carrée de 32 pixels x 32 pixels avec un fond transparent.
  text_custom_touch_icon_instructions: >
    Il s'agit de l'icône qui apparaît dans votre appareil mobile ou tablette lorsque vous placez un signet sur votre écran d'accueil. Il doit s'agir d'une image PNG carrée de 180 pixels x 180 pixels. Veuillez vous assurer que l'arrière-plan de l'image n'est pas transparent, sans quoi son apparence sera peu adaptée sur iOS.
  text_database_allows_tsv: "La base de données permet TSVector (facultatif)"
  text_default_administrator_account_changed: "Changement du compte Administrateur par defaut"
  text_default_encoding: "Défaut: UTF-8"
  text_destroy: "Supprimer"
  text_destroy_with_associated: "Il y a des objéts supplémentaires associés à ce(s) Lot(s) de Travaux qui doivent être supprimés. Ces objets sont des types suivants:"
  text_destroy_what_to_do: "Que voulez-vous faire?"
  text_diff_truncated: "... Cette « diff » a été tronquée car elle dépasse la taille maximale d'affichage."
  text_email_delivery_not_configured: "L'envoi d'e-mails n'est pas configuré et les notifications sont désactivées.\nConfigurer votre serveur SMTP pour les activer."
  text_enumeration_category_reassign_to: "Les réassigner à cette valeur:"
  text_enumeration_destroy_question: "%{count} objéts sont assignés à cette valeur."
  text_file_repository_writable: "Répertoire des pièces jointes accessible en écriture"
  text_git_repo_example: "un dépôt vide et local (e.x., /gitrepo, c:\\gitrepo)"
  text_hint_date_format: "Entrez une date au format AAAA-MM-JJ. D'autres formats peuvent engendrer une date non désirée."
  text_hint_disable_with_0: "Note : Désactivez avec 0"
  text_hours_between: "Entre %{min} et %{max} heures."
  text_work_package_added: "Le Lot de Travaux %{id} a été signalé par %{author}."
  text_work_package_category_destroy_assignments: "Supprimer les affectations de catégorie"
  text_work_package_category_destroy_question: "(%{count}) Lots de Travaux sont assignés à cette catégorie. Que voulez-vous faire?"
  text_work_package_category_reassign_to: "Réassigner les Lots de Travaux de cette catégorie"
  text_work_package_updated: "Le Lot de Travaux %{id} a été mis à jour par %{author}."
  text_work_package_watcher_added: "Vous avez été ajouté comme observateur au lot de travaux %{id} par %{watcher_changer}."
  text_work_package_watcher_removed: "Vous avez été retiré des observateurs du lot de travaux %{id} par %{watcher_changer}."
  text_work_packages_destroy_confirmation: "Êtes-vous sûr de vouloir supprimer le(s) lot(s) de travaux sélectionné(s) ?"
  text_work_packages_ref_in_commit_messages: "Referencer et réparer les Lot(s) de Travaux dans les messages « commit »"
  text_journal_added: "%{label} %{value} ajouté"
  text_journal_attachment_added: "%{label} %{value} ajouté en pièce jointe"
  text_journal_attachment_deleted: "%{label} %{old} supprimé en tant que pièce jointe"
  text_journal_changed_plain: "%{label} changé de %{old} %{linebreak}à %{new}"
  text_journal_changed_no_detail: "%{label} mis à jour"
  text_journal_changed_with_diff: "%{label} changé (%{link})"
  text_journal_deleted: "%{label} supprimé (%{old})"
  text_journal_deleted_subproject: "%{label} %{old}"
  text_journal_deleted_with_diff: "%{label} supprimé (%{link})"
  text_journal_file_link_added: "Lien %{label} vers %{value} (%{storage}) ajouté"
  text_journal_file_link_deleted: "Lien %{label} vers %{old} (%{storage}) supprimé"
  text_journal_of: "%{label} %{value}"
  text_journal_set_to: "%{label} mis à %{value}"
  text_journal_set_with_diff: "%{label} mis (%{link})"
  text_journal_label_value: "%{label} %{value}"
  text_latest_note: "Le dernier commentaire est : %{note}"
  text_length_between: "Longueur entre %{min} et %{max} caractères."
  text_line_separated: "Valeurs multiples autorisées (une ligne par valeur)."
  text_load_default_configuration: "Charger la configuration par défaut"
  text_min_max_length_info: "0 signifie aucune restriction"
  text_no_roles_defined: Il n'y a pas de rôles définis.
  text_no_access_tokens_configurable: "Il n'y a aucun jeton d'accès qui puisse être configuré."
  text_no_configuration_data: "Les rôles, les types, l'état des lots de travaux et les flux de travaux n'ont pas encore été configurés.\nIl est fortement recommandé de charger la configuration par défaut. Vous serrez capable de le modifier, une fois chargé."
  text_no_notes: "Il n'existe aucun commentaire pour ce lot de travaux."
  text_notice_too_many_values_are_inperformant: "Remarque : L'affichage de plus de 100 articles par page peut augmenter le temps de chargement de la page."
  text_notice_security_badge_displayed_html: >
    Remarque : si cette option est activée, un badge indiquant l'état de votre installation s'affichera dans le panneau <a href="%{information_panel_path}">%{information_panel_label}</a> administration et sur la page d'accueil. Il n'est affiché que pour les administrateurs. <br/>Le badge vérifiera votre version actuelle d'OpenProject par rapport à la base de données officielle d'OpenProject pour vous avertir de toute mise à jour ou vulnérabilité connue. Pour plus d'informations sur ce que la vérification fournit, quelles données sont nécessaires pour fournir les mises à jour disponibles, et comment désactiver cette vérification, veuillez visiter <a href="%{more_info_url}">la documentation de configuration</a>.
  text_own_membership_delete_confirmation: "Vous êtes sur le point de retirer tout ou partie de vos permissions et ne pourrez peut-être plus modifier le projet par la suite.\nÊtes vous sûr de vouloir continuer?"
  text_plugin_assets_writable: "Répertoire des « plugin assets » est accessible en écriture"
  text_powered_by: "Propulsé par %{link}"
  text_project_identifier_info: "Seulement les lettres en minuscule (a-z), les nombres, les tirets et les underscores sont autorisés, il est obligatoire de commencer avec une lettre en minuscule."
  text_reassign: "Réaffecter au lot de travaux :"
  text_regexp_info: "ex. ^[A-Z0-9]+$"
  text_regexp_multiline: 'L''expression régulière est appliquée en mode multi-ligne, e.g. ^---\\s+'
  text_repository_usernames_mapping: "Définir ou modifier les associations entre les utilisateurs d'OpenProject et les utilisateurs trouvés dans le dépôt.\nLes utilisateurs ayant des noms ou des adresses de courriel identiques sont automatiquement associés."
  text_status_changed_by_changeset: "Appliqué dans « changeset » %{value}."
  text_table_difference_description: "Dans ce tableau sont affichés les %{entries} individuelles. Vous pouvez visualiser la différence entre deux entrées en sélectionnant d'abord les cases à cocher correspondantes dans le tableau. Les différences apparaissent lorsque vous cliquez sur le bouton situé sous le tableau."
  text_time_logged_by_changeset: "Appliqué dans « changeset » %{value}."
  text_tip_work_package_begin_day: "lots de travaux débutant aujourd'hui"
  text_tip_work_package_begin_end_day: "lots de travaux débutant et se terminant aujourd'hui"
  text_tip_work_package_end_day: "lots de travaux se terminant aujourd'hui"
  text_type_no_workflow: "Aucun flux de travail défini pour ce type..."
  text_unallowed_characters: "Caractères non autorisés"
  text_user_invited: L'utilisateur a été invité et est en attente d'enregistrement.
  text_user_wrote: "%{value} écrit:"
  text_warn_on_leaving_unsaved: "Le lot de travaux contient du texte non sauvegardé qui sera perdu si vous quittez cette page."
  text_what_did_you_change_click_to_add_comment: "Qu’avez-vous changé ? Cliquez ici pour ajouter un commentaire"
  text_wiki_destroy_confirmation: "Êtes vous sur de vouloir supprimer ce wiki et tout son contenu?"
  text_wiki_page_destroy_children: "Supprimer les pages enfants et toute leur descendance"
  text_wiki_page_destroy_question: "Cette page possède %{descendants} page(s) enfant et descendant(s). Que voulez vous faire?"
  text_wiki_page_nullify_children: "Garder les pages enfants en tant que pages d'origine"
  text_wiki_page_reassign_children: "Réassigner les pages enfant à cette page parent"
  text_workflow_edit: "Sélectionner un rôle et un type pour éditer le flux de travail"
  text_zoom_in: "Zoomer"
  text_zoom_out: "Dézoomer"
  text_setup_mail_configuration: "Configurer votre fournisseur de messagerie"
  help_texts:
    views:
      project: >
        %{plural} sont toujours attachés à un projet. Vous ne pouvez sélectionner les projets ici que lorsque le module %{plural} est actif. Après avoir créé un %{singular} vous pouvez y ajouter des lots de travaux à partir d'autres projets.
      public: "Publiez cette vue pour permettre à d'autres utilisateurs d'accéder à votre vue. Les utilisateurs ayant la permission « Gérer les vues publiques » peuvent modifier ou supprimer la requête publique. Cela n'affecte pas la visibilité des lots de travaux dans cette vue et les utilisateurs peuvent voir des résultats différents en fonction de leurs permissions."
      favoured: "Marquez cette vue comme favorite et ajoutez-la à la barre latérale des vues enregistrées sur la gauche."
  time:
    am: "matin"
    formats:
      default: "%Y-%m-%d %H-%M-%S"
      long: "%B %d, %Y %H:%M:%S"
      short: "%d %b %H:%M:%S"
      time: "%H:%M:%S"
    pm: "après-midi"
  timeframe:
    show: "Afficher période"
    end: "pour"
    start: "de"
  title_remove_and_delete_user: Retirer du projet l'utilisateur invité et le supprimer.
  title_enterprise_upgrade: "Mettre à niveau pour débloquer plus d'utilisateurs."
  tooltip_user_default_timezone: >
    Fuseau horaire par défaut des nouveaux utilisateurs. Il peut-être modifié dans les paramètres utilisateur.
  tooltip_resend_invitation: >
    Envoie un nouveau courriel d'invitation avec un nouveau jeton, au cas où l'ancien jeton aurait expiré ou l'utilisateur n'aurait pas reçu le courriel original. Peut être également utilisé pour les utilisateurs actifs afin de choisir une nouvelle méthode d'authentification. Quand utilisé avec les utilisateurs actifs, leur statut sera changé en "invité".
  tooltip:
    setting_email_login: >
      Si activé, un utilisateur ne pourra choisir son login lors de son inscription. Dans ce cas, son adresse courriel servira de login. Un administrateur pourra néanmoins modifier le login par ailleurs.
  queries:
    apply_filter: Appliquer le filtre pré-configuré
    configure_view:
      heading: Configurer la vue
      columns:
        input_label: "Ajouter des colonnes"
        input_placeholder: "Sélectionner une colonne"
        drag_area_label: "Gérer et réorganiser les colonnes"
      sort_by:
        automatic:
          heading: "Automatique"
          description: "Classez les %{plural} selon un ou plusieurs critères de tri. Vous perdrez le tri précédent."
  top_menu:
    additional_resources: "Ressources supplémentaires"
    getting_started: "Pour commencer"
    help_and_support: "Aide et support"
  total_progress: "Progression totale"
  user:
    all: "tous"
    active: "actif"
    activate: "Activer"
    activate_and_reset_failed_logins: "Activer et réinitialiser les connexions echouées"
    authentication_provider: "Fournisseur d'authentification"
    identity_url_text: "L'identifiant unique interne fourni par le fournisseur d'authentification."
    authentication_settings_disabled_due_to_external_authentication: >
      Cet utilisateur s'authentifie via un fournisseur d'authentification externe, il n'y a aucun mot de passe dans OpenProject à changer.
    authorization_rejected: "Vous n'êtes pas autorisé à vous authentifier."
    assign_random_password: "Assigner un mot de passe aléatoire (envoyé à l'utilisateur par courriel)"
    blocked: "verrouillé temporairement"
    blocked_num_failed_logins:
      one: "verrouillé temporairement (une tentative de connexion échouée)"
      other: "verrouillé temporairement (%{count} tentatives de connexion échouées)"
    confirm_status_change: "Vous êtes sur le point de changer le statut de '%{name}'. Voulez-vous vraiment continuer ?"
    deleted: "Utilisateur supprimé"
    error_status_change_failed: "Le changement du statut de l'utilisateur a échoué dû aux erreurs suivantes: %{errors}"
    invite: Inviter l'utilisateur par courriel
    invited: invité
    lock: "Verrouillage permanent"
    locked: "verrouillé en permanence"
    no_login: "Cet utilisateur s'authentifie avec un mot de passe. Tant que cela est désactivé, il ne peut s'authentifier."
    password_change_unsupported: Le changement de mot de passe n'est pas supporté.
    registered: "enregistré"
    reset_failed_logins: "Réinitialiser les connexions echouées"
    status_user_and_brute_force: "%{user} et %{brute_force}"
    status_change: "Changement de statut"
    text_change_disabled_for_provider_login: "Le nom est défini par votre fournisseur de connexion et ne peut donc pas être modifié."
    text_change_disabled_for_ldap_login: "Le nom et l'e-mail sont définis par LDAP et ne peuvent donc pas être modifiés."
    unlock: "Déverrouiller"
    unlock_and_reset_failed_logins: "Déverrouiller et réinitialiser les échecs de connexion"
  version_status_closed: "clôturé"
  version_status_locked: "verrouillé"
  version_status_open: "ouverts"
  note: Note
  note_password_login_disabled: "L'authentification via mot de passe a été désactivé par %{configuration}."
  warning: Attention
  warning_attachments_not_saved: "%{count} fichier(s) n'ont pu être sauvegardés."
  warning_imminent_user_limit: >
    Vous avez invité plus d'utilisateurs que ce qui est prévu dans votre plan actuel. Les utilisateurs invités peuvent ne pas être en mesure de rejoindre votre environnement OpenProject. Veuillez <a href="%{upgrade_url}">mettre à jour votre plan</a> ou bloquer les utilisateurs existants afin de permettre aux utilisateurs invités et enregistrés de rejoindre votre environnement.
  warning_registration_token_expired: |
    L’émail d’activation a expiré. Nous vous avons envoyé un nouveau lien à l'adresse %{email}. Merci de cliquer sur ce lien pour activer votre compte.
  warning_user_limit_reached: >
    Adding additional users will exceed the current limit. Please contact an administrator to increase the user limit to ensure external users are able to access this instance.
  warning_user_limit_reached_admin: >
    L'ajout d'utilisateurs supplémentaires dépassera la limite actuelle. Veuillez <a href="%{upgrade_url}">mettre à niveau votre plan</a> pour que les utilisateurs externes puissent accéder à cette instance.
  warning_user_limit_reached_instructions: >
    Vous avez atteint le nombre limite d'utilisateurs (%{current}/%{max} utilisateurs actifs). Veuillez contacter sales@openproject.com pour mettre à jour votre abonnement Entreprise et ajouter des utilisateurs supplémentaires.
  warning_protocol_mismatch_html: >

  warning_bar:
    https_mismatch:
      title: "Mauvaise configuration du mode HTTPS"
      text_html: >
        Votre application fonctionne avec le mode HTTPS réglé sur <code>%{set_protocol}</code>, mais la requête est une requête <code>%{actual_protocol}</code>. Cela entraînera des erreurs ! Vous devrez définir la valeur de configuration suivante : <code>%{setting_value}</code>. Veuillez consulter <a href="%{more_info_path}">la documentation d'installation</a> pour savoir comment régler cette configuration.
    hostname_mismatch:
      title: "Incompatibilité des paramètres du nom d'hôte"
      text_html: >
        Votre application est en cours d'exécution avec son nom d'hôte défini sur <code>%{set_hostname}</code>, mais la requête est un nom d'hôte <code>%{actual_hostname}</code> . Cela causera des erreurs ! Allez dans <a href="%{setting_path}">Paramètres système</a> et modifiez le paramètre « Nom d'hôte » pour corriger cela.
  menu_item: "Éléments de menu"
  menu_item_setting: "Visibilité"
  wiki_menu_item_for: 'Élément de menu pour wikipage « %{title} »'
  wiki_menu_item_setting: "Visibilité"
  wiki_menu_item_new_main_item_explanation: >
    Vous êtes en train de supprimer l'élement principal du menu wiki. Vous devez maintenant choisir une page wiki pour laquelle un nouvel élément principal sera créé. Pour supprimer le wiki, le module wiki peut être désactivé par les administrateurs du projet.
  wiki_menu_item_delete_not_permitted: L'élement du menu wiki de la seule page wiki ne peut être supprimé.
  #TODO: merge with work_packages top level key
  work_package:
    updated_automatically_by_child_changes: |
      _Mis à jour automatiquement en changeant les valeurs dans le lot de travaux enfant %{child}_
    destroy:
      info: "La suppression du lot de travaux est une action irréversible."
      title: "Supprimer le lot de travaux"
    progress:
      label_note: "Note :"
      modal:
        work_based_help_text: "Le % réalisé est automatiquement dérivé de Travail et Travail restant."
        status_based_help_text: "Le % réalisé est défini par le statut du lot de travaux."
        migration_warning_text: "Dans le mode de calcul de la progression basé sur le travail, le % réalisé ne peut pas être défini manuellement et est lié au travail. La valeur existante a été conservée mais ne peut pas être modifiée. Veuillez d'abord renseigner Travail."
    permissions:
      comment: "Commentaire"
      comment_description: "Peut consulter et commenter ce lot de travaux."
      edit: "Éditer"
      edit_description: "Peut consulter, commenter et modifier ce lot de travaux."
      view: "Voir"
      view_description: "Peut consulter ce lot de travaux."
  sharing:
    count:
      zero: "0 utilisateur"
      one: "1 utilisateur"
      other: "%{count} utilisateurs"
    filter:
      project_member: "Membre du projet"
      not_project_member: "Non membre du projet"
      project_group: "Groupe de projet"
      not_project_group: "Non groupe du projet"
      user: "Utilisateur"
      group: "Groupe"
      role: "Rôle"
      type: "Type"
    denied: "Vous n'avez pas l'autorisation de partager %{entities}."
    label_search: "Rechercher des utilisateurs à inviter"
    label_search_placeholder: "Recherche par utilisateur ou par adresse e-mail"
    label_toggle_all: "Activer/désactiver tous les partages"
    remove: "Supprimer"
    share: "Partager"
    text_empty_search_description: "Aucun utilisateur ne répond aux critères de filtrage actuels."
    text_empty_search_header: "Aucun résultat correspondant n'a été trouvé."
    text_empty_state_description: "Le/la %{entity} n'a encore été partagé(e) avec personne."
    text_empty_state_header: "Non partagé"
    text_user_limit_reached: "L'ajout d'utilisateurs supplémentaires dépassera la limite actuelle. Veuillez contacter un administrateur pour augmenter la limite d'utilisateurs afin que les utilisateurs externes puissent accéder à ce(tte) %{entity}."
    text_user_limit_reached_admins: 'L''ajout d''utilisateurs supplémentaires dépassera la limite actuelle. Veuillez <a href="%{upgrade_url}">mettre à niveau votre formule d''abonnement</a> pour ajouter d''autres utilisateurs.'
    warning_user_limit_reached: >
      L'ajout d'utilisateurs supplémentaires dépassera la limite actuelle. Veuillez contacter un administrateur pour augmenter la limite d'utilisateurs afin que les utilisateurs externes puissent accéder à ce(tte) %{entity}.
    warning_user_limit_reached_admin: >
      L'ajout d'utilisateurs supplémentaires dépassera la limite actuelle. Veuillez <a href="%{upgrade_url}">mettre à jour votre formule d'abonnement</a> pour que les utilisateurs externes puissent accéder à ce(tte) %{entity}.
    warning_no_selected_user: "Veuillez sélectionner les utilisateurs avec lesquels vous souhaitez partager ce(tte) %{entity}"
    warning_locked_user: "L'utilisateur %{user} est verrouillé et ne peut pas être partagé avec"
    user_details:
      locked: "Utilisateur verrouillé"
      invited: "Invitation envoyée."
      resend_invite: "Renvoyer."
      invite_resent: "L'Invitation a été renvoyée"
      not_project_member: "Non membre du projet"
      project_group: "Les membres du groupe peuvent avoir des privilèges supplémentaires (en tant que membres du projet)"
      not_project_group: "Groupe (partagé avec tous les membres)"
      additional_privileges_project: "Peut avoir des privilèges supplémentaires (en tant que membre d'un projet)"
      additional_privileges_group: "Peut avoir des privilèges supplémentaires (en tant que membre d'un groupe)"
      additional_privileges_project_or_group: "Peut avoir des privilèges supplémentaires (en tant que membre d'un projet ou d'un groupe)"
    project_queries:
      publishing_denied: "Vous n'avez pas la permission de rendre les listes de projets publiques."
      access_warning: "Les utilisateurs ne verront que les projets auxquels ils ont accès. Le partage des listes de projets n'a pas d'incidence sur les autorisations des projets individuels."
      user_details:
        owner: "Propriétaire de la liste"
        can_view_because_public: "Peut déjà consulter, car la liste est partagée avec tout le monde"
        can_manage_public_lists: "Peut modifier en raison des permissions globales"
      public_flag:
        label: "Partager avec tout le monde sur %{instance_name}"
        caption: "Tout le monde peut consulter cette liste de projets. Les personnes disposant de droits d'édition globaux peuvent la modifier."
      blank_state:
        public:
          header: "Partagé avec tout le monde"
          description: "Tout le monde peut consulter cette liste de projets. Vous pouvez également ajouter des utilisateurs individuels avec des autorisations supplémentaires."
        private:
          header: "Non partagé : privé"
          description: "Cette liste de projets n'a encore été partagée avec personne. Vous êtes la seule personne à pouvoir y accéder."
      permissions:
        view: "Voir"
        view_description: "Peut consulter cette liste de projets."
        edit: "Éditer"
        edit_description: "Peut consulter, partager et éditer cette liste de projets."
      upsale:
        message: "Le partage des listes de projets avec des utilisateurs individuels est un module complémentaire pour les entreprises."
  working_days:
    info: >
      Les jours qui ne sont pas sélectionnés sont ignorés lors de la planification des lots de travaux (et non inclus dans le nombre de jours). Ils peuvent être remplacés au niveau du lot de travaux.
    instance_wide_info: >
      Les dates ajoutées à la liste ci-dessous sont considérées comme non fonctionnelles et ignorées lors de la planification des lots de travaux.
    change_button: "Changer les jours ouvrables"
    warning: >
      La modification des jours de la semaine qui sont considérés comme des jours travaillés ou des jours non travaillés peut affecter les jours de début et de fin de tous les lots de travaux de tous les projets dans ce cas.
    journal_note:
      changed: _**Jours ouvrables** modifiés (%{changes})._
      days:
        working: "%{day} est maintenant un jour ouvrable"
        non_working: "%{day} est maintenant un jour non ouvrable"
      dates:
        working: "%{date} est maintenant un jour ouvrable"
        non_working: "%{date} est maintenant un jour non ouvrable"
  nothing_to_preview: "Rien à afficher en apperçu"
  api_v3:
    attributes:
      lock_version: "Version Lock"
      property: "Propriété"
    errors:
      code_400: "Mauvaise requête : %{message}"
      code_401: "Vous devez être authentifié pour accéder à cette ressource."
      code_401_wrong_credentials: "Vous n'avez pas fourni les informations d'identification correctes."
      code_403: "Vous n'êtes pas autorisé à accéder à cette ressource."
      code_404: "La ressource demandée est introuvable."
      code_409: "Impossible de mettre à jour la ressource en raison de modifications conflictuelles."
      code_429: "Trop de demandes, Veuillez réessayer ultérieurement."
      code_500: "Une erreur interne s'est produite."
      code_500_outbound_request_failure: "Une requête sortante vers une autre ressource a échoué avec le code de statut %{status_code}."
      code_500_missing_enterprise_token: "La requête ne peut pas être traitée en raison d'un jeton Entreprise invalide ou manquant."
      not_found:
        work_package: "Le lot de travaux que vous cherchez est introuvable ou a été supprimé."
      expected:
        date: "AAAA-MM-JJ (date ISO 8601 uniquement)"
        datetime: "YYYY-MM-DDThh:mm:ss[.lll][+hh:mm] (n'importe quelle date heure compatible ISO 8601)"
        duration: "durée ISO 8601"
      invalid_content_type: "CONTENT-TYPE attendu «%{content_type} » , mais est à «%{actual} »."
      invalid_format: "Format invalide pour la propriété \"%{property}\" : un format de type \"%{expected_format}\" est requis, mais la valeur invalide \"%{actual}\" a été reçue."
      invalid_json: "La demande n'a pas pu être analysée au format JSON."
      invalid_relation: "La relation n'est pas valide."
      invalid_resource: "\"%{actual}\" est invalide, car la propriété \"%{property}\" requiert un lien de type \"%{expected}\"."
      invalid_signal:
        embed: "Les requêtes demandée de %{invalid} ne sont pas prises en charge. Les sélections prises en charge sont %{supported}."
        select: "Les requêtes demandée de %{invalid} ne sont pas prises en charge. Les sélections prises en charge sont %{supported}."
      invalid_user_status_transition: "L'état du compte de l'utilisateur ne permet pas cette opération."
      missing_content_type: "non spécifié"
      missing_property: "Propriété « %{property} » manquante."
      missing_request_body: "Il y n'avait aucun corps dans la requête."
      missing_or_malformed_parameter: "Le paramètre de requête « %{parameter} » est manquant ou incorrect."
      multipart_body_error: "Le corps de la requête ne contenait pas les pièces multiparts attendus."
      multiple_errors: "Plusieurs contraintes de champ n'ont pas été respectées."
      unable_to_create_attachment: "La pièce jointe n’a pas pu être créée"
      unable_to_create_attachment_permissions: "La pièce jointe n'a pas pu être enregistrée en raison de l'absence de permissions du système de fichiers"
      render:
        context_not_parsable: "Le contexte fourni n'est pas un lien vers une ressource."
        unsupported_context: "La ressource donnée n'est pas prise en charge comme contexte."
        context_object_not_found: "Impossible de trouver la ressource donnée comme contexte."
      validation:
        due_date: "La date de fin ne peut pas être définie dans les lots de travaux parents."
        invalid_user_assigned_to_work_package: "L’utilisateur choisi n'est pas autorisé à être « %{property} » pour ce lot de travaux."
        start_date: "La date de début ne peut pas être définie dans les lots de travaux parents."
      eprops:
        invalid_gzip: "est un gzip invalide : %{message}"
        invalid_json: "est un json invalide : %{message}"
    resources:
      schema: "Schéma"
    undisclosed:
      parent: Non divulgué - Le parent sélectionné est invisible en raison d'un manque de permissions.
      ancestor: Non divulgué - l'ancêtre est invisible en raison d'un manque de permissions.
  doorkeeper:
    pre_authorization:
      status: "Préautorisation"
    auth_url: "URL d'autorisation"
    access_token_url: "URL du jeton d'accès"
    errors:
      messages:
        #Common error messages
        invalid_request:
          unknown: "Il manque à la requête un paramètre requis, inclut une valeur de paramètre non supportée ou est malformée d'une autre manière."
          missing_param: "Parramètre requis manquant : %{value}."
          request_not_authorized: "La requête doit être autorisée. Le paramètre requis pour l'autorisation de la requête est manquant ou non valide."
        invalid_redirect_uri: "L'URI de redirection demandée est mal formée ou ne correspond pas à l'URI de redirection client."
        unauthorized_client: "Le client n'est pas autorisé à effectuer cette demande en utilisant cette méthode."
        access_denied: "Le propriétaire de la ressource ou le serveur d'autorisation a refusé la demande."
        invalid_scope: "La portée demandée est invalide, inconnue ou incorrecte."
        invalid_code_challenge_method: "La méthode de défi du code doit être simple ou S256."
        server_error: "Le serveur d'autorisation a rencontré une condition inattendue qui l'a empêché de remplir la requête."
        temporarily_unavailable: "Le serveur d'autorisation n'est pas en mesure de gérer la requête en raison d'une surcharge temporaire ou d'une maintenance du serveur."
        #Configuration error messages
        credential_flow_not_configured: "Échec du flux des informations d'identification du mot de passe du propriétaire de la ressource car Doorkeeper.configure.resource_owner_from_credentials non configurés."
        resource_owner_authenticator_not_configured: "Impossible de trouver le propriétaire de la ressource car Doorkeeper.configure.resource_owner_authenticator non configuré."
        admin_authenticator_not_configured: "L'accès au panneau d'administration est interdit en raison de l'absence de configuration de Doorkeeper.configure.admin_authenticator."
        #Access grant errors
        unsupported_response_type: "Le serveur d'autorisation ne supporte pas ce type de réponse."
        unsupported_response_mode: "Le serveur d'autorisation ne supporte pas ce mode de réponse."
        #Access token errors
        invalid_client: "L'authentification du client a échoué en raison d'un client inconnu, d'une authentification du client non supportée ou d'une méthode d'authentification non supportée."
        invalid_grant: "Le droit d’autorisation fourni n’est pas valide, a expiré, est révoqué, ne correspond pas à l’URI de redirection utilisée dans la requête d’autorisation, ou a été remis à un autre client."
        unsupported_grant_type: "Le type de subvention d'autorisation n'est pas supporté par le serveur d'autorisation."
        invalid_token:
          revoked: "Le jeton d'accès a été révoqué"
          expired: "Le jeton d'accès a expiré"
          unknown: "Le jeton d'accès est invalide"
        revoke:
          unauthorized: "Vous n'êtes pas autorisé à révoquer ce jeton."
        forbidden_token:
          missing_scope: 'L''accès à cette ressource nécessite la portée « %{oauth_scopes} ».'
  unsupported_browser:
    title: "Votre navigateur est obsolète et non pris en charge."
    message: "Vous pouvez rencontrer des erreurs et une expérience dégradée sur cette page."
    update_message: "Veuillez mettre à jour votre navigateur."
    close_warning: "Ignorer cet avertissement."
  oauth:
    application:
      singular: "Application OAuth"
      plural: "Applications OAuth"
      named: "Application OAuth '%{name}'"
      new: "Nouvelle application Oauth"
      default_scopes: "(Portée par défaut)"
      instructions:
        name: "Le nom de votre application. Ceci sera affiché aux autres utilisateurs sur autorisation."
        redirect_uri_html: >
          Les URL autorisées où peuvent être redirigés les utilisateurs. Une entrée par ligne. <br/> Si vous enregistrez une application de bureau, utilisez l'URL suivante.
        confidential: "Vérifiez si l'application peut être utilisée lorsque le secret du client peut être gardé confidentiel. Les applications mobiles natives et les applications à page unique ne sont pas considérées comme confidentielles."
        scopes: "Vérifiez les portées auxquelles vous voulez que l'application accorde l'accès. Si aucune portée n'est cochée, api_v3 est supposé."
        client_credential_user_id: "ID utilisateur facultatif à emprunter lorsque les clients utilisent cette application. Laisser vide pour permettre l'accès public uniquement"
        register_intro: "Si vous développez une application client OAuth API pour OpenProject, vous pouvez l'enregistrer en utilisant ce formulaire pour qu’elle soit utilisée par tous les utilisateurs."
        default_scopes: ""
    client_id: "Id du client"
    client_secret_notice: >
      Il s’agit de la seule fois où nous pouvons imprimer le secret du client, veuillez en prendre note et le garder dans un lieu sûr. Il doit être traité comme un mot de passe et ne peut pas être récupéré par OpenProject ultérieurement.
    authorization_dialog:
      authorize: "Autoriser"
      cancel: "Annuler et refuser l'autorisation."
      prompt_html: "Autoriser <strong>%{application_name}</strong> à utiliser votre compte <em>%{login}</em> ?"
      title: "Autoriser %{application_name}"
      wants_to_access_html: >
        Cette application demande l'accès à votre compte OpenProject. <br/> <strong>Il a demandé les autorisations suivantes:</strong>
    scopes:
      api_v3: "Accès complet à l'API v3"
      api_v3_text: "L'application recevra un accès complet en lecture et écriture à l'API v3 d'OpenProject pour effectuer des actions en votre nom."
    grants:
      created_date: "Approuvée le"
      scopes: "Autorisations"
      successful_application_revocation: "Révocation de l'application %{application_name} réussie."
      none_given: "Aucune application OAuth n'a été autorisée à accéder à votre compte utilisateur."
    x_active_tokens:
      one: "un jeton actif"
      other: "un jeton actif %{count}"
    flows:
      authorization_code: "Flux de code d'autorisation"
      client_credentials: "Flux des informations d'identification client"
    client_credentials: "Utilisateur utilisé pour les informations d’identification client"
    client_credentials_impersonation_set_to: "Utilisateur d’informations d'identification client défini sur"
    client_credentials_impersonation_warning: "Remarque : Les clients qui utilisent le flux « Informations d’identification client » dans cette application auront les droits de cet utilisateur"
    client_credentials_impersonation_html: >
      Par défaut, OpenProject fournit l'autorisation OAuth 2.0 via %{authorization_code_flow_link}. Vous pouvez activer optionnellement %{client_credentials_flow_link}, mais vous devez fournir un utilisateur avec lequel les requêtes de nom seront effectuées.
    authorization_error: "Une erreur d'autorisation s'est produite."
    revoke_my_application_confirmation: "Voulez-vous vraiment supprimer cette application ? Ceci va révoquer %{token_count} actif pour elle."
    my_registered_applications: "Applications OAuth enregistrées"
  oauth_client:
    urn_connection_status:
      connected: "Connecté"
      error: "Erreur"
      failed_authorization: "Échec de l'autorisation"
    labels:
      label_oauth_integration: "Intégration OAuth2"
      label_redirect_uri: "URI de redirection"
      label_request_token: "Demande de jeton"
      label_refresh_token: "Actualiser le jeton"
    errors:
      oauth_authorization_code_grant_had_errors: "Échec de l'octroi de l'autorisation OAuth2"
      oauth_reported: "Fournisseur OAuth2 signalé"
      oauth_returned_error: "OAuth2 a renvoyé une erreur"
      oauth_returned_json_error: "OAuth2 a renvoyé une erreur JSON"
      oauth_returned_http_error: "OAuth2 a renvoyé une erreur réseau"
      oauth_returned_standard_error: "OAuth2 a renvoyé une erreur interne"
      wrong_token_type_returned: "OAuth2 a retourné un mauvais type de jeton, AccessToken::Bearer était attendu"
      oauth_issue_contact_admin: "OAuth2 a signalé une erreur. Veuillez contacter votre administrateur système."
      oauth_client_not_found: "Client OAuth2 introuvable dans le point de terminaison « callback » (redirect_uri)."
      refresh_token_called_without_existing_token: >
        Erreur interne : a appelé refresh_token sans jeton existant.
      refresh_token_updated_failed: "Erreur lors de la mise à jour d'OAuthClientToken"
      oauth_client_not_found_explanation: >
        Cette erreur apparaît après avoir mis à jour le client_id et client_secret dans OpenProject, mais ne pas avoir mis à jour le champ « URI » dans le fournisseur OAuth2.
      oauth_code_not_present: "« Code » OAuth2 introuvable dans le point de terminaison « callback » (redirect_uri)."
      oauth_code_not_present_explanation: >
        Cette erreur apparaît si vous avez sélectionné le mauvais response_type dans le fournisseur OAuth2. Response_type doit être « code » ou similaire.
      oauth_state_not_present: "« État » OAuth2 introuvable dans le point de terminaison « callback » (redirect_uri)."
      oauth_state_not_present_explanation: >
        L'attribut « state » est utilisé pour indiquer à OpenProject où continuer après une autorisation OAuth2 réussie. Un « state » manquant est une erreur interne qui peut apparaître pendant l'installation. Veuillez contacter votre administrateur système.
      rack_oauth2:
        client_secret_invalid: "Le secret du client est invalide (client_secret_invalid)"
        invalid_request: >
          Le serveur d'autorisation OAuth2 a répondu avec « invalid_request ». Cette erreur apparaît si vous essayez d'autoriser plusieurs fois ou en cas de problème technique.
        invalid_response: "Le serveur d'autorisation OAuth2 fourni une réponse invalide (invalid_response)"
        invalid_grant: "Le serveur d'autorisation OAuth2 vous demande d'autoriser à nouveau (invalid_grant)."
        invalid_client: "Le serveur d'autorisation OAuth2 ne reconnaît pas OpenProject (invalid_client)."
        unauthorized_client: "Le serveur d'autorisation OAuth2 rejette le type d'autorisation (unauthorized_client)"
        unsupported_grant_type: "Le serveur d'autorisation OAuth2 vous demande d'autoriser à nouveau (unsupported_grant_type)."
        invalid_scope: "Vous n'êtes pas autorisé à accéder à la ressource demandée (invalid_scope)."
  http:
    request:
      failed_authorization: "La requête côté serveur a échoué en s'autorisant elle-même."
      missing_authorization: "La requête latérale du serveur a échoué en raison de l'absence d'informations d'autorisation."
    response:
      unexpected: "Réponse inattendue reçue."
  you: vous
  link: lien
  plugin_openproject_auth_plugins:
    name: "Plugins d'authentification OpenProject"
    description: "Intégration des fournisseurs de stratégie OmniAuth pour l'authentification dans OpenProject."
  plugin_openproject_auth_saml:
    name: "OmniAuth SAML / authentification unique"
    description: "Ajoute le fournisseur SAML OmniAuth à OpenProject"<|MERGE_RESOLUTION|>--- conflicted
+++ resolved
@@ -268,11 +268,7 @@
       favored: "Projets favoris"
       archived: "Projets archivés"
       shared: "Listes de projets partagées"
-<<<<<<< HEAD
-      my_private: "Mes listes de projets privés"
-=======
       my_lists: "Mes listes de projets"
->>>>>>> e0f67812
       new:
         placeholder: "Nouvelle liste de projets"
       delete_modal:
@@ -308,7 +304,7 @@
       types:
         no_results_title_text: Il n'y a actuellement aucun type disponible.
         form:
-          enable_type_in_project: 'Autorise le type « %{type} »'
+          enable_type_in_project: "Autorise le type « %{type} »"
       versions:
         no_results_title_text: Aucune version du projet pour le moment.
         no_results_content_text: Créer une nouvelle version
@@ -408,7 +404,7 @@
       no_results_title_text: Aucun jeton d'accès disponible pour le moment.
       notice_api_token_revoked: "Le jeton d'API a été supprimé. Pour créer un nouveau jeton, veuillez utiliser le bouton dans la section API."
       notice_rss_token_revoked: "Le jeton d'API a été supprimé. Pour créer un nouveau jeton, veuillez utiliser le lien dans la section RSS."
-      notice_ical_token_revoked: 'Le jeton iCalendar « %{token_name} » pour le calendrier « %{calendar_name} » du projet « %{project_name} » a été révoqué. L''URL iCalendar liée à ce jeton est maintenant invalide.'
+      notice_ical_token_revoked: "Le jeton iCalendar « %{token_name} » pour le calendrier « %{calendar_name} » du projet « %{project_name} » a été révoqué. L'URL iCalendar liée à ce jeton est maintenant invalide."
   news:
     index:
       no_results_title_text: Il n'y a actuellement aucune actualité à publier.
@@ -418,7 +414,7 @@
       prompt: "Restez connecté pendant %{num_days}"
     sessions:
       remembered_devices: "Appareils enregistrés"
-      remembered_devices_caption: "Une liste de tous les appareils connectés à ce compte à l'aide de l'option \"rester connecté\"."
+      remembered_devices_caption: 'Une liste de tous les appareils connectés à ce compte à l''aide de l''option "rester connecté".'
       session_name: "%{browser_name} %{browser_version} sur %{os_name}"
       browser: "Navigateur"
       device: "Dispositif/système d'exploitation"
@@ -559,8 +555,8 @@
     deletion_pending: "Le compte a été verrouillé et a été programmé pour suppression. Notez que ce processus a lieu en arrière-plan. Cela peut prendre quelques instants avant que l'utilisateur soit complètement supprimé."
     deletion_info:
       data_consequences:
-        other: 'Les données créées par l''utilisateur (e.g. e-mail, préférences, lots de travaux, entrées wiki) seront supprimées autant que possible. Notez toutefois que les données comme les lots de travaux et les entrées wiki ne peuvent pas être supprimées sans impacter le travail des autres utilisateurs. Ces données sont donc réaffectées à un compte appelé «Utilisateur supprimé». Étant donné que les données de chaque compte supprimé sont réaffectées à ce compte, il ne sera plus possible de distinguer les données créées par cet utilisateur de celles d''un autre compte supprimé.'
-        self: 'Les données que vous avez créées (e.g. e-mail, préférences, lots de travaux, entrées wiki) seront supprimées autant que possible. Notez toutefois que les données comme les lots de travaux et les entrées wiki ne peuvent pas être supprimées sans impacter le travail des autres utilisateurs. Ces données sont donc réaffectées à un compte appelé «Utilisateur supprimé». Étant donné que les données de chaque compte supprimé sont réaffectées à ce compte, il ne sera plus possible de distinguer les données que vous avez créées de celles d''un autre compte supprimé.'
+        other: "Les données créées par l'utilisateur (e.g. e-mail, préférences, lots de travaux, entrées wiki) seront supprimées autant que possible. Notez toutefois que les données comme les lots de travaux et les entrées wiki ne peuvent pas être supprimées sans impacter le travail des autres utilisateurs. Ces données sont donc réaffectées à un compte appelé «Utilisateur supprimé». Étant donné que les données de chaque compte supprimé sont réaffectées à ce compte, il ne sera plus possible de distinguer les données créées par cet utilisateur de celles d'un autre compte supprimé."
+        self: "Les données que vous avez créées (e.g. e-mail, préférences, lots de travaux, entrées wiki) seront supprimées autant que possible. Notez toutefois que les données comme les lots de travaux et les entrées wiki ne peuvent pas être supprimées sans impacter le travail des autres utilisateurs. Ces données sont donc réaffectées à un compte appelé «Utilisateur supprimé». Étant donné que les données de chaque compte supprimé sont réaffectées à ce compte, il ne sera plus possible de distinguer les données que vous avez créées de celles d'un autre compte supprimé."
       heading: "Supprimer le compte %{name}"
       info:
         other: "Supprimer le compte d'utilisateur est une action irréversible."
@@ -883,7 +879,7 @@
               fragment_present: "ne peut pas contenir un fragment."
               invalid_uri: "doit être une URI valide."
               relative_uri: "doit être une URI absolue."
-              secured_uri: 'ne fournit pas de « Contexte sécurisé ». Utilisez soit HTTPS, soit une adresse de bouclage, comme localhost.'
+              secured_uri: "ne fournit pas de « Contexte sécurisé ». Utilisez soit HTTPS, soit une adresse de bouclage, comme localhost."
               forbidden_uri: "est interdit par le serveur."
             scopes:
               not_match_configured: "ne correspond pas aux portées disponibles."
@@ -1070,8 +1066,8 @@
             attribute_groups:
               attribute_unknown: "Attribut du lot de travaux invalide utilisé."
               attribute_unknown_name: "Attribut du lot de travaux invalide : %{attribute}"
-              duplicate_group: "Le nom de groupe \"%{group}\" est utilisé plus d’une fois. Les noms de groupe doivent être uniques."
-              query_invalid: "La requête intégrée \"%{group}\" est invalide : %{details}"
+              duplicate_group: 'Le nom de groupe "%{group}" est utilisé plus d’une fois. Les noms de groupe doivent être uniques.'
+              query_invalid: 'La requête intégrée "%{group}" est invalide : %{details}'
               group_without_name: "Les groupes sans nom ne sont pas autorisés."
         user:
           attributes:
@@ -1383,7 +1379,7 @@
     text_update_consent_time: Cochez cette case pour forcer les utilisateurs à accepter à nouveau. Activer le lorsque vous avez modifié l'aspect juridique des informations de l'accord ci-dessus.
     update_consent_last_time: "Dernière mise à jour de l'accord: %{update_time}"
   copy_project:
-    title: 'Copier le projet « %{source_project_name} »'
+    title: "Copier le projet « %{source_project_name} »"
     started: 'La copie du projet "%{source_project_name}" vers "%{target_project_name}" a débuté. Vous serez informé par courriel dès que "%{target_project_name}" sera disponible.'
     failed: "Impossible de copier le projet %{source_project_name}"
     failed_internal: "La copie a échoué en raison d'une erreur interne."
@@ -1438,7 +1434,7 @@
       long: "%d %B, %Y"
       short: "%b %d"
     #Don't forget the nil at the beginning; there's no such thing as a 0th month
-    month_names:  #Used in date_select and datetime_select.
+    month_names: #Used in date_select and datetime_select.
       - null
       - "Janvier"
       - "Février"
@@ -1453,7 +1449,7 @@
       - "Novembre"
       - "Décembre"
     order:
-      - ':année'
+      - ":année"
       - :mois
       - :jour
   datetime:
@@ -1836,7 +1832,7 @@
   label_api_access_key_created_on: "Clé d'accès API créé il y a %{value}"
   label_api_access_key_type: "API"
   label_ical_access_key_type: "iCalendar"
-  label_ical_access_key_description: 'Jeton iCalendar « %{token_name} » pour « %{calendar_name} » dans « %{project_name} »'
+  label_ical_access_key_description: "Jeton iCalendar « %{token_name} » pour « %{calendar_name} » dans « %{project_name} »"
   label_ical_access_key_not_present: "Jeton(s) iCalendar absent(s)."
   label_ical_access_key_generation_hint: "Généré automatiquement lors de l'abonnement à un calendrier."
   label_ical_access_key_latest: "Dernier"
@@ -2439,7 +2435,7 @@
       removed: "La commande n'existe plus."
     wiki_child_pages:
       errors:
-        page_not_found: "Impossible de trouver la page wiki \"%{name}\"."
+        page_not_found: 'Impossible de trouver la page wiki "%{name}".'
     create_work_package_link:
       errors:
         no_project_context: "Appel de la macro create_work_package_link depuis un contexte de projet externe."
@@ -2499,12 +2495,12 @@
         plaintext:
           storage: "Espace de stockage"
           healthy:
-            summary: 'Bonne nouvelle ! Le statut de votre espace de stockage, %{storage_name}, est actuellement « Sain ».'
+            summary: "Bonne nouvelle ! Le statut de votre espace de stockage, %{storage_name}, est actuellement « Sain »."
             error-solved-on: "Résolu le"
             recommendation: "Nous continuerons à surveiller le système pour nous assurer qu'il reste performant. Nous vous informerons en cas d'anomalie."
             details: "Pour plus de détails ou pour apporter les modifications nécessaires, vous pouvez consulter la configuration de votre espace de stockage."
           unhealthy:
-            summary: 'Le statut de votre espace de stockage, %{storage_name}, est actuellement « Erreur ». Nous avons détecté un problème qui pourrait nécessiter votre attention.'
+            summary: "Le statut de votre espace de stockage, %{storage_name}, est actuellement « Erreur ». Nous avons détecté un problème qui pourrait nécessiter votre attention."
             error-details: "Détails de l'erreur"
             error-message: "Message d'erreur"
             error-occurred-on: "Survenu le"
@@ -2513,11 +2509,11 @@
         email_notification_settings: "Paramètres de notification par e-mail concernant l'espace de stockage"
         see_storage_settings: "Voir les paramètres de l'espace de stockage"
         healthy:
-          subject: 'L''espace de stockage « %{name} » est maintenant sain !'
+          subject: "L'espace de stockage « %{name} » est maintenant sain !"
           solved_at: "résolu à"
           summary: "Le problème lié à l'intégration de votre espace de stockage %{storage_name} est désormais résolu"
         unhealthy:
-          subject: 'L''espace de stockage « %{name} » n''est pas en bonne santé !'
+          subject: "L'espace de stockage « %{name} » n'est pas en bonne santé !"
           since: "depuis"
           summary: "Il y a un problème avec l'intégration de votre espace de stockage %{storage_name}"
           troubleshooting:
@@ -2631,8 +2627,8 @@
   notice_locking_conflict: "Cette information a été mise a jour par au moin un autre utilisateur pendant la même session"
   notice_locking_conflict_additional_information: "Le(s) mise(s) à jour(s) ont été faite par %{users}."
   notice_locking_conflict_reload_page: "Veuillez rafraîchir la page, vérifier les changements et rélancer la mise à jour."
-  notice_member_added: '%{name} a été ajouté au projet.'
-  notice_members_added: '%{number} utilisateurs ont été ajoutés au projet.'
+  notice_member_added: "%{name} a été ajouté au projet."
+  notice_members_added: "%{number} utilisateurs ont été ajoutés au projet."
   notice_member_removed: "%{user} a été retiré du projet."
   notice_member_deleted: "%{user} a été retiré du projet et supprimé."
   notice_no_principals_found: "Aucun résultat trouvé."
@@ -3391,7 +3387,7 @@
         Votre application est en cours d'exécution avec son nom d'hôte défini sur <code>%{set_hostname}</code>, mais la requête est un nom d'hôte <code>%{actual_hostname}</code> . Cela causera des erreurs ! Allez dans <a href="%{setting_path}">Paramètres système</a> et modifiez le paramètre « Nom d'hôte » pour corriger cela.
   menu_item: "Éléments de menu"
   menu_item_setting: "Visibilité"
-  wiki_menu_item_for: 'Élément de menu pour wikipage « %{title} »'
+  wiki_menu_item_for: "Élément de menu pour wikipage « %{title} »"
   wiki_menu_item_setting: "Visibilité"
   wiki_menu_item_new_main_item_explanation: >
     Vous êtes en train de supprimer l'élement principal du menu wiki. Vous devez maintenant choisir une page wiki pour laquelle un nouvel élément principal sera créé. Pour supprimer le wiki, le module wiki peut être désactivé par les administrateurs du projet.
@@ -3522,10 +3518,10 @@
         datetime: "YYYY-MM-DDThh:mm:ss[.lll][+hh:mm] (n'importe quelle date heure compatible ISO 8601)"
         duration: "durée ISO 8601"
       invalid_content_type: "CONTENT-TYPE attendu «%{content_type} » , mais est à «%{actual} »."
-      invalid_format: "Format invalide pour la propriété \"%{property}\" : un format de type \"%{expected_format}\" est requis, mais la valeur invalide \"%{actual}\" a été reçue."
+      invalid_format: 'Format invalide pour la propriété "%{property}" : un format de type "%{expected_format}" est requis, mais la valeur invalide "%{actual}" a été reçue.'
       invalid_json: "La demande n'a pas pu être analysée au format JSON."
       invalid_relation: "La relation n'est pas valide."
-      invalid_resource: "\"%{actual}\" est invalide, car la propriété \"%{property}\" requiert un lien de type \"%{expected}\"."
+      invalid_resource: '"%{actual}" est invalide, car la propriété "%{property}" requiert un lien de type "%{expected}".'
       invalid_signal:
         embed: "Les requêtes demandée de %{invalid} ne sont pas prises en charge. Les sélections prises en charge sont %{supported}."
         select: "Les requêtes demandée de %{invalid} ne sont pas prises en charge. Les sélections prises en charge sont %{supported}."
@@ -3591,7 +3587,7 @@
         revoke:
           unauthorized: "Vous n'êtes pas autorisé à révoquer ce jeton."
         forbidden_token:
-          missing_scope: 'L''accès à cette ressource nécessite la portée « %{oauth_scopes} ».'
+          missing_scope: "L'accès à cette ressource nécessite la portée « %{oauth_scopes} »."
   unsupported_browser:
     title: "Votre navigateur est obsolète et non pris en charge."
     message: "Vous pouvez rencontrer des erreurs et une expérience dégradée sur cette page."
