--- conflicted
+++ resolved
@@ -2732,11 +2732,8 @@
   permission_manage_public_bcf_queries: "Gérer les requêtes publiques BCF"
   permission_edit_attribute_help_texts: "Modifier les textes d'aide des attributs"
   permission_manage_public_project_queries: "Gérer les listes de projets publics"
-<<<<<<< HEAD
-=======
   permission_view_project_query: "View project query"
   permission_edit_project_query: "Edit project query"
->>>>>>> 955005bb
   placeholders:
     default: "-"
   project:
