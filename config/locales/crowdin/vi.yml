--- conflicted
+++ resolved
@@ -270,11 +270,7 @@
       favored: "Favorite projects"
       archived: "Archived projects"
       shared: "Shared project lists"
-<<<<<<< HEAD
-      my_private: "My private project lists"
-=======
       my_lists: "My project lists"
->>>>>>> e0f67812
       new:
         placeholder: "New project list"
       delete_modal:
@@ -1425,7 +1421,7 @@
       long: "%d %B, %Y"
       short: "%b %d"
     #Don't forget the nil at the beginning; there's no such thing as a 0th month
-    month_names:  #Used in date_select and datetime_select.
+    month_names: #Used in date_select and datetime_select.
       - null
       - "Tháng Một"
       - "Tháng hai"
@@ -1440,9 +1436,9 @@
       - "Tháng Mười một"
       - "Tháng mười hai"
     order:
-      - ':năm'
-      - ':tháng'
-      - ':ngày'
+      - ":năm"
+      - ":tháng"
+      - ":ngày"
   datetime:
     distance_in_words:
       about_x_hours:
@@ -1559,7 +1555,7 @@
   error_migrations_are_pending: "Your OpenProject installation has pending database migrations. You have likely missed running the migrations on your last upgrade. Please check the upgrade guide to properly upgrade your installation."
   error_migrations_visit_upgrade_guides: "Please visit our upgrade guide documentation"
   error_no_default_work_package_status: 'Không có tình trạng mặc định được định nghĩa cho work package. Vui lòng kiểm tra cấu hình của bạn (đi đến "Quản lý-> các trạng thái của work package").'
-  error_no_type_in_project: "Không có kiểu được liên kết với dự án này. Hãy kiểm tra lại phần \"Thiết Lập Dự Án\"."
+  error_no_type_in_project: 'Không có kiểu được liên kết với dự án này. Hãy kiểm tra lại phần "Thiết Lập Dự Án".'
   error_omniauth_registration_timed_out: "Đăng ký thông qua một nhà cung cấp bên ngoài xác thực hết thời gian. Xin vui lòng thử lại."
   error_omniauth_invalid_auth: "The authentication information returned from the identity provider was invalid. Please contact your administrator for further help."
   error_password_change_failed: "An error occurred when trying to change the password."
