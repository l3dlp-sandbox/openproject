#-- copyright
#OpenProject is an open source project management software.
#Copyright (C) 2012-2024 the OpenProject GmbH
#This program is free software; you can redistribute it and/or
#modify it under the terms of the GNU General Public License version 3.
#OpenProject is a fork of ChiliProject, which is a fork of Redmine. The copyright follows:
#Copyright (C) 2006-2013 Jean-Philippe Lang
#Copyright (C) 2010-2013 the ChiliProject Team
#This program is free software; you can redistribute it and/or
#modify it under the terms of the GNU General Public License
#as published by the Free Software Foundation; either version 2
#of the License, or (at your option) any later version.
#This program is distributed in the hope that it will be useful,
#but WITHOUT ANY WARRANTY; without even the implied warranty of
#MERCHANTABILITY or FITNESS FOR A PARTICULAR PURPOSE.  See the
#GNU General Public License for more details.
#You should have received a copy of the GNU General Public License
#along with this program; if not, write to the Free Software
#Foundation, Inc., 51 Franklin Street, Fifth Floor, Boston, MA  02110-1301, USA.
#See COPYRIGHT and LICENSE files for more details.
#++
fi:
  no_results_title_text: Ei näytettävää.
  activities:
    index:
      no_results_title_text: Ei tapahtumia projektissa tällä aikavälillä.
  admin:
    plugins:
      no_results_title_text: There are currently no plugins installed.
      no_results_content_text: See our integrations and plugins page for more information.
    custom_styles:
      color_theme: "Väriteema"
      color_theme_custom: "(Mukautettu)"
      colors:
        primary-button-color: "Primary button"
        accent-color: "Accent"
        header-bg-color: "Header background"
        header-item-bg-hover-color: "Header background on hover"
        header-item-font-color: "Header font"
        header-item-font-hover-color: "Header font on hover"
        header-border-bottom-color: "Header border"
        main-menu-bg-color: "Main menu background"
        main-menu-bg-selected-background: "Main menu when selected"
        main-menu-bg-hover-background: "Main menu on hover"
        main-menu-font-color: "Päävalikon kirjasin"
        main-menu-selected-font-color: "Main menu font when selected"
        main-menu-hover-font-color: "Main menu font on hover"
        main-menu-border-color: "Main menu border"
      custom_colors: "Mukautetut värit"
      customize: "Customize your OpenProject installation with your own logo and colors."
      enterprise_notice: "As a special 'Thank you!' for their financial contribution to develop OpenProject, this tiny add-on is only available for Enterprise edition support subscribers."
      enterprise_more_info: "Note: the used logo will be publicly accessible."
      manage_colors: "Muokkaa värin valitsemis asetuksia"
      instructions:
        primary-button-color: "Strong accent color, used for the most important button on a screen."
        accent-color: "Color for links and other decently highlighted elements."
        header-item-bg-hover-color: "Taustan väri klikattava otsikko eriä kun leijui hiirellä."
        header-item-font-color: "Fontin väri klikattava otsikko eriä."
        header-item-font-hover-color: "Fontin väri klikattava otsikko eriä kun leijui hiirellä."
        header-border-bottom-color: "Thin line under the header. Leave this field empty if you don't want any line."
        main-menu-bg-color: "Left side menu's background color."
      theme_warning: Changing the theme will overwrite you custom style. The design will then be lost. Are you sure you want to continue?
    enterprise:
      upgrade_to_ee: "Upgrade to the Enterprise edition"
      add_token: "Upload an Enterprise edition support token"
      delete_token_modal:
        text: "Are you sure you want to remove the current Enterprise edition token used?"
        title: "Delete token"
      replace_token: "Korvata nykyisen tukea poletti"
      order: "Order Enterprise on-premises edition"
      paste: "Paste your Enterprise edition support token"
      required_for_feature: "This add-on is only available with an active Enterprise edition support token."
      enterprise_link: "Saadaksesi lisätietoja, klikkaa tästä."
      start_trial: "Aloita ilmainen kokeilu"
      book_now: "Book now"
      get_quote: "Get a quote"
      buttons:
        upgrade: "Päivitä nyt"
        contact: "Contact us for a demo"
      enterprise_info_html: "is an Enterprise <span class='spot-icon spot-icon_inline spot-icon_enterprise-addons'></span> add-on."
      upgrade_info: "Please upgrade to a paid plan to activate and start using it in your team."
    journal_aggregation:
      explanation:
        text: "Individual actions of a user (e.g. updating a work package twice) are aggregated into a single action if their age difference is less than the specified timespan. They will be displayed as a single action within the application. This will also delay notifications by the same amount of time reducing the number of emails being sent and will also affect %{webhook_link} delay."
        link: "webhook"
  announcements:
    show_until: Näytä tähän päivään asti
    is_active: näkyvissä tällä hetkellä
    is_inactive: ei näkyvissä
  antivirus_scan:
    not_processed_yet_message: "Downloading is blocked, as file was not scanned for viruses yet. Please try again later."
    quarantined_message: "A virus was detected in file '%{filename}'. It has been quarantined and is not available for download."
    deleted_message: "A virus was detected in file '%{filename}'. The file has been deleted."
    deleted_by_admin: "The quarantined file '%{filename}' has been deleted by an administrator."
    overridden_by_admin: "The quarantine for file '%{filename}' has been removed by %{user}. The file can now be acccessed."
    quarantined_attachments:
      container: "Container"
      delete: "Delete the quarantined file"
      title: "Quarantined attachments"
      error_cannot_act_self: "Cannot perform actions on your own uploaded files."
  attribute_help_texts:
    note_public: "Any text and images you add to this field is publicly visible to all logged in users!"
    text_overview: "In this view, you can create custom help texts for attributes view. When defined, these texts can be shown by clicking the help icon next to its belonging attribute."
    label_plural: "Ominaisuuden aputeksti"
    show_preview: "Esikatsele teksti"
    add_new: "Lisää aputeksti"
    edit: "Muokkaa aputeksiä ominaisuudelle %{attribute_caption}"
  background_jobs:
    status:
      error_requeue: "Job experienced an error but is retrying. The error was: %{message}"
      cancelled_due_to: "Job was cancelled due to error: %{message}"
  ldap_auth_sources:
    ldap_error: "LDAP-Error: %{error_message}"
    ldap_auth_failed: "Could not authenticate at the LDAP-Server."
    sync_failed: "Failed to synchronize from LDAP: %{message}."
    back_to_index: "Click here to go back to the list of connection."
    technical_warning_html: |
      This LDAP form requires technical knowledge of your LDAP / Active Directory setup.
      <br/>
      <a href="https://www.openproject.org/help/administration/manage-ldap-authentication/">Please visit our documentation for detailed instructions</a>.
    attribute_texts:
      name: Arbitrary name of the LDAP connection
      host: LDAP host name or IP address
      login_map: The attribute key in LDAP that is used to identify the unique user login. Usually, this will be `uid` or `samAccountName`.
      generic_map: The attribute key in LDAP that is mapped to the OpenProject `%{attribute}` attribute
      admin_map_html: "Optional: The attribute key in LDAP that <strong>if present</strong> marks the OpenProject user an admin. Leave empty when in doubt."
      system_user_dn_html: |
        Enter the DN of the system user used for read-only access.
        <br/>
        Example: uid=openproject,ou=system,dc=example,dc=com
      system_user_password: Enter the bind password of the system user
      base_dn: |
        Enter the Base DN of the subtree in LDAP you want OpenProject to look for users and groups.
        OpenProject will filter for provided usernames in this subtree only.
        Example: ou=users,dc=example,dc=com
      filter_string: |
        Add an optional RFC4515 filter to apply to the results returned for users filtered in the LDAP.
        This can be used to restrict the set of users that are found by OpenProject for authentication and group synchronization.
      filter_string_concat: |
        OpenProject will always filter for the login attribute provided by the user to identify the record. If you provide a filter here,
        it will be concatenated with an AND. By default, a catch-all (objectClass=*) will be used as a filter.
      onthefly_register: |
        If you check this box, OpenProject will automatically create new users from their LDAP entries
        when they first authenticate with OpenProject.
        Leave this unchecked to only allow existing accounts in OpenProject to authenticate through LDAP!
    connection_encryption: "Connection encryption"
    encryption_details: "LDAPS / STARTTLS options"
    system_account: "Järjestelmätili"
    system_account_legend: |
      OpenProject requires read-only access through a system account to lookup users and groups in your LDAP tree.
      Please specify the bind credentials for that system user in the following section.
    ldap_details: "LDAP details"
    user_settings: "Attribute mapping"
    user_settings_legend: |
      The following fields are related to how users are created in OpenProject from LDAP entries and
      what LDAP attributes are used to define the attributes of an OpenProject user (attribute mapping).
    tls_mode:
      plain: "ei mitään"
      simple_tls: "LDAPS"
      start_tls: "STARTTLS"
      plain_description: "Opens an unencrypted connection to the LDAP server. Not recommended for production."
      simple_tls_description: "Use LDAPS. Requires a separate port on the LDAP server. This mode is often deprecated, we recommend using STARTTLS whenever possible."
      start_tls_description: "Sends a STARTTLS command after connecting to the standard LDAP port. Recommended for encrypted connections."
      section_more_info_link_html: >
        This section concerns the connection security of this LDAP authentication source. For more information, visit <a href="%{link}">the Net::LDAP documentation</a>.
    tls_options:
      verify_peer: "Verify SSL certificate"
      verify_peer_description_html: >
        Enables strict SSL verification of the certificate trusted chain. <br/> <strong>Warning:</strong> Unchecking this option disables SSL verification of the LDAP server certificate. This exposes your connection to Man in the Middle attacks.
      tls_certificate_description: "If the LDAP server certificate is not in the trust sources of this system, you can add it manually here. Enter a PEM X509 certifiate string."
  forums:
    show:
      no_results_title_text: There are currently no posts for the forum.
  colors:
    index:
      no_results_title_text: Tällä hetkellä ei ole värejä.
      no_results_content_text: Luo uusi väri
      label_new_color: "New color"
    new:
      label_new_color: "New Color"
    edit:
      label_edit_color: "Edit Color"
    form:
      label_new_color: "New color"
      label_edit_color: "Muokkaa väriä"
    label_no_color: "Ei väriä"
    label_properties: "Ominaisuudet"
    label_really_delete_color: >
      Oletko varma, että haluat poistaa seuraava väri? Tyypit käyttää tätä väri ei poisteta.
  custom_actions:
    actions:
      name: "Toiminnot"
      add: "Lisää toiminto"
      assigned_to:
        executing_user_value: "(Assign to executing user)"
    conditions: "Ehdot"
    plural: "Mukautetut toiminnot"
    new: "Lisää mukautettu toiminto"
    edit: "Edit custom action %{name}"
    execute: "Suorita %{name}"
    upsale:
      title: "Mukautetut toiminnot"
      description: "Custom actions are one-click shortcuts to a set of pre-defined actions that you can make available on certain work packages based on status, role, type or project."
  custom_fields:
    text_add_new_custom_field: >
      Jotta voit lisätä tälle projektille uusia muokattavia kenttiä, tulee sinun ensin luoda ne.
    is_enabled_globally: "On käytössä kaikkialla"
    enabled_in_project: "Käytössä projektissa"
    contained_in_type: "Sisältyy tyyppiin"
    confirm_destroy_option: "Deleting an option will delete all of its occurrences (e.g. in work packages). Are you sure you want to delete it?"
    reorder_alphabetical: "Reorder values alphabetically"
    reorder_confirmation: "Warning: The current order of available values will be lost. Continue?"
    instructions:
      is_required: "Mark the custom field as required. This will make it mandatory to fill in the field when creating new or updating existing resources."
      is_for_all: "Mark the custom field as available in all existing and new projects."
      searchable: "Include the field values when using the global search functionality."
      editable: "Allow the field to be editable by users themselves."
      visible: "Make field visible for all users (non-admins) in the project overview and displayed in the project details widget on the Project Overview."
      is_filter: >
        Allow the custom field to be used in a filter in work package views. Note that only with 'For all projects' selected, the custom field will show up in global views.
    tab:
      no_results_title_text: Tällä hetkellä ei ole mukautettuja kenttiä.
      no_results_content_text: Luo uusi mukautettu kenttä
  concatenation:
    single: "tai"
  global_search:
    placeholder: "Search in %{app_title}"
    overwritten_tabs:
      wiki_pages: "Wiki"
      messages: "Keskustelupalsta"
  groups:
    index:
      no_results_title_text: Tällä hetkellä ei ole ryhmiä.
      no_results_content_text: Luo uusi ryhmä
    users:
      no_results_title_text: Tällä hetkellä tähän ryhmään ei kuulu yhtään käyttäjää.
    memberships:
      no_results_title_text: Tällä hetkellä tähän ryhmään ei kuulu projekteja.
  incoming_mails:
    ignore_filenames: >
      Specify a list of names to ignore when processing attachments for incoming mails (e.g., signatures or icons). Enter one filename per line.
  projects:
    copy:
      #Contains custom strings for options when copying a project that cannot be found elsewhere.
      members: "Project members"
      overviews: "Project overview"
      queries: "Work packages: saved views"
      wiki_page_attachments: "Wiki pages: attachments"
      work_package_attachments: "Work packages: attachments"
      work_package_categories: "Work packages: categories"
      work_package_file_links: "Work packages: file links"
      work_package_shares: "Work packages: shares"
    delete:
      scheduled: "Deletion has been scheduled and is performed in the background. You will be notified of the result."
      schedule_failed: "Project cannot be deleted: %{errors}"
      failed: "Deletion of project %{name} has failed"
      failed_text: "The request to delete project %{name} has failed. The project was left archived."
      completed: "Deletion of project %{name} completed"
      completed_text: "The request to delete project '%{name}' has been completed."
      completed_text_children: "Additionally, the following subprojects have been deleted:"
    index:
      open_as_gantt: "Avaa Gantt-näkymässä"
      no_results_title_text: Tällä hetkellä ei ole projekteja
      no_results_content_text: Luo uusi projekti
    lists:
      active: "Active projects"
      my: "Omat projektit"
      favored: "Favorite projects"
      archived: "Archived projects"
      shared: "Shared project lists"
<<<<<<< HEAD
      my_private: "My private project lists"
=======
      my_lists: "My project lists"
>>>>>>> e0f67812
      new:
        placeholder: "New project list"
      delete_modal:
        title: "Delete project list"
        text: "This action will not delete any project the list contains. Are you sure you want to delete this project list?"
    settings:
      change_identifier: Change identifier
      activities:
        no_results_title_text: Ei tapahtumia.
      forums:
        no_results_title_text: There are currently no forums for the project.
        no_results_content_text: Luo uusi foorumi
      categories:
        no_results_title_text: Tällä hetkellä ei ole yhtään tehtäväluokkaa.
        no_results_content_text: Lisää uusi tehtäväluokka
      custom_fields:
        no_results_title_text: Tällä hetkellä ei ole mukautettuja kenttiä.
      project_custom_fields:
        header:
          title: "Project attributes"
          description: 'These project attributes will be displayed in your <a href=%{overview_url} target="_blank">project overview page</a> under their respective sections. You can enable or disable individual attributes. Project attributes and sections are defined in the <a href=%{admin_settings_url} target="_blank">administration settings</a> by the administrator of the instance. '
        filter:
          label: "Search project attribute"
        actions:
          label_enable_single: "Active in this project, click to disable"
          label_disable_single: "Inactive in this project, click to enable"
          deactivate_for_project: "Deactivate for this project"
          label_enable_all: "Enable all"
          label_disable_all: "Disable all"
        is_required_blank_slate:
          heading: Required in all projects
          description: This project attribute is activated in all projects since the "Required in all projects" option is checked. It cannot be deactivated for individual projects.
      types:
        no_results_title_text: Tällä hetkellä tyyppejä ei ole saatavilla.
        form:
          enable_type_in_project: 'Ota käyttöön "%{type}"'
      versions:
        no_results_title_text: Projektille ei ole versioita.
        no_results_content_text: Luo uusi versio
      storage:
        no_results_title_text: There is no additional recorded disk space consumed by this project.
  lists:
    create:
      success: "The modified list has been saved as a new list"
      failure: "The modified list cannot be saved: %{errors}"
    update:
      success: "The modified list has been saved"
      failure: "The modified list cannot be saved: %{errors}"
    publish:
      success: "The list has been made public"
      failure: "The list cannot be made public: %{errors}"
    unpublish:
      success: "The list has been made private"
      failure: "The list cannot be made private: %{errors}"
    can_be_saved: "List modified:"
    can_be_saved_as: "The modifications can only be saved in a new list:"
  members:
    index:
      no_results_title_text: Tähän projektiin ei kuulu yhtään henkilöä.
      no_results_content_text: Lisää henkilö tähän projektiin
    invite_by_mail: "Send invite to %{mail}"
    send_invite_to: "Send invite to"
    columns:
      shared: "Shared"
    filters:
      all_shares: "All shares"
    menu:
      all: "Kaikki"
      invited: "Invited"
      locked: "Lukittu"
      project_roles: "Project roles"
      wp_shares: "Work package shares"
      groups: "Ryhmät"
    delete_member_dialog:
      title: "Remove member"
      will_remove_the_users_role: "This will remove the user’s role from this project."
      will_remove_the_groups_role: "This will remove the group role from this project."
      however_work_packages_shared_with_user_html:
        one: "However, %{shared_work_packages_link} has also been shared with this user."
        other: "However, %{shared_work_packages_link} have also been shared with this user."
      however_work_packages_shared_with_group_html:
        one: "However, %{shared_work_packages_link} has also been shared with this group."
        other: "However, %{shared_work_packages_link} have also been shared with this group."
      remove_work_packages_shared_with_user_too: "A user that has been removed as member can still access shared work packages. Would you like to remove the shares too?"
      remove_work_packages_shared_with_group_too: "A group that has been removed as member can still access shared work packages. Would you like to remove the shares too?"
      will_not_affect_inherited_shares: "(This will not affect work packages shared with their group)."
      can_remove_direct_but_not_shared_roles: "You can remove this user as a direct project member but a group they are in is also a member of this project, so they will continue being a member via the group."
      also_work_packages_shared_with_user_html:
        one: "Also, %{shared_work_packages_link} has been shared with this user."
        other: "Also, %{shared_work_packages_link} have been shared with this user."
      remove_project_membership_or_work_package_shares_too: "Do you want to remove just the user as a direct member (and keep the shares) or remove the work package shares too?"
      will_remove_all_user_access_priveleges: "Deleting this member will remove all access privileges of the user to the project. The user will still exist as part of the instance."
      will_remove_all_group_access_priveleges: "Deleting this member will remove all access privileges of the group to the project. The group will still exist as part of the instance."
      cannot_delete_inherited_membership: "You cannot delete this member because they belong to a group that is itself a member of this project."
      cannot_delete_inherited_membership_note_admin_html: "You can either remove the group as a member of the project or this specific member from the group in the %{administration_settings_link}."
      cannot_delete_inherited_membership_note_non_admin: "You can either remove the group as a member of the project or contact your administrator to remove this specific member from the group."
    delete_work_package_shares_dialog:
      title: "Revoke work package shares"
      shared_with_this_user_html:
        one: "%{all_shared_work_packages_link} has been shared with this user."
        other: "%{all_shared_work_packages_link} have been shared with this user."
      shared_with_this_group_html:
        one: "%{all_shared_work_packages_link} has been shared with this group."
        other: "%{all_shared_work_packages_link} have been shared with this group."
      shared_with_permission_html:
        one: "Only %{shared_work_packages_link} has been shared with %{shared_role_name} permissions."
        other: "Only %{shared_work_packages_link} have been shared with %{shared_role_name} permissions."
      revoke_all_or_with_role: "Would you like to revoke access to all shared work packages, or only those with %{shared_role_name} permissions?"
      will_not_affect_inherited_shares: "(This will not affect work packages shared with their group)."
      cannot_remove_inherited: "The work packages shares shared via groups cannot be removed."
      cannot_remove_inherited_with_role: "The work packages shares with role %{shared_role_name} are shared via groups and cannot be removed."
      cannot_remove_inherited_note_admin_html: "You can either revoke the share to the group or remove this specific member from the group in the %{administration_settings_link}."
      cannot_remove_inherited_note_non_admin: "You can either revoke the share to the group or contact your administrator to remove this specific member from the group."
      will_revoke_directly_granted_access: "This action will revoke their access to all of them, but the work packages shared with a group."
      will_revoke_access_to_all: "This action will revoke their access to all of them."
  my:
    access_token:
      errors:
        token_name_blank: "Please provide an API token name"
        token_name_in_use: "This API token name is already in use, please select a different one"
      new_access_token_dialog_title: "Create new API token"
      new_access_token_dialog_show_button_text: "API token"
      new_access_token_dialog_text_field_placeholder_text: "My API token"
      new_access_token_dialog_text_field_label: "Name"
      new_access_token_dialog_submit_button_text: "Create"
      new_access_token_dialog_text: "This token will allow third-party applications to communicate with your instance. To differentiate the new API token, please give it a name."
      new_access_token_dialog_attention_text: "Treat API tokens like passwords. Anyone with this link will have access to information from this instance, share it only with trusted users."
      failed_to_reset_token: "API-salasanan resetointi epäonnistui: %{error}"
      failed_to_create_token: "Failed to create access token: %{error}"
      failed_to_revoke_token: "Failed to revoke access token: %{error}"
      notice_reset_token: "Uusi %{type} API-salasana generoitu. Salasanasi on:"
      token_value_warning: "Huomautus: Tämä on ainoa kerta kun näet tämän tunnuksen, varmista että kopio se nyt."
      no_results_title_text: Tällä hetkellä ei ole pääsyavaimia saatavilla.
      notice_api_token_revoked: "The API token has been deleted. To create a new token please use the button in the API section."
      notice_rss_token_revoked: "The RSS token has been deleted. To create a new token please use the link in the RSS section."
      notice_ical_token_revoked: 'iCalendar token "%{token_name}" for calendar "%{calendar_name}" of project "%{project_name}" has been revoked. The iCalendar URL with this token is now invalid.'
  news:
    index:
      no_results_title_text: Tällä hetkellä ei ole uutisia.
      no_results_content_text: Lisää uutinen
  users:
    autologins:
      prompt: "Stay logged in for %{num_days}"
    sessions:
      remembered_devices: "Remembered devices"
      remembered_devices_caption: "A list of all devices that logged into this account using the 'Stay logged in' option."
      session_name: "%{browser_name} %{browser_version} on %{os_name}"
      browser: "Browser"
      device: "Device / OS"
      unknown_browser: "unknown browser"
      unknown_os: "unknown operating system"
      current: "Current session"
      title: "Session management"
      instructions: "This is a list of devices that have logged into your account. Revoke any sessions that you do not recognize or you have no longer access to."
      may_not_delete_current: "You cannot delete your current session."
    groups:
      member_in_these_groups: "This user is currently a member of the following groups:"
      no_results_title_text: This user is currently not a member in any group.
    memberships:
      no_results_title_text: Tämä käyttäjä ei ole projektin jäsen.
  page:
    text: "Teksti"
  placeholder_users:
    right_to_manage_members_missing: >
      You are not allowed to delete the placeholder user. You do not have the right to manage members for all projects that the placeholder user is a member of.
    delete_tooltip: "Delete placeholder user"
    deletion_info:
      heading: "Delete placeholder user %{name}"
      data_consequences: >
        All occurrences of the placeholder user (e.g., as assignee, responsible or other user values) will be reassigned to an account called "Deleted user". As the data of every deleted account is reassigned to this account it will not be possible to distinguish the data the user created from the data of another deleted account.
      irreversible: "This action is irreversible"
      confirmation: "Enter the placeholder user name %{name} to confirm the deletion."
    upsale:
      title: Placeholder users
      description: >
        Placeholder users are a way to assign work packages to users who are not part of your project. They can be useful in a range of scenarios; for example, if you need to track tasks for a resource that is not yet named or available, or if you don’t want to give that person access to OpenProject but still want to track tasks assigned to them.
  prioritiies:
    edit:
      priority_color_text: |
        Click to assign or change the color of this priority.
        It can be used for highlighting work packages in the table.
  reportings:
    index:
      no_results_title_text: Ei tilanneraportteja.
      no_results_content_text: Lisää tilanneraportti
  statuses:
    edit:
      status_readonly_html: |
        Valitse tämä valinta, jos haluat merkitä tehtävät tällä tilalla vain luku tilaan.
        Attribuutteja ei voi muuttaa lukuunottamatta tilaa.
        <br/>
        <strong>Huomautus</strong>: Perittyjä arvoja (esim. alitehtehtäviltä tai riippuvuuksista) sovelletaan.
      status_excluded_from_totals_text: |-
        Check this option to exclude work packages with this status from totals of Work,
        Remaining work, and % Complete in a hierarchy.
      status_color_text: |
        Click to assign or change the color of this status.
        It is shown in the status button and can be used for highlighting work packages in the table.
    index:
      no_results_title_text: Ei tehtävien tiloja.
      no_results_content_text: Lisää uusi tila
      headers:
        is_default: "Default"
        is_closed: "Closed"
        is_readonly: "Read-only"
        excluded_from_totals: "Excluded from totals"
  themes:
    dark: "Dark (experimental)"
    light: "Light"
    light_high_contrast: "Light high contrast"
  types:
    index:
      no_results_title_text: Ei tyyppejä tällä hetkellä.
      no_results_content_text: Lisää uusi tyyppi
    edit:
      settings: "Asetukset"
      form_configuration: "Lomakkeen muokkaus"
      more_info_text_html: >
        Enterprise edition allows you to customize form configuration with these additional add-ons: <br> <ul class="%{list_styling_class}"> <li><b>Add new attribute groups</b></li> <li><b>Rename attribute groups</b></li> <li><b>Add a table of related work packages</b></li> </ul>
      projects: "Projektit"
      enabled_projects: "Enabled projects"
      edit_query: "Muokkaa taulukkoa"
      query_group_placeholder: "Anna taulukolle nimi"
      reset: "Reset to defaults"
      type_color_text: |
        The selected color distinguishes different types
        in Gantt charts or work packages tables. It is therefore recommended to use a strong color.
  versions:
    overview:
      work_packages_in_archived_projects: "The version is shared with archived projects which still have work packages assigned to this version. These are counted, but will not appear in the linked views."
      no_results_title_text: Tähän versioon ei ole liitetty yhtään tehtävää.
  wiki:
    page_not_editable_index: The requested page does not (yet) exist. You have been redirected to the index of all wiki pages.
    no_results_title_text: Ei Wiki-sivuja.
    print_hint: This will print the content of this wiki page without any navigation bars.
    index:
      no_results_content_text: Lisää uusi wikisivu
  work_flows:
    index:
      no_results_title_text: Tällä hetkellä ei ole olemassa työnkulkuja.
  work_packages:
    x_descendants:
      one: "One descendant work package"
      other: "%{count} work package descendants"
    bulk:
      copy_failed: "The work packages could not be copied."
      move_failed: "The work packages could not be moved."
      could_not_be_saved: "The following work packages could not be saved:"
      none_could_be_saved: "None of the %{total} work packages could be updated."
      x_out_of_y_could_be_saved: "%{failing} out of the %{total} work packages could not be updated while %{success} could."
      selected_because_descendants: "While %{selected} work packages where selected, in total %{total} work packages are affected which includes descendants."
      descendant: "descendant of selected"
    move:
      no_common_statuses_exists: "Kaikkien valittujen tehtävien tilaa ei ole saatavilla. Niiden tilaa ei voi muuttaa."
      unsupported_for_multiple_projects: "Massasiirto tai -kopiointi ei ole sallittu eri projektien tehtäville"
      current_type_not_available_in_target_project: >
        The current type of the work package is not enabled in the target project. Please enable the type in the target project if you'd like them to remain unchanged. Otherwise, the work package's type will be automatically re-assigned leading to potential data loss.
      bulk_current_type_not_available_in_target_project: >
        The current types of the work packages aren't enabled in the target project. Please enable the types in the target project if you'd like them to remain unchanged. Otherwise, the work packages' types will be automatically re-assigned leading to potential data loss.
    sharing:
      missing_workflow_warning:
        title: "Workflow missing for work package sharing"
        message: "No workflow is configured for the 'Work package editor' role. Without a workflow, the shared with user cannot alter the status of the work package. Workflows can be copied. Select a source type (e.g. 'Task') and source role (e.g. 'Member'). Then select the target types. To start with, you could select all the types as targets. Finally, select the 'Work package editor' role as the target and press 'Copy'. After having thus created the defaults, fine tune the workflows as you do for every other role."
        link_message: "Configure the workflows in the administration."
    summary:
      reports:
        category:
          no_results_title_text: Tällä hetkellä luokkia ei ole saatavilla.
        assigned_to:
          no_results_title_text: Tähän projektiin ei kuulu yhtään henkilöä.
        responsible:
          no_results_title_text: Tähän projektiin ei kuulu yhtään henkilöä.
        author:
          no_results_title_text: Tähän projektiin ei kuulu yhtään henkilöä.
        priority:
          no_results_title_text: Tällä hetkellä prioriteetteja ei ole saatavilla.
        type:
          no_results_title_text: Tällä hetkellä tyyppejä ei ole saatavilla.
        version:
          no_results_title_text: Tällä hetkellä versioita ei ole saatavilla.
  label_invitation: Kutsu
  account:
    delete: "Poista tili"
    delete_confirmation: "Oletko varma, että haluat poistaa tilin?"
    deletion_pending: "Account has been locked and was scheduled for deletion. Note that this process takes place in the background. It might take a few moments until the user is fully deleted."
    deletion_info:
      data_consequences:
        other: 'Käyttäjän luomasta tiedosta (esim. sähköposti, asetukset, työmäärän, wiki merkinnät) poistetaan niin paljon kuin mahdollista. Huomaa kuitenkin, että tietoja, kuten työmäärää ja wiki merkintöjä ei voida poistaa haittaamatta muiden käyttäjien työtä. Sellaiset tiedot siirretään siksi käyttäjälle nimeltä "Poistettu käyttäjä". Koska jokaisen poistetun tilin tiedot siirrettiin tälle käyttäjälle, tehtyjen merkintöjen yksiköiminen poistettuun käyttäjään ei ole enää mahdollista.'
        self: 'Luomastasi tiedosta (esim. sähköposti, asetukset, työmäärän, wiki merkinnät) poistetaan niin paljon kuin mahdollista. Huomaa kuitenkin, että merkintöjäsi, kuten työmäärää ja wiki merkintöjä ei voida poistaa haittaamatta muiden käyttäjien työtä. Sellaiset tiedot siirretään siksi käyttäjälle nimeltä "Poistettu käyttäjä". Koska jokaisen poistetun tilin tiedot siirrettiin tälle käyttäjälle, tekemiesi merkintöjen yksiköiminen sinuun ei ole enää mahdollista.'
      heading: "Poista tili %{name}"
      info:
        other: "Käyttäjätilin poistamista ei voi kumota."
        self: "Käyttäjätilin poistamista ei voi kumota."
      login_consequences:
        other: "Tili poistetaan järjestelmästä. Käyttäjä ei voi enää kirjautua sisään hänen nykyisillä käyttäjätiedoilla. Hän voi halutessaan rekisteröityä uudestaan tämän sovelluksen käyttäjäksi kuten kuka tahansa joka ei ole vielä sovelluksen käyttäjä."
        self: "Tilisi poistetaan järjestelmästä. Et voi enää kirjautua sisään nykyisillä käyttäjätiedoillasi. Voit halutessasi rekisteröityä uudestaan tämän sovelluksen käyttäjäksi kuten kuka tahansa joka ei ole vielä sovelluksen käyttäjä."
      login_verification:
        other: "Enter the login %{name} to verify the deletion. Once submitted, you will be asked to confirm your password."
        self: "Enter your login %{name} to verify the deletion. Once submitted, you will be asked to confirm your password."
    error_inactive_activation_by_mail: >
      Tilisi ei ole vielä aktivoitu. Aktivoidaksesi tilin, klikkaa linkkiä joka välitettiin sähköpostiisi.
    error_inactive_manual_activation: >
      Tilisi ei ole vielä aktivoitu. Odota, kunnes järjestelmänvalvoja aktivoi tilisi.
    error_self_registration_disabled: >
      Rekisteröityminen ei ole käytössä tässä järjestelmässä. Pyydä järjestelmänvalvojaa luomaan tili.
    error_self_registration_limited_provider: >
      User registration is limited for the Single sign-on provider '%{name}'. Please ask an administrator to activate the account for you or change the self registration limit for this provider.
    login_with_auth_provider: "tai kirjaudu sisään jo olemassa olevalle tilille"
    signup_with_auth_provider: "tai rekisteröidy käyttäen"
    auth_source_login: Kirjaudu sisään käyttäjänä <em>%{login}</em> aktivoidaksesi tilisi.
    omniauth_login: Kirjaudu sisään aktivoidaksesi tilisi.
  actionview_instancetag_blank_option: "Valitse"
  activerecord:
    attributes:
      announcements:
        show_until: "Näytä tähän päivään asti"
      attachment:
        attachment_content: "Liitteen sisältö"
        attachment_file_name: "Liitteen tiedoston nimi"
        downloads: "Lataukset"
        file: "Tiedosto"
        filename: "Tiedosto"
        filesize: "Koko"
      attribute_help_text:
        attribute_name: "Määre"
        help_text: "Help text"
      ldap_auth_source:
        account: "Käyttäjätili"
        attr_firstname: "Etunimi-tietue"
        attr_lastname: "Sukunimi-tietue"
        attr_login: "Username attribute"
        attr_mail: "Sähköposti-tietue"
        base_dn: "Base DN"
        host: "Isäntä"
        onthefly: "Automatic user creation"
        port: "Portti"
        tls_certificate_string: "LDAP server SSL certificate"
      changeset:
        repository: "Tietovarasto"
      color:
        hexcode: "Hex koodi"
      comment:
        commented: "Kommentoitu" #an object that this comment belongs to
      custom_action:
        actions: "Toiminnot"
      custom_field:
        allow_non_open_versions: "Allow non-open versions"
        default_value: "Oletusarvo"
        editable: "Muokattava"
        field_format: "Kentän tyyppi"
        is_filter: "Käytetään suodattimena"
        is_required: "Pakollinen tieto"
        max_length: "Enimmäispituus"
        min_length: "Vähimmäispituus"
        multi_value: "Salli usean kohteen valinta"
        possible_values: "Mahdolliset arvot"
        regexp: "Säännöllinen lauseke (reg exp)"
        searchable: "Haettavissa"
        visible: "Näkyvissä"
      custom_value:
        value: "Arvo"
      enterprise_token:
        starts_at: "Voimassa alkaen"
        subscriber: "Tilaaja"
        encoded_token: "Enterprise support token"
        active_user_count_restriction: "Maximum active users"
      grids/grid:
        page: "sivu"
        row_count: "Number of rows"
        column_count: "Number of columns"
        widgets: "Widgets"
      oauth_client:
        client: "Client ID"
      relation:
        lag: "Lag"
        from: "Tehtävä"
        to: "Liittyy tehtävään"
      status:
        is_closed: "Tehtävä suljettu"
        is_readonly: "Work package read-only"
        excluded_from_totals: "Exclude from calculation of totals in hierarchy"
      journal:
        notes: "Kommentit"
      member:
        roles: "Roolit"
      project:
        active_value:
          true: "unarchived"
          false: "archived"
        identifier: "Tunniste"
        latest_activity_at: "Viimeisin tapahtuma"
        parent: "Aliprojekti"
        public_value:
          title: "Näkyvyys"
          true: "public"
          false: "private"
        queries: "Kyselyt"
        status_code: "Projektin tila"
        description: "Kuvaus"
        status_explanation: "Project status description"
        status_codes:
          not_started: "Not started"
          on_track: "Hyvä"
          at_risk: "Rajalla"
          off_track: "Huono"
          finished: "Valmis"
          discontinued: "Discontinued"
        templated: "Malliprojekti"
        templated_value:
          true: "marked as template"
          false: "unmarked as template"
        types: "Tehtävätyypit"
        versions: "Versiot"
        work_packages: "Tehtävät"
      query:
        column_names: "Sarakkeet"
        relations_to_type_column: "Riippuvuus %{type}"
        relations_of_type_column: "%{type} -riippuvuus"
        group_by: "Ryhmittele tulokset"
        filters: "Suodattimet"
        timeline_labels: "Timeline labels"
      repository:
        url: "URL"
      role:
        permissions: "Oikeudet"
      time_entry:
        activity: "Tapahtumat"
        hours: "Tunnit"
        spent_on: "Päivämäärä"
        type: "Tyyppi"
        ongoing: "Ongoing"
      type:
        description: "Default text for description"
        attribute_groups: ""
        is_in_roadmap: "Näytä oletuksena tiekartalla"
        is_default: "Activated for new projects by default"
        is_milestone: "On virstanpylväs"
        color: "Väri"
      user:
        admin: "Järjestelmänvalvoja"
        auth_source: "Authentication source"
        ldap_auth_source: "LDAP connection"
        identity_url: "Identity URL"
        current_password: "Nykyinen salasana"
        force_password_change: "Pakota salasanan vaihto seuraavan kirjautumisen yhteydessä"
        language: "Kieli"
        last_login_on: "Edellinen kirjautuminen"
        new_password: "Uusi salasana"
        password_confirmation: "Vahvistus"
        consented_at: "Hyväksytty"
      user_preference:
        comments_sorting: "Näytä kommentit"
        hide_mail: "Piiloita sähköpostiosoite"
        impaired: "Helppokäyttötoimintojen tila"
        time_zone: "Aikavyöhyke"
        auto_hide_popups: "Piilota ilmoitukset onnistuneista toiminnoista"
        warn_on_leaving_unsaved: "Varoita tallentamattomista muutoksista"
        theme: "Mode"
        mode_guideline: "Some modes will overwrite custom theme colours for accessibility and legibility. For the full custom theme, please select Light mode."
      version:
        effective_date: "Päättymispäivä"
        sharing: "Jakaminen"
      wiki_content:
        text: "Teksti"
      wiki_page:
        parent_title: "Yläsivu"
        redirect_existing_links: "Uudelleenohjaa olemassa olevat linkit"
      planning_element_type_color:
        hexcode: Hex koodi
      project_custom_field:
        custom_field_section: Section
      work_package:
        begin_insertion: "Lisäyksen alku"
        begin_deletion: "Poistokohdan alku"
        children: "Subelements"
        derived_done_ratio: "Total % complete"
        derived_remaining_hours: "Total remaining work"
        derived_remaining_time: "Total remaining work"
        done_ratio: "% Complete"
        duration: "Kesto"
        end_insertion: "Lisäyksen loppu"
        end_deletion: "Poistokohdan loppu"
        ignore_non_working_days: "Ignore non working days"
        include_non_working_days:
          title: "Working days"
          false: "working days only"
          true: "include non-working days"
        notify: "Notify" #used in custom actions
        parent: "Ylätaso"
        parent_issue: "Ylätaso"
        parent_work_package: "Ylätaso"
        priority: "Prioriteetti"
        progress: "% Complete"
        readonly: "Read only"
        remaining_hours: "Remaining work"
        remaining_time: "Remaining work"
        shared_with_users: "Shared with"
        schedule_manually: "Manual scheduling"
        spent_hours: "Käytetty aika"
        spent_time: "Käytetty aika"
        subproject: "Aliprojekti"
        time_entries: "Kirjaa työaika"
        type: "Tyyppi"
        version: "Versio"
        watcher: "Seuraajat"
      "doorkeeper/application":
        uid: "Client ID"
        secret: "Client secret"
        owner: "Omistaja"
        redirect_uri: "Redirect URI"
        client_credentials_user_id: "Client Credentials User ID"
        scopes: "Scopes"
        confidential: "Confidential"
    errors:
      messages:
        accepted: "täytyy olla hyväksytty."
        after: "on oltava myöhemmin kuin %{date}."
        after_or_equal_to: "on oltava %{date} tai myöhempi."
        before: "on oltava ennen %{date}."
        before_or_equal_to: "on oltava %{date} tai sitä ennen."
        blank: "ei voi olla sisällötön."
        blank_nested: "needs to have the property '%{property}' set."
        cannot_delete_mapping: "is required. Cannot be deleted."
        cant_link_a_work_package_with_a_descendant: "Tehtävää ei voida yhdistää alitehtäviin."
        circular_dependency: "Tämä riippuvuus loisi kehän."
        confirmation: "ei vastaa %{attribute}."
        could_not_be_copied: "%{dependency} could not be (fully) copied."
        does_not_exist: "ei ole olemassa."
        error_enterprise_only: "%{action} is only available in the OpenProject Enterprise edition"
        error_unauthorized: "may not be accessed."
        error_readonly: "was attempted to be written but is not writable."
        error_conflict: "Vähintään yksi muu käyttäjä on päivitetty tiedot sillä välin."
        email: "is not a valid email address."
        empty: "ei voi olla tyhjä."
        even: "täytyy olla parillinen."
        exclusion: "on jo varattu."
        file_too_large: "on liian suuri (suurin sallittu koko on %{count} tavua)."
        filter_does_not_exist: "filter does not exist."
        format: "does not match the expected format '%{expected}'."
        format_nested: "does not match the expected format '%{expected}' at path '%{path}'."
        greater_than: "täytyy olla suurempi kuin %{count}."
        greater_than_or_equal_to: "täytyy olla suurempi tai yhtä suuri kuin%{count}."
        greater_than_or_equal_to_start_date: "on oltava suurempi tai yhtä suuri kuin alkamispäivä."
        greater_than_start_date: "tulee olla aloituspäivän jälkeinen."
        inclusion: "ei löydy listauksesta."
        inclusion_nested: "is not set to one of the allowed values at path '%{path}'."
        invalid: "ei kelpaa."
        invalid_url: "ei ole kelvollinen URL."
        invalid_url_scheme: "is not a supported protocol (allowed: %{allowed_schemes})."
        less_than_or_equal_to: "täytyy olla pienempi tai yhtä suuri kuin %{count}."
        not_available: "is not available due to a system configuration."
        not_deletable: "cannot be deleted."
        not_current_user: "is not the current user."
        not_a_date: "ei ole kelvollinen päivämäärä."
        not_a_datetime: "ei ole kelvollinen aika."
        not_a_number: "ei ole numero."
        not_allowed: "is invalid because of missing permissions."
        not_an_integer: "ei ole kokonaisluku."
        not_an_iso_date: "ei ole kelvollinen päivämäärä. Vaadittava muoto: VVVV-KK-PP."
        not_same_project: "ei kuulu samaan projektiin."
        odd: "täytyy olla pariton."
        regex_match_failed: "does not match the regular expression %{expression}."
        regex_invalid: "could not be validated with the associated regular expression."
        smaller_than_or_equal_to_max_length: "on oltava pienempi tai yhtä suuri kuin suurin sallittu pituus."
        taken: "on jo käytössä."
        too_long: "on liian pitkä (maksimi on %{count} merkkiä)."
        too_short: "on liian lyhyt (minimi on %{count} merkkiä)."
        type_mismatch: "is not of type '%{type}'"
        type_mismatch_nested: "is not of type '%{type}' at path '%{path}'"
        unchangeable: "ei voi muuttaa."
        unknown_property: "is not a known property."
        unknown_property_nested: "has the unknown path '%{path}'."
        unremovable: "ei voida poistaa."
        url_not_secure_context: >
          is not providing a "Secure Context". Either use HTTPS or a loopback address, such as localhost.
        wrong_length: "on väärän pituinen (täytyy olla täsmälleen %{count} merkkiä)."
      models:
        ldap_auth_source:
          attributes:
            tls_certificate_string:
              invalid_certificate: "The provided SSL certificate is invalid: %{additional_message}"
              format: "%{message}"
        attachment:
          attributes:
            content_type:
              blank: "The content type of the file cannot be blank."
              not_whitelisted: "The file was rejected by an automatic filter. '%{value}' is not whitelisted for upload."
              format: "%{message}"
        capability:
          context:
            global: "Yleinen"
          query:
            filters:
              minimum: "need to include at least one filter for principal, context or id with the '=' operator."
        custom_field:
          at_least_one_custom_option: "At least one option needs to be available."
        custom_actions:
          only_one_allowed: "(%{name}) only one value is allowed."
          empty: "(%{name}) value can't be empty."
          inclusion: "(%{name}) value is not set to one of the allowed values."
          not_logged_in: "(%{name}) value cannot be set because you are not logged in."
          not_an_integer: "(%{name}) is not an integer."
          smaller_than_or_equal_to: "(%{name}) must be smaller than or equal to %{count}."
          greater_than_or_equal_to: "(%{name}) must be greater than or equal to %{count}."
          format: "%{message}"
        doorkeeper/application:
          attributes:
            redirect_uri:
              fragment_present: "cannot contain a fragment."
              invalid_uri: "must be a valid URI."
              relative_uri: "must be an absolute URI."
              secured_uri: 'is not providing a "Secure Context". Either use HTTPS or a loopback address, such as localhost.'
              forbidden_uri: "is forbidden by the server."
            scopes:
              not_match_configured: "doesn't match available scopes."
        enterprise_token:
          unreadable: "can't be read. Are you sure it is a support token?"
        grids/grid:
          overlaps: "overlap."
          outside: "is outside of the grid."
          end_before_start: "end value needs to be larger than the start value."
        ical_token_query_assignment:
          attributes:
            name:
              blank: "is mandatory. Please select a name."
              not_unique: "is already in use. Please select another name."
        notifications:
          at_least_one_channel: "At least one channel for sending notifications needs to be specified."
          attributes:
            read_ian:
              read_on_creation: "cannot be set to true on notification creation."
            mail_reminder_sent:
              set_on_creation: "cannot be set to true on notification creation."
            reason:
              no_notification_reason: "cannot be blank as IAN is chosen as a channel."
            reason_mail_digest:
              no_notification_reason: "cannot be blank as mail digest is chosen as a channel."
        non_working_day:
          attributes:
            date:
              taken: "A non-working day already exists for %{value}."
              format: "%{message}"
        parse_schema_filter_params_service:
          attributes:
            base:
              unsupported_operator: "Operaattoria ei tueta."
              invalid_values: "Virheellinen arvo."
              id_filter_required: "An 'id' filter is required."
        project:
          archived_ancestor: "The project has an archived ancestor."
          foreign_wps_reference_version: "Work packages in non descendant projects reference versions of the project or its descendants."
          attributes:
            base:
              archive_permission_missing_on_subprojects: "You do not have the permissions required to archive all sub-projects. Please contact an administrator."
            types:
              in_use_by_work_packages: "edelleen käytössä tehtävissä: %{types}"
            enabled_modules:
              dependency_missing: "The module '%{dependency}' needs to be enabled as well since the module '%{module}' depends on it."
              format: "%{message}"
        project_custom_field_project_mapping:
          attributes:
            project_ids:
              blank: "Please select a project."
        query:
          attributes:
            project:
              error_not_found: "ei löydetty"
            public:
              error_unauthorized: "- The user has no permission to create public views."
            group_by:
              invalid: "Can't group by: %{value}"
              format: "%{message}"
            column_names:
              invalid: "Invalid query column: %{value}"
              format: "%{message}"
            sort_criteria:
              invalid: "Can't sort by column: %{value}"
              format: "%{message}"
            timestamps:
              invalid: "Timestamps contain invalid values: %{values}"
              forbidden: "Timestamps contain forbidden values: %{values}"
              format: "%{message}"
            selects:
              name_not_included: "The 'Name' column needs to be included"
              nonexistent: "The column '%{column}' does not exist."
              format: "%{message}"
          group_by_hierarchies_exclusive: "is mutually exclusive with group by '%{group_by}'. You cannot activate both."
          can_only_be_modified_by_owner: "The query can only be modified by its owner."
          need_permission_to_modify_public_query: "You cannot modify a public query."
          filters:
            custom_fields:
              inexistent: "Ei ole mukautettua kenttää suodattimelle."
        queries/filters/base:
          attributes:
            values:
              inclusion: "filter has invalid values."
              format: "%{message}"
        relation:
          typed_dag:
            circular_dependency: "The relationship creates a circle of relationships."
          attributes:
            to:
              error_not_found: "work package in `to` position not found or not visible"
              error_readonly: "an existing relation's `to` link is immutable"
            from:
              error_not_found: "work package in `from` position not found or not visible"
              error_readonly: "an existing relation's `from` link is immutable"
        repository:
          not_available: "SCM vendor is not available"
          not_whitelisted: "ei ole sallittu kokoonpanossa."
          invalid_url: "is not a valid repository URL or path."
          must_not_be_ssh: "must not be an SSH url."
          no_directory: "ei ole hakemisto."
        role:
          attributes:
            permissions:
              dependency_missing: "need to also include '%{dependency}' as '%{permission}' is selected."
        setting:
          attributes:
            base:
              working_days_are_missing: "At least one day of the week must be defined as a working day."
              previous_working_day_changes_unprocessed: "The previous changes to the working days configuration have not been applied yet."
              hours_per_day_are_missing: "The number of hours per day must be defined."
              durations_are_not_positive_numbers: "The durations must be positive numbers."
              hours_per_day_is_out_of_bounds: "Hours per day can't be more than 24"
        time_entry:
          attributes:
            hours:
              day_limit: "is too high as a maximum of 24 hours can be logged per date."
        user_preference:
          attributes:
            pause_reminders:
              invalid_range: "can only be a valid date range."
            daily_reminders:
              full_hour: "can only be configured to be delivered at a full hour."
            notification_settings:
              only_one_global_setting: "There must only be one global notification setting."
              email_alerts_global: "The email notification settings can only be set globally."
              format: "%{message}"
              wrong_date: "Wrong value for Start date, Due date, or Overdue."
        watcher:
          attributes:
            user_id:
              not_allowed_to_view: "is not allowed to view this resource."
              locked: "is locked."
        wiki_page:
          error_conflict: "The wiki page has been updated by someone else while you were editing it."
          attributes:
            slug:
              undeducible: "cannot be deduced from the title '%{title}'."
        work_package:
          is_not_a_valid_target_for_time_entries: "Tehtävä #%{id} ei ole kelvollinen kohde aikakirjauksille."
          attributes:
            assigned_to:
              format: "%{message}"
            due_date:
              not_start_date: "ei ole aloituspäivänä, vaikka välitavoite vaatii sen olevan."
              cannot_be_null: "can not be set to null as start date and duration are known."
            duration:
              larger_than_dates: "is larger than the interval between the start and the finish date."
              smaller_than_dates: "is smaller than the interval between the start and the finish date."
              not_available_for_milestones: "is not available for milestone typed work packages."
              cannot_be_null: "can not be set to null as start date and finish date are known."
            parent:
              cannot_be_milestone: "ei voi olla välitavoite."
              cannot_be_self_assigned: "cannot be assigned to itself."
              cannot_be_in_another_project: "ei voi olla toisessa projektissa."
              not_a_valid_parent: "ei kelpaa."
            start_date:
              violates_relationships: "voidaan määrittää vain %{soonest_start} tai myöhempään, tehtävien riippuvuuksien takia."
              cannot_be_null: "can not be set to null as finish date and duration are known."
            status_id:
              status_transition_invalid: "ei kelpaa, koska siirtymää ei ole määritelty vanhan ja uuden tilan välille nykyisen käyttäjän rooleissa."
              status_invalid_in_type: "is invalid because the current status does not exist in this type."
            type:
              cannot_be_milestone_due_to_children: "cannot be a milestone because this work package has children."
            priority_id:
              only_active_priorities_allowed: "täytyy olla aktiivinen."
            category:
              only_same_project_categories_allowed: "Tehtävän kategorian tulee olla samasta projektista."
              does_not_exist: "Määritettyä luokkaa ei ole."
            estimated_hours:
              not_a_number: "is not a valid duration."
              cant_be_inferior_to_remaining_work: "Cannot be lower than Remaining work."
              must_be_set_when_remaining_work_is_set: "Required when Remaining work is set."
              only_values_greater_or_equal_zeroes_allowed: "Must be >= 0."
              format: "%{message}"
            remaining_hours:
              not_a_number: "is not a valid duration."
              cant_exceed_work: "Cannot be higher than Work."
              must_be_set_when_work_is_set: "Required when Work is set."
              format: "%{message}"
          readonly_status: "The work package is in a readonly status so its attributes cannot be changed."
        type:
          attributes:
            attribute_groups:
              attribute_unknown: "Invalid work package attribute used."
              attribute_unknown_name: "Invalid work package attribute used: %{attribute}"
              duplicate_group: "The group name '%{group}' is used more than once. Group names must be unique."
              query_invalid: "The embedded query '%{group}' is invalid: %{details}"
              group_without_name: "Nimeämätön ryhmät eivät ole sallittuja."
        user:
          attributes:
            base:
              user_limit_reached: "User limit reached. No more accounts can be created on the current plan."
              one_must_be_active: "Admin User cannot be locked/removed. At least one admin must be active."
            password_confirmation:
              confirmation: "Password confirmation does not match password."
              format: "%{message}"
            password:
              weak: "On sisällettävä merkkejä seuraavista luokista (ainakin %{min_count} %{all_count}): %{rules}."
              lowercase: "pieniä kirjaimia (esim. \"a\")"
              uppercase: "isoja kirjaimia (esim. A)"
              numeric: "numeerinen (esim. 1)"
              special: "erikoismerkki (esim. %)"
              reused:
                one: "on käytetty ennenkin. Valitse sellainen, joka poikkeaa edellisestä."
                other: "on käytetty ennenkin. Valitse sellainen, joka poikkeaa %{count} edellisestä."
              match:
                confirm: "Vahvista uusi salasana."
                description: "\"Salasanan vahvistus\" -kentän arvon tulee olla identtinen \"Uusi salasana\" -kentän arvon kanssa."
            status:
              invalid_on_create: "ei ole kelvollinen tila uusille käyttäjille."
            ldap_auth_source:
              error_not_found: "ei löydetty"
            auth_source:
              error_not_found: "ei löydetty"
        member:
          principal_blank: "Valitse vähintään yksi käyttäjä tai ryhmä."
          role_blank: "need to be assigned."
          attributes:
            roles:
              ungrantable: "has an unassignable role."
              more_than_one: "has more than one role."
            principal:
              unassignable: "cannot be assigned to a project."
        version:
          undeletable_archived_projects: "The version cannot be deleted as it has work packages attached to it."
          undeletable_work_packages_attached: "The version cannot be deleted as it has work packages attached to it."
        status:
          readonly_default_exlusive: "can not be activated for statuses that are marked default."
        token/api:
          attributes:
            token_name:
              format: "%{message}"
      template:
        body: "Tarkista seuraavat kentät:"
        header:
          one: "1 virhe esti tämän %{model} mallinteen tallentamisen"
          other: "%{count} virhettä esti tämän %{model} mallinteen tallentamisen"
    models:
      attachment: "Tiedosto"
      attribute_help_text: "Attribute help text"
      category: "Kategoria"
      comment: "Kommentti"
      custom_action: "Custom action"
      custom_field: "Mukautettu kenttä"
      "doorkeeper/application": "OAuth application"
      forum: "Keskustelupalsta"
      global_role: "Global role"
      group: "Ryhmä"
      member: "Jäsen"
      news: "Uutiset"
      notification:
        one: "Notification"
        other: "Notifications"
      placeholder_user: "Placeholder user"
      project: "Projekti"
      project_query:
        one: "Project list"
        other: "Project lists"
      query: "Mukautettu haku"
      role:
        one: "Rooli"
        other: "Roolit"
      status: "Tehtävän tila"
      type: "Tyyppi"
      user: "Käyttäjä"
      version: "Versio"
      workflow: "Työnkulku"
      work_package: "Työpaketti"
      wiki: "Wiki"
      wiki_page: "Wiki-sivu"
  errors:
    header_invalid_fields:
      one: "There was a problem with the following field:"
      other: "Seuraavissa kentissä oli ongelmia:"
    header_additional_invalid_fields:
      one: "Additionally, there was a problem with the following field:"
      other: "Additionally, there were problems with the following fields:"
    field_erroneous_label: "Tämä kenttä on virheellinen: %{full_errors} Anna kelvollinen arvo."
  activity:
    item:
      created_by_on: "created by %{user} on %{datetime}"
      created_by_on_time_entry: "time logged by %{user} on %{datetime}"
      created_on: "created on %{datetime}"
      created_on_time_entry: "time logged on %{datetime}"
      updated_by_on: "updated by %{user} on %{datetime}"
      updated_by_on_time_entry: "logged time updated by %{user} on %{datetime}"
      updated_on: "updated on %{datetime}"
      updated_on_time_entry: "logged time updated on %{datetime}"
      deleted_on: "deleted on %{datetime}"
      deleted_by_on: "deleted by %{user} on %{datetime}"
      added_on: "added on %{datetime}"
      added_by_on: "added by %{user} on %{datetime}"
      removed_on: "removed on %{datetime}"
      removed_by_on: "removed by %{user} on %{datetime}"
      parent_without_of: "Aliprojekti"
      parent_no_longer: "No longer subproject of"
      time_entry:
        hour:
          one: "%{count} hour"
          other: "%{count} tuntia"
        hour_html:
          one: "<i>%{count} hour</i>"
          other: "<i>%{count} hours</i>"
        updated: "changed from %{old_value} to %{value}"
        logged_for: "Logged for"
    filter:
      changeset: "Muutosryhmät"
      message: "Keskustelupalstat"
      news: "Uutiset"
      project_attribute: "Project attributes"
      subproject: "Include subprojects"
      time_entry: "Käytetty aika"
      wiki_edit: "Wiki"
      work_package: "Tehtävät"
  #common attributes of all models
  attributes:
    active: "Aktiivinen"
    assigned_to: "Työn suorittaja"
    assignee: "Työn suorittaja"
    attachments: "Liitteet"
    author: "Tekijä"
    base: "Yleinen virhe:"
    blocks_ids: "Estettyjen työpakettien tunnukset"
    category: "Kategoria"
    comment: "Kommentti"
    comments: "Kommentti"
    content: "Sisältö"
    color: "Väri"
    created_at: "Luotu"
    custom_options: "Mahdolliset arvot"
    custom_values: "Mukautetut kentät"
    date: "Päivämäärä"
    default_columns: "Oletussarakkeet"
    description: "Kuvaus"
    derived_due_date: "Derived finish date"
    derived_estimated_hours: "Total work"
    derived_start_date: "Derived start date"
    display_sums: "Näytä summat"
    due_date: "Päättymispäivä"
    estimated_hours: "Work"
    estimated_time: "Work"
    expires_at: "Vanhentuu"
    firstname: "Etunimi"
    group: "Ryhmä"
    groups: "Ryhmät"
    id: "ID"
    is_default: "Oletusarvo"
    is_for_all: "Kaikille projekteille"
    public: "Julkinen"
    #kept for backwards compatibility
    issue: "Työpaketti"
    lastname: "Sukunimi"
    login: "Käyttäjätunnus"
    mail: "Sähköposti"
    name: "Nimi"
    password: "Salasana"
    priority: "Prioriteetti"
    project: "Projekti"
    responsible: "Vastuuhenkilö"
    role: "Rooli"
    roles: "Roolit"
    start_date: "Aloituspäivä"
    status: "Tila"
    subject: "Aihe"
    summary: "Yhteenveto"
    title: "Otsikko"
    type: "Tyyppi"
    updated_at: "Päivitetty"
    updated_on: "Päivitetty"
    uploader: "Uploader"
    user: "Käyttäjä"
    value: "Arvo"
    version: "Versio"
    work_package: "Työpaketti"
  backup:
    failed: "Backup failed"
    label_backup_token: "Backup token"
    label_create_token: "Create backup token"
    label_delete_token: "Delete backup token"
    label_reset_token: "Reset backup token"
    label_token_users: "The following users have active backup tokens"
    reset_token:
      action_create: Uusi
      action_reset: Nollaus
      heading_reset: "Reset backup token"
      heading_create: "Create backup token"
      implications: >
        Enabling backups will allow any user with the required permissions and this backup token to download a backup containing all data of this OpenProject installation. This includes the data of all other users.
      info: >
        You will need to generate a backup token to be able to create a backup. Each time you want to request a backup you will have to provide this token. You can delete the backup token to disable backups for this user.
      verification: >
        Enter %{word} to confirm you want to %{action} the backup token.
      verification_word_reset: reset
      verification_word_create: create
      warning: >
        When you create a new token you will only be allowed to request a backup after 24 hours. This is a safety measure. After that you can request a backup any time using that token.
    text_token_deleted: Backup token deleted. Backups are now disabled.
    error:
      invalid_token: Invalid or missing backup token
      token_cooldown: The backup token will be valid in %{hours} hours.
      backup_pending: There is already a backup pending.
      limit_reached: You can only do %{limit} backups per day.
  button_actions: "Toiminnot"
  button_add: "Lisää"
  button_add_comment: "Lisää kommentti"
  button_add_member: Lisää jäsen
  button_add_watcher: "Lisää seuraaja"
  button_annotate: "Lisää selitys"
  button_apply: "Ota käyttöön"
  button_archive: "Arkistoi"
  button_back: "Takaisin"
  button_cancel: "Peruuta"
  button_change: "Muuta"
  button_change_parent_page: "Muuta yläsivua"
  button_change_password: "Vaihda salasana"
  button_check_all: "Valitse kaikki"
  button_clear: "Tyhjennä"
  button_click_to_reveal: "Click to reveal"
  button_close: "Sulje"
  button_collapse_all: "Tiivistä kaikki"
  button_configure: "Asetukset"
  button_continue: "Jatka"
  button_copy: "Kopioi"
  button_copy_to_clipboard: "Kopioi leikepöydälle"
  button_copy_link_to_clipboard: "Copy link to clipboard"
  button_copy_and_follow: "Kopioi ja seuraa"
  button_create: "Uusi"
  button_create_and_continue: "Luo ja jatka"
  button_delete: "Poista"
  button_decline: "Hylkää"
  button_delete_watcher: "Poista seuraaja %{name}"
  button_download: "Lataa"
  button_duplicate: "Luo kopio"
  button_edit: "Muokkaa"
  button_edit_associated_wikipage: "Muokkaa liitettyä Wiki-sivua: %{page_title}"
  button_expand_all: "Laajenna kaikki"
  button_favorite: "Add to favorites"
  button_filter: "Suodata"
  button_generate: "Luo"
  button_list: "Lista"
  button_lock: "Lukitse"
  button_login: "Kirjaudu"
  button_move: "Siirrä"
  button_move_and_follow: "Siirrä ja seuraa"
  button_print: "Tulosta"
  button_quote: "Siteeraa"
  button_remove: Poista
  button_rename: "Nimeä uudelleen"
  button_replace: "Korvaa"
  button_revoke: "Revoke"
  button_reply: "Vastaa"
  button_reset: "Nollaus"
  button_rollback: "Siirry takaisin tähän versioon"
  button_save: "Tallenna"
  button_save_as: "Tallenna nimellä"
  button_apply_changes: "Apply changes"
  button_save_back: "Tallenna ja palaa"
  button_show: "Näytä"
  button_sort: "Järjestä"
  button_submit: "Lähetä"
  button_test: "Testaa"
  button_unarchive: "Palauta"
  button_uncheck_all: "Poista valinnat"
  button_unlock: "Poista lukitus"
  button_unfavorite: "Remove from favorites"
  button_unwatch: "Älä seuraa"
  button_update: "Päivitä"
  button_upgrade: "Päivitä"
  button_upload: "Lähetä"
  button_view: "Näytä"
  button_watch: "Seuraa"
  button_manage_menu_entry: "Muokkaa valikkovaihtoehtoa"
  button_add_menu_entry: "Lisää valikkovaihtoehto"
  button_configure_menu_entry: "Muokkaa valikkovaihtoehtoa"
  button_delete_menu_entry: "Poista valikkovaihtoehto"
  button_view_shared_work_packages: "View shared work packages"
  button_manage_roles: "Manage roles"
  button_remove_member: "Remove member"
  button_remove_member_and_shares: "Remove member and shares"
  button_revoke_work_package_shares: "Revoke work package shares"
  button_revoke_access: "Revoke access"
  button_revoke_all: "Revoke all"
  button_revoke_only: "Revoke only %{shared_role_name}"
  button_publish: "Make public"
  button_unpublish: "Make private"
  consent:
    checkbox_label: Olen lukenut ja ymmärtänyt yllä olevan suostumuksen ja hyväksyn sen ehdot.
    failure_message: Suostumuksen antaminen epäonnistui, ei voida jatkaa.
    title: Käyttäjän suostumus
    decline_warning_message: Et hyväksynyt ehtoja ja sinut on kirjattu ulos järjestelmästä.
    user_has_consented: Käyttäjä on antanut suostumuksen konfiguroituun ilmoitukseen ilmoitettuna ajankohtana.
    not_yet_consented: Käyttäjä ei ole vielä antanut suostumusta, pyydetään seuraavan kirjautumisen yhteydessä.
    contact_mail_instructions: Määritä sähköpostiosoite, jonka käyttäjät voivat tavoittaa rekisterinpitäjän suorittamaan tietojen muutos- tai poistopyyntöjä.
    contact_your_administrator: Ota yhteyttä järjestelmänvalvojaan mikäli haluat että tilisi poistetaan.
    contact_this_mail_address: Ota yhteyttä %{mail_address} mikäli haluat että tilisi poistetaan.
    text_update_consent_time: Valitse tämä ruutu pakottaaksesi käyttäjät hyväksymään suostumus uudelleen. Ota käyttöön kun olet muuttanut yllä olevia ehtoja.
    update_consent_last_time: "Suostumuksen viimeisin päivitys: %{update_time}"
  copy_project:
    title: 'Copy project "%{source_project_name}"'
    started: 'Projektin "%{source_project_name}" kopiointi uudeksi projektiksi "%{target_project_name}" alkoi. Sinulle ilmoitetaan sähköpostitse, kun "%{target_project_name}" on saatavilla.'
    failed: "Ei voi kopioida projektia %{source_project_name}"
    failed_internal: "Copying failed due to an internal error."
    succeeded: "Projekti %{target_project_name} luotu"
    errors: "Virhe"
    project_custom_fields: "Custom fields on project"
    x_objects_of_this_type:
      zero: "No objects of this type"
      one: "One object of this type"
      other: "%{count} objects of this type"
    text:
      failed: 'Could not copy project "%{source_project_name}" to project "%{target_project_name}".'
      succeeded: 'Copied project "%{source_project_name}" to "%{target_project_name}".'
  create_new_page: "Wiki-sivu"
  date:
    abbr_day_names:
      - "Su"
      - "Ma"
      - "Ti"
      - "Ke"
      - "To"
      - "Pe"
      - "La"
    abbr_month_names:
      - null
      - "Tammi"
      - "Helmi"
      - "Maalis"
      - "Huhti"
      - "Touko"
      - "Kesä"
      - "Heinä"
      - "Elo"
      - "Syys"
      - "Loka"
      - "Marras"
      - "Joulu"
    abbr_week: "Wk"
    day_names:
      - "Sunnuntai"
      - "Maanantai"
      - "Tiistai"
      - "Keskiviikko"
      - "Torstai"
      - "Perjantai"
      - "Lauantai"
    formats:
      #Use the strftime parameters for formats.
      #When no format has been given, it uses default.
      #You can provide other formats here if you like!
      default: "%e. %Bta %Y"
      long: "%A%e. %Bta %Y"
      short: "%e.%m.%Y"
    #Don't forget the nil at the beginning; there's no such thing as a 0th month
    month_names:  #Used in date_select and datetime_select.
      - null
      - "Tammikuu"
      - "Helmikuu"
      - "Maaliskuu"
      - "Huhtikuu"
      - "Touko"
      - "Kesäkuu"
      - "Heinäkuu"
      - "Elokuu"
      - "Syyskuu"
      - "Lokakuu"
      - "Marraskuu"
      - "Joulukuu"
    order:
      - :vuosi
      - :kuukausi
      - ':päivä'
  datetime:
    distance_in_words:
      about_x_hours:
        one: "noin tunti"
        other: "noin %{count} tuntia"
      about_x_months:
        one: "noin kuukausi"
        other: "noin %{count} kuukautta"
      about_x_years:
        one: "vuosi"
        other: "noin %{count} vuotta"
      almost_x_years:
        one: "lähes 1 vuosi"
        other: "lähes %{count} vuotta"
      half_a_minute: "puoli minuuttia"
      less_than_x_minutes:
        one: "alle minuutti"
        other: "alle %{count} minuuttia"
      less_than_x_seconds:
        one: "aiemmin kuin sekunti"
        other: "alle %{count} sekuntia"
      over_x_years:
        one: "yli vuosi"
        other: "yli %{count} vuotta"
      x_days:
        one: "päivä"
        other: "%{count} päivää"
      x_minutes:
        one: "minuutti"
        other: "%{count} minuuttia"
      x_minutes_abbreviated:
        one: "1 min"
        other: "%{count} mins"
      x_hours:
        one: "1 tunti"
        other: "%{count} tuntia"
      x_hours_abbreviated:
        one: "1 hr"
        other: "%{count} hrs"
      x_weeks:
        one: "1 week"
        other: "%{count} weeks"
      x_months:
        one: "kuukausi"
        other: "%{count} kuukautta"
      x_years:
        one: "1 year"
        other: "%{count} years"
      x_seconds:
        one: "sekunti"
        other: "%{count} sekuntia"
      x_seconds_abbreviated:
        one: "1 s"
        other: "%{count} s"
    units:
      hour:
        one: "tunti"
        other: "tuntia"
  description_active: "Aktiivinen?"
  description_attachment_toggle: "Näytä tai Piilota liitteet"
  description_autocomplete: >
    Tämä kenttä käyttää automaattisen täydennyksen. Kun näppäily otsikon työtä paketin saat listan mahdollisista ehdokkaista. Valitse yksi käyttäen nuoli ylös ja nuoli alas näppäintä ja valitse sarkain tai näppäile näppäintä. Vaihtoehtoisesti voit kirjoittaa työtä paketti numero suoraan.
  description_available_columns: "Käytettävissä olevat sarakkeet"
  description_choose_project: "Projektit"
  description_compare_from: "Verrattuna"
  description_compare_to: "Verrattuna"
  description_current_position: "You are here: "
  description_date_from: "Syötä aloituspäivämäärä"
  description_date_to: "Syötä päättymispäivä"
  description_enter_number: "Syötä numero"
  description_enter_text: "Enter text"
  description_filter: "Suodata"
  description_filter_toggle: "Show/Hide filter"
  description_category_reassign: "Valitse luokka"
  description_message_content: "Viestin sisältö"
  description_my_project: "You are member"
  description_notes: "Kommentit"
  description_parent_work_package: "Vanhemman työ paketti nykyinen"
  description_project_scope: "Haun laajuus"
  description_query_sort_criteria_attribute: "Lajittelun perusta"
  description_query_sort_criteria_direction: "Lajittelujärjestys"
  description_search: "Hakukenttä"
  description_select_work_package: "Select work package"
  description_selected_columns: "Valitut sarakkeet"
  description_sub_work_package: "Osa työstä paketti nykyinen"
  description_toc_toggle: "Näytä/piilota sisällysluettelo"
  description_wiki_subpages_reassign: "Valitse uusi pääsivun"
  #Text direction: Left-to-Right (ltr) or Right-to-Left (rtl)
  direction: ltr
  ee:
    upsale:
      form_configuration:
        description: "Customize the form configuration with these additional add-ons:"
        add_groups: "Add new attribute groups"
        rename_groups: "Rename attributes groups"
      project_filters:
        description_html: "Filtering and sorting on custom fields is an Enterprise edition add-on."
  enumeration_activities: "Ajanseurannan tapahtumat"
  enumeration_work_package_priorities: "Work package priorities"
  enumeration_reported_project_statuses: "Reported project status"
  error_auth_source_sso_failed: "Single Sign-On (SSO) for user '%{value}' failed"
  error_can_not_archive_project: "This project cannot be archived: %{errors}"
  error_can_not_delete_entry: "Unable to delete entry"
  error_can_not_delete_custom_field: "Mukautettua kenttää ei voi poistaa"
  error_can_not_delete_in_use_archived_undisclosed: "There are also work packages in archived projects. You need to ask an administrator to perform the deletion to see which projects are affected."
  error_can_not_delete_in_use_archived_work_packages: "There are also work packages in archived projects. You need to reactivate the following projects first, before you can change the attribute of the respective work packages: %{archived_projects_urls}"
  error_can_not_delete_type:
    explanation: 'This type contains work packages and cannot be deleted. You can see all affected work packages in <a target="_blank" href="%{url}">this view</a>.'
  error_can_not_delete_standard_type: "Standardin tyyppiä ei voi poistaa."
  error_can_not_invite_user: "Kutsun lähettäminen käyttäjälle epäonnistui."
  error_can_not_remove_role: "Tämä rooli on käytössä joten sitä ei voida poistaa."
  error_can_not_reopen_work_package_on_closed_version: "Työn paketti määritetty suljettu versio ei voi avata uudelleen"
  error_can_not_find_all_resources: "Could not find all related resources to this request."
  error_can_not_unarchive_project: "This project cannot be unarchived: %{errors}"
  error_check_user_and_role: "Please choose a user and a role."
  error_code: "Virhe %{code}"
  error_color_could_not_be_saved: "Väriä ei voitu tallentaa"
  error_cookie_missing: "OpenProject evästeen puuttuu. Varmista, että evästeet ovat käytössä, koska tämä sovellus ei toimi oikein ilman evästeitä."
  error_custom_option_not_found: "Vaihtoehtoa ei ole olemassa."
  error_enterprise_activation_user_limit: "Your account could not be activated (user limit reached). Please contact your administrator to gain access."
  error_enterprise_token_invalid_domain: "The Enterprise edition is not active. Your Enterprise token's domain (%{actual}) does not match the system's host name (%{expected})."
  error_failed_to_delete_entry: "Tämän merkinnän poisto ei onnistunut."
  error_in_dependent: "Error attempting to alter dependent object: %{dependent_class} #%{related_id} - %{related_subject}: %{error}"
  error_in_new_dependent: "Error attempting to create dependent object: %{dependent_class} - %{related_subject}: %{error}"
  error_invalid_selected_value: "Invalid selected value."
  error_journal_attribute_not_present: "Journal does not contain attribute %{attribute}."
  error_pdf_export_too_many_columns: "Liikaa sarakkeita valittuina PDF-vientiin. Pienennä sarakkeiden määrää."
  error_pdf_failed_to_export: "The PDF export could not be saved: %{error}"
  error_token_authenticity: "Unable to verify Cross-Site Request Forgery token. Did you try to submit data on multiple browsers or tabs? Please close all tabs and try again."
  error_work_package_not_found_in_project: "Toimia paketti ei löydy tai ei kuulu tähän projektiin"
  error_must_be_project_member: "on oltava projekti jäsen"
  error_migrations_are_pending: "Your OpenProject installation has pending database migrations. You have likely missed running the migrations on your last upgrade. Please check the upgrade guide to properly upgrade your installation."
  error_migrations_visit_upgrade_guides: "Please visit our upgrade guide documentation"
  error_no_default_work_package_status: 'No default work package status is defined. Please check your configuration (Go to "Administration -> Work package statuses").'
  error_no_type_in_project: "Ei tyyppi liittyy tähän projekti. Ole hyvä ja tarkista Projekti asetuksista."
  error_omniauth_registration_timed_out: "Rekisteröinnin kautta ulkoinen todennus perheenhuoltaja aikakatkaistiin. Ole hyvä ja yritä uudelleen."
  error_omniauth_invalid_auth: "The authentication information returned from the identity provider was invalid. Please contact your administrator for further help."
  error_password_change_failed: "An error occurred when trying to change the password."
  error_scm_command_failed: "Tietovarastoon pääsyssä tapahtui virhe: %{value}"
  error_scm_not_found: "Syötettä ja/tai versiota ei löydy tietovarastosta."
  error_type_could_not_be_saved: "Type could not be saved"
  error_unable_delete_status: "Toimia paketti tila ei voi poistaa koska se on käytössä vähintään yksi toimia paketti."
  error_unable_delete_default_status: "Ei voi poistaa oletuksena työ paketti tila. Ole hyvä ja valitse vielä oletusarvo työ paketti tila ennen poistamalla nykyinen yksi."
  error_unable_to_connect: "Ei voi yhdistää (%{value})"
  error_unable_delete_wiki: "Wiki-sivun poistaminen ei onnistu."
  error_unable_update_wiki: "Wiki-sivun päivittäminen ei onnistu."
  error_workflow_copy_source: "Valitse lähdetyyppi tai -rooli"
  error_workflow_copy_target: "Valitse kohdetyypit ja -roolit"
  error_menu_item_not_created: Valikkokohta ei voitu lisätä
  error_menu_item_not_saved: Valikkokohta ei voitu tallentaa
  error_wiki_root_menu_item_conflict: >
    Arvoa "%{old_name}" ei voi uudelleennimetä arvoksi "%{new_name}" koska se olisi konfliktissa valikkoarvon "%{existing_caption}" (%{existing_identifier}) kanssa.
  error_external_authentication_failed: "An error occurred during external authentication. Please try again."
  error_attribute_not_highlightable: "Attribute(s) not highlightable: %{attributes}"
  events:
    changeset: "Changeset edited"
    message: Viestiä muokattu
    news: Uutiset
    project_attributes: "Project attributes edited"
    project: "Projektia muokattu"
    projects: "Projektia muokattu"
    reply: Vastattu
    time_entry: "Timelog edited"
    wiki_page: "Wiki-sivu päivitetty"
    work_package_closed: "Tehtävä suljettu"
    work_package_edit: "Tehtävää muokattu"
    work_package_note: "Kommentti lisätty tehtävään"
    title:
      project: "Project: %{name}"
      subproject: "Subproject: %{name}"
  export:
    your_work_packages_export: "Your work packages export"
    succeeded: "The export has completed successfully."
    failed: "The export has failed: %{message}"
    format:
      atom: "Atom"
      csv: "CSV"
      pdf: "PDF"
      pdf_overview_table: "PDF Table"
      pdf_report_with_images: "PDF Report with images"
      pdf_report: "PDF Report"
      pdf_gantt: "PDF Gantt"
    image:
      omitted: "Image not exported."
    macro:
      error: "Macro error, %{message}"
      attribute_not_found: "attribute not found: %{attribute}"
      model_not_found: "invalid attribute model: %{model}"
      resource_not_found: "resource not found: %{resource}"
      rich_text_unsupported: "Rich text embedding currently not supported in export"
    units:
      hours: h
      days: d
  extraction:
    available:
      pdftotext: "Pdftotext available (optional)"
      unrtf: "Unrtf available (optional)"
      catdoc: "Catdoc available (optional)"
      xls2csv: "Xls2csv saatavilla (valinnainen)"
      catppt: "Catppt available (optional)"
      tesseract: "Tesseract available (optional)"
  general_csv_decimal_separator: "."
  general_csv_encoding: "ISO-8859-15"
  general_csv_separator: ","
  general_first_day_of_week: "1"
  general_pdf_encoding: "ISO-8859-15"
  general_text_no: "ei"
  general_text_yes: "kyllä"
  general_text_No: "Ei"
  general_text_Yes: "Kyllä"
  general_text_true: "tosi"
  general_text_false: "epätosi"
  gui_validation_error: "1 virhe"
  gui_validation_error_plural: "%{count} virhettä"
  homescreen:
    additional:
      projects: "Uusimmat projektit."
      no_visible_projects: "Ei nähtävissä olevia projekteja."
      users: "Uusimmat rekisteröityneet käyttäjät."
    blocks:
      community: "OpenProject yhteisö"
      upsale:
        title: "Upgrade to Enterprise edition"
        more_info: "Lisätietoja"
    links:
      upgrade_enterprise_edition: "Upgrade to Enterprise edition"
      postgres_migration: "Migrating your installation to PostgreSQL"
      user_guides: "Käyttöoppaat"
      faq: "UKK"
      impressum: "Legal notice"
      glossary: "Sanasto"
      shortcuts: "Pikanäppäimet"
      blog: "OpenProject blogi"
      forums: "Keskustelupalsta"
      newsletter: "Suojausvaroitukset / uutiskirje"
  image_conversion:
    imagemagick: "Imagemagick"
  journals:
    changes_retracted: "The changes were retracted."
    caused_changes:
      dates_changed: "Dates changed"
      default_attribute_written: "Read-only attributes written"
      progress_mode_changed_to_status_based: "Progress calculation updated"
      status_changed: "Status '%{status_name}'"
      system_update: "OpenProject system update:"
    cause_descriptions:
      work_package_predecessor_changed_times: by changes to predecessor %{link}
      work_package_parent_changed_times: by changes to parent %{link}
      work_package_children_changed_times: by changes to child %{link}
      work_package_related_changed_times: by changes to related %{link}
      unaccessable_work_package_changed: by changes to a related work package
      working_days_changed:
        changed: "by changes to working days (%{changes})"
        days:
          working: "%{day} is now working"
          non_working: "%{day} is now non-working"
        dates:
          working: "%{date} is now working"
          non_working: "%{date} is now non-working"
      progress_mode_changed_to_status_based: Progress calculation mode set to status-based
      status_excluded_from_totals_set_to_false_message: now included in hierarchy totals
      status_excluded_from_totals_set_to_true_message: now excluded from hierarchy totals
      status_percent_complete_changed: "% complete changed from %{old_value}% to %{new_value}%"
      system_update:
        file_links_journal: >
          From now on, activity related to file links (files stored in external storages) will appear here in the Activity tab. The following represent activity concerning links that already existed:
        progress_calculation_adjusted_from_disabled_mode: >-
          Progress calculation automatically <a href="%{href}" target="_blank">set to work-based mode and adjusted with version update</a>.
        progress_calculation_adjusted: >-
          Progress calculation automatically <a href="%{href}" target="_blank">adjusted with version update</a>.
        totals_removed_from_childless_work_packages: >-
          Work and progress totals automatically removed for non-parent work packages with <a href="%{href}" target="_blank">version update</a>. This is a maintenance task and can be safely ignored.
  links:
    configuration_guide: "Configuration guide"
    get_in_touch: "You have questions? Get in touch with us."
  instructions_after_registration: "Heti kun tilisi on aktivoitu voit kirjatua painamalla %{signin}."
  instructions_after_logout: "Voit kirjautua sisään uudelleen napsauttamalla %{signin}."
  instructions_after_error: "Voit kirjautua uudelleen napsauttamalla %{signin}. Jos virhe toistuu, pyydä apua järjestelmävalvojalta."
  menus:
    admin:
      mail_notification: "Sähköposti-ilmoitukset"
      mails_and_notifications: "Emails and notifications"
      aggregation: "Aggregation"
      api_and_webhooks: "API and webhooks"
    quick_add:
      label: "Open quick add menu"
    breadcrumb:
      nested_element: "%{section_header}: <b>%{title}</b>"
  my_account:
    access_tokens:
      no_results:
        title: "Ei API-salasanoja"
        description: "All of them have been disabled. They can be re-enabled in the administration menu."
      access_tokens: "Access tokens"
      headers:
        action: "Toiminto"
        expiration: "Vanhentuu"
      indefinite_expiration: "Ei koskaan"
      simple_revoke_confirmation: "Are you sure you want to revoke this token?"
      api:
        title: "API"
        text_hint: "API tokens allow third-party applications to communicate with this OpenProject instance via REST APIs."
        static_token_name: "API token"
        disabled_text: "API tokens are not enabled by the administrator. Please contact your administrator to use this feature."
      ical:
        title: "iCalendar"
        text_hint: 'iCalendar tokens allow users to <a href="%{path}" target="_blank">subscribe to OpenProject calendars</a> and view up-to-date work package information from external clients.'
        disabled_text: "iCalendar subscriptions are not enabled by the administrator. Please contact your administrator to use this feature."
        empty_text_hint: "To add an iCalendar token, subscribe to a new or existing calendar from within the Calendar module of a project. You must have the necessary permissions."
      oauth:
        title: "OAuth"
        text_hint: "OAuth tokens allow third-party applications to connect with this OpenProject instance."
        empty_text_hint: "There is no third-party application access configured and active for you. Please contact your administrator to activate this feature."
      rss:
        title: "RSS"
        text_hint: "RSS tokens allow users to keep up with the latest changes in this OpenProject instance via an external RSS reader."
        static_token_name: "RSS token"
        disabled_text: "RSS tokens are not enabled by the administrator. Please contact your administrator to use this feature."
      storages:
        title: "File Storages"
        text_hint: "File Storage tokens connect this OpenProject instance with an external File Storage."
        empty_text_hint: "There is no storage access linked to your account."
        revoke_token: "Do you really want to remove this token? You will need to login again on %{storage}"
        removed: "File Storage token successfully removed"
        failed: "An error occurred and the token couldn't be removed. Please try again later."
        unknown_storage: "Unknown storage"
  notifications:
    reasons:
      assigned: "Assignee"
      dateAlert: "Date alert"
      mentioned: "Mentioned"
      responsible: "Accountable"
      shared: "Shared"
      watched: "Watcher"
    menu:
      by_project: "Unread by project"
      by_reason: "Reason"
      inbox: "Inbox"
    send_notifications: "Send notifications for this action"
    work_packages:
      subject:
        created: "The work package was created."
        assigned: "You have been assigned to %{work_package}"
        subscribed: "You subscribed to %{work_package}"
        mentioned: "You have been mentioned in %{work_package}"
        responsible: "You have become accountable for %{work_package}"
        watched: "You are watching %{work_package}"
  label_accessibility: "Helppokäyttötoiminnot"
  label_account: "Käyttäjätili"
  label_active: "Aktiivinen"
  label_activate_user: "Aktivoi käyttäjä"
  label_active_in_new_projects: "Active in new projects"
  label_activity: "Tapahtumat"
  label_add_edit_translations: "Lisää ja muokkaa käännöksiä"
  label_add_another_file: "Lisää uusi tiedosto"
  label_add_columns: "Lisää valitut sarakkeet"
  label_add_note: "Lisää kommentti"
  label_add_projects: "Add projects"
  label_add_related_work_packages: "Lisää tehtävän riippuvuudet"
  label_add_subtask: "Lisätä alitehtävä"
  label_added: "lisätty"
  label_added_by: "Added by %{author}"
  label_added_time_by: "Lisännyt %{author} %{age} sitten"
  label_additional_workflow_transitions_for_assignee: "Vastuulliselle käyttäjälle on olemassa lisää siirtymiä"
  label_additional_workflow_transitions_for_author: "Aloittajalle on olemassa lisää siirtymiä"
  label_administration: "Ylläpito"
  label_advanced_settings: "Lisäasetukset"
  label_age: "Ikä"
  label_ago: "päiviä sitten"
  label_all: "kaikki"
  label_all_time: "koko ajalta"
  label_all_words: "kaikki sanat"
  label_all_open_wps: "Avoimet tehtävät"
  label_always_visible: "Aina näkyvissä"
  label_announcement: "Ilmoitus"
  label_angular: "AngularJS"
  label_api_access_key: "API avain"
  label_api_access_key_created_on: "API access key created %{value} ago"
  label_api_access_key_type: "API"
  label_ical_access_key_type: "iCalendar"
  label_ical_access_key_description: 'iCalendar token "%{token_name}" for "%{calendar_name}" in "%{project_name}"'
  label_ical_access_key_not_present: "iCalendar token(s) not present."
  label_ical_access_key_generation_hint: "Automatically generated when subscribing to a calendar."
  label_ical_access_key_latest: "latest"
  label_ical_access_key_revoke: "Revoke"
  label_applied_status: "Käytetty tila"
  label_archive_project: "Arkisto projekti"
  label_ascending: "Nouseva"
  label_assigned_to_me_work_packages: "Minulle määritellyt tehtävät"
  label_associated_revisions: "Liittyvät versiot"
  label_attachment_plural: "Liitteet"
  label_attribute: "Määre"
  label_attribute_plural: "Määreet"
  label_ldap_auth_source_new: "New LDAP connection"
  label_ldap_auth_source: "LDAP connection"
  label_ldap_auth_source_plural: "LDAP connections"
  label_attribute_expand_text: "The complete text for '%{attribute}'"
  label_authentication: "Kirjautuminen"
  label_available_global_roles: "Available global roles"
  label_available_project_attributes: "Available project attributes"
  label_available_project_forums: "Available forums"
  label_available_project_repositories: "Available repositories"
  label_available_project_versions: "Saatavana olevat versiot"
  label_available_project_work_package_categories: "Olemassa olevat tehtäväluokat"
  label_available_project_work_package_types: "Olemassa olevat tehtävätyypit"
  label_available_projects: "Available projects"
  label_api_doc: "API-dokumentaatio"
  label_backup: "Backup"
  label_backup_code: "Palautuskoodi"
  label_between: "välillä"
  label_blocked_by: "estänyt"
  label_blocks: "estää"
  label_blog: "Blogi"
  label_forums_locked: "Lukittu"
  label_forum_new: "Uusi keskustelupalsta"
  label_forum_plural: "Keskustelupalstat"
  label_forum_sticky: "Pysyvä"
  label_boolean: "Totuusarvo"
  label_board_plural: "Taulut"
  label_branch: "Haara"
  label_browse: "Selaus"
  label_bulk_edit_selected_work_packages: "Muokkaa valittuja tehtäviä"
  label_bundled: "(Bundled)"
  label_calendar: "Kalenteri"
  label_calendars_and_dates: "Calendars and dates"
  label_calendar_show: "Näytä kalenteri"
  label_category: "Kategoria"
  label_consent_settings: "Käyttäjän suostumus"
  label_wiki_menu_item: Wiki-valikkovaihtoehto
  label_select_main_menu_item: Valitse uusi valikkovaihtoehto päävalikkoon
  label_required_disk_storage: "Tarvittava levytila"
  label_send_invitation: Lähetä kutsu
  label_change_plural: "Muutokset"
  label_change_properties: "Vaihda asetuksia"
  label_change_status: "Muuta tila"
  label_change_status_of_user: "Change status of #{username}"
  label_change_view_all: "Näytä kaikki muutokset"
  label_changes_details: "Kaikkien muutosten yksityiskohdat"
  label_changeset: "Changeset"
  label_changeset_id: "Changeset ID"
  label_changeset_plural: "Muutosryhmät"
  label_checked: "tarkistettu"
  label_check_uncheck_all_in_column: "Valitse/poista kaikki valinnat sarakkeessa"
  label_check_uncheck_all_in_row: "Valitse/poista kaikki valinnat riviltä"
  label_child_element: "Alemman tason elementti"
  label_choices: "Choices"
  label_chronological_order: "Oldest first"
  label_close_versions: "Sulje valmiit versiot"
  label_closed_work_packages: "suljettu"
  label_collapse: "Pienennä"
  label_collapsed_click_to_show: "Collapsed. Click to show"
  label_configuration: asetukset
  label_comment_add: "Lisää kommentti"
  label_comment_added: "Kommentti lisätty"
  label_comment_delete: "Poista kommentti"
  label_comment_plural: "Kommentit"
  label_commits_per_author: "Tapahtumaa per tekijä"
  label_commits_per_month: "Tapahtumaa per kuukausi"
  label_confirmation: "Vahvistus"
  label_contains: "sisältää"
  label_content: "Sisältö"
  label_color_plural: "Värit"
  label_copied: "kopioitu"
  label_copy_same_as_target: "Sama kuin kohde"
  label_copy_source: "Lähde"
  label_copy_target: "Kohde"
  label_copy_workflow_from: "Kopioi työnkulku"
  label_copy_project: "Kopioi projekti"
  label_core_version: "Nykyinen versio"
  label_core_build: "Core build"
  label_current_status: "Nykyinen tila"
  label_current_version: "Nykyinen versio"
  label_custom_field_add_no_type: "Add this field to a work package type"
  label_custom_field_new: "Uusi räätälöity kenttä"
  label_custom_field_plural: "Mukautetut kentät"
  label_custom_field_default_type: "Tyhjä tyyppi"
  label_custom_style: "Ulkoasu"
  label_dashboard: "Dashboard"
  label_database_version: "PostgreSQL version"
  label_date: "Päivämäärä"
  label_date_and_time: "Päivämäärä ja aika"
  label_date_format: "Päivän muoto"
  label_date_from: "Alkaen"
  label_date_from_to: "Välillä %{start} - %{end}"
  label_date_to: "Päättyen"
  label_day_plural: "päivää"
  label_default: "Oletus"
  label_delete_user: "Poista käyttäjä"
  label_delete_project: "Poista projekti"
  label_deleted: "poistettu"
  label_deleted_custom_field: "(poistettu mukautettu kenttä)"
  label_deleted_custom_option: "(deleted option)"
  label_empty_element: "(tyhjä)"
  label_missing_or_hidden_custom_option: "(missing value or lacking permissions to access)"
  label_descending: "Laskeva"
  label_details: "Yksityiskohdat"
  label_development_roadmap: "Kehittämisen toteutussuunnitelma"
  label_diff: "diff"
  label_diff_inline: "sisällössä"
  label_diff_side_by_side: "vierekkäin"
  label_digital_accessibility: "Digital accessibility (DE)"
  label_disabled: "poistettu käytöstä"
  label_disabled_uppercase: "Disabled"
  label_display: "Näytä"
  label_display_per_page: "Per sivu: %{value}"
  label_display_used_statuses_only: "Näytä vain tilat, jotka ovat käytössä tälle tyypille"
  label_download: "%{count} Lataus"
  label_download_plural: "%{count} Latausta"
  label_downloads_abbr: "D/L"
  label_duplicated_by: "kaksoiskappale"
  label_duplicate: "kaksoiskappale"
  label_duplicates: "kaksoiskappaleet"
  label_edit: "Muokkaa"
  label_edit_x: "Edit: %{x}"
  label_enable_multi_select: "Vaihda monivalinta"
  label_enabled_project_custom_fields: "Käytössä olevat mukautetut kentät"
  label_enabled_project_modules: "Käytössä olevat moduulit"
  label_enabled_project_activities: "Käytössä olevat työajanseurannan tapahtumat"
  label_end_to_end: "lopusta loppuun"
  label_end_to_start: "lopusta alkuun"
  label_enumeration_new: "Uusi arvo"
  label_enumeration_value: "Luettelointiarvo"
  label_enumerations: "Lista"
  label_enterprise: "Yritys"
  label_enterprise_active_users: "%{current}/%{limit} booked active users"
  label_enterprise_edition: "Enterprise edition"
  label_enterprise_support: "Enterprise support"
  label_enterprise_addon: "Enterprise add-on"
  label_environment: "Ympäristö"
  label_estimates_and_progress: "Estimates and progress"
  label_equals: "on"
  label_everywhere: "kaikkialla"
  label_example: "Esimerkki"
  label_experimental: "Experimental"
  label_i_am_member: "I am member"
  label_ifc_viewer: "Ifc Viewer"
  label_ifc_model_plural: "Ifc Models"
  label_import: "Tuo"
  label_export_to: "Vie"
  label_expand: "Laajenna"
  label_expanded_click_to_collapse: "Expanded. Click to collapse"
  label_f_hour: "%{value} tunti"
  label_f_hour_plural: "%{value} tuntia"
  label_favorite: "Favorite"
  label_feed_plural: "Syötteet"
  label_feeds_access_key: "RSS avain"
  label_feeds_access_key_created_on: "RSS avain luotiin %{value} sitten"
  label_feeds_access_key_type: "RSS"
  label_file_plural: "Tiedostot"
  label_filter_add: "Lisää suodatin"
  label_filter: "Suodattimet"
  label_filter_plural: "Suodattimet"
  label_filters_toggle: "Show/hide filters"
  label_float: "Liukuluku"
  label_folder: "Kansio"
  label_follows: "seuraa"
  label_force_user_language_to_default: "Määritä oletuskieli jos käytössä on kieli joka ei ole sallittu"
  label_form_configuration: "Lomakkeen muokkaus"
  label_gantt_chart: "Gantt-kaavio"
  label_gantt_chart_plural: "Gantt charts"
  label_general: "Yleinen"
  label_generate_key: "Luo avain"
  label_git_path: "Polku .git hakemistoon"
  label_greater_or_equal: ">="
  label_group_by: "Ryhmittely"
  label_group_new: "Uusi ryhmä"
  label_group: "Ryhmä"
  label_group_named: "Ryhmä %{name}"
  label_group_plural: "Ryhmät"
  label_help: "Ohjeet"
  label_here: tässä
  label_hide: "Piilota"
  label_history: "Historia"
  label_hierarchy_leaf: "Hierarchy leaf"
  label_home: "Koti"
  label_subject_or_id: "Aihe tai ID"
  label_calendar_subscriptions: "Calendar subscriptions"
  label_identifier: "Tunniste"
  label_in: "tässä"
  label_in_less_than: "pienempi kuin"
  label_in_more_than: "suurempi kuin"
  label_inactive: "Inactive"
  label_incoming_emails: "Saapuvat sähköpostiviestit"
  label_includes: "sisältää"
  label_include_sub_projects: Include sub-projects
  label_index_by_date: "Hakemisto päivittäin"
  label_index_by_title: "Hakemisto otsikoittain"
  label_information: "Tietoja"
  label_information_plural: "Tieto"
  label_installation_guides: "Installation guides"
  label_integer: "Kokonaisluku"
  label_internal: "Sisäinen"
  label_introduction_video: "Introduction video"
  label_invite_user: "Kutsu käyttäjä"
  label_share: "Jaa"
  label_share_project_list: "Share project list"
  label_share_work_package: "Share work package"
  label_show_hide: "Näytä/piilota"
  label_show_hide_n_items: "Show/hide %{count} items"
  label_show_all_registered_users: "Show all registered users"
  label_journal: "Journal"
  label_journal_diff: "Kuvauksen vertailu"
  label_language: "Kieli"
  label_languages: "Languages"
  label_jump_to_a_project: "Siirry projektiin..."
  label_keyword_plural: "Keywords"
  label_language_based: "Pohjautuen käyttäjän kieleen"
  label_last_activity: "Viimeinen toiminta"
  label_last_change_on: "Viimeisin muutos"
  label_last_changes: "viimeiset %{count} muutokset"
  label_last_login: "Edellinen kirjautuminen"
  label_last_month: "viime kuussa"
  label_last_n_days: "viimeiset %{count} päivää"
  label_last_week: "viime viikolla"
  label_latest_revision: "Viimeisin versio"
  label_latest_revision_plural: "Viimeisimmät versiot"
  label_ldap_authentication: "LDAP tunnistautuminen"
  label_learn_more: "Learn more"
  label_less_or_equal: "<="
  label_less_than_ago: "vähemmän kuin päivää sitten"
  label_link_url: "Link (URL)"
  label_list: "Lista"
  label_loading: "Lataa..."
  label_lock_user: "Lukitse käyttäjä"
  label_logged_as: "Kirjautuneena"
  label_login: "Kirjaudu"
  label_custom_logo: "Oma logo"
  label_custom_export_logo: "Custom export logo"
  label_custom_export_cover: "Custom export cover background"
  label_custom_export_cover_overlay: "Custom export cover background overlay"
  label_custom_export_cover_text_color: "Text color"
  label_custom_pdf_export_settings: "Custom PDF export settings"
  label_custom_favicon: "Mukautettu kuvake"
  label_custom_touch_icon: "Custom touch icon"
  label_logout: "Kirjaudu ulos"
  label_main_menu: "Sivuvalikko"
  label_manage: "Manage"
  label_manage_groups: "Ryhmien hallinta"
  label_managed_repositories_vendor: "Managed %{vendor} repositories"
  label_max_size: "Suurin koko"
  label_me: "minä"
  label_member_new: "Uusi jäsen"
  label_member_all_admin: "(All roles due to admin status)"
  label_member_plural: "Jäsenet"
  label_membership_plural: "Memberships"
  label_membership_added: "Member added"
  label_membership_updated: "Member updated"
  label_menu: "Menu"
  label_menu_badge:
    pre_alpha: "pre-alpha"
    alpha: "alpha"
    beta: "beta"
  label_menu_item_name: "Valinnan nimi"
  label_message: "Vesti"
  label_message_last: "Viimeisin viesti"
  label_message_new: "Uusi viesti"
  label_message_plural: "Viestit"
  label_message_posted: "Viesti lisätty"
  label_min_max_length: "Min - Max pituudet"
  label_minute_plural: "minuuttia"
  label_missing_api_access_key: "API avain puuttuu"
  label_missing_feeds_access_key: "RSS avain puuttuu"
  label_modification: "%{count} muutos"
  label_modified: "muokattu"
  label_module_plural: "Moduulit"
  label_modules: "Moduulit"
  label_months_from: "kuukauden päässä"
  label_more: "Lisää"
  label_more_than_ago: "enemän kuin päivää sitten"
  label_move_work_package: "Siirrä tehtävä"
  label_my_account: "Tiliasetukset"
  label_my_activity: "My activity"
  label_my_account_data: "Tilini tiedot"
  label_my_avatar: "My avatar"
  label_my_queries: "Omat hakuni"
  label_name: "Nimi"
  label_never: "Ei koskaan"
  label_new: "Uusi"
  label_new_features: "Uudet ominaisuudet"
  label_new_statuses_allowed: "Uudet tilat sallittu"
  label_news_singular: "Uutiset"
  label_news_added: "Uutinen lisätty"
  label_news_comment_added: "Kommentti lisätty uutiseen"
  label_news_latest: "Viimeisimmät uutiset"
  label_news_new: "Lisää uutinen"
  label_news_edit: "Muokkaa uutisia"
  label_news_plural: "Uutiset"
  label_news_view_all: "Näytä kaikki uutiset"
  label_next: "Seuraava"
  label_next_week: "Seuraava viikko"
  label_no_change_option: "(Ei muutosta)"
  label_no_data: "Ei tietoja"
  label_no_parent_page: "Ei yläsivua"
  label_nothing_display: "Ei näytettävää"
  label_nobody: "ei kukaan"
  label_not_found: "ei löydetty"
  label_none: "ei mitään"
  label_none_parentheses: "(none)"
  label_not_contains: "ei sisällä"
  label_not_equals: "ei ole"
  label_on: "päälle"
  label_operator_all: "is not empty"
  label_operator_none: "is empty"
  label_operator_equals_or: "is (OR)"
  label_operator_equals_all: "is (AND)"
  label_operator_shared_with_user_any: "kaikki"
  label_open_menu: "Avaa valikko"
  label_open_work_packages: "avoin"
  label_open_work_packages_plural: "avoin"
  label_openproject_website: "OpenProject verkkosivut"
  label_optional_description: "Kuvaus"
  label_options: "Valinnat"
  label_other: "Muut"
  label_overall_activity: "Kaikki tapahtumat"
  label_overview: "Yleiskatsaus"
  label_page_title: "Page title"
  label_part_of: "osana"
  label_password_lost: "Unohditko salasanasi?"
  label_password_rule_lowercase: "Pienet kirjaimet"
  label_password_rule_numeric: "Numeeriset merkit"
  label_password_rule_special: "Erikoismerkit"
  label_password_rule_uppercase: "Suuri kirjainkoko"
  label_path_encoding: "Polun koodaus"
  label_per_page: "Per sivu"
  label_people: "Henkilöresurssit"
  label_permissions: "Oikeudet"
  label_permissions_report: "Käyttöoikeudet-raportti"
  label_personalize_page: "Personoi tämä sivu"
  label_placeholder_user: "Placeholder user"
  label_placeholder_user_new: "New placeholder user"
  label_placeholder_user_plural: "Placeholder users"
  label_planning: "Suunnittelu"
  label_please_login: "Kirjaudu sisään"
  label_plugins: "Laajennukset"
  label_modules_and_plugins: "Moduulit ja Laajennukset"
  label_precedes: "edeltää"
  label_preferences: "Asetukset"
  label_preview: "Esikatselu"
  label_preview_not_available: "Preview not available"
  label_previous: "Edellinen"
  label_previous_week: "Edellinen viikko"
  label_principal_invite_via_email: " tai kutsu uusia käyttäjiä sähköpostilla"
  label_principal_search: "Lisää olemassa olevia käyttäjiä tai ryhmiä"
  label_privacy_policy: "Data privacy and security policy"
  label_product_version: "Tuotteen versio"
  label_profile: "Profile"
  label_percent_complete: "% Complete"
  label_project: "Project"
  label_project_activity: "Project activity"
  label_project_attribute_plural: "Project attributes"
  label_project_attribute_manage_link: "Manage project attributes"
  label_project_count: "Total number of projects"
  label_project_copy_notifications: "Lähetä sähköposti-ilmoituksia projektin kopioinnin aikana"
  label_project_latest: "Uusimmat projektit"
  label_project_default_type: "Salli tyhjä tyyppi"
  label_project_hierarchy: "Project hierarchy"
  label_project_mappings: "Enabled in projects"
  label_project_new: "Uusi projekti"
  label_project_plural: "Projektit"
  label_project_list_plural: "Project lists"
  label_project_attributes_plural: "Project attributes"
  label_project_custom_field_plural: "Project attributes"
  label_project_settings: "Projektiasetukset"
  label_project_attributes_settings: "Project attributes settings"
  label_project_storage_plural: "File Storages"
  label_project_storage_project_folder: "File Storages: Project folders"
  label_projects_disk_usage_information: "%{count} projects using %{used_disk_space} disk space"
  label_project_view_all: "Kaikki projektit"
  label_project_show_details: "Show project details"
  label_project_hide_details: "Hide project details"
  label_public_projects: "Julkiset projektit"
  label_query_new: "Uusi haku"
  label_query_plural: "Räätälöidyt haut"
  label_read: "Lue..."
  label_register: "Rekisteröidy"
  label_register_with_developer: "Rekisteröidy kehittäjänä"
  label_registered_on: "Rekisteröitynyt"
  label_registration_activation_by_email: "tilin aktivointi sähköpostilla"
  label_registration_automatic_activation: "automaattinen tilin aktivointi"
  label_registration_manual_activation: "manuaalinen tilin aktivointi"
  label_related_work_packages: "Tehtävän riippuvuudet"
  label_relates: "liittyy"
  label_relates_to: "liittyy"
  label_relation_delete: "Poista riippuvuus"
  label_relation_new: "Uusi riippuvuus"
  label_release_notes: "Julkaisutiedot"
  label_remaining_work: "Remaining work"
  label_remove_columns: "Poista valitut sarakkeet"
  label_renamed: "uudelleennimetty"
  label_reply_plural: "Vastaukset"
  label_report: "Raportti"
  label_report_bug: "Ilmoita virheestä"
  label_report_plural: "Raportit"
  label_reported_work_packages: "Ilmoitetut tehtävät"
  label_reporting: "Raportoidaan"
  label_reporting_plural: "Raportit"
  label_repository: "Tietovarasto"
  label_repository_root: "Repository root"
  label_repository_plural: "Tietovarastot"
  label_required: "Required"
  label_requires: "edellyttää"
  label_result_plural: "Tulokset"
  label_reverse_chronological_order: "Newest first"
  label_revision: "Revisio"
  label_revision_id: "Revisio %{value}"
  label_revision_plural: "Revisiot"
  label_roadmap: "Tiekartta"
  label_roadmap_edit: "Muokkaa tiekarttaa %{name}"
  label_roadmap_due_in: "Määräaika %{value}"
  label_roadmap_no_work_packages: "Ei tehtäviä tässä versiossa"
  label_roadmap_overdue: "%{value} myöhässä"
  label_role_and_permissions: "Roolit ja oikeudet"
  label_role_new: "Uusi rooli"
  label_role_plural: "Roolit"
  label_role_search: "Määritä rooli uusille jäsenille"
  label_scm: "SCM"
  label_search: "Haku"
  label_send_information: "Send new credentials to the user"
  label_send_test_email: "Lähetä testi sähköposti"
  label_session: "Istunto"
  label_setting_plural: "Asetukset"
  label_system_settings: "Järjestelmäasetukset"
  label_show_completed_versions: "Näytä valmiit versiot"
  label_columns: "Sarakkeet"
  label_sort: "Järjestä"
  label_sort_by: "Lajittele %{value}"
  label_sorted_by: "lajitteluperuste %{value}"
  label_sort_higher: "Siirrä ylös"
  label_sort_highest: "Siirrä ylimmäiseksi"
  label_sort_lower: "Siirrä alas"
  label_sort_lowest: "Siirrä alimmaiseksi"
  label_spent_time: "Käytetty aika"
  label_start_to_end: "alusta loppuun"
  label_start_to_start: "start to start"
  label_statistics: "Tilastot"
  label_status: "Tila"
  label_storage_free_space: "Vapaa levytila"
  label_storage_used_space: "Käytetty levytila"
  label_storage_group: "Storage filesystem %{identifier}"
  label_storage_for: "Encompasses storage for"
  label_string: "Teksti"
  label_subproject: "Aliprojekti"
  label_subproject_new: "Uusi aliprojekti"
  label_subproject_plural: "Aliprojektit"
  label_subtask_plural: "Alitehtävät"
  label_summary: "Yhteenveto"
  label_system: "Järjestelmä"
  label_system_storage: "Tallennustila"
  label_table_of_contents: "Sisällysluettelo"
  label_tag: "Tunniste"
  label_team_planner: "Team Planner"
  label_text: "Pitkä merkkijono"
  label_this_month: "tässä kuussa"
  label_this_week: "tällä viikolla"
  label_this_year: "tänä vuonna"
  label_time_entry_plural: "Käytetty aika"
  label_time_entry_activity_plural: "Spent time activities"
  label_title: "Otsikko"
  label_projects_menu: "Projektit"
  label_today: "tänään"
  label_top_menu: "Päävalikko"
  label_topic_plural: "Aiheet"
  label_total: "Yhteensä"
  label_type_new: "Uusi tyyppi"
  label_type_plural: "Tehtävätyypit"
  label_ui: "Käyttöliittymä"
  label_updated_time: "Päivitetty %{value} sitten"
  label_updated_time_at: "%{author} %{age}"
  label_updated_time_by: "Päivittänyt %{author} %{age} sitten"
  label_upgrade_guides: "Upgrade guides"
  label_used_by: "Käyttää"
  label_used_by_types: "Used by types"
  label_used_in_projects: "Käytetty projekteissa"
  label_user: "Käyttäjä"
  label_user_and_permission: "Users and permissions"
  label_user_named: "Käyttäjä %{name}"
  label_user_activity: "Käyttäjän %{value} historia"
  label_user_anonymous: "Anonyymi"
  label_user_mail_option_all: "Kaikista tapahtumista kaikissa projekteistani"
  label_user_mail_option_none: "Ei tapahtumia"
  label_user_mail_option_only_assigned: "Vain niistä joihin olen liittynyt"
  label_user_mail_option_only_my_events: "Vain niistä, joita seuraan tai joissa olen mukana"
  label_user_mail_option_only_owner: "Vain niistä, jotka omistan"
  label_user_mail_option_selected: "Kaikista tapahtumista vain valitsemistani projekteista"
  label_user_new: "Uusi käyttäjä"
  label_user_plural: "Käyttäjät"
  label_user_search: "Etsi käyttäjä"
  label_user_settings: "Käyttäjäasetukset"
  label_users_settings: "Users settings"
  label_version_new: "Uusi versio"
  label_version_plural: "Versiot"
  label_version_sharing_descendants: "Aliprojektien kanssa"
  label_version_sharing_hierarchy: "Projektihierarkian kanssa"
  label_version_sharing_none: "Ei ole jaettu"
  label_version_sharing_system: "Kaikille projekteille"
  label_version_sharing_tree: "Projektin rakenteen kanssa"
  label_videos: "Videot"
  label_view_all_revisions: "Katso kaikki versiot"
  label_view_diff: "Näytä erot"
  label_view_revisions: "Näytä versiot"
  label_watched_work_packages: "Seuratut tehtävät"
  label_what_is_this: "Mikä tämä on?"
  label_week: "Viikko"
  label_wiki_content_added: "Wiki-sivu lisätty"
  label_wiki_content_updated: "Wiki-sivu päivitetty"
  label_wiki_toc: "Sisällysluettelo"
  label_wiki_toc_empty: "Sisältötaulukko on tyhjä, koska otsikkoja ei ole."
  label_wiki_dont_show_menu_item: "Älä näytä tätä Wiki-sivua projektin navigoinnissa"
  label_wiki_edit: "Wikin muokkaus"
  label_wiki_edit_plural: "Wikin muokkaukset"
  label_wiki_page_attachments: "Wiki page attachments"
  label_wiki_page_id: "Wiki sivun tunnus"
  label_wiki_navigation: "Wiki navigaatio"
  label_wiki_page: "Wiki-sivu"
  label_wiki_page_plural: "Wiki sivut"
  label_wiki_show_index_page_link: "Näytä alivalikon vaihtoehto \"Sisällysluettelo\""
  label_wiki_show_menu_item: "Näytä valikon kohta projekti navigaatio"
  label_wiki_show_new_page_link: "Show submenu item 'Create new child page'"
  label_wiki_show_submenu_item: "Show as submenu item of "
  label_wiki_start: "Aloitussivu"
  label_work: "Work"
  label_work_package: "Työpaketti"
  label_work_package_attachments: "Work package attachments"
  label_work_package_category_new: "Uusi luokka"
  label_work_package_category_plural: "Kategoriat"
  label_work_package_hierarchy: "Tehtävähierarkia"
  label_work_package_new: "Uusi tehtävä"
  label_work_package_edit: "Muokkaa tehtävää %{name}"
  label_work_package_plural: "Tehtävät"
  label_work_package_status: "Tehtävän tila"
  label_work_package_status_new: "Uusi tila"
  label_work_package_status_plural: "Tehtävien tilat"
  label_work_package_types: "Tehtävätyypit"
  label_work_package_tracking: "Tehtävien seuranta"
  label_work_package_view_all: "Näytä kaikki tehtävät"
  label_workflow: "Työnkulku"
  label_workflow_plural: "Työnkulut"
  label_workflow_summary: "Yhteenveto"
  label_working_days_and_hours: "Working days and hours"
  label_x_closed_work_packages_abbr:
    one: "1 suljettu"
    other: "%{count} suljettua"
    zero: "0 closed"
  label_x_comments:
    one: "1 kommentti"
    other: "%{count} kommenttia"
    zero: "ei kommentteja"
  label_x_open_work_packages_abbr:
    one: "1 avoin"
    other: "%{count} avointa"
    zero: "0 open"
  label_x_work_packages:
    one: "1 work package"
    other: "%{count} work packages"
    zero: "No work packages"
  label_x_projects:
    one: "1 projekti"
    other: "%{count} projektia"
    zero: "ei projekteja"
  label_x_files:
    one: "1 file"
    other: "%{count} files"
    zero: "no files"
  label_yesterday: "eilen"
  label_zen_mode: "Zen mode"
  label_role_type: "Tyyppi"
  label_member_role: "Project role"
  label_global_role: "Global role"
  label_not_changeable: "(ei vaihdettavissa)"
  label_global: "Yleinen"
  label_seeded_from_env_warning: This record has been created through a setting / environment variable. It is not editable through UI.
  macro_execution_error: "Error executing the macro %{macro_name}"
  macro_unavailable: "Macro %{macro_name} cannot be displayed."
  macros:
    placeholder: "[Placeholder] Macro %{macro_name}"
    errors:
      missing_or_invalid_parameter: "Missing or invalid macro parameter."
    legacy_warning:
      timeline: "This legacy timeline macro has been removed and is no longer available. You can replace the functionality with an embedded table macro."
    include_wiki_page:
      removed: "The macro does no longer exist."
    wiki_child_pages:
      errors:
        page_not_found: "Cannot find the wiki page '%{name}'."
    create_work_package_link:
      errors:
        no_project_context: "Calling create_work_package_link macro from outside project context."
        invalid_type: "No type found with name '%{type}' in project '%{project}'."
      link_name: "Uusi tehtävä"
      link_name_type: "New %{type_name}"
  mail:
    actions: "Toiminnot"
    digests:
      including_mention_singular: "including a mention"
      including_mention_plural: "including %{number_mentioned} mentions"
      unread_notification_singular: "1 unread notification"
      unread_notification_plural: "%{number_unread} unread notifications"
      you_have: "You have"
    logo_alt_text: "Logo"
    mention:
      subject: "%{user_name} mentioned you in #%{id} - %{subject}"
    notification:
      center: "To notification center"
      see_in_center: "See comment in notification center"
      settings: "Change email settings"
    salutation: "Hello %{user}"
    salutation_full_name: "Full name"
    work_packages:
      created_at: "Created at %{timestamp} by %{user} "
      login_to_see_all: "Log in to see all notifications."
      mentioned: "You have been <b>mentioned in a comment</b>"
      mentioned_by: "%{user} mentioned you in a comment"
      more_to_see:
        one: "There is 1 more work package with notifications."
        other: "There are %{count} more work packages with notifications."
      open_in_browser: "Open in browser"
      reason:
        watched: "Watched"
        assigned: "Assigned"
        responsible: "Vastuuhenkilö"
        mentioned: "Mentioned"
        shared: "Shared"
        subscribed: "kaikki"
        prefix: "Received because of the notification setting: %{reason}"
        date_alert_start_date: "Date alert"
        date_alert_due_date: "Date alert"
      see_all: "See all"
      updated_at: "Updated at %{timestamp} by %{user}"
    sharing:
      work_packages:
        allowed_actions: "You may %{allowed_actions} this work package. This can change depending on your project role and permissions."
        create_account: "To access this work package, you will need to create and activate an account on %{instance}."
        open_work_package: "Open work package"
        subject: "Work package #%{id} was shared with you"
        enterprise_text: "Share work packages with users who are not members of the project."
        summary:
          user: "%{user} shared a work package with you with %{role_rights} rights"
          group: "%{user} shared a work package with the group %{group} you are a member of"
    storages:
      health:
        plaintext:
          storage: "Storage"
          healthy:
            summary: 'Good news! The status of your storage, %{storage_name}, is currently displaying as "Healthy".'
            error-solved-on: "Solved On"
            recommendation: "We will continue monitoring the system to ensure it remains in good health. In case of any discrepancies, we will notify you."
            details: "For more details or to make any necessary amendments, you can visit your storage configuration"
          unhealthy:
            summary: 'The status of your storage, %{storage_name}, is currently displaying as "Error". We''ve detected an issue that might require your attention.'
            error-details: "Error Details"
            error-message: "Error Message"
            error-occurred-on: "Occurred On"
            recommendation: "We recommend heading over to the storage configuration page to address this issue"
            unsubscribe: "If you would no longer like to receive these notifications, you can unsubscribe at any time. To unsubscribe, please follow the instructions on this page"
        email_notification_settings: "Storage email notification settings"
        see_storage_settings: "See storage settings"
        healthy:
          subject: 'Storage "%{name}" is now healthy!'
          solved_at: "solved at"
          summary: "The problem with your %{storage_name} storage integration is now solved"
        unhealthy:
          subject: 'Storage "%{name}" is unhealthy!'
          since: "since"
          summary: "There is a problem with your %{storage_name} storage integration"
          troubleshooting:
            text: "For more information, check file storages"
            link_text: "troubleshooting documentation"
  mail_body_account_activation_request: "Uusi käyttäjä (%{value}) on rekisteröitynyt. Hänen tili odottaa hyväksyntääsi:"
  mail_body_account_information: "Kirjautumistiedot"
  mail_body_account_information_external: "Voit nyt käyttää %{value} tiliäsi kirjautuaksesi järjestelmään."
  mail_body_backup_ready: "Your requested backup is ready. You can download it here:"
  mail_body_backup_token_reset_admin_info: The backup token for user '%{user}' has been reset.
  mail_body_backup_token_reset_user_info: Your backup token has been reset.
  mail_body_backup_token_info: The previous token is no longer valid.
  mail_body_backup_waiting_period: The new token will be enabled in %{hours} hours.
  mail_body_backup_token_warning: If this wasn't you, login to OpenProject immediately and reset it again.
  mail_body_incoming_email_error: The email you sent to OpenProject could not be processed.
  mail_body_incoming_email_error_in_reply_to: "At %{received_at} %{from_email} wrote"
  mail_body_incoming_email_error_logs: "Logs"
  mail_body_lost_password: "Vaihtaaksesi salasanasi, napsauta seuraavaa linkkiä:"
  mail_password_change_not_possible:
    title: "Password change not possible"
    body: "Your account at %{app_title} is connected to an external authentication provider (%{name})."
    subtext: "Passwords for external account cannot be changed in the application. Please use the lost password functionality of your authentication provider."
  mail_body_register: "Welcome to %{app_title}. Please activate your account by clicking on this link:"
  mail_body_register_header_title: "Kutsu projektin jäseneksi"
  mail_body_register_user: "Hyvä %{name},"
  mail_body_register_links_html: |
    Please feel free to browse our youtube channel (%{youtube_link}) where we provide a webinar (%{webinar_link})
    and “Get started” videos (%{get_started_link}) to make your first steps in OpenProject as easy as possible.
    <br />
    If you have any further questions, consult our documentation (%{documentation_link}) or contact your administrator.
  mail_body_register_closing: "OpenProject tiimisi"
  mail_body_register_ending: "Ystävällisin terveisin,"
  mail_body_reminder: "%{count} sinulle nimettyä tapahtuma(a) erääntyy %{days} päivä sisään:"
  mail_body_group_reminder: '%{count} work package(s) that are assigned to group "%{group}" are due in the next %{days} days:'
  mail_body_wiki_page_added: "'%{id}' wiki-sivu on lisätty %{author}."
  mail_body_wiki_page_updated: "'%{id}' wiki-sivu on päivitetty %{author}."
  mail_subject_account_activation_request: "%{value} käyttäjätiedot"
  mail_subject_backup_ready: "Your backup is ready"
  mail_subject_backup_token_reset: "Backup token reset"
  mail_subject_incoming_email_error: "An email you sent to OpenProject could not be processed"
  mail_subject_lost_password: "Sinun %{value} salasanasi"
  mail_subject_register: "%{value} käyttäjätiedot"
  mail_subject_wiki_content_added: "'%{id}' wiki-sivu on poistettu"
  mail_subject_wiki_content_updated: "'%{id}' Wiki-sivu on päivitetty"
  mail_member_added_project:
    subject: "%{project} - You have been added as a member"
    body:
      added_by:
        without_message: "%{user} added you as a member to the project '%{project}'."
        with_message: "%{user} added you as a member to the project '%{project}' writing:"
      roles: "You have the following roles:"
  mail_member_updated_project:
    subject: "%{project} - Your roles have been updated"
    body:
      updated_by:
        without_message: "%{user} updated the roles you have in the project '%{project}'."
        with_message: "%{user} updated the roles you have in the project '%{project}' writing:"
      roles: "You now have the following roles:"
  mail_member_updated_global:
    subject: "Your global permissions have been updated"
    body:
      updated_by:
        without_message: "%{user} updated the roles you have globally."
        with_message: "%{user} updated the roles you have globally writing:"
      roles: "You now have the following roles:"
  mail_user_activation_limit_reached:
    subject: User activation limit reached
    message: |
      A new user (%{email}) tried to create an account on an OpenProject environment that you manage (%{host}).
      The user cannot activate their account since the user limit has been reached.
    steps:
      label: "To allow the user to sign in you can either: "
      a: "Upgrade your payment plan ([here](upgrade_url))" #here turned into a link
      b: "Lock or delete an existing user ([here](users_url))" #here turned into a link
  more_actions: "Enemmän toimintoja"
  noscript_description: "You need to activate JavaScript in order to use OpenProject!"
  noscript_heading: "JavaScript pois käytöstä"
  noscript_learn_more: "Learn more"
  notice_accessibility_mode: Helppokäyttöisyys-tilan voi ottaa käyttöön tilisi asetuksista [tilin settings](url).
  notice_account_activated: "Tilisi on aktivoitu. Voit nyt kirjautua sisään."
  notice_account_already_activated: The account has already been activated.
  notice_account_invalid_token: Invalid activation token
  notice_account_invalid_credentials: "Virheellinen käyttäjätunnus tai salasana"
  notice_account_invalid_credentials_or_blocked: "Virheellinen käyttäjä, salasana tai tili on lukittu virheellisten kirjautumisyritysten seurauksena. Lukitus vapautuu automaattisesti hetken kuluttua."
  notice_account_lost_email_sent: "Sinulle on lähetetty sähköposti jossa on ohje kuinka vaihdat salasanasi."
  notice_account_new_password_forced: "Uusi salasana on vaaditaan."
  notice_account_password_expired: "Your password expired after %{days} days. Please set a new one."
  notice_account_password_updated: "Salasanan päivitys onnistui."
  notice_account_pending: "Tilisi on luotu ja odottaa ylläpitäjän hyväksyntää."
  notice_account_register_done: "Tilin luonti onnistui. Aktivoidaksesi tilin seuraa linkkiä joka välitettiin sähköpostiisi."
  notice_account_unknown_email: "Tuntematon käyttäjä."
  notice_account_update_failed: "Tilin asetusten tallentaminen ei onnistunut. Palaa takaisin tilisi sivulle."
  notice_account_updated: "Tilin päivitys onnistui."
  notice_account_other_session_expired: "All other sessions tied to your account have been invalidated."
  notice_account_wrong_password: "Väärä salasana"
  notice_account_registered_and_logged_in: "Tervetuloa, tilisi on aktivoitu. Olet kirjautunut sisään nyt."
  notice_activation_failed: The account could not be activated.
  notice_auth_stage_verification_error: "Could not verify stage '%{stage}'."
  notice_auth_stage_wrong_stage: "Expected to finish authentication stage '%{expected}', but '%{actual}' returned."
  notice_auth_stage_error: "Authentication stage '%{stage}' failed."
  notice_can_t_change_password: "Tämä tili käyttää ulkoista tunnistautumisjärjestelmää. Salasanaa ei voi muuttaa."
  notice_custom_options_deleted: "Option '%{option_value}' and its %{num_deleted} occurrences were deleted."
  notice_email_error: "Sähköpostilähetyksessä tapahtui virhe (%{value})"
  notice_email_sent: "Sähköposti on lähetty osoitteeseen %{value}"
  notice_failed_to_save_work_packages: "Failed to save %{count} work package(s) on %{total} selected: %{ids}."
  notice_failed_to_save_members: "Jäsentä tai jäseniä ei voitu tallentaa: %{errors}."
  notice_deletion_scheduled: "The deletion has been scheduled and is performed asynchronously."
  notice_file_not_found: "Hakemaasi sivua ei löytynyt tai se on poistettu."
  notice_forced_logout: "You have been automatically logged out after %{ttl_time} minutes of inactivity."
  notice_internal_server_error: "Tapahtui virhe. Jos ongelma jatkuu, ota yhteys %{app_title} ylläpitoon."
  notice_locking_conflict: "Vähintään yksi muu käyttäjä on päivitetty tiedot sillä välin."
  notice_locking_conflict_additional_information: "The update(s) came from %{users}."
  notice_locking_conflict_reload_page: "Ole hyvä ja päivitä sivu, tarkistaa muutokset ja uudelleen päivitykset."
  notice_member_added: Added %{name} to the project.
  notice_members_added: Lisätty %{number} käyttäjää hankkeeseen.
  notice_member_removed: "Removed %{user} from project."
  notice_member_deleted: "%{user} has been removed from the project and deleted."
  notice_no_principals_found: "No results found."
  notice_bad_request: "Bad Request."
  notice_not_authorized: "Sinulla ole oikeuksia käyttää tätä sivua."
  notice_not_authorized_archived_project: "Haluamasi projekti on arkistoitu."
  notice_password_confirmation_failed: "Salasana ei ole oikea. Ei voi jatkua."
  notice_principals_found_multiple: "There are %{number} results found. \n Tab to focus the first result."
  notice_principals_found_single: "There is one result. \n Tab to focus it."
  notice_project_not_deleted: "The project wasn't deleted."
  notice_project_not_found: "Project not found."
  notice_successful_connection: "Yhteyden muodostus onnistui."
  notice_successful_create: "Luonti onnistui."
  notice_successful_delete: "Poisto onnistui."
  notice_successful_update: "Päivitys onnistui."
  notice_successful_update_custom_fields_added_to_project: |
    Successful update. The custom fields of the activated types are automatically activated
    on the work package form. <a href="%{url}" target="_blank">See more</a>.
  notice_successful_update_custom_fields_added_to_type: |
    Successful update. The active custom fields are automatically activated for
    the associated projects of this type.
  notice_to_many_principals_to_display: "On liian paljon tuloksia.\nRajata hakua kirjoittamalla nimi uuden jäsenen (tai ryhmä)."
  notice_user_missing_authentication_method: Käyttäjä on vielä valita salasana tai toinen tapa kirjautua sisään.
  notice_user_invitation_resent: Kutsu lähetetty %{email}.
  present_access_key_value: "Your %{key_name} is: %{value}"
  notice_automatic_set_of_standard_type: "Set standard type automatically."
  notice_logged_out: "You have been logged out."
  notice_wont_delete_auth_source: The LDAP connection cannot be deleted as long as there are still users using it.
  notice_project_cannot_update_custom_fields: "Et voi päivittää projektin käytettävissä olevia mukautettuja kenttiä. Projekti on virheellinen: %{errors}"
  notice_attachment_migration_wiki_page: >
    This page was generated automatically during the update of OpenProject. It contains all attachments previously associated with the %{container_type} "%{container_name}".
  #Default format for numbers
  number:
    format:
      delimiter: ""
      precision: 3
      separator: "."
    human:
      format:
        delimiter: ""
        precision: 3
      storage_units:
        format: "%n %u"
        units:
          byte:
            one: "Tavu"
            other: "Tavua"
          gb: "Gt"
          kb: "kt"
          mb: "Mt"
          tb: "Tt"
  onboarding:
    heading_getting_started: "Yleiskatsaus"
    text_getting_started_description: "Get a quick overview of project management and team collaboration with OpenProject. You can restart this video from the help menu."
    welcome: "Welcome to %{app_title}"
    select_language: "Valitse kieli"
  permission_add_work_package_notes: "Lisää kommentteja"
  permission_add_work_packages: "Lisää tehtävä"
  permission_add_messages: "Jätä viesti"
  permission_add_project: "Create projects"
  permission_add_work_package_attachments: "Lisää liitteitä"
  permission_add_work_package_attachments_explanation: "Allows adding attachments without Edit work packages permission"
  permission_archive_project: "Arkisto projekti"
  permission_create_user: "Create users"
  permission_manage_user: "Edit users"
  permission_manage_placeholder_user: "Create, edit, and delete placeholder users"
  permission_add_subprojects: "Luoda aliprojekteja"
  permission_add_work_package_watchers: "Lisää seuraajia"
  permission_assign_versions: "Assign versions"
  permission_browse_repository: "Selaa tietovarastoa"
  permission_change_wiki_parent_page: "Vaihda ylätason wikisivu"
  permission_change_work_package_status: "Change work package status"
  permission_change_work_package_status_explanation: "Allows changing status without Edit work packages permission"
  permission_comment_news: "Kommentoi uutisia"
  permission_commit_access: "Tee pääsyoikeus"
  permission_copy_projects: "Kopioi projekteja"
  permission_copy_work_packages: "Kopioi tehtäviä"
  permission_create_backup: "Create backups"
  permission_delete_work_package_watchers: "Poista seuraajia"
  permission_delete_work_packages: "Poista tehtäviä"
  permission_delete_messages: "Poista viestit"
  permission_delete_own_messages: "Poista omia viestejä"
  permission_delete_reportings: "Poista raportoinnit"
  permission_delete_timelines: "Poista aikajanat"
  permission_delete_wiki_pages: "Poista wiki sivuja"
  permission_delete_wiki_pages_attachments: "Poista liitteitä"
  permission_edit_work_package_notes: "Muokkaa kommentteja"
  permission_edit_work_packages: "Muokkaa tehtäviä"
  permission_edit_messages: "Muokkaa viestejä"
  permission_edit_own_work_package_notes: "Muokkaa omia kommentteja"
  permission_edit_own_messages: "Muokkaa omia viestejä"
  permission_edit_own_time_entries: "Muokka omia aikamerkintöjä"
  permission_edit_project: "Muokkaa projektia"
  permission_edit_reportings: "Muokkaa raportointeja"
  permission_edit_time_entries: "Edit time logs for other users"
  permission_edit_timelines: "Muokkaa aikajanoja"
  permission_edit_wiki_pages: "Muokkaa wiki sivuja"
  permission_export_work_packages: "Vie tehtäviä"
  permission_export_wiki_pages: "Vie wiki-sivuja"
  permission_list_attachments: "Listaa liitteet"
  permission_log_own_time: "Log own time"
  permission_log_time: "Log time for other users"
  permission_manage_forums: "Hallinnoi keskustelupalstaa"
  permission_manage_categories: "Hallinnoi tapahtumien luokkia"
  permission_manage_dashboards: "Manage dashboards"
  permission_manage_work_package_relations: "Hallinnoi tehtävien riippuvuuksia"
  permission_manage_members: "Hallinnoi jäseniä"
  permission_manage_news: "Hallinnoi uutisia"
  permission_manage_project_activities: "Hallinnoi projektin tehtäviä"
  permission_manage_public_queries: "Manage public views"
  permission_manage_repository: "Hallinnoi tietovarastoa"
  permission_manage_subtasks: "Manage work package hierarchies"
  permission_manage_versions: "Hallinnoi versioita"
  permission_manage_wiki: "Hallinnoi wikiä"
  permission_manage_wiki_menu: "Hallinnoi Wiki-valikkoa"
  permission_move_work_packages: "Siirrä tehtäviä"
  permission_protect_wiki_pages: "Suojaa wiki sivut"
  permission_rename_wiki_pages: "Uudelleennimeä wiki sivuja"
  permission_save_queries: "Save views"
  permission_search_project: "Search project"
  permission_select_custom_fields: "Select custom fields"
  permission_select_project_custom_fields: "Select project attributes"
  permission_select_project_modules: "Valitse projektin modulit"
  permission_share_work_packages: "Share work packages"
  permission_manage_types: "Valitse tyypit"
  permission_view_project: "View projects"
  permission_view_changesets: "Näytä muutosryhmät"
  permission_view_commit_author_statistics: "Tarkastele tilastoja tekijöistä"
  permission_view_dashboards: "View dashboards"
  permission_view_work_package_watchers: "Tarkastele seuraajien luetteloa"
  permission_view_work_packages: "View work packages"
  permission_view_messages: "Näytä viestejä"
  permission_view_news: "View news"
  permission_view_members: "Näytä jäsenet"
  permission_view_reportings: "Tarkastele raportointeja"
  permission_view_shared_work_packages: "View work package shares"
  permission_view_time_entries: "Näytä käytetty aika"
  permission_view_timelines: "Tarkastele aikajanoja"
  permission_view_wiki_edits: "Näytä wiki historia"
  permission_view_wiki_pages: "Näytä wiki"
  permission_work_package_assigned: "Become assignee/responsible"
  permission_work_package_assigned_explanation: "Toimia paketti voidaan määrittää käyttäjät ja ryhmät hallussaan tämä rooli kunkin projekti"
  permission_view_project_activity: "View project activity"
  permission_save_bcf_queries: "Save BCF queries"
  permission_manage_public_bcf_queries: "Manage public BCF queries"
  permission_edit_attribute_help_texts: "Edit attribute help texts"
  permission_manage_public_project_queries: "Manage public project lists"
  permission_view_project_query: "View project query"
  permission_edit_project_query: "Edit project query"
  placeholders:
    default: "-"
  project:
    destroy:
      confirmation: "If you continue, the project %{identifier} will be permanently destroyed. To confirm this action please introduce the project name in the field below, this will:"
      project_delete_result_1: "Delete all related data."
      project_delete_result_2: "Delete all managed project folders in the attached storages."
      info: "Deleting the project is an irreversible action."
      project_verification: "Enter the project's name %{name} to verify the deletion."
      subprojects_confirmation: "Its subproject(s): %{value} will also be deleted."
      title: "Delete the project %{name}"
    identifier:
      warning_one: Members of the project will have to relocate the project's repositories.
      warning_two: Projektin nykyiset linkit eivät enää toimi.
      title: Muuta projektin tunnistetta
    template:
      copying: >
        Your project is being created from the selected template project. You will be notified by mail as soon as the project is available.
      use_template: "Use template"
      make_template: "Aseta malliksi"
      remove_from_templates: "Remove from templates"
    archive:
      are_you_sure: "Oletko varma, että haluat arkistoida projektin \"%{name}\"?"
      archived: "Archived"
    count:
      zero: "0 Projects"
      one: "1 Project"
      other: "%{count} Projects"
  project_module_activity: "Tapahtumat"
  project_module_forums: "Keskustelupalstat"
  project_module_work_package_tracking: "Tehtävät"
  project_module_news: "Uutiset"
  project_module_repository: "Tietovarasto"
  project_module_wiki: "Wiki"
  permission_header_for_project_module_work_package_tracking: "Work packages and Gantt charts"
  query:
    attribute_and_direction: "%{attribute} (%{direction})"
  #possible query parameters (e.g. issue queries),
  #which are not attributes of an AR-Model.
  query_fields:
    active_or_archived: "Active or archived"
    assigned_to_role: "Työn suorittajan rooli"
    assignee_or_group: "Työn suorittaja tai kuuluu ryhmään"
    member_of_group: "Työn suorittajan ryhmä"
    name_or_identifier: "Name or identifier"
    only_subproject_id: "Only subproject"
    shared_with_user: "Shared with users"
    shared_with_me: "Shared with me"
    subproject_id: "Including subproject"
  repositories:
    at_identifier: "klo %{identifier}"
    atom_revision_feed: "Atom revision feed"
    autofetch_information: "Check this if you want repositories to be updated automatically when accessing the repository module page.\nThis encompasses the retrieval of commits from the repository and refreshing the required disk storage."
    checkout:
      access:
        readwrite: "Luku + kirjoitus"
        read: "Vain luku"
        none: "No checkout access, you may only view the repository through this application."
      access_permission: "Your permissions on this repository"
      url: "Checkout URL"
      base_url_text: "The base URL to use for generating checkout URLs (e.g., https://myserver.example.org/repos/).\nNote: The base URL is only used for rewriting checkout URLs in managed repositories. Other repositories are not altered."
      default_instructions:
        git: |-
          Sisältämät tiedot tämä arkisto voidaan ladata tietokoneeseen Git.
          Ota dokumentointi Git jos tarvitset lisätietoja huoneen luovutus menettely ja saatavilla asiakkaille.
        subversion: |-
          The data contained in this repository can be downloaded to your computer with Subversion.
          Please consult the documentation of Subversion if you need more information on the checkout procedure and available clients.
      enable_instructions_text: "Näyttää kassalle ohjeet alla määritellään kaikki säilytyspaikka-liittyviä sivuja."
      instructions: "Checkout instructions"
      show_instructions: "Display checkout instructions"
      text_instructions: "Tämä teksti näkyy rinnalla kassalla URL ohjeet siitä miten tarkistaa säilytyspaikka."
      not_available: "Checkout instructions are not defined for this repository. Ask your administrator to enable them for this repository in the system settings."
    create_managed_delay: "Please note: The repository is managed, it is created asynchronously on the disk and will be available shortly."
    create_successful: "The repository has been registered."
    delete_sucessful: "The repository has been deleted."
    destroy:
      confirmation: "Jos jatkat, tämän pysyvästi poistaa onnistunut säilytyspaikka."
      info: "Deleting the repository is an irreversible action."
      info_not_managed: "Note: This will NOT delete the contents of this repository, as it is not managed by OpenProject."
      managed_path_note: "The following directory will be erased: %{path}"
      repository_verification: "Enter the project's identifier %{identifier} to verify the deletion of its repository."
      subtitle: "Do you really want to delete the %{repository_type} of the project %{project_name}?"
      subtitle_not_managed: "Do you really want to remove the linked %{repository_type} %{url} from the project %{project_name}?"
      title: "Delete the %{repository_type}"
      title_not_managed: "Remove the linked %{repository_type}?"
    errors:
      build_failed: "Ei voi luoda säilytyspaikka kanssa valitun kokoonpanon. %{reason}"
      managed_delete: "Unable to delete the managed repository."
      managed_delete_local: "Unable to delete the local repository on filesystem at '%{path}': %{error_message}"
      empty_repository: "The repository exists, but is empty. It does not contain any revisions yet."
      exists_on_filesystem: "The repository directory already exists in the filesystem."
      filesystem_access_failed: "An error occurred while accessing the repository in the filesystem: %{message}"
      not_manageable: "This repository vendor cannot be managed by OpenProject."
      path_permission_failed: "An error occurred trying to create the following path: %{path}. Please ensure that OpenProject may write to that folder."
      unauthorized: "Sinulla ei ole valtuutetun käyttää säilytyspaikka tai tunnistetiedot eivät kelpaa."
      unavailable: "The repository is unavailable."
      exception_title: "Cannot access the repository: %{message}"
      disabled_or_unknown_type: "The selected type %{type} is disabled or no longer available for the SCM vendor %{vendor}."
      disabled_or_unknown_vendor: "The SCM vendor %{vendor} is disabled or no longer available."
      remote_call_failed: "Calling the managed remote failed with message '%{message}' (Code: %{code})"
      remote_invalid_response: "Vastaanotettu virheellinen vastaus onnistui kauko."
      remote_save_failed: "Ei voitu tallentaa asäilytyspaikka parametrit haetaan kauko."
    git:
      instructions:
        managed_url: "This is the URL of the managed (local) Git repository."
        path: >-
          Specify the path to your local Git repository ( e.g., %{example_path} ). You can also use remote repositories which are cloned to a local copy by using a value starting with http(s):// or file://.
        path_encoding: "Override Git path encoding (Default: UTF-8)"
      local_title: "Link existing local Git repository"
      local_url: "Paikallinen URL"
      local_introduction: "If you have an existing local Git repository, you can link it with OpenProject to access it from within the application."
      managed_introduction: "Let OpenProject create and integrate a local Git repository automatically."
      managed_title: "Git repository integrated into OpenProject"
      managed_url: "Managed URL"
      path: "Path to Git repository"
      path_encoding: "Polun koodaus"
    go_to_revision: "Go to revision"
    managed_remote: "Onnistunut arkistot tälle toimittajalle hoidetaan etänä."
    managed_remote_note: "Information on the URL and path of this repository is not available prior to its creation."
    managed_url: "Managed URL"
    settings:
      automatic_managed_repos_disabled: "Disable automatic creation"
      automatic_managed_repos: "Automatic creation of managed repositories"
      automatic_managed_repos_text: "By setting a vendor here, newly created projects will automatically receive a managed repository of this vendor."
    scm_vendor: "Source control management system"
    scm_type: "Repository type"
    scm_types:
      local: "Link existing local repository"
      existing: "Link existing repository"
      managed: "Create new repository in OpenProject"
    storage:
      not_available: "Disk storage consumption is not available for this repository."
      update_timeout: "Keep the last required disk space information for a repository for N minutes.\nAs counting the required disk space of a repository may be costly, increase this value to reduce performance impact."
      oauth_application_details: "The client secret value will not be accessible again after you close this window. Please copy these values into the Nextcloud OpenProject Integration settings:"
      oauth_application_details_link_text: "Go to settings page"
      setup_documentation_details: "If you need help configuring a new file storage please check the documentation: "
      setup_documentation_details_link_text: "File Storages setup"
      show_warning_details: "To use this file storage remember to activate the module and the specific storage in the project settings of each desired project."
    subversion:
      existing_title: "Existing Subversion repository"
      existing_introduction: "If you have an existing Subversion repository, you can link it with OpenProject to access it from within the application."
      existing_url: "Olemassa oleva URL"
      instructions:
        managed_url: "This is the URL of the managed (local) Subversion repository."
        url: "Enter the repository URL. This may either target a local repository (starting with %{local_proto} ), or a remote repository.\nThe following URL schemes are supported:"
      managed_title: "Subversion repository integrated into OpenProject"
      managed_introduction: "Päästää OpenProject luoda ja integroida paikallinen kumouksellisuus säilytyspaikka automaattisesti."
      managed_url: "Managed URL"
      password: "Repository Password"
      username: "Repository username"
    truncated: "Sorry, we had to truncate this directory to %{limit} files. %{truncated} entries were omitted from the list."
    named_repository: "%{vendor_name} repository"
    update_settings_successful: "The settings have been successfully saved."
    url: "URL to repository"
    warnings:
      cannot_annotate: "Tätä tiedostoa ei voi selityksineen."
  scheduling:
    activated: "aktivoitu"
    deactivated: "deaktivoitu"
  search_input_placeholder: "Etsi..."
  setting_apiv3_cors_enabled: "Enable CORS"
  setting_apiv3_cors_origins: "API V3 Cross-Origin Resource Sharing (CORS) allowed origins"
  setting_apiv3_cors_origins_text_html: >
    If CORS is enabled, these are the origins that are allowed to access OpenProject API. <br/> Please check the <a href="%{origin_link}" target="_blank">Documentation on the Origin header</a> on how to specify the expected values.
  setting_apiv3_write_readonly_attributes: "Write access to read-only attributes"
  setting_apiv3_write_readonly_attributes_instructions_html: >
    If enabled, the API will allow administrators to write static read-only attributes during creation, such as createdAt and author. <br/> <strong>Warning:</strong> This setting has a use-case for e.g., importing data, but allows administrators to impersonate the creation of items as other users. All creation requests are being logged however with the true author. </br> For more information on attributes and supported resources, please see the %{api_documentation_link}.
  setting_apiv3_max_page_size: "Maximum API page size"
  setting_apiv3_max_page_instructions_html: >
    Set the maximum page size the API will respond with. It will not be possible to perform API requests that return more values on a single page. <br/> <strong>Warning:</strong> Please only change this value if you are sure why you need it. Setting to a high value will result in significant performance impacts, while a value lower than the per page options will cause errors in paginated views.
  setting_apiv3_docs: "Käyttöohjeet"
  setting_apiv3_docs_enabled: "Enable docs page"
  setting_apiv3_docs_enabled_instructions_html: >
    If the docs page is enabled you can get an interactive view of the APIv3 documentation under <a href="%{link}" target="_blank">%{link}</a>.
  setting_attachment_whitelist: "Attachment upload whitelist"
  setting_email_delivery_method: "Sähköpostiviestien toimitustapa"
  setting_emails_salutation: "Address user in emails with"
  setting_sendmail_location: "Location of the sendmail executable"
  setting_smtp_enable_starttls_auto: "Automatically use STARTTLS if available"
  setting_smtp_ssl: "Use SSL connection"
  setting_smtp_address: "SMTP server"
  setting_smtp_port: "SMTP port"
  setting_smtp_authentication: "SMTP authentication"
  setting_smtp_user_name: "SMTP username"
  setting_smtp_password: "SMTP password"
  setting_smtp_domain: "SMTP HELO domain"
  setting_activity_days_default: "Päivien esittäminen projektien historiassa"
  setting_app_subtitle: "Ohjelman alaotsikko"
  setting_app_title: "Ohjelman otsikko"
  setting_attachment_max_size: "Liitteen maksimikoko"
  setting_show_work_package_attachments: "Show attachments in the files tab by default"
  setting_antivirus_scan_mode: "Scan mode"
  setting_antivirus_scan_action: "Infected file action"
  setting_autofetch_changesets: "Automaattisten muutosjoukkojen haku"
  setting_autologin: "Automaatinen kirjautuminen"
  setting_available_languages: "Käytettävissä olevat kielet"
  setting_bcc_recipients: "Vastaanottajat piilokopiona (bcc)"
  setting_brute_force_block_after_failed_logins: "Estä käyttäjä jos epäonnistuneita kirjautumisyrityksiä on tätä arvoa enemmän"
  setting_brute_force_block_minutes: "Aika jonka käyttäjä on estettynä"
  setting_cache_formatted_text: "Käytä välimuistia muotoillulle tekstille"
  setting_use_wysiwyg_description: "Select to enable CKEditor5 WYSIWYG editor for all users by default. CKEditor has limited functionality for GFM Markdown."
  setting_column_options: "Default work package lists columns"
  setting_commit_fix_keywords: "Korjaavat hakusanat"
  setting_commit_logs_encoding: "Commit messages encoding"
  setting_commit_logtime_activity_id: "Tapahtuma kirjatulle ajalle"
  setting_commit_logtime_enabled: "Mahdollista ajan kirjaaminen"
  setting_commit_ref_keywords: "Viittaavat hakusanat"
  setting_consent_time: "Suostumuksen aika"
  setting_consent_info: "Suostumuksen teksti"
  setting_consent_required: "Suostumus vaaditaan"
  setting_consent_decline_mail: "Suostumukseen liittyvien lisätietojen sähköpostiosoite"
  setting_cross_project_work_package_relations: "Salli projektien väliset tehtävien riippuvuudet"
  setting_first_week_of_year: "First week in year contains"
  setting_date_format: "Päivämäärä"
  setting_default_language: "Vakiokieli"
  setting_default_projects_modules: "Oletusmodulit uusille projketeille"
  setting_default_projects_public: "Uudet projektit ovat oletuksena julkisia"
  setting_diff_max_lines_displayed: "Max number of diff lines displayed"
  setting_display_subprojects_work_packages: "Oletuksena näytä aliprojektien tehtävät pääprojektissa"
  setting_duration_format: "Duration format"
  setting_duration_format_hours_only: "Hours only"
  setting_duration_format_days_and_hours: "Days and hours"
  setting_duration_format_instructions: "This defines how Work, Remaining work, and Time spent durations are displayed."
  setting_emails_footer: "Sähköpostin alatunniste"
  setting_emails_header: "Sähköpostit otsikko"
  setting_email_login: "Käytä sähköpostiosoitetta kirjautumiseen"
  setting_enabled_scm: "Käytössäoleva versionhallinta"
  setting_enabled_projects_columns: "Columns in a projects list displayed by default"
  setting_feeds_enabled: "Ota syötteet käyttöön"
  setting_ical_enabled: "Enable iCalendar subscriptions"
  setting_feeds_limit: "Syötteen sisällön raja"
  setting_file_max_size_displayed: "Max size of text files displayed inline"
  setting_host_name: "Verkko-osoite"
  setting_hours_per_day: "Hours per day"
  setting_hours_per_day_explanation: >-
    This defines what is considered a "day" when displaying duration in days and hours (for example, if a day is 8 hours, 32 hours would be 4 days).
  setting_invitation_expiration_days: "Sähköpostisi vahvistuslinkki vanhentuu"
  setting_work_package_done_ratio: "Progress calculation"
  setting_work_package_done_ratio_field: "Work-based"
  setting_work_package_done_ratio_status: "Status-based"
  setting_work_package_done_ratio_explanation_html: >
    In <b>work-based</b> mode, % Complete is calculated from how much work is done in relation to total work. In <b>status-based</b> mode, each status has a % Complete value associated with it. Changing status will change % Complete.
  setting_work_package_properties: "Tehtävän ominaisuudet"
  setting_work_package_startdate_is_adddate: "Käytä nykyistä päivämäärää uuden tehtävän aloistuspäivänä"
  setting_work_packages_projects_export_limit: "Work packages / Projects export limit"
  setting_journal_aggregation_time_minutes: "User actions aggregated within"
  setting_log_requesting_user: "Kirjaa lokiin käyttäjien kirjautumiset, nimet ja sähköpostiosoitteet kaikista pyynnöistä"
  setting_login_required: "Pakollinen kirjautuminen"
  setting_mail_from: "Lähettäjän sähköpostiosoite"
  setting_mail_handler_api_key: "API avain"
  setting_mail_handler_body_delimiters: "Katkaise sähköpostit tällaisen rivin jälkeen"
  setting_mail_handler_body_delimiter_regex: "Truncate emails matching this regex"
  setting_mail_handler_ignore_filenames: "Ignored mail attachments"
  setting_new_project_user_role_id: "Rooli joka annetaan projektin luojalle, joka ei ole hallinnoija (admin)"
  setting_password_active_rules: "Aktiiviset merkistöluokat"
  setting_password_count_former_banned: "Numero viimeksi käytetyt salasanat kielletty sillä uudelleenkäyttö"
  setting_password_days_valid: "Maksimiaika, jonka jälkeen salasana täytyy vaihtaa"
  setting_password_min_length: "Vähimmäispituus"
  setting_password_min_adhered_rules: "Luokkien vähimmäismäärä"
  setting_per_page_options: "Sivun objektien määrän asetukset"
  setting_plain_text_mail: "vain muotoilematonta tekstiä (ei HTML)"
  setting_protocol: "Protokolla"
  setting_project_gantt_query: "Project portfolio Gantt view"
  setting_project_gantt_query_text: "You can modify the query that is used to display Gantt chart from the project overview page."
  setting_security_badge_displayed: "Display security badge"
  setting_registration_footer: "Rekisteröinnin alatunniste"
  setting_repositories_automatic_managed_vendor: "Automatic repository vendor type"
  setting_repositories_encodings: "Tietovaraston koodaus"
  setting_repository_authentication_caching_enabled: "Enable caching for authentication request of version control software"
  setting_repository_storage_cache_minutes: "Repository disk size cache"
  setting_repository_checkout_display: "Show checkout instructions"
  setting_repository_checkout_base_url: "Checkout base URL"
  setting_repository_checkout_text: "Checkout instruction text"
  setting_repository_log_display_limit: "Revisioiden enimmäismäärä tiedostojen logissa"
  setting_repository_truncate_at: "Maximum number of files displayed in the repository browser"
  setting_rest_api_enabled: "Ota käyttöön REST-verkkopalvelu"
  setting_self_registration: "Itserekisteröinti"
  setting_session_ttl: "Istunnon vanhentumisaika jälkeen toimettomuus"
  setting_session_ttl_hint: "Arvo alle 5 toimii kuten käytöstä"
  setting_session_ttl_enabled: "Istunto päättyy"
  setting_start_of_week: "Viikko alkaa"
  setting_sys_api_enabled: "Salli WS tietovaraston hallintaan"
  setting_sys_api_description: "The repository management web service provides integration and user authorization for accessing repositories."
  setting_time_format: "Aika"
  setting_accessibility_mode_for_anonymous: "Ota helppokäyttötila anonyymeille käyttäjille"
  setting_user_format: "Users name format"
  setting_user_default_timezone: "Users default time zone"
  setting_users_deletable_by_admins: "User accounts deletable by admins"
  setting_users_deletable_by_self: "Käyttäjille saa poistaa tilinsä"
  setting_welcome_text: "Tervehdysteksti"
  setting_welcome_title: "Tervehdyspalkki"
  setting_welcome_on_homescreen: "Näytä tervehdyspalkki kotinäkymässä"
  setting_work_package_list_default_highlighting_mode: "Default highlighting mode"
  setting_work_package_list_default_highlighted_attributes: "Default inline highlighted attributes"
  setting_working_days: "Working days"
  settings:
    attachments:
      whitelist_text_html: >
        Define a list of valid file extensions and/or mime types for uploaded files. <br/> Enter file extensions (e.g., <code>%{ext_example}</code>) or mime types (e.g., <code>%{mime_example}</code>). <br/> Leave empty to allow any file type to be uploaded. Multiple values allowed (one line for each value).
      show_work_package_attachments: >
        Deactivating this option will hide the attachments list on the work packages files tab for new projects. The files attached in the description of a work package will still be uploaded in the internal attachments storage.
    antivirus:
      title: "Virus scanning"
      clamav_ping_failed: "Failed to connect the the ClamAV daemon. Double-check the configuration and try again."
      remaining_quarantined_files_html: >
        Virus scanning has been disbled. %{file_count} remain in quarantine. To review quarantined files, please visit this link: %{link}
      remaining_scan_complete_html: >
        Remaining files have been scanned. There are %{file_count} in quarantine. You are being redirected to the quarantine page. Use this page to delete or override quarantined files.
      remaining_rescanned_files: >
        Virus scanning has been enabled successfully. There are %{file_count} that were uploaded previously and still need to be scanned. This process has been scheduled in the background. The files will remain accessible during the scan.
      upsale:
        description: "Ensure uploaded files in OpenProject are scanned for viruses before being accessible by other users."
      actions:
        delete: "Delete the file"
        quarantine: "Quarantine the file"
        instructions_html: >
          Select the action to perform for files on which a virus has been detected: <br/> <ul> <li><strong>%{quarantine_option}</strong>: Quarantine the file, preventing users from accessing it. Administrators can review and delete quarantined files in the administration.</li> <li><strong>%{delete_option}</strong>: Delete the file immediately.</li> </ul>
      modes:
        clamav_socket_html: Enter the socket to the clamd daemon, e.g., %{example}
        clamav_host_html: Enter the hostname and port to the clamd daemon separated by colon. e.g., %{example}
        description_html: >
          Select the mode in which the antivirus scanner integration should operate. <br/> <ul> <li><strong>%{disabled_option}</strong>: Uploaded files are not scanned for viruses.</li> <li><strong>%{socket_option}</strong>: You have set up ClamAV on the same server as OpenProject and the scan daemon clamd is running in the background</li> <li><strong>%{host_option}</strong>: You are streaming files to an external virus scanning host.</li> </ul>
    brute_force_prevention: "Automaattinen käyttäjän estäminen"
    date_format:
      first_date_of_week_and_year_set: >
        If either options "%{day_of_week_setting_name}" or "%{first_week_setting_name}" are set, the other has to be set as well to avoid inconsistencies in the frontend.
      first_week_of_year_text_html: >
        Select the date of January that is contained in the first week of the year. This value together with first day of the week determines the total number of weeks in a year. For more information, please see our <a href="%{link}" target="_blank">documentation</a> on this topic.
    experimental:
      save_confirmation: Caution! Risk of data loss! Only activate experimental features if you do not mind breaking your OpenProject installation and losing all of its data.
      warning_toast: Feature flags are settings that activate features that are still under development. They shall only be used for testing purposes. They shall never be activated on OpenProject installations holding important data. These features will very likely corrupt your data. Use them at your own risk.
      feature_flags: Feature flags
    general: "Yleinen"
    highlighting:
      mode_long:
        inline: "Highlight attribute(s) inline"
        none: "Ei korostusta"
        status: "Entire row by Status"
        type: "Entire row by Type"
        priority: "Entire row by Priority"
    icalendar:
      enable_subscriptions_text_html: Allows users with the necessary permissions to subscribe to OpenProject calendars and access work package information via an external calendar client. <strong>Note:</strong> Please read about <a href="%{link}" target="_blank">iCalendar subscriptions</a> to understand potential security risks before enabling this.
    language_name_being_default: "%{language_name} (default)"
    notifications:
      events_explanation: "Governs for which event an email is sent out. Work packages are excluded from this list as the notifications for them can be configured specifically for every user."
      delay_minutes_explanation: "Email sending can be delayed to allow users with configured in app notification to confirm the notification within the application before a mail is sent out. Users who read a notification within the application will not receive an email for the already read notification."
    other: "Muut"
    passwords: "Salasana"
    project_attributes:
      heading: "Project attributes"
      label_new_attribute: "Project attribute"
      label_new_section: "Section"
      label_edit_section: "Edit title"
      label_section_actions: "Section actions"
      heading_description: "These project attributes appear in the overview page of each project. You can add new attributes, group them into sections and re-order them as you please. These attributes can be enabled or disabled but not re-ordered at a project level."
      label_project_custom_field_actions: "Project attribute actions"
      label_no_project_custom_fields: "No project attributes defined in this section"
      edit:
        description: "Changes to this project attribute will be reflected in all projects where it is enabled. Required attributes cannot be disabled on a per-project basis."
      new:
        heading: "New attribute"
        description: "Changes to this project attribute will be reflected in all projects where it is enabled. Required attributes cannot be disabled on a per-project basis."
    projects:
      missing_dependencies: "Project module %{module} was checked which depends on %{dependencies}. You need to check these dependencies as well."
      section_new_projects: "Settings for new projects"
      section_project_overview: "Settings for project lists"
    session: "Istunto"
    user:
      default_preferences: "Default preferences"
      display_format: "Display format"
      deletion: "Deletion"
    working_days:
      section_work_week: "Work week"
      section_holidays_and_closures: "Holidays and closures"
  text_formatting:
    markdown: "Markdown"
    plain: "Plain text"
  status_active: "aktiivinen"
  status_archived: "archived"
  status_blocked: "blocked"
  status_invited: kutsuttu
  status_locked: lukittu
  status_registered: registered
  #Used in array.to_sentence.
  support:
    array:
      sentence_connector: "and"
      skip_last_comma: "epätosi"
  text_accessibility_hint: "The accessibility mode is designed for users who are blind, motorically handicaped or have a bad eyesight. For the latter focused elements are specially highlighted. Please notice, that the Backlogs module is not available in this mode."
  text_access_token_hint: "API-salasanojen avulla voit sallia integraatioiden pääsyn OpenProject rajapintoihin."
  text_analyze: "Further analyze: %{subject}"
  text_are_you_sure: "Oletko varma?"
  text_are_you_sure_continue: "Are you sure you want to continue?"
  text_are_you_sure_with_children: "Delete work package and all child work packages?"
  text_are_you_sure_with_project_custom_fields: "Deleting this attribute will also delete its values in all projects. Are you sure you want to do this?"
  text_assign_to_project: "Assign to the project"
  text_form_configuration: >
    You can customize which fields will be displayed in work package forms. You can freely group the fields to reflect the needs for your domain.
  text_form_configuration_required_attribute: "Attribute is marked required and thus always shown"
  text_caracters_maximum: "%{count} merkkiä enintään."
  text_caracters_minimum: "Täytyy olla vähintään %{count} merkkiä pitkä."
  text_comma_separated: "Useat arvot sallittu (eroteltuna pilkulla)."
  text_comment_wiki_page: "Kommentti wiki-sivulle: %{page}"
  text_custom_field_possible_values_info: "Yksi rivi kullekin arvolle"
  text_custom_field_hint_activate_per_project: >
    When using custom fields: Keep in mind that custom fields need to be activated per project, too.
  text_custom_field_hint_activate_per_project_and_type: >
    Custom fields need to be activated per work package type and per project.
  text_wp_status_read_only_html: >
    The Enterprise edition will add these additional add-ons for work packages' statuses fields: <br> <ul> <li><b>Allow to mark work packages to read-only for specific statuses</b></li> </ul>
  text_project_custom_field_html: >
    The Enterprise edition will add these additional add-ons for projects' custom fields: <br> <ul> <li><b>Add custom fields for projects to your Project list to create a project portfolio view</b></li> </ul>
  text_custom_logo_instructions: >
    A white logo on transparent background is recommended. For best results on both, conventional and retina displays, make sure your image's dimensions are 460px by 60px.
  text_custom_export_logo_instructions: >
    This is the logo that appears in your PDF exports. It needs to be a PNG or JPEG image file. A black or colored logo on transparent or white background is recommended.
  text_custom_export_cover_instructions: >
    This is the image that appears in the background of a cover page in your PDF exports. It needs to be an about 800px width by 500px height sized PNG or JPEG image file.
  text_custom_favicon_instructions: >
    This is the tiny icon that appears in your browser window/tab next to the page's title. It needs to be a squared 32 by 32 pixels sized PNG image file with a transparent background.
  text_custom_touch_icon_instructions: >
    This is the icon that appears in your mobile or tablet when you place a bookmark on your homescreen. It needs to be a squared 180 by 180 pixels sized PNG image file. Please make sure the image's background is not transparent otherwise it will look bad on iOS.
  text_database_allows_tsv: "Database allows TSVector (optional)"
  text_default_administrator_account_changed: "Oletuarvoinen järjestelmävalvoja muutettu"
  text_default_encoding: "Default: UTF-8"
  text_destroy: "Poista"
  text_destroy_with_associated: "There are additional objects assossociated with the work package(s) that are to be deleted. Those objects are of the following types:"
  text_destroy_what_to_do: "Mitä sinä haluat tehdä?"
  text_diff_truncated: "... Tämä katkaistiin koska suurin mahdollinen näytettävä määrä tuli täyteen."
  text_email_delivery_not_configured: "Email delivery is not configured, and notifications are disabled.\nConfigure your SMTP server to enable them."
  text_enumeration_category_reassign_to: "Siirrä täksi arvoksi:"
  text_enumeration_destroy_question: "%{count} kohdetta on liitetty tälle arvolle."
  text_file_repository_writable: "Liitekansioon voi kirjoittaa"
  text_git_repo_example: "a bare and local repository (e.g. /gitrepo, c:\\gitrepo)"
  text_hint_date_format: "Syötä päivämäärä muodossa YYYY-MM-DD. Muut muodot saattavat aihettaa vääriä päivämääriä."
  text_hint_disable_with_0: "Huom: Poista käytöstä syöttämällä 0"
  text_hours_between: "%{min}-%{max} tuntia."
  text_work_package_added: "Uusi tehtävä %{id}, ilmoittaja %{author}."
  text_work_package_category_destroy_assignments: "Poistaa luokan tehtävät"
  text_work_package_category_destroy_question: "Some work packages (%{count}) are assigned to this category. What do you want to do?"
  text_work_package_category_reassign_to: "Reassign work packages to this category"
  text_work_package_updated: "Work package %{id} has been updated by %{author}."
  text_work_package_watcher_added: "You have been added as a watcher to Work package %{id} by %{watcher_changer}."
  text_work_package_watcher_removed: "You have been removed from watchers of Work package %{id} by %{watcher_changer}."
  text_work_packages_destroy_confirmation: "Are you sure you want to delete the selected work package(s)?"
  text_work_packages_ref_in_commit_messages: "Vertailemalla ja korjaus toimia paketit sitoutua viestejä"
  text_journal_added: "%{label} %{value} lisätty"
  text_journal_attachment_added: "%{label} %{value} added as attachment"
  text_journal_attachment_deleted: "%{label} %{old} removed as attachment"
  text_journal_changed_plain: "%{label} changed from %{old} %{linebreak}to %{new}"
  text_journal_changed_no_detail: "%{label} päivitetty"
  text_journal_changed_with_diff: "%{label} muutettu (%{link})"
  text_journal_deleted: "%{label} poistettu (%{old})"
  text_journal_deleted_subproject: "%{label} %{old}"
  text_journal_deleted_with_diff: "%{label} deleted (%{link})"
  text_journal_file_link_added: "%{label} link to %{value} (%{storage}) added"
  text_journal_file_link_deleted: "%{label} link to %{old} (%{storage}) removed"
  text_journal_of: "%{label} %{value}"
  text_journal_set_to: "%{label} muutettu %{value}"
  text_journal_set_with_diff: "%{label} set (%{link})"
  text_journal_label_value: "%{label} %{value}"
  text_latest_note: "Viimeisin kommentti on: %{note}"
  text_length_between: "Pituus välillä %{min} ja %{max} merkkiä."
  text_line_separated: "Useat arvot sallittu (yksi rivi kullekin)."
  text_load_default_configuration: "Lataa oletusasetukset"
  text_min_max_length_info: "0 tarkoittaa ei rajoitusta"
  text_no_roles_defined: Yhtään roolia ei ole määritetty.
  text_no_access_tokens_configurable: "Ei ole olemassa pääsyavaimia joita voisi konfiguroida."
  text_no_configuration_data: "Rooleja, tapahtumien tiloja ja työnkulkua ei vielä olla määritelty.\nOn erittäin suotavaa ladata vakioasetukset. Voit muuttaa sitä latauksen jälkeen."
  text_no_notes: "Ei kommentteja tässä tehtävässä."
  text_notice_too_many_values_are_inperformant: "Huomautus: Näyttää yli 100 kohteita sivulla voi lisätä sivu kuormitus aika."
  text_notice_security_badge_displayed_html: >
    Note: if enabled, this will display a badge with your installation status in the <a href="%{information_panel_path}">%{information_panel_label}</a> administration panel, and on the home page. It is displayed to administrators only. <br/> The badge will check your current OpenProject version against the official OpenProject release database to alert you of any updates or known vulnerabilities. For more information on what the check provides, what data is needed to provide available updates, and how to disable this check, please visit <a href="%{more_info_url}">the configuration documentation</a>.
  text_own_membership_delete_confirmation: "Olet aikeissa poistaa yhden tai useamman käyttöoikeuden ja et ehkä voi enää muokata tätä projektia sen jälkeen. Haluatko varmasti jatkaa?"
  text_plugin_assets_writable: "Plugin varat hakemisto kirjoitettavissa"
  text_powered_by: "Powered by %{link}"
  text_project_identifier_info: "Vain pienet kirjaimet (a-z), numerot, väliviivat ja alaviivat ovat sallittuja. Ensimmäisenä tulee olla pieni kirjain."
  text_reassign: "Reassign to work package:"
  text_regexp_info: "esim. ^[A-Z0-9]+$"
  text_regexp_multiline: 'The regex is applied in a multi-line mode. e.g., ^---\s+'
  text_repository_usernames_mapping: "Valitse päivittääksesi Redmine käyttäjä jokaiseen käyttäjään joka löytyy tietovaraston lokista.\nKäyttäjät joilla on sama Redmine ja tietovaraston käyttäjänimi tai sähköpostiosoite, yhdistetään automaattisesti."
  text_status_changed_by_changeset: "Päivitetty muutosversioon %{value}."
  text_table_difference_description: "In this table the single %{entries} are shown. You can view the difference between any two entries by first selecting the according checkboxes in the table. When clicking on the button below the table the differences are shown."
  text_time_logged_by_changeset: "Päivitetty muutosversioon %{value}."
  text_tip_work_package_begin_day: "toimia paketti alusta tähän päivään"
  text_tip_work_package_begin_end_day: "toimia paketti alkaa ja päättyy tähän päivään"
  text_tip_work_package_end_day: "work package ending this day"
  text_type_no_workflow: "Ei työnkulkua määritetty tälle tyypille"
  text_unallowed_characters: "Kiellettyjä merkkejä"
  text_user_invited: Käyttäjä on kutsuttu ja on vireillä rekisteröinti.
  text_user_wrote: "%{value} kirjoitti:"
  text_warn_on_leaving_unsaved: "The work package contains unsaved text that will be lost if you leave this page."
  text_what_did_you_change_click_to_add_comment: "Mitä muutit? Lisää kommentti klikkaamalla"
  text_wiki_destroy_confirmation: "Oletko varma että haluat poistaa tämän wiki:n ja kaikki sen sisältämän tiedon?"
  text_wiki_page_destroy_children: "Poista alisivut ja kaikki niiden jälkeläiset"
  text_wiki_page_destroy_question: "Tällä sivulla on %{descendants} alisivua ja jälkeläistä. Mitä haluat tehdä?"
  text_wiki_page_nullify_children: "Muuta alisivut pääsivuiksi"
  text_wiki_page_reassign_children: "Linkitä alisivut tähän pääsivuun"
  text_workflow_edit: "Valitse rooli ja tapahtuma muokataksesi työnkulkua"
  text_zoom_in: "Lähennä"
  text_zoom_out: "Loitonna"
  text_setup_mail_configuration: "Määritä sähköpostin palveluntarjoajasi"
  help_texts:
    views:
      project: >
        %{plural} are always attached to a project. You can only select projects here where the %{plural} module is active. After creating a %{singular} you can add work packages from other projects to it.
      public: "Julkaise tämä näkymä ja salli muiden käyttäjien nähdä se. Käyttäjät joilla on 'Muokkaa julkisia näkymiä' -oikeus voivat muokata tai poistaa julkisia näkymiä. Tämä ei vaikuta tehtävien näkyvyyteen ja riippuen niiden oikeuksista, käyttäjät voivat nähdä eri tehtävänäkymän."
      favoured: "Mark this view as favourite and add to the saved views sidebar on the left."
  time:
    am: "aamupäivä"
    formats:
      default: "%a, %e. %b %Y %H:%M:%S %z"
      long: "%B %d, %Y %H:%M"
      short: "%e. %b %H:%M"
      time: "%H:%M"
    pm: "iltapäivä"
  timeframe:
    show: "Näytä aikataulu"
    end: "to"
    start: "from"
  title_remove_and_delete_user: Remove the invited user from the project and delete him/her.
  title_enterprise_upgrade: "Upgrade to unlock more users."
  tooltip_user_default_timezone: >
    Oletus aikavyöhyke uusille käyttäjille. Voidaan muuttaa käyttäjän asetuksista.
  tooltip_resend_invitation: >
    Lähettää toisen kutsusähköpostin tuoreella tunnisteella, jos vanha sähköpostiosoite on vanhentunut tai käyttäjä ei saanut alkuperäistä sähköpostia. Voidaan myös käyttää aktiivisille käyttäjille uuden todennusmenetelmän valitsemiseen. Aktiivisten käyttäjien kanssa käytettynä heidän tilansa muutetaan 'kutsuksi'.
  tooltip:
    setting_email_login: >
      If enabled a user will be unable to chose a login during registration. Instead their given email address will serve as the login. An administrator may still change the login separately.
  queries:
    apply_filter: Apply preconfigured filter
    configure_view:
      heading: Configure view
      columns:
        input_label: "Lisää sarakkeita"
        input_placeholder: "Select a column"
        drag_area_label: "Manage and reorder columns"
      sort_by:
        automatic:
          heading: "Automatic"
          description: "Order the %{plural} by one or more sorting criteria. You will lose the previous sorting."
  top_menu:
    additional_resources: "Lisäresurssit"
    getting_started: "Getting started"
    help_and_support: "Help and support"
  total_progress: "Total progress"
  user:
    all: "kaikki"
    active: "aktiivinen"
    activate: "Aktivoi"
    activate_and_reset_failed_logins: "Activate and reset failed logins"
    authentication_provider: "Authentication Provider"
    identity_url_text: "The internal unique identifier provided by the authentication provider."
    authentication_settings_disabled_due_to_external_authentication: >
      Tämä käyttäjä autentikoi kautta ulkoisen autentikointi perheenhuoltaja, joten ei ole salasana OpenProject olla muutettu.
    authorization_rejected: "You are not allowed to sign in."
    assign_random_password: "Satunnainen salasana (lähetetään sähköpostilla käyttäjälle)"
    blocked: "locked temporarily"
    blocked_num_failed_logins:
      one: "locked temporarily (one failed login attempt)"
      other: "locked temporarily (%{count} failed login attempts)"
    confirm_status_change: "You are about to change the status of '%{name}'. Are you sure you want to continue?"
    deleted: "Poista käyttäjä"
    error_status_change_failed: "Muuttaminen käyttäjän tila epäonnistui koska seuraavia virheitä: %{errors}"
    invite: Invite user via email
    invited: kutsuttu
    lock: "Lukitse"
    locked: "locked permanently"
    no_login: "Tämä käyttäjä todentaa kautta kirjautuminen salasanalla. Koska se on poistettu käytöstä, he ei voi loki sisään."
    password_change_unsupported: Muutos salasana ei tueta.
    registered: "registered"
    reset_failed_logins: "Reset failed logins"
    status_user_and_brute_force: "%{user} and %{brute_force}"
    status_change: "Status change"
    text_change_disabled_for_provider_login: "Nimi on määritetty kirjautumispalveluntarjoajallasi, joten sitä ei voi muuttaa."
    text_change_disabled_for_ldap_login: "The name and email is set by LDAP and can thus not be changed."
    unlock: "Poista lukitus"
    unlock_and_reset_failed_logins: "Unlock and reset failed logins"
  version_status_closed: "suljettu"
  version_status_locked: "lukittu"
  version_status_open: "avoin"
  note: Huomautus
  note_password_login_disabled: "Password login has been disabled by %{configuration}."
  warning: Varoitus
  warning_attachments_not_saved: "%{count} tiedostoa ei voitu tallentaa."
  warning_imminent_user_limit: >
    You invited more users than are supported by your current plan. Invited users may not be able to join your OpenProject environment. Please <a href="%{upgrade_url}">upgrade your plan</a> or block existing users in order to allow invited and registered users to join.
  warning_registration_token_expired: |
    The activation email has expired. We sent you a new one to %{email}.
    Please click the link inside of it to activate your account.
  warning_user_limit_reached: >
    Adding additional users will exceed the current limit. Please contact an administrator to increase the user limit to ensure external users are able to access this instance.
  warning_user_limit_reached_admin: >
    Adding additional users will exceed the current limit. Please <a href="%{upgrade_url}">upgrade your plan</a> to be able to ensure external users are able to access this instance.
  warning_user_limit_reached_instructions: >
    You reached your user limit (%{current}/%{max} active users). Please contact sales@openproject.com to upgrade your Enterprise edition plan and add additional users.
  warning_protocol_mismatch_html: >

  warning_bar:
    https_mismatch:
      title: "HTTPS mode setup mismatch"
      text_html: >
        Your application is running with HTTPS mode set to <code>%{set_protocol}</code>, but the request is an <code>%{actual_protocol}</code> request. This will result in errors! You will need to set the following configuration value: <code>%{setting_value}</code>. Please see <a href="%{more_info_path}">the installation documentation</a> on how to set this configuration.
    hostname_mismatch:
      title: "Hostname setting mismatch"
      text_html: >
        Your application is running with its host name setting set to <code>%{set_hostname}</code>, but the request is a <code>%{actual_hostname}</code> hostname. This will result in errors! Go to <a href="%{setting_path}">System settings</a> and change the "Host name" setting to correct this.
  menu_item: "Menu item"
  menu_item_setting: "Näkyvyys"
  wiki_menu_item_for: 'Menu item for wikipage "%{title}"'
  wiki_menu_item_setting: "Näkyvyys"
  wiki_menu_item_new_main_item_explanation: >
    Sinä olet poistat vain tärkeimmät wiki valikosta. Sinun täytyy nyt valita wiki sivu joista tärkein uusi kohde luodaan. Poistaa wiki wiki moduuli voidaan kytkeä pois päältä hankkeen ylläpitäjät.
  wiki_menu_item_delete_not_permitted: Wiki valikosta vain wiki sivu voi olla Poistetaan.
  #TODO: merge with work_packages top level key
  work_package:
    updated_automatically_by_child_changes: |
      _Päivitetty automaattisesti alitehtävän %{child} muutoksen seurauksena_
    destroy:
      info: "Deleting the work package is an irreversible action."
      title: "Delete the work package"
    progress:
      label_note: "Note:"
      modal:
        work_based_help_text: "% Complete is automatically derived from Work and Remaining work."
        status_based_help_text: "% Complete is set by work package status."
        migration_warning_text: "In work-based progress calculation mode, % Complete cannot be manually set and is tied to Work. The existing value has been kept but cannot be edited. Please input Work first."
    permissions:
      comment: "Comment"
      comment_description: "Can view and comment this work package."
      edit: "Edit"
      edit_description: "Can view, comment and edit this work package."
      view: "View"
      view_description: "Can view this work package."
  sharing:
    count:
      zero: "0 users"
      one: "1 user"
      other: "%{count} users"
    filter:
      project_member: "Project member"
      not_project_member: "Not project member"
      project_group: "Project group"
      not_project_group: "Not project group"
      user: "User"
      group: "Group"
      role: "Role"
      type: "Type"
    denied: "You don't have permissions to share %{entities}."
    label_search: "Search for users to invite"
    label_search_placeholder: "Search by user or email address"
    label_toggle_all: "Toggle all shares"
    remove: "Remove"
    share: "Share"
    text_empty_search_description: "There are no users with the current filter criteria."
    text_empty_search_header: "We couldn't find any matching results."
    text_empty_state_description: "The %{entity} has not been shared with anyone yet."
    text_empty_state_header: "Not shared"
    text_user_limit_reached: "Adding additional users will exceed the current limit. Please contact an administrator to increase the user limit to ensure external users are able to access this %{entity}."
    text_user_limit_reached_admins: 'Adding additional users will exceed the current limit. Please <a href="%{upgrade_url}">upgrade your plan</a> to be able to add more users.'
    warning_user_limit_reached: >
      Adding additional users will exceed the current limit. Please contact an administrator to increase the user limit to ensure external users are able to access this %{entity}.
    warning_user_limit_reached_admin: >
      Adding additional users will exceed the current limit. Please <a href="%{upgrade_url}">upgrade your plan</a> to be able to ensure external users are able to access this %{entity}.
    warning_no_selected_user: "Please select users to share this %{entity} with"
    warning_locked_user: "The user %{user} is locked and cannot be shared with"
    user_details:
      locked: "Locked user"
      invited: "Invite sent. "
      resend_invite: "Resend."
      invite_resent: "Invite has been resent"
      not_project_member: "Not a project member"
      project_group: "Group members might have additional privileges (as project members)"
      not_project_group: "Group (shared with all members)"
      additional_privileges_project: "Might have additional privileges (as project member)"
      additional_privileges_group: "Might have additional privileges (as group member)"
      additional_privileges_project_or_group: "Might have additional privileges (as project or group member)"
    project_queries:
      publishing_denied: "You do not have permission to make project lists public."
      access_warning: "Users will only see the projects they have access to. Sharing project lists does not impact individual project permissions."
      user_details:
        owner: "List owner"
        can_view_because_public: "Can already view because list is shared with everyone"
        can_manage_public_lists: "Can edit due to global permissions"
      public_flag:
        label: "Share with everyone at %{instance_name}"
        caption: "Everyone can view this project list. Those with global edit permissions can modify it."
      blank_state:
        public:
          header: "Shared with everyone"
          description: "Everyone can view this project list. You can also add individual users with extra permissions."
        private:
          header: "Not shared: Private"
          description: "This project list has not been shared with anyone yet. Only you can access this list."
      permissions:
        view: "View"
        view_description: "Can view this project list."
        edit: "Edit"
        edit_description: "Can view, share and edit this project list."
      upsale:
        message: "Sharing project lists with individual users is an enterprise add-on."
  working_days:
    info: >
      Days that are not selected are skipped when scheduling work packages (and not included in the day count). These can be overridden at a work-package level.
    instance_wide_info: >
      Dates added to the list below are considered non-working and skipped when scheduling work packages.
    change_button: "Change working days"
    warning: >
      Changing which days of the week are considered working days or non-working days can affect the start and finish days of all work packages in all projects in this instance.
    journal_note:
      changed: _**Working days** changed (%{changes})._
      days:
        working: "%{day} is now working"
        non_working: "%{day} is now non-working"
      dates:
        working: "%{date} is now working"
        non_working: "%{date} is now non-working"
  nothing_to_preview: "Ei esikatseltavaa"
  api_v3:
    attributes:
      lock_version: "Lock Version"
      property: "Property"
    errors:
      code_400: "Bad request: %{message}"
      code_401: "Kirjaudu käyttääksesi tätä resurssia."
      code_401_wrong_credentials: "Et ole antanut oikeita käyttäjätietoja."
      code_403: "Sinulla ei ole oikeutta käyttää tätä resurssia."
      code_404: "Sivua ei löydy"
      code_409: "Could not update the resource because of conflicting modifications."
      code_429: "Too many requests. Please try again later."
      code_500: "Tapahtui sisäinen virhe."
      code_500_outbound_request_failure: "An outbound request to another resource has failed with status code %{status_code}."
      code_500_missing_enterprise_token: "The request can not be handled due to invalid or missing Enterprise token."
      not_found:
        work_package: "The work package you are looking for cannot be found or has been deleted."
      expected:
        date: "YYYY-MM-DD (ISO 8601 date only)"
        datetime: "YYYY-MM-DDThh:mm:ss[.lll][+hh:mm] (any compatible ISO 8601 datetime)"
        duration: "ISO 8601 duration"
      invalid_content_type: "Expected CONTENT-TYPE to be '%{content_type}' but got '%{actual}'."
      invalid_format: "Invalid format for property '%{property}': Expected format like '%{expected_format}', but got '%{actual}'."
      invalid_json: "Pyyntöä ei voitu jäsentää JSON."
      invalid_relation: "Riippuvuus on virheellinen."
      invalid_resource: "For property '%{property}' a link like '%{expected}' is expected, but got '%{actual}'."
      invalid_signal:
        embed: "The requested embedding of %{invalid} is not supported. Supported embeddings are %{supported}."
        select: "The requested select of %{invalid} is not supported. Supported selects are %{supported}."
      invalid_user_status_transition: "Nykyisen käyttäjän tilin tila ei salli tätä operaatio."
      missing_content_type: "not specified"
      missing_property: "Missing property '%{property}'."
      missing_request_body: "Ei ollut pyyntö kehon."
      missing_or_malformed_parameter: "Kyselyparametri \"%{parameter}\" puuttuu tai on virheellinen."
      multipart_body_error: "Pyynnön elin ei sisällä odotettavissa moniosaisia osat."
      multiple_errors: "Useita kenttä rajoituksia on rikottu."
      unable_to_create_attachment: "The attachment could not be created"
      unable_to_create_attachment_permissions: "The attachment could not be saved due to lacking file system permissions"
      render:
        context_not_parsable: "Yhteydessä edellyttäen ei ole linkki resurssi."
        unsupported_context: "Resurssi koska ei ole tuettu yhteydessä."
        context_object_not_found: "Cannot find the resource given as the context."
      validation:
        due_date: "Päättymispäivää ei voida asettaa ylätason tehtäville."
        invalid_user_assigned_to_work_package: "The chosen user is not allowed to be '%{property}' for this work package."
        start_date: "Aloituspäivää ei voi asettaa ylätehtäville."
      eprops:
        invalid_gzip: "is invalid gzip: %{message}"
        invalid_json: "is invalid json: %{message}"
    resources:
      schema: "Schema"
    undisclosed:
      parent: Undisclosed - The selected parent is invisible because of lacking permissions.
      ancestor: Undisclosed - The ancestor is invisible because of lacking permissions.
  doorkeeper:
    pre_authorization:
      status: "Pre-authorization"
    auth_url: "Auth URL"
    access_token_url: "Access token URL"
    errors:
      messages:
        #Common error messages
        invalid_request:
          unknown: "The request is missing a required parameter, includes an unsupported parameter value, or is otherwise malformed."
          missing_param: "Missing required parameter: %{value}."
          request_not_authorized: "Request need to be authorized. Required parameter for authorizing request is missing or invalid."
        invalid_redirect_uri: "The requested redirect uri is malformed or doesn't match client redirect URI."
        unauthorized_client: "The client is not authorized to perform this request using this method."
        access_denied: "The resource owner or authorization server denied the request."
        invalid_scope: "The requested scope is invalid, unknown, or malformed."
        invalid_code_challenge_method: "The code challenge method must be plain or S256."
        server_error: "The authorization server encountered an unexpected condition which prevented it from fulfilling the request."
        temporarily_unavailable: "The authorization server is currently unable to handle the request due to a temporary overloading or maintenance of the server."
        #Configuration error messages
        credential_flow_not_configured: "Resource Owner Password Credentials flow failed due to Doorkeeper.configure.resource_owner_from_credentials being unconfigured."
        resource_owner_authenticator_not_configured: "Resource Owner find failed due to Doorkeeper.configure.resource_owner_authenticator being unconfigured."
        admin_authenticator_not_configured: "Access to admin panel is forbidden due to Doorkeeper.configure.admin_authenticator being unconfigured."
        #Access grant errors
        unsupported_response_type: "The authorization server does not support this response type."
        unsupported_response_mode: "The authorization server does not support this response mode."
        #Access token errors
        invalid_client: "Client authentication failed due to unknown client, no client authentication included, or unsupported authentication method."
        invalid_grant: "The provided authorization grant is invalid, expired, revoked, does not match the redirection URI used in the authorization request, or was issued to another client."
        unsupported_grant_type: "The authorization grant type is not supported by the authorization server."
        invalid_token:
          revoked: "API-salasana poistettiin käytöstä"
          expired: "API-salasana on vanhentunut"
          unknown: "Väärä API-salasana"
        revoke:
          unauthorized: "You are not authorized to revoke this token."
        forbidden_token:
          missing_scope: 'Access to this resource requires scope "%{oauth_scopes}".'
  unsupported_browser:
    title: "Your browser is outdated and unsupported."
    message: "You may run into errors and degraded experience on this page."
    update_message: "Päivitäthän selaimesi."
    close_warning: "Ohita tämä varoitus."
  oauth:
    application:
      singular: "OAuth application"
      plural: "OAuth applications"
      named: "OAuth application '%{name}'"
      new: "New OAuth application"
      default_scopes: "(Default scopes)"
      instructions:
        name: "The name of your application. This will be displayed to other users upon authorization."
        redirect_uri_html: >
          The allowed URLs authorized users can be redirected to. One entry per line. <br/> If you're registering a desktop application, use the following URL.
        confidential: "Check if the application will be used where the client secret can be kept confidential. Native mobile apps and Single Page Apps are assumed non-confidential."
        scopes: "Check the scopes you want the application to grant access to. If no scope is checked, api_v3 is assumed."
        client_credential_user_id: "Optional user ID to impersonate when clients use this application. Leave empty to allow public access only"
        register_intro: "If you are developing an OAuth API client application for OpenProject, you can register it using this form for all users to use."
        default_scopes: ""
    client_id: "Client ID"
    client_secret_notice: >
      This is the only time we can print the client secret, please note it down and keep it secure. It should be treated as a password and cannot be retrieved by OpenProject at a later time.
    authorization_dialog:
      authorize: "Authorize"
      cancel: "Cancel and deny authorization."
      prompt_html: "Authorize <strong>%{application_name}</strong> to use your account <em>%{login}</em>?"
      title: "Authorize %{application_name}"
      wants_to_access_html: >
        This application requests access to your OpenProject account. <br/> <strong>It has requested the following permissions:</strong>
    scopes:
      api_v3: "Full API v3 access"
      api_v3_text: "Application will receive full read & write access to the OpenProject API v3 to perform actions on your behalf."
    grants:
      created_date: "Approved on"
      scopes: "Oikeudet"
      successful_application_revocation: "Revocation of application %{application_name} successful."
      none_given: "No OAuth applications have been granted access to your user account."
    x_active_tokens:
      one: "one active token"
      other: "%{count} active token"
    flows:
      authorization_code: "Authorization code flow"
      client_credentials: "Client credentials flow"
    client_credentials: "User used for Client credentials"
    client_credentials_impersonation_set_to: "Client credentials user set to"
    client_credentials_impersonation_warning: "Note: Clients using the 'Client credentials' flow in this application will have the rights of this user"
    client_credentials_impersonation_html: >
      By default, OpenProject provides OAuth 2.0 authorization via %{authorization_code_flow_link}. You can optionally enable %{client_credentials_flow_link}, but you must provide a user on whose behalf requests will be performed.
    authorization_error: "An authorization error has occurred."
    revoke_my_application_confirmation: "Do you really want to remove this application? This will revoke %{token_count} active for it."
    my_registered_applications: "Registered OAuth applications"
  oauth_client:
    urn_connection_status:
      connected: "Connected"
      error: "Virhe"
      failed_authorization: "Authorization failed"
    labels:
      label_oauth_integration: "OAuth2 integration"
      label_redirect_uri: "Redirect URI"
      label_request_token: "Request token"
      label_refresh_token: "Refresh token"
    errors:
      oauth_authorization_code_grant_had_errors: "OAuth2 Authorization grant unsuccessful"
      oauth_reported: "OAuth2 provider reported"
      oauth_returned_error: "OAuth2 returned an error"
      oauth_returned_json_error: "OAuth2 returned a JSON error"
      oauth_returned_http_error: "OAuth2 returned a network error"
      oauth_returned_standard_error: "OAuth2 returned an internal error"
      wrong_token_type_returned: "OAuth2 returned a wrong type of token, expecting AccessToken::Bearer"
      oauth_issue_contact_admin: "OAuth2 reported an error. Please contact your system administrator."
      oauth_client_not_found: "OAuth2 client not found in 'callback' endpoint (redirect_uri)."
      refresh_token_called_without_existing_token: >
        Internal error: Called refresh_token without a previously existing token.
      refresh_token_updated_failed: "Error during update of OAuthClientToken"
      oauth_client_not_found_explanation: >
        This error appears after you have updated the client_id and client_secret in OpenProject, but haven't updated the 'Return URI' field in the OAuth2 provider.
      oauth_code_not_present: "OAuth2 'code' not found in 'callback' endpoint (redirect_uri)."
      oauth_code_not_present_explanation: >
        This error appears if you have selected the wrong response_type in the OAuth2 provider. Response_type should be 'code' or similar.
      oauth_state_not_present: "OAuth2 'state' not found in 'callback' endpoint (redirect_uri)."
      oauth_state_not_present_explanation: >
        The 'state' is used to indicate to OpenProject where to continue after a successful OAuth2 authorization. A missing 'state' is an internal error that may appear during setup. Please contact your system administrator.
      rack_oauth2:
        client_secret_invalid: "Client secret is invalid (client_secret_invalid)"
        invalid_request: >
          OAuth2 Authorization Server responded with 'invalid_request'. This error appears if you try to authorize multiple times or in case of technical issues.
        invalid_response: "OAuth2 Authorization Server provided an invalid response (invalid_response)"
        invalid_grant: "The OAuth2 Authorization Server asks you to reauthorize (invalid_grant)."
        invalid_client: "The OAuth2 Authorization Server doesn't recognize OpenProject (invalid_client)."
        unauthorized_client: "The OAuth2 Authorization Server rejects the grant type (unauthorized_client)"
        unsupported_grant_type: "The OAuth2 Authorization Server asks you to reauthorize (unsupported_grant_type)."
        invalid_scope: "You are not allowed to access the requested resource (invalid_scope)."
  http:
    request:
      failed_authorization: "The server side request failed authorizing itself."
      missing_authorization: "The server side request failed due to missing authorization information."
    response:
      unexpected: "Unexpected response received."
  you: you
  link: link
  plugin_openproject_auth_plugins:
    name: "OpenProject Auth Plugins"
    description: "Integration of OmniAuth strategy providers for authentication in OpenProject."
  plugin_openproject_auth_saml:
    name: "OmniAuth SAML / Single-Sign On"
    description: "Adds the OmniAuth SAML provider to OpenProject"<|MERGE_RESOLUTION|>--- conflicted
+++ resolved
@@ -268,11 +268,7 @@
       favored: "Favorite projects"
       archived: "Archived projects"
       shared: "Shared project lists"
-<<<<<<< HEAD
-      my_private: "My private project lists"
-=======
       my_lists: "My project lists"
->>>>>>> e0f67812
       new:
         placeholder: "New project list"
       delete_modal:
@@ -1084,7 +1080,7 @@
               format: "%{message}"
             password:
               weak: "On sisällettävä merkkejä seuraavista luokista (ainakin %{min_count} %{all_count}): %{rules}."
-              lowercase: "pieniä kirjaimia (esim. \"a\")"
+              lowercase: 'pieniä kirjaimia (esim. "a")'
               uppercase: "isoja kirjaimia (esim. A)"
               numeric: "numeerinen (esim. 1)"
               special: "erikoismerkki (esim. %)"
@@ -1093,7 +1089,7 @@
                 other: "on käytetty ennenkin. Valitse sellainen, joka poikkeaa %{count} edellisestä."
               match:
                 confirm: "Vahvista uusi salasana."
-                description: "\"Salasanan vahvistus\" -kentän arvon tulee olla identtinen \"Uusi salasana\" -kentän arvon kanssa."
+                description: '"Salasanan vahvistus" -kentän arvon tulee olla identtinen "Uusi salasana" -kentän arvon kanssa.'
             status:
               invalid_on_create: "ei ole kelvollinen tila uusille käyttäjille."
             ldap_auth_source:
@@ -1439,7 +1435,7 @@
       long: "%A%e. %Bta %Y"
       short: "%e.%m.%Y"
     #Don't forget the nil at the beginning; there's no such thing as a 0th month
-    month_names:  #Used in date_select and datetime_select.
+    month_names: #Used in date_select and datetime_select.
       - null
       - "Tammikuu"
       - "Helmikuu"
@@ -1456,7 +1452,7 @@
     order:
       - :vuosi
       - :kuukausi
-      - ':päivä'
+      - ":päivä"
   datetime:
     distance_in_words:
       about_x_hours:
@@ -2372,7 +2368,7 @@
   label_wiki_navigation: "Wiki navigaatio"
   label_wiki_page: "Wiki-sivu"
   label_wiki_page_plural: "Wiki sivut"
-  label_wiki_show_index_page_link: "Näytä alivalikon vaihtoehto \"Sisällysluettelo\""
+  label_wiki_show_index_page_link: 'Näytä alivalikon vaihtoehto "Sisällysluettelo"'
   label_wiki_show_menu_item: "Näytä valikon kohta projekti navigaatio"
   label_wiki_show_new_page_link: "Show submenu item 'Create new child page'"
   label_wiki_show_submenu_item: "Show as submenu item of "
@@ -2805,7 +2801,7 @@
       make_template: "Aseta malliksi"
       remove_from_templates: "Remove from templates"
     archive:
-      are_you_sure: "Oletko varma, että haluat arkistoida projektin \"%{name}\"?"
+      are_you_sure: 'Oletko varma, että haluat arkistoida projektin "%{name}"?'
       archived: "Archived"
     count:
       zero: "0 Projects"
@@ -3535,7 +3531,7 @@
       missing_content_type: "not specified"
       missing_property: "Missing property '%{property}'."
       missing_request_body: "Ei ollut pyyntö kehon."
-      missing_or_malformed_parameter: "Kyselyparametri \"%{parameter}\" puuttuu tai on virheellinen."
+      missing_or_malformed_parameter: 'Kyselyparametri "%{parameter}" puuttuu tai on virheellinen.'
       multipart_body_error: "Pyynnön elin ei sisällä odotettavissa moniosaisia osat."
       multiple_errors: "Useita kenttä rajoituksia on rikottu."
       unable_to_create_attachment: "The attachment could not be created"
