#-- copyright
#OpenProject is an open source project management software.
#Copyright (C) 2012-2024 the OpenProject GmbH
#This program is free software; you can redistribute it and/or
#modify it under the terms of the GNU General Public License version 3.
#OpenProject is a fork of ChiliProject, which is a fork of Redmine. The copyright follows:
#Copyright (C) 2006-2013 Jean-Philippe Lang
#Copyright (C) 2010-2013 the ChiliProject Team
#This program is free software; you can redistribute it and/or
#modify it under the terms of the GNU General Public License
#as published by the Free Software Foundation; either version 2
#of the License, or (at your option) any later version.
#This program is distributed in the hope that it will be useful,
#but WITHOUT ANY WARRANTY; without even the implied warranty of
#MERCHANTABILITY or FITNESS FOR A PARTICULAR PURPOSE.  See the
#GNU General Public License for more details.
#You should have received a copy of the GNU General Public License
#along with this program; if not, write to the Free Software
#Foundation, Inc., 51 Franklin Street, Fifth Floor, Boston, MA  02110-1301, USA.
#See COPYRIGHT and LICENSE files for more details.
#++
pt-BR:
  no_results_title_text: Atualmente, não há o que exibir.
  activities:
    index:
      no_results_title_text: Não há nenhuma atividade no projeto neste período de tempo.
  admin:
    plugins:
      no_results_title_text: Atualmente, não existem plugins instalados.
      no_results_content_text: Confira nossa página de integrações e plugins para obter mais informações.
    custom_styles:
      color_theme: "Tema Colorido"
      color_theme_custom: "(Personalizado)"
      colors:
        primary-button-color: "Botão primário"
        accent-color: "Destaque"
        header-bg-color: "Fundo do cabeçalho"
        header-item-bg-hover-color: "Fundo do cabeçalho ao passar o mouse"
        header-item-font-color: "Fonte do cabeçalho"
        header-item-font-hover-color: "Fonte do cabeçalho ao passar o mouse"
        header-border-bottom-color: "Margem do cabeçalho"
        main-menu-bg-color: "Fundo do menu principal"
        main-menu-bg-selected-background: "Menu principal quando selecionado"
        main-menu-bg-hover-background: "Menu principal ao passar o mouse"
        main-menu-font-color: "Fonte do menu principal"
        main-menu-selected-font-color: "Fonte do menu principal quando selecionado"
        main-menu-hover-font-color: "Fonte do menu principal ao passar o mouse"
        main-menu-border-color: "Margem do menu principal"
      custom_colors: "Cores personalizadas"
      customize: "Personalize a instalação de seu OpenProject com seu logotipo e cores."
      enterprise_notice: "Como agradecimento especial por sua contribuição financeira para o desenvolvimento do OpenProject, este singelo complemento está disponível apenas para assinantes que deram suporte à edição Enterprise."
      enterprise_more_info: "Obs.: o logotipo usado pode ser acessado publicamente."
      manage_colors: "Editar opções de seleção de cor"
      instructions:
        primary-button-color: "Cor de destaque forte, usada para o botão mais importante na tela."
        accent-color: "Cor para os links e outros elementos destacados adequadamente."
        header-item-bg-hover-color: "Cor de fundo dos itens clicáveis do cabeçalho ao passar o mouse sobre eles."
        header-item-font-color: "Cor da fonte dos itens clicáveis do cabeçalho."
        header-item-font-hover-color: "Cor da fonte dos itens clicáveis do cabeçalho ao passar o mouse sobre eles."
        header-border-bottom-color: "Linha fina sob o cabeçalho. Deixe este campo vazio se não quiser nenhuma linha."
        main-menu-bg-color: "Cor de fundo do menu esquerdo."
      theme_warning: Alterar o tema irá sobrescrever seu estilo personalizado. O design será perdido. Tem certeza que deseja continuar?
    enterprise:
      upgrade_to_ee: "Aualize para a edição Enterprise"
      add_token: "Carregar um token de suporte da edição Enterprise "
      delete_token_modal:
        text: "Tem a certeza de que deseja remover o token atual da edição Enterprise?"
        title: "Excluir token"
      replace_token: "Substitua seu token atual de suporte"
      order: "Solicitar edição Enterprise local"
      paste: "Cole o seu token de suporte da edição Enterprise"
      required_for_feature: "Este complemento só está disponível com um token de suporte ativo da edição Enterprise."
      enterprise_link: "Para mais informações, clique aqui."
      start_trial: "Iniciar avaliação gratuita"
      book_now: "Reserve agora"
      get_quote: "Fazer uma cotação"
      buttons:
        upgrade: "Atualizar agora"
        contact: "Contate-nos para uma demonstração"
      enterprise_info_html: "é um complemento do <span class='spot-icon spot-icon_inline spot-icon_enterprise-addons'></span> Enterprise."
      upgrade_info: "Por favor, faça o upgrade para um plano pago para ativar e começar a usá-lo em sua equipe."
    journal_aggregation:
      explanation:
        text: "As ações individuais de um usuário (por exemplo, atualizar um pacote de trabalho duas vezes) são agregadas em uma única ação se o intervalo de tempo for menor que o intervalo especificado. Eles serão exibidos como uma única ação dentro do aplicativo. Isso também atrasará as notificações no mesmo intervalo de tempo, reduzindo o número de e-mails enviados e também afetará o atraso de %{webhook_link}."
        link: "webhook"
  announcements:
    show_until: Mostrar até
    is_active: atualmente exibido
    is_inactive: não exibido atualmente
  antivirus_scan:
    not_processed_yet_message: "O download está bloqueado, pois o arquivo ainda não foi verificado quanto a vírus. Tente novamente mais tarde."
    quarantined_message: "Um vírus foi detectado no arquivo '%{filename}'. Ele foi colocado em quarentena e não está disponível para download."
    deleted_message: "Foi detectado um vírus no arquivo '%{filename}'. O arquivo foi excluído."
    deleted_by_admin: "O arquivo em quarentena '%{filename}' foi excluído por um administrador."
    overridden_by_admin: "A quarentena do arquivo '%{filename}' foi removida por %{user}. Agora o arquivo pode ser acessado."
    quarantined_attachments:
      container: "Contêiner"
      delete: "Excluir a arquivo em quarentena"
      title: "Anexos em quarentena"
      error_cannot_act_self: "Não é possível realizar ações em arquivos que você mesmo carregou."
  attribute_help_texts:
    note_public: "Qualquer texto e imagens que você adicionar a este campo ficará publicamente visível para todos os usuários autenticados!"
    text_overview: "Neste modo de exibição, você pode criar textos de ajuda personalizada para a exibição de atributos. Quando definido, estes textos podem ser mostrados, clicando no ícone de ajuda ao lado de seu atributo relacionado."
    label_plural: "Textos de ajuda do atributo"
    show_preview: "Pré-visualização de texto"
    add_new: "Adicionar texto de ajuda"
    edit: "Editar texto de ajuda para %{attribute_caption}"
  background_jobs:
    status:
      error_requeue: "A tarefa apresentou um erro, mas está tentando novamente. O erro foi: %{message}"
      cancelled_due_to: "A tarefa foi cancelada devido ao erro: %{message}"
  ldap_auth_sources:
    ldap_error: "Erro LDAP: %{error_message}"
    ldap_auth_failed: "Não foi possível autenticar com o servidor LDAP."
    sync_failed: "Não foi possível sincronizar do LDAP: %{message}."
    back_to_index: "Clique aqui para voltar para a lista de conexão."
    technical_warning_html: |
      Este formulário LDAP requer conhecimento técnico da sua configuração LDAP / Active Directory.
      <br/>
      <a href="https://www.openproject.org/help/administration/manage-ldap-authentication/">Por favor, visite nossa documentação para instruções detalhadas</a>.
    attribute_texts:
      name: Nome arbitrário da conexão LDAP
      host: Nome ou endereço IP do host LDAP
      login_map: A chave de atributo no LDAP que é usada para identificar o login único. Normalmente, será `uid` ou `samAccountName`.
      generic_map: A chave de atributo no LDAP que é mapeada para o atributo `%{attribute}` do OpenProject
      admin_map_html: "Opcional: A chave de atributo no LDAP que <strong> se presente </strong> marca o usuário do OpenProject como administrador. Deixe vazio se estiver em dúvida."
      system_user_dn_html: |
        Digite o DN do usuário do sistema usado para acesso somente leitura.
        <br/>
        Exemplo: uid=openproject,ou=system,dc=example,dc=com
      system_user_password: Digite a senha de vinculação do usuário do sistema
      base_dn: |
        Digite a Base DN da subárvore no LDAP que você quer que o OpenProject procure por usuários e grupos.
        O OpenProject irá filtrar os nomes de usuários fornecidos apenas nesta subárvore.
        Exemplo: ou=users,dc=example,dc=com
      filter_string: |
        Adicione um filtro RFC4515 opcional para aplicar os resultados retornados pelos usuários filtrados no LDAP. Isto pode ser usado para restringir o conjunto de usuários que foram encontrados pelo OpenProject para a autenticação e sincronização de grupo.
      filter_string_concat: |
        O OpenProject sempre filtrará o atributo de login fornecido pelo usuário para identificar o registro. Se você fornecer um filtro aqui,
        ele seria concatenado com um AND. Por padrão, uma atualização (objectClass=*) será utilizada como um filtro.
      onthefly_register: |
        Se você marcar esta caixa, o OpenProject irá automaticamente criar novos usuários a partir de suas entradas LDAP
        quando eles forem autenticados pela primeira vez com o OpenProject.
        Deixe isso desmarcado para permitir que apenas contas existentes no OpenProject possam se autenticar através do LDAP!
    connection_encryption: "Criptografia de Conexão"
    encryption_details: "Opções LDAPS / STARTTLS"
    system_account: "Conta do sistema"
    system_account_legend: |
      OpenProject requer acesso somente leitura através de uma conta de sistema para procurar usuários e grupos em sua árvore LDAP.
      Por favor, especifique as credenciais para esse usuário do sistema na seguinte seção.
    ldap_details: "Detalhes do LDAP"
    user_settings: "Mapeamento de atributo"
    user_settings_legend: |
      Os seguintes campos tem relação com como os usuários são criados no OpenProject a partir de entradas LDAP e
      quais atributos LDAP são usados para definir os atributos de um usuário OpenProject (mapeamento de atributos).
    tls_mode:
      plain: "nenhum"
      simple_tls: "LDAPS"
      start_tls: "STARTTLS"
      plain_description: "Abre uma conexão descriptografada com o servidor LDAP. Não recomendado para produção."
      simple_tls_description: "Use o LDAPS. Requer uma porta separada no servidor LDAP. Este modo é frequentemente substituído, recomendamos o uso de STARTTLS sempre que possível."
      start_tls_description: "Envia um comando STARTTLS depois de se conectar à porta LDAP padrão. Recomendado para conexões criptografadas."
      section_more_info_link_html: >
        Esta seção diz respeito à segurança de conexão desta fonte de autenticação LDAP. Para mais informações, visite <a href="%{link}">a documentação Net::LDAP</a>.
    tls_options:
      verify_peer: "Verificar certificado SSL"
      verify_peer_description_html: >
        Permite uma verificação SSL estrita da cadeia de confiança do certificado. <br/> <strong>Aviso:</strong> Desmarcar esta opção desativa a verificação SSL do certificado do servidor LDAP, o que expõe a sua conexão a ataques man-in-the-middle.
      tls_certificate_description: "Se o certificado do servidor LDAP não estiver nas fontes de confiança deste sistema, você poderá adicioná-lo manualmente. Digite uma cadeia de caracteres de certificado PEM X509."
  forums:
    show:
      no_results_title_text: Não há postagens no fórum no momento.
  colors:
    index:
      no_results_title_text: Atualmente, não existem cores.
      no_results_content_text: Criar uma nova cor
      label_new_color: "Nova cor"
    new:
      label_new_color: "Nova cor"
    edit:
      label_edit_color: "Editar cor"
    form:
      label_new_color: "Nova cor"
      label_edit_color: "Editar cor"
    label_no_color: "Sem cor"
    label_properties: "Propriedades"
    label_really_delete_color: >
      Tem certeza de que deseja excluir a seguinte cor? Tipos que utilizam esta cor não serão excluídos.
  custom_actions:
    actions:
      name: "Ações"
      add: "Adicionar ação"
      assigned_to:
        executing_user_value: "(Atribuir ao usuário que executar)"
    conditions: "Condições"
    plural: "Ações personalizadas"
    new: "Nova ação personalizada"
    edit: "Editar ação personalizada %{name}"
    execute: "Executar %{name}"
    upsale:
      title: "Ações personalizadas"
      description: "As ações personalizadas são atalhos de clique único para um conjunto de ações pré-definidas que você pode disponibilizar em certos pacotes de trabalho com base no estado, função, tipo ou projeto."
  custom_fields:
    text_add_new_custom_field: >
      Para adicionar campos personalizados a um projeto é necessário criá-los primeiro para depois adicioná-los a este projeto.
    is_enabled_globally: "Está habilitado globalmente"
    enabled_in_project: "Habilitado no projeto"
    contained_in_type: "Contido no tipo"
    confirm_destroy_option: "Removendo uma opção removerá todas as suas ocorrências (ex. em pacotes de trabalho). Tem certeza que você quer removê-la?"
    reorder_alphabetical: "Reorganizar valores em ordem alfabética"
    reorder_confirmation: "Aviso: A ordem atual dos valores disponíveis será perdida. Continuar?"
    instructions:
      is_required: "Marcar o campo personalizado como obrigatório. Isto tornará obrigatório o preenchimento do campo ao criar novos recursos ou ao atualizar recursos existentes."
      is_for_all: "Marcar o campo personalizado como disponível em todos os projetos existentes e novos."
      searchable: "Incluir os valores dos campos ao utilizar a funcionalidade de busca global."
      editable: "Permita que o campo seja editável pelos próprios usuários."
      visible: "Torne o campo visível para todos os usuários (não-administradores) na visão geral do projeto e exibido no widget de detalhes do projeto na Visão geral do projeto."
      is_filter: >
        Permita que o campo personalizado seja utilizado num filtro nas visualizações do pacote de trabalho. Note que apenas com a opção "Para todos os projetos" selecionada, o campo personalizado irá aparecer nas visualizações globais.
    tab:
      no_results_title_text: Atualmente, não há campos personalizados.
      no_results_content_text: Criar um novo campo personalizado
  concatenation:
    single: "ou"
  global_search:
    placeholder: "Buscar em %{app_title}"
    overwritten_tabs:
      wiki_pages: "Wiki"
      messages: "Fórum"
  groups:
    index:
      no_results_title_text: Atualmente, não existem grupos.
      no_results_content_text: Criar um novo grupo
    users:
      no_results_title_text: Atualmente, não há usuários participantes deste grupo.
    memberships:
      no_results_title_text: Atualmente, não há projetos componentes deste grupo.
  incoming_mails:
    ignore_filenames: >
      Especifique uma lista de nomes para ignorar quando processar anexos para mensagens recebidas (por exemplo, assinaturas ou ícones). Digite um nome de arquivo por linha.
  projects:
    copy:
      #Contains custom strings for options when copying a project that cannot be found elsewhere.
      members: "Membros do projeto"
      overviews: "Visão geral do projeto"
      queries: "Pacotes de trabalho: visualizações salvas"
      wiki_page_attachments: "Páginas Wiki: anexos"
      work_package_attachments: "Pacote de trabalho: anexos"
      work_package_categories: "Pacote de trabalho: categorias"
      work_package_file_links: "Pacote de trabalho: links de arquivo"
      work_package_shares: "Pacotes de trabalho: compartilhamento"
    delete:
      scheduled: "Exclusão foi agendada e será realizada em segundo plano. Você será notificado do resultado."
      schedule_failed: "Projeto não pode ser excluído: %{errors}"
      failed: "Exclusão do projeto %{name} falhou"
      failed_text: "A solicitação para excluir o projeto %{name} falhou. O projeto foi arquivado."
      completed: "Exclusão do projeto %{name} concluída"
      completed_text: "Foi concluída a solicitação para exclusão do projeto '%{name}'."
      completed_text_children: "Além disso, os seguintes subprojetos foram excluídos:"
    index:
      open_as_gantt: "Abrir como visualização Gantt"
      no_results_title_text: Atualmente, não existem projetos
      no_results_content_text: Criar um novo projeto
    lists:
      active: "Projetos ativos"
      my: "Meus projetos"
      favored: "Projetos favoritos"
      archived: "Projetos arquivados"
      shared: "Listas de projetos compartilhados"
<<<<<<< HEAD
      my_private: "Minhas listas de projetos privados"
=======
      my_lists: "Minhas listas de projetos"
>>>>>>> e0f67812
      new:
        placeholder: "Nova lista de projetos"
      delete_modal:
        title: "Excluir lista de projetos"
        text: "Esta ação não excluirá nenhum projeto contido na lista. Você tem certeza de que deseja excluir esta lista de projetos?"
    settings:
      change_identifier: Mudar identificador
      activities:
        no_results_title_text: Atualmente, não há atividades disponíveis.
      forums:
        no_results_title_text: Não há fóruns para o projeto no momento.
        no_results_content_text: Criar um novo fórum
      categories:
        no_results_title_text: Atualmente, não há categorias de pacote de trabalho.
        no_results_content_text: Criar uma nova categoria de pacote de trabalho
      custom_fields:
        no_results_title_text: Não há campos personalizados disponíveis.
      project_custom_fields:
        header:
          title: "Atributos do projeto"
          description: 'Esses atributos do projeto serão exibidos na sua <a href=%{overview_url} target="_blank">página de visão geral do projeto</a>, cada um na seção correspondente. Você pode ativar ou desativar atributos individualmente. Os atributos e seções do projeto são configurados nas <a href=%{admin_settings_url} target="_blank">configurações de administração</a> pelo responsável pela administração da instância.'
        filter:
          label: "Pesquisar atributo do projeto"
        actions:
          label_enable_single: "Ativo neste projeto, clique para desativar"
          label_disable_single: "Inativo neste projeto, clique para ativar"
          deactivate_for_project: "Desativar para este projeto"
          label_enable_all: "Ativar tudo"
          label_disable_all: "Desativar tudo"
        is_required_blank_slate:
          heading: Obrigatório em todos os projetos
          description: Este atributo do projeto está ativado em todos os projetos porque a opção "Obrigatório em todos os projetos" está selecionada. Ele não pode ser desativado em projetos individuais.
      types:
        no_results_title_text: Atualmente, não há tipos disponíveis.
        form:
          enable_type_in_project: 'Habilitar o tipo "%{type}"'
      versions:
        no_results_title_text: Atualmente, não há versões para o projeto.
        no_results_content_text: Criar uma nova versão
      storage:
        no_results_title_text: Não há espaço adicional gravado em disco que seja consumido por este projeto.
  lists:
    create:
      success: "A lista modificada foi salva como uma nova lista"
      failure: "Não foi possível salvar a lista modificada: %{errors}"
    update:
      success: "A lista modificada foi salva"
      failure: "Não foi possível salvar a lista modificada: %{errors}"
    publish:
      success: "A lista foi tornada pública"
      failure: "A lista não pode ser tornada pública: %{errors}"
    unpublish:
      success: "A lista foi tornada privada"
      failure: "A lista não pode ser tornada privada: %{errors}"
    can_be_saved: "Lista modificada:"
    can_be_saved_as: "As modificações só podem ser salvas em uma nova lista:"
  members:
    index:
      no_results_title_text: Atualmente, não há membros deste projeto.
      no_results_content_text: Adicionar um membro ao projeto
    invite_by_mail: "Enviar convite para %{mail}"
    send_invite_to: "Enviar convite para"
    columns:
      shared: "Compartilhado"
    filters:
      all_shares: "Todos os compartilhamentos"
    menu:
      all: "Todos"
      invited: "Convites"
      locked: "Trancado"
      project_roles: "Funções do projeto"
      wp_shares: "Compartilhamento de pacote de trabalho"
      groups: "Grupos"
    delete_member_dialog:
      title: "Remover membro"
      will_remove_the_users_role: "Isto removerá a função do usuário deste projeto."
      will_remove_the_groups_role: "Isto removerá a função do grupo deste projeto."
      however_work_packages_shared_with_user_html:
        one: "No entanto, %{shared_work_packages_link} também foi compartilhado com este usuário."
        other: "No entanto, %{shared_work_packages_link} também foram compartilhados com este usuário."
      however_work_packages_shared_with_group_html:
        one: "No entanto, %{shared_work_packages_link} também foi compartilhado com este grupo."
        other: "No entanto, %{shared_work_packages_link} também foram compartilhados com este grupo."
      remove_work_packages_shared_with_user_too: "Mesmo após ser removido como membro, o usuário ainda pode acessar os pacotes de trabalho compartilhados. Você também gostaria de remover os compartilhamentos?"
      remove_work_packages_shared_with_group_too: "Mesmo após ser removido como membro, o grupo ainda pode acessar os pacotes de trabalho compartilhados. Você também gostaria de remover os compartilhamentos?"
      will_not_affect_inherited_shares: "(Isso não afetará os pacotes de trabalho compartilhados com o grupo do membro)."
      can_remove_direct_but_not_shared_roles: "Embora você possa remover esse usuário como membro direto do projeto, ele continuará sendo membro por meio de um grupo do qual faz parte e que também é membro deste projeto."
      also_work_packages_shared_with_user_html:
        one: "Além disso, %{shared_work_packages_link} foi compartilhado com este usuário."
        other: "Além disso, %{shared_work_packages_link} foram compartilhados com este usuário."
      remove_project_membership_or_work_package_shares_too: "Você prefere remover apenas o usuário como membro direto (e manter os compartilhamentos) ou também remover os compartilhamentos dos pacotes de trabalho?"
      will_remove_all_user_access_priveleges: "Ao excluir este membro, todos os privilégios de acesso do usuário ao projeto serão removidos. No entanto, o usuário ainda permanecerá como parte da instância."
      will_remove_all_group_access_priveleges: "Ao excluir este membro, todos os privilégios de acesso do grupo ao projeto serão removidos. No entanto, o grupo ainda permanecerá como parte da instância."
      cannot_delete_inherited_membership: "Não é possível excluir este membro, pois ele faz parte de um grupo que também é membro deste projeto."
      cannot_delete_inherited_membership_note_admin_html: "Você tem duas opções: remover o grupo como membro do projeto ou este membro específico do grupo através das %{administration_settings_link}."
      cannot_delete_inherited_membership_note_non_admin: "Você tem duas opções: remover o grupo como membro do projeto ou pedir ao administrador para remover este membro específico do grupo."
    delete_work_package_shares_dialog:
      title: "Revogar compartilhamentos de pacotes de trabalho."
      shared_with_this_user_html:
        one: "%{all_shared_work_packages_link} foi compartilhado com este usuário."
        other: "%{all_shared_work_packages_link} foram compartilhados com este usuário."
      shared_with_this_group_html:
        one: "%{all_shared_work_packages_link} foi compartilhado com este grupo."
        other: "%{all_shared_work_packages_link} foram compartilhados com este grupo."
      shared_with_permission_html:
        one: "Apenas %{shared_work_packages_link} foi compartilhado com permissões de %{shared_role_name}."
        other: "Apenas %{shared_work_packages_link} foram compartilhados com permissões de %{shared_role_name}."
      revoke_all_or_with_role: "Você prefere revogar o acesso a todos os pacotes de trabalho compartilhados ou somente àqueles com permissões de %{shared_role_name}?"
      will_not_affect_inherited_shares: "(Isso não afetará os pacotes de trabalho compartilhados com o grupo do membro)."
      cannot_remove_inherited: "Os compartilhamentos de pacotes de trabalho feitos através de grupos não podem ser removidos."
      cannot_remove_inherited_with_role: "Os compartilhamentos de pacotes de trabalho com a função %{shared_role_name} são feitos através de grupos e não podem ser removidos."
      cannot_remove_inherited_note_admin_html: "Você tem duas opções: revogar o compartilhamento para o grupo ou este membro específico do grupo através das %{administration_settings_link}."
      cannot_remove_inherited_note_non_admin: "Você tem duas opções: revogar o compartilhamento para o grupo ou pedir ao administrador para remover este membro específico do grupo."
      will_revoke_directly_granted_access: "Essa ação revogará o acesso os pacotes de trabalho, exceto os compartilhados com um grupo."
      will_revoke_access_to_all: "Essa ação irá revogar o acesso a todos os pacotes de trabalho."
  my:
    access_token:
      errors:
        token_name_blank: "Forneça um nome para o token de API."
        token_name_in_use: "Este nome de token de API já está em uso, escolha outro."
      new_access_token_dialog_title: "Criar novo token de API"
      new_access_token_dialog_show_button_text: "Token de API"
      new_access_token_dialog_text_field_placeholder_text: "Meu token de API"
      new_access_token_dialog_text_field_label: "Nome"
      new_access_token_dialog_submit_button_text: "Criar"
      new_access_token_dialog_text: "Este token permitirá que aplicativos de terceiros se comuniquem com sua instância. Para diferenciar o novo token de API, de um nome a ela."
      new_access_token_dialog_attention_text: "Trate os tokens de API como senhas. Qualquer pessoa com este link terá acesso às informações desta instância, compartilhe-o apenas com usuários de confiança."
      failed_to_reset_token: "Falha ao redefinir o token de acesso: %{error}"
      failed_to_create_token: "Falha ao criar o token de acesso: %{error}"
      failed_to_revoke_token: "Falha ao revogar o token de acesso: %{error}"
      notice_reset_token: "Foi gerado um novo token de %{type}. Seu token de acesso é:"
      token_value_warning: "Nota: Esta é a única vez que você verá este token, certifique-se de copiá-lo agora."
      no_results_title_text: Atualmente não há tokens de acesso disponíveis.
      notice_api_token_revoked: "O token de API foi excluído. Para criar um novo token, use o botão na seção de API."
      notice_rss_token_revoked: "O token RSS foi excluído. Para criar um novo token, use o link na seção do RSS."
      notice_ical_token_revoked: 'O token iCalendar "%{token_name}" para o calendário "%{calendar_name}" do projeto "%{project_name}" foi revogado. O URL do iCalendar com este token agora é inválido.'
  news:
    index:
      no_results_title_text: Atualmente, não há notícias para comunicar.
      no_results_content_text: Adicionar um item de notícias
  users:
    autologins:
      prompt: "Mantenha-se conectado por %{num_days}"
    sessions:
      remembered_devices: "Dispositivos lembrados"
      remembered_devices_caption: "Uma lista de todos os dispositivos que fizeram login nesta conta usando a opção 'Permanecer conectado'."
      session_name: "%{browser_name} %{browser_version} em %{os_name}"
      browser: "Navegador"
      device: "Dispositivo / OS"
      unknown_browser: "Navegador desconhecido"
      unknown_os: "Sistema operacional desconhecido"
      current: "Sessão atual"
      title: "Gerenciamento de sessão"
      instructions: "Esta é uma lista de dispositivos com os quais você realizou login em sua conta. Revogue qualquer sessão que você não reconheça ou que não possui mais acesso."
      may_not_delete_current: "Você não pode excluir a sessão atual."
    groups:
      member_in_these_groups: "No momento, este usuário é um membro dos seguintes grupos: "
      no_results_title_text: No momento, este usuário não é membro de nenhum grupo.
    memberships:
      no_results_title_text: Atualmente, este usuário não é um membro de um projeto.
  page:
    text: "Texto"
  placeholder_users:
    right_to_manage_members_missing: >
      Você não pode excluir o usuário do espaço reservado. Você não possui direito de gerenciar membros para todos os projetos que o usuário do espaço reserva é membro.
    delete_tooltip: "Excluir usuário de espaço reserva"
    deletion_info:
      heading: "Excluir usuário do espaço reservado %{name}"
      data_consequences: >
        Todas as ocorrências do usuário de espaço reservado (por exemplo, como responsável, competente ou outros valores de usuário) serão reatribuídas a uma conta chamada "Usuário excluído". Como os dados de todas as contas excluídas são reatribuídos a esta conta, não será possível diferenciar os dados criados por usuários de dados excluídos por outra conta.
      irreversible: "Esta ação é irreversível"
      confirmation: "Digite o nome de usuário do espaço reservado %{name} para confirmar a exclusão."
    upsale:
      title: Usuários de espaço reservado
      description: >
        Usuários reservados são uma maneira de atribuir pacotes de trabalho aos usuários que não fazem parte do seu projeto. Eles podem ser úteis em vários cenários; por exemplo, se você precisa acompanhar as tarefas de uma fonte que ainda não foi nomeada ou disponibilizada, ou, se você não deseja dar a esta pessoa acesso ao OpenProject, mas ainda deseja acompanhar as tarefas atribuídas a ela.
  prioritiies:
    edit:
      priority_color_text: |
        Clique para atribuir ou alterar a cor desta prioridade.
        Pode ser usado para destacar pacotes de trabalho na tabela.
  reportings:
    index:
      no_results_title_text: Atualmente, não há nenhum relatório de situação.
      no_results_content_text: Adicionar um relatório de situação
  statuses:
    edit:
      status_readonly_html: |
        Use esta opção para marcar pacotes de trabalho com situação como somente leitura.
        Nenhum atributo pode ser alterado com exceção da situação.
        <br/>
        <strong>Nota</strong>: valores herdados (por exemplo, de filhos ou relações) ainda serão aplicados.
      status_excluded_from_totals_text: |-
        Selecione esta opção para excluir pacotes de trabalho com este status dos totais de Trabalho, Trabalho Restante e % de conclusão em uma hierarquia.
      status_color_text: |
        Clique para atribuir ou alterar a cor desta situação.
        É exibido no botão de situação e pode ser usado para destacar pacotes de trabalho na tabela.
    index:
      no_results_title_text: Atualmente, não há nenhuma situação de pacote de trabalho.
      no_results_content_text: Adicionar uma nova situação
      headers:
        is_default: "Padrão"
        is_closed: "Fechado"
        is_readonly: "Somente leitura"
        excluded_from_totals: "Excluído dos totais"
  themes:
    dark: "Escuro (experimental)"
    light: "Claro"
    light_high_contrast: "Contraste alto claro"
  types:
    index:
      no_results_title_text: Atualmente, não há nenhum tipo.
      no_results_content_text: Criar um novo tipo
    edit:
      settings: "Configurações"
      form_configuration: "Configuração do formulário"
      more_info_text_html: >
        A edição Enterprise permite a personalização da configuração do formulário com estes complementos adicionais: <br> <ul class="%{list_styling_class}"> <li><b>Adicionar novos grupos de atributos</b></li> <li><b>Renomear grupos de atributos</b></li> <li><b>Adicionar uma tabela de pacotes de trabalho relacionados</b></li> </ul>
      projects: "Projetos"
      enabled_projects: "Projetos habilitados"
      edit_query: "Editar tabela"
      query_group_placeholder: "Nomear tabela"
      reset: "Redefinir para os padrões"
      type_color_text: |
        A cor selecionada distingue os tipos diferentes
        nas tabelas de Gantt ou tabelas dos pacotes de trabalho. Recomenda-se o uso de uma cor forte.
  versions:
    overview:
      work_packages_in_archived_projects: "A versão é compartilhada com projetos arquivados que ainda possuem pacotes de trabalho atribuídos a esta versão. Eles são contados, mas não aparecerão nas exibições vinculadas."
      no_results_title_text: Não há pacote de trabalho atribuído a esta versão.
  wiki:
    page_not_editable_index: A página solicitada (ainda) não existe. Você foi redirecionado para o índice de todas as páginas wiki.
    no_results_title_text: Atualmente, não há páginas wiki.
    print_hint: Isto imprimirá o conteúdo desta página wiki sem nenhuma barra de navegação.
    index:
      no_results_content_text: Adicionar uma nova página wiki
  work_flows:
    index:
      no_results_title_text: Atualmente, não há fluxos de trabalho.
  work_packages:
    x_descendants:
      one: "Um pacote de trabalho descendente"
      other: "%{count} pacotes de trabalho descendentes"
    bulk:
      copy_failed: "Os pacotes de trabalho não puderam ser copiados."
      move_failed: "Os pacotes de trabalho não puderam ser movidos."
      could_not_be_saved: "Os seguintes pacotes de trabalho não puderam ser salvos:"
      none_could_be_saved: "Nenhum dos %{total} pacotes de trabalho pode ser atualizado."
      x_out_of_y_could_be_saved: "%{failing} dos %{total} pacotes de trabalho não puderam ser atualizados enquanto %{success} foram atualizados."
      selected_because_descendants: "Enquanto %{selected} pacotes de trabalho são selecionados, no total de %{total} pacotes de trabalho são afetados, o que inclui descendentes."
      descendant: "descendente de selecionados"
    move:
      no_common_statuses_exists: "Não há situação disponível para todos os pacotes de trabalho selecionados. Sua situação não pode ser alterada."
      unsupported_for_multiple_projects: "Movimentação/cópia em massa não é suportada para pacotes de trabalho de vários projetos"
      current_type_not_available_in_target_project: >
        O tipo atual do pacote de trabalho não está habilitado no projeto de destino. Habilite o tipo no projeto de destino se desejar que ele permaneça inalterado. Caso contrário, o tipo do pacote de trabalho será automaticamente reatribuído, o que pode levar à perda de dados.
      bulk_current_type_not_available_in_target_project: >
        Os tipos atual do pacotes de trabalho não estão habilitados no projeto de destino. Habilite os tipos no projeto de destino se desejar que eles permaneçam inalterados. Caso contrário, os tipos do pacotes de trabalho serão automaticamente reatribuídos, o que pode levar à perda de dados.
    sharing:
      missing_workflow_warning:
        title: "Fluxo de trabalho ausente para compartilhamento de pacotes de trabalho"
        message: "Nenhum fluxo de trabalho está configurado para a função \"Editor de pacote de trabalho\". Sem um fluxo de trabalho, o usuário compartilhado não pode alterar o status do pacote de trabalho. Os fluxos de trabalho podem ser copiados. Selecione um tipo de origem (ex.: \"Tarefa\") e uma função de origem (ex.: \"Membro\"). Em seguida, selecione os tipos de destino. Para começar, você pode selecionar todos os tipos como alvos. Por fim, selecione a função \"Editor de pacote de trabalho\" como o destino e pressione \"Copiar\". Depois de criar os padrões, ajuste os fluxos de trabalho da mesma forma que faz para todas as outras funções."
        link_message: "Configure os fluxos de trabalho na administração."
    summary:
      reports:
        category:
          no_results_title_text: Atualmente, não há categorias disponíveis.
        assigned_to:
          no_results_title_text: Atualmente, não há membros deste projeto.
        responsible:
          no_results_title_text: Atualmente, não há membros deste projeto.
        author:
          no_results_title_text: Atualmente, não há membros deste projeto.
        priority:
          no_results_title_text: Atualmente, não há prioridades disponíveis.
        type:
          no_results_title_text: Atualmente, não há tipos disponíveis.
        version:
          no_results_title_text: Atualmente, não há versões disponíveis.
  label_invitation: Convite
  account:
    delete: "Excluir conta"
    delete_confirmation: "Tem certeza que deseja excluir a conta?"
    deletion_pending: "A conta foi bloqueada e sua exclusão foi agendada. Observe que este processo ocorre em segundo plano. Pode levar alguns minutos até que o usuário seja totalmente excluído."
    deletion_info:
      data_consequences:
        other: 'Os dados que o usuário criou (ex.: e-mail, preferências, pacotes de trabalho, páginas wiki) serão excluídos na medida do possível. Note, porém, que dados como pacotes de trabalho e páginas wiki não podem ser excluídos sem impactar o trabalho dos demais usuários. Estes dados serão reatribuídos a uma conta chamada "Usuário excluído". Como os dados de todas as contas excluídas serão reatribuídos a esta conta, não será possível distinguir os dados que o usuário criou dos dados de outra conta excluída.'
        self: 'Os dados que você criou (ex.: e-mail, preferências, pacotes de trabalho, páginas wiki) serão excluídos na medida do possível. Note, porém, que dados como pacotes de trabalho e página wiki não podem ser excluídos sem impactar o trabalho dos demais usuários. Estes dados serão reatribuidos a uma conta chamada "Usuário excluído". Como os dados de todas as contas excluídas serão reatribuidos a esta conta, não será possível distinguir os dados que você criou dos dados de outra conta excluída.'
      heading: "Excluir a conta %{name}"
      info:
        other: "Excluir a conta do usuário é uma ação irreversível."
        self: "Excluir a sua conta de usuário é uma ação irreversível."
      login_consequences:
        other: "A conta será excluída do sistema. Portanto, o usuário não será capaz de entrar com suas credenciais atuais. Ele pode cadastrar-se novamente pelos meios que este aplicativo permite."
        self: "A sua conta será excluída do sistema. Portanto, você não será capaz de entrar com suas credenciais atuais. Se quiser, poderá cadastrar-se novamente pelos meios que este aplicativo permite."
      login_verification:
        other: "Digite o nome de usuário %{name} para validar a exclusão. Depois de enviado, você receberá uma solicitação de confirmação da sua senha."
        self: "Digite seu nome de usuário %{name} para validar a exclusão. Depois de enviado, você receberá uma solicitação de confirmação da sua senha."
    error_inactive_activation_by_mail: >
      Sua conta ainda não foi ativada. Para ativar sua conta, clique no link que foi enviado por e-mail a você.
    error_inactive_manual_activation: >
      Sua conta ainda não foi ativada. Por favor, espere um administrador ativar sua conta.
    error_self_registration_disabled: >
      O registro do usuário está desativado no sistema. Por favor peça a um administrador para criar uma conta para você.
    error_self_registration_limited_provider: >
      O registro do usuário é limitado para o provedor de logon único '%{name}'. Peça a um administrador para ativar a conta para você ou alterar o limite de auto-registro para este provedor.
    login_with_auth_provider: "ou entre com a sua conta existente"
    signup_with_auth_provider: "ou cadastre-se usando"
    auth_source_login: Faça login como <em>%{login}</em> para ativar sua conta.
    omniauth_login: Faça login para ativar sua conta.
  actionview_instancetag_blank_option: "Por favor selecione"
  activerecord:
    attributes:
      announcements:
        show_until: "Exibir até"
      attachment:
        attachment_content: "Conteúdo anexado"
        attachment_file_name: "Nome do arquivo anexado"
        downloads: "Transferências"
        file: "Arquivo"
        filename: "Arquivo"
        filesize: "Tamanho"
      attribute_help_text:
        attribute_name: "Atributo"
        help_text: "Texto de ajuda"
      ldap_auth_source:
        account: "Conta"
        attr_firstname: "Atributo de nome"
        attr_lastname: "Atributo de sobrenome"
        attr_login: "Atributo de nome de usuário"
        attr_mail: "Atributo de e-mail"
        base_dn: "DN base"
        host: "Host"
        onthefly: "Criação automática de usuário"
        port: "Porta"
        tls_certificate_string: "Certificado SSL do servidor LDAP"
      changeset:
        repository: "Repositório"
      color:
        hexcode: "Código hexadecimal"
      comment:
        commented: "Comentado" #an object that this comment belongs to
      custom_action:
        actions: "Ações"
      custom_field:
        allow_non_open_versions: "Permitir versões não abertas"
        default_value: "Valor padrão"
        editable: "Editável"
        field_format: "Formato"
        is_filter: "Usado como filtro"
        is_required: "Obrigatório"
        max_length: "Tamanho máximo"
        min_length: "Tamanho mínimo"
        multi_value: "Permitir seleção múltipla"
        possible_values: "Valores possíveis"
        regexp: "Expressão regular"
        searchable: "Pesquisável"
        visible: "Visível"
      custom_value:
        value: "Valor"
      enterprise_token:
        starts_at: "Válido desde"
        subscriber: "Assinante"
        encoded_token: "Token de suporte Enterprise"
        active_user_count_restriction: "Máximo de usuários ativos"
      grids/grid:
        page: "Página"
        row_count: "Número de linhas"
        column_count: "Número de colunas"
        widgets: "Widgets"
      oauth_client:
        client: "ID do cliente"
      relation:
        lag: "Atraso"
        from: "Pacote de trabalho"
        to: "Pacote de trabalho relacionado"
      status:
        is_closed: "Pacote de trabalho fechado"
        is_readonly: "Pacote de trabalho somente leitura"
        excluded_from_totals: "Excluir do cálculo de totais na hierarquia"
      journal:
        notes: "Anotações"
      member:
        roles: "Papéis"
      project:
        active_value:
          true: "Desarquivada"
          false: "arquivado"
        identifier: "Identificador"
        latest_activity_at: "Últimas atividades em"
        parent: "Subprojeto de"
        public_value:
          title: "Visibilidade"
          true: "público"
          false: "privado"
        queries: "Consultas"
        status_code: "Status do projeto"
        description: "Descrição"
        status_explanation: "Descrição do status do projeto"
        status_codes:
          not_started: "Não iniciado"
          on_track: "Sob controle"
          at_risk: "Em risco"
          off_track: "Fora de controle"
          finished: "Finalizado"
          discontinued: "Descontinuado"
        templated: "Projeto modelo"
        templated_value:
          true: "marcado como modelo"
          false: "não marcado como modelo"
        types: "Tipos"
        versions: "Versões"
        work_packages: "Pacotes de Trabalho"
      query:
        column_names: "Colunas"
        relations_to_type_column: "Relações com %{type}"
        relations_of_type_column: "Relações de %{type}"
        group_by: "Agrupar resultados por"
        filters: "Filtros"
        timeline_labels: "Rótulos de linha do tempo"
      repository:
        url: "URL"
      role:
        permissions: "Permissões"
      time_entry:
        activity: "Atividade"
        hours: "horas"
        spent_on: "Data"
        type: "Tipo"
        ongoing: "Em curso"
      type:
        description: "Texto padrão para descrição"
        attribute_groups: ""
        is_in_roadmap: "Exibido no planejamento como padrão"
        is_default: "Ativado para novos projetos por padrão"
        is_milestone: "É marco"
        color: "Cor"
      user:
        admin: "Administrador"
        auth_source: "Fonte de autenticação"
        ldap_auth_source: "Conexão LDAP"
        identity_url: "URL de identidade"
        current_password: "Senha Atual"
        force_password_change: "Forçar alteração de senha no próximo acesso"
        language: "Idioma"
        last_login_on: "Último acesso"
        new_password: "Nova senha"
        password_confirmation: "Confirmação"
        consented_at: "Consentido em"
      user_preference:
        comments_sorting: "Exibir comentários"
        hide_mail: "Ocultar meu endereço de e-mail"
        impaired: "Modo de acessibilidade"
        time_zone: "Fuso horário"
        auto_hide_popups: "Auto-ocultar notificações de sucesso"
        warn_on_leaving_unsaved: "Alertar-me ao sair de um pacote de trabalho sem salvar as alterações"
        theme: "Modo"
        mode_guideline: "Alguns modos substituirão as cores personalizadas do tema para melhorar a acessibilidade e a legibilidade. Para usar o tema totalmente personalizado, selecione o modo Claro."
      version:
        effective_date: "Data de conclusão"
        sharing: "Compartilhamento"
      wiki_content:
        text: "Texto"
      wiki_page:
        parent_title: "Página pai"
        redirect_existing_links: "Redireciona links existentes"
      planning_element_type_color:
        hexcode: Código hexadecimal
      project_custom_field:
        custom_field_section: Seção
      work_package:
        begin_insertion: "Início da inserção"
        begin_deletion: "Início da exclusão"
        children: "Subelementos"
        derived_done_ratio: "% total concluída"
        derived_remaining_hours: "Trabalho restante total"
        derived_remaining_time: "Trabalho restante total"
        done_ratio: "% de conclusão"
        duration: "Duração"
        end_insertion: "Final da inserção"
        end_deletion: "Final da exclusão"
        ignore_non_working_days: "Ignorar dias não-úteis"
        include_non_working_days:
          title: "Dias úteis"
          false: "Apenas dias úteis"
          true: "incluindo dias não-úteis"
        notify: "Notificar" #used in custom actions
        parent: "Pai"
        parent_issue: "Pai"
        parent_work_package: "Pai"
        priority: "Prioridade"
        progress: "% de conclusão"
        readonly: "Somente leitura"
        remaining_hours: "Trabalho restante"
        remaining_time: "Trabalho restante"
        shared_with_users: "Compartilhado com"
        schedule_manually: "Planjamento manual"
        spent_hours: "Tempo gasto"
        spent_time: "Tempo gasto"
        subproject: "Subprojeto"
        time_entries: "Registro de tempo"
        type: "Tipo"
        version: "Versão"
        watcher: "Observador"
      "doorkeeper/application":
        uid: "ID do cliente"
        secret: "Segredo do cliente"
        owner: "Proprietário"
        redirect_uri: "Redirecionar URI"
        client_credentials_user_id: "ID do usuário de credenciais do cliente"
        scopes: "Escopos"
        confidential: "Confidencial"
    errors:
      messages:
        accepted: "deve ser aceito."
        after: "deve ser depois de %{date}."
        after_or_equal_to: "deve ser depois ou igual a %{date}."
        before: "deve ser antes de %{date}."
        before_or_equal_to: "deve ser antes ou igual a %{date}."
        blank: "não pode ficar em branco."
        blank_nested: "precisa ter a propriedade '%{property}' definida. "
        cannot_delete_mapping: "é obrigatório. Não pode ser excluído."
        cant_link_a_work_package_with_a_descendant: "Um pacote de trabalho não pode ser vinculado a uma das suas subtarefas."
        circular_dependency: "Esta relação vai criar uma dependência circular."
        confirmation: "não coincide com %{attribute}."
        could_not_be_copied: "%{dependency} não pôde ser copiado (completamente)."
        does_not_exist: "não existe."
        error_enterprise_only: "%{action} só está disponível na edição OpenProject Enterprise"
        error_unauthorized: "não pode ser acessado."
        error_readonly: "tentou escrever, mas não é gravável."
        error_conflict: "Informação foi atualizada por pelo menos um outro usuário."
        email: "não é um endereço de e-mail válido."
        empty: "não pode ser vazio."
        even: "deve ser par."
        exclusion: "está reservado."
        file_too_large: "é muito grande (tamanho máximo é %{count} Bytes)."
        filter_does_not_exist: "filtro não existe."
        format: "não corresponde ao formato '%{expected}' esperado."
        format_nested: "não corresponde ao formato '%{expected}' esperado no caminho '%{path}'."
        greater_than: "deve ser maior que %{count}."
        greater_than_or_equal_to: "deve ser maior ou igual a %{count}."
        greater_than_or_equal_to_start_date: "deve ser maior ou igual a data de início."
        greater_than_start_date: "deve ser maior que a data de início."
        inclusion: "Não está definido como um dos valores permitidos."
        inclusion_nested: "não foi definido para um dos valores permitidos no caminho '%{path}'. "
        invalid: "é inválido."
        invalid_url: "não é um URL válido."
        invalid_url_scheme: "não é um protocolo suportado (permitidos: %{allowed_schemes})."
        less_than_or_equal_to: "deve ser menor ou igual a %{count}."
        not_available: "não está disponível devido a uma configuração do sistema."
        not_deletable: "não pode ser excluído."
        not_current_user: "não é o usuário atual."
        not_a_date: "não é uma data válida."
        not_a_datetime: "não é uma data/hora válida."
        not_a_number: "não é um número."
        not_allowed: "é inválido devido à falta de permissões."
        not_an_integer: "não é um número inteiro."
        not_an_iso_date: "não é uma data válida. Formato exigido: AAAA-MM-DD."
        not_same_project: "não pertence ao mesmo projeto."
        odd: "deve ser ímpar."
        regex_match_failed: "não corresponde à expressão regular %{expression}."
        regex_invalid: "não pode ser validado com a expressão regular associada."
        smaller_than_or_equal_to_max_length: "deve ser menor ou igual ao tamanho máximo."
        taken: "já está sendo utilizado."
        too_long: "é muito longo (o máximo é %{count} caracteres)."
        too_short: "é muito curto (mínimo é %{count} caracteres)."
        type_mismatch: "não é do tipo '%{type}'"
        type_mismatch_nested: "não é do tipo '%{type}' no caminho '%{path}'"
        unchangeable: "não pode ser alterado."
        unknown_property: "não é uma propriedade conhecida."
        unknown_property_nested: "possui o caminho desconhecido '%{path}'."
        unremovable: "não pode ser removido."
        url_not_secure_context: >
          não está fornecendo um "Secure Context". Você pode tanto usar HTTPS  ou um endereço loopback.
        wrong_length: "é o tamanho errado (deve ser %{count} caracteres)."
      models:
        ldap_auth_source:
          attributes:
            tls_certificate_string:
              invalid_certificate: "O certificado SSL fornecido é inválido: %{additional_message}"
              format: "%{message}"
        attachment:
          attributes:
            content_type:
              blank: "O tipo de conteúdo do arquivo não pode ficar em branco."
              not_whitelisted: "O arquivo foi rejeitado por um filtro automático. '%{value}' não está na lista de permissões para ser enviado."
              format: "%{message}"
        capability:
          context:
            global: "Global"
          query:
            filters:
              minimum: "precisa incluir pelo menos um filtro para principal, contexto ou id com o operador '='."
        custom_field:
          at_least_one_custom_option: "Pelo menos uma opção precisa estar disponível."
        custom_actions:
          only_one_allowed: "(%{name}) apenas um valor é permitido."
          empty: "(%{name}) valor não pode ser vazio."
          inclusion: "(%{name}) valor não está definido como um dos valores permitidos."
          not_logged_in: "(%{name}) o valor não pode ser atribuído, porque você não está conectado."
          not_an_integer: "(%{name}) não é um número inteiro."
          smaller_than_or_equal_to: "(%{name}) deve ser menor ou igual a %{count}."
          greater_than_or_equal_to: "(%{name}) deve ser maior ou igual a %{count}."
          format: "%{message}"
        doorkeeper/application:
          attributes:
            redirect_uri:
              fragment_present: "não pode conter um fragmento."
              invalid_uri: "deve ser um URI válido."
              relative_uri: "deve ser um URI absoluto."
              secured_uri: 'não está fornecendo um "Secure Context". Você pode tanto usar HTTPS  ou um endereço loopback.'
              forbidden_uri: "é proibido pelo servidor."
            scopes:
              not_match_configured: "não corresponde a escopos disponíveis."
        enterprise_token:
          unreadable: "não pode ser lido. Tem certeza que é um token de suporte?"
        grids/grid:
          overlaps: "sobreposição."
          outside: "está fora da grade."
          end_before_start: "o valor final precisa ser maior que o valor inicial."
        ical_token_query_assignment:
          attributes:
            name:
              blank: "é obrigatório. Selecione um nome."
              not_unique: "já está em uso. Selecione outro nome."
        notifications:
          at_least_one_channel: "É necessário especificar pelo menos um canal para o envio de notificações."
          attributes:
            read_ian:
              read_on_creation: "não pode ser definido como verdadeiro na criação da notificação."
            mail_reminder_sent:
              set_on_creation: "não pode ser definido como verdadeiro na criação da notificação."
            reason:
              no_notification_reason: "não pode ficar em branco porque o IAN foi escolhido como um canal."
            reason_mail_digest:
              no_notification_reason: "não pode ficar em branco porque o resumo do e-mail foi escolhido como um canal."
        non_working_day:
          attributes:
            date:
              taken: "Já existe um dia não útil para %{value}"
              format: "%{message}"
        parse_schema_filter_params_service:
          attributes:
            base:
              unsupported_operator: "O operador não é suportado."
              invalid_values: "Um valor é inválido."
              id_filter_required: "Um filtro de 'id' é necessário."
        project:
          archived_ancestor: "O projeto tem um ancestral arquivado."
          foreign_wps_reference_version: "Pacotes de trabalho em projetos não descendentes referenciam versões do projeto ou de seus descendentes."
          attributes:
            base:
              archive_permission_missing_on_subprojects: "Você não possui as permissões necessárias para arquivar todos os subprojetos. Entre em contato com um administrador"
            types:
              in_use_by_work_packages: "ainda em uso pelos pacotes de trabalho: %{types}"
            enabled_modules:
              dependency_missing: "O módulo '%{dependency}' precisa ser habilitado, pois o módulo '%{module}' depende dele."
              format: "%{message}"
        project_custom_field_project_mapping:
          attributes:
            project_ids:
              blank: "Selecione um projeto."
        query:
          attributes:
            project:
              error_not_found: "não encontrado"
            public:
              error_unauthorized: "- O usuário não possui permissão para criar visões públicas."
            group_by:
              invalid: "Não é possível agrupar por: %{value}"
              format: "%{message}"
            column_names:
              invalid: "Coluna de consulta inválida: %{value}"
              format: "%{message}"
            sort_criteria:
              invalid: "Não é possível ordenar pela coluna: %{value}"
              format: "%{message}"
            timestamps:
              invalid: "Os carimbos de data/hora contêm valores inválidos: %{values}"
              forbidden: "Os carimbos de data/hora contêm valores proibidos: %{values}"
              format: "%{message}"
            selects:
              name_not_included: "A coluna \"Name\" precisa ser incluída."
              nonexistent: "A coluna '%{column}' não existe."
              format: "%{message}"
          group_by_hierarchies_exclusive: "é mutuamente exclusivo com o agrupamento por '%{group_by}'. Você não pode ativar os dois."
          can_only_be_modified_by_owner: "A consulta só pode ser modificada por seu proprietário."
          need_permission_to_modify_public_query: "Você não pode modificar uma consulta pública."
          filters:
            custom_fields:
              inexistent: "Não há nenhum campo personalizado para o filtro."
        queries/filters/base:
          attributes:
            values:
              inclusion: "o filtro tem valores inválidos."
              format: "%{message}"
        relation:
          typed_dag:
            circular_dependency: "O relacionamento cria um círculo de relacionamentos."
          attributes:
            to:
              error_not_found: "pacote de trabalho na posição 'para' não foi encontrado ou não está visível"
              error_readonly: "uma relação existente de link `para` é imutável"
            from:
              error_not_found: "pacote de trabalho na posição 'de' não foi encontrado ou não está visível"
              error_readonly: "uma relação existente de link `de` é imutável"
        repository:
          not_available: "Fornecedor SCM não está disponível"
          not_whitelisted: "não é permitido pela configuração."
          invalid_url: "não é um caminho ou URL válido do repositório."
          must_not_be_ssh: "não deve ser um url SSH."
          no_directory: "não é um diretório."
        role:
          attributes:
            permissions:
              dependency_missing: "também precisa incluir '%{dependency}', já que '%{permission}' está selecionado."
        setting:
          attributes:
            base:
              working_days_are_missing: "Pelo menos um dia da semana deve ser definido como um dia útil."
              previous_working_day_changes_unprocessed: "As alterações anteriores na configuração de dias úteis ainda não foram aplicadas."
              hours_per_day_are_missing: "O número de horas por dia deve ser definido."
              durations_are_not_positive_numbers: "As durações devem ser números positivos."
              hours_per_day_is_out_of_bounds: "As horas por dia não podem ultrapassar 24"
        time_entry:
          attributes:
            hours:
              day_limit: "muito alto, já que só se pode registrar um máximo de 24 horas por data."
        user_preference:
          attributes:
            pause_reminders:
              invalid_range: "só pode ser um intervalo de datas válido."
            daily_reminders:
              full_hour: "só pode ser configurado para ser entregue em uma hora completa."
            notification_settings:
              only_one_global_setting: "Só pode haver uma configuração de notificação global."
              email_alerts_global: "As configura de notificação de e-mail só podem ser definidas globalmente."
              format: "%{message}"
              wrong_date: "Valor incorreto para a Data de início, Prazo ou Atrasadas"
        watcher:
          attributes:
            user_id:
              not_allowed_to_view: "não possui permissão para visualizar este recurso."
              locked: "está bloqueado."
        wiki_page:
          error_conflict: "Esta página wiki foi atualizada por outra pessoa enquanto você a editava."
          attributes:
            slug:
              undeducible: "não pode ser deduzido do título '%{title}' '."
        work_package:
          is_not_a_valid_target_for_time_entries: "Pacote de trabalho #%{id} não é válido para re-atribuir os registros de horas gastas."
          attributes:
            assigned_to:
              format: "%{message}"
            due_date:
              not_start_date: "não é na data de início, embora isso seja necessário para os marcos."
              cannot_be_null: "não pode ser definido como nulo já que a data de início e a duração são conhecidas. "
            duration:
              larger_than_dates: "é maior que o intervalo entre a data de início e de conclusão."
              smaller_than_dates: "é menor que o intervalo entre a data de início e de conclusão."
              not_available_for_milestones: "não está disponível para pacotes de trabalho do tipo marco"
              cannot_be_null: "não pode ser definida como nulo já que a data de início e conclusão são conhecidas."
            parent:
              cannot_be_milestone: "não pode ser um marco."
              cannot_be_self_assigned: "não pode ser atribuído a ele mesmo."
              cannot_be_in_another_project: "não pode ser em outro projeto."
              not_a_valid_parent: "é inválido."
            start_date:
              violates_relationships: "somente pode ser definida como %{soonest_start} ou posterior para não violar as relações de trabalho do pacote."
              cannot_be_null: "não pode ser definido como nulo já que a data de conclusão e a duração são conhecidas. "
            status_id:
              status_transition_invalid: "é inválido porque não existe transição válida da antiga para a nova situação para o papel do usuário atual."
              status_invalid_in_type: "é inválido porque não existe a situação atual neste tipo."
            type:
              cannot_be_milestone_due_to_children: "não pode ser um marco, porque este pacote de trabalho possui filhos."
            priority_id:
              only_active_priorities_allowed: "precisa ser ativo."
            category:
              only_same_project_categories_allowed: "A categoria de um pacote de trabalho deve estar dentro do mesmo projeto do pacote de trabalho."
              does_not_exist: "Categoria especificada não existe."
            estimated_hours:
              not_a_number: "não é uma duração válida."
              cant_be_inferior_to_remaining_work: "Não pode ser menor do que o Trabalho restante."
              must_be_set_when_remaining_work_is_set: "Necessário quando o Trabalho restante for definido."
              only_values_greater_or_equal_zeroes_allowed: "Deve ser >= 0."
              format: "%{message}"
            remaining_hours:
              not_a_number: "não é uma duração válida."
              cant_exceed_work: "Não pode ser maior do que o Trabalho."
              must_be_set_when_work_is_set: "Necessário quando o Trabalho for definido."
              format: "%{message}"
          readonly_status: "O pacote de trabalho está em estado somente leitura, então seus atributos não podem ser alterados."
        type:
          attributes:
            attribute_groups:
              attribute_unknown: "Atributo de pacote de trabalho inválido usado."
              attribute_unknown_name: "Atributo de pacote de trabalho inválido: %{attribute}"
              duplicate_group: "O nome de grupo %{group} foi usado mais de uma vez. Nomes de grupos devem ser únicos."
              query_invalid: "A consulta incorporada '%{group}' é inválida: %{details}"
              group_without_name: "Grupos sem nome não são permitidos."
        user:
          attributes:
            base:
              user_limit_reached: "Limite de usuários atingido. Não é possível criar mais contas no plano atual."
              one_must_be_active: "O usuário administrador não pode ser bloqueado/removido. Pelo menos um administrador deve estar ativo."
            password_confirmation:
              confirmation: "A confirmação da senha não corresponde à senha!"
              format: "%{message}"
            password:
              weak: "Deve conter caracteres das seguintes classes (pelo menos %{min_count} de %{all_count}): %{rules}."
              lowercase: "minúscula (ex.: 'a')"
              uppercase: "maiúscula (ex.: 'A')"
              numeric: "número (ex.: '1')"
              special: "carácter especial (ex.: '%')"
              reused:
                one: "foi usada antes. Por favor, escolha uma que seja diferente da sua última."
                other: "foi usada antes. Por favor, escolha uma que seja diferente das suas %{count} últimas."
              match:
                confirm: "Confirme a nova senha."
                description: "'Confirmação de senha' deve coincidir com a entrada no campo 'nova senha'."
            status:
              invalid_on_create: "não é um estado válido para novos usuários."
            ldap_auth_source:
              error_not_found: "não encontrado"
            auth_source:
              error_not_found: "não encontrado"
        member:
          principal_blank: "Por favor, escolha ao menos um usuário ou grupo."
          role_blank: "precisa ser atribuído."
          attributes:
            roles:
              ungrantable: "possui uma função não atribuível."
              more_than_one: "possui mais de uma função."
            principal:
              unassignable: "não pode ser atribuído a um projeto."
        version:
          undeletable_archived_projects: "A versão não pode ser excluída pois tem pacotes de trabalho anexados a ela."
          undeletable_work_packages_attached: "A versão não pode ser excluída pois tem pacotes de trabalho anexados a ela."
        status:
          readonly_default_exlusive: "Não pode ser ativado para estados marcados como padrão."
        token/api:
          attributes:
            token_name:
              format: "%{message}"
      template:
        body: "Por favor, verifique os seguintes campos:"
        header:
          one: "1 erro impediu este %{model} de ser salvo"
          other: "%{count} erros impediram este %{model} de ser salvo"
    models:
      attachment: "Arquivo"
      attribute_help_text: "Texto de ajuda do atributo"
      category: "Categoria"
      comment: "Comentário"
      custom_action: "Ação personalizada"
      custom_field: "Campo personalizado"
      "doorkeeper/application": "Aplicação OAuth"
      forum: "Fórum"
      global_role: "Função global"
      group: "Grupo"
      member: "Membro"
      news: "Notícias"
      notification:
        one: "Notificação"
        other: "Notificações"
      placeholder_user: "Usuário do espaço reservado"
      project: "Projeto"
      project_query:
        one: "Lista de projetos"
        other: "Listas de projeto"
      query: "Consulta personalizada"
      role:
        one: "Papel"
        other: "Papéis"
      status: "Situação do pacote de trabalho"
      type: "Tipo"
      user: "Usuário"
      version: "Versão"
      workflow: "Fluxo de Trabalho"
      work_package: "Pacote de trabalho"
      wiki: "Wiki"
      wiki_page: "Página wiki"
  errors:
    header_invalid_fields:
      one: "Ocorreu um problema com o seguinte campo:"
      other: "Ocorreu um problema com os seguintes campos:"
    header_additional_invalid_fields:
      one: "Além disso, ocorreu um problema com o seguinte campo:"
      other: "Além disso, ocorreu um problema com os seguintes campos:"
    field_erroneous_label: "Este campo é inválido: %{full_errors}\nPor favor, insira um valor válido."
  activity:
    item:
      created_by_on: "criado por %{user} em %{datetime}"
      created_by_on_time_entry: "tempo registrado por %{user} em %{datetime}"
      created_on: "criado em %{datetime}"
      created_on_time_entry: "tempo registrado em %{datetime}"
      updated_by_on: "atualizado por %{user} em %{datetime}"
      updated_by_on_time_entry: "tempo registrado atualizado por %{user} em %{datetime}"
      updated_on: "atualizado em %{datetime}"
      updated_on_time_entry: "tempo registrado atualizado em %{datetime}"
      deleted_on: "excluído em %{datetime}"
      deleted_by_on: "excluído por %{user} em %{datetime}"
      added_on: "adicionado em %{datetime}"
      added_by_on: "adicionado por %{user} em %{datetime}"
      removed_on: "removido em %{datetime}"
      removed_by_on: "removido por %{user} em %{datetime}"
      parent_without_of: "Subprojeto"
      parent_no_longer: "Não é mais um subprojeto de"
      time_entry:
        hour:
          one: "%{count} hora"
          other: "%{count} horas"
        hour_html:
          one: "<i>%{count} hora</i>"
          other: "<i>%{count} horas</i>"
        updated: "alterado de %{old_value} para %{value}"
        logged_for: "Registrado por"
    filter:
      changeset: "Cj de alterações"
      message: "Fóruns"
      news: "Notícias"
      project_attribute: "Atributos do projeto"
      subproject: "Incur subprojetos"
      time_entry: "Tempo gasto"
      wiki_edit: "Wiki"
      work_package: "Pacotes de trabalho"
  #common attributes of all models
  attributes:
    active: "Ativo"
    assigned_to: "Atribuição"
    assignee: "Atribuído para"
    attachments: "Anexos"
    author: "Autor"
    base: "Erro geral:"
    blocks_ids: "IDs dos pacotes de trabalho bloqueados"
    category: "Categoria"
    comment: "Comentário"
    comments: "Comentário"
    content: "Conteúdo"
    color: "Cor"
    created_at: "Criado em"
    custom_options: "Valores possíveis"
    custom_values: "Campos personalizados"
    date: "Data"
    default_columns: "Colunas padrão"
    description: "Descrição"
    derived_due_date: "Data de término derivada"
    derived_estimated_hours: "Total trabalho"
    derived_start_date: "Data inicial derivada"
    display_sums: "Mostrar somas"
    due_date: "Data de conclusão"
    estimated_hours: "Trabalho"
    estimated_time: "Trabalho"
    expires_at: "Expira em"
    firstname: "Nome"
    group: "Grupo"
    groups: "Grupos"
    id: "ID"
    is_default: "Valor padrão"
    is_for_all: "Para todos os projetos"
    public: "Público"
    #kept for backwards compatibility
    issue: "Pacote de trabalho"
    lastname: "Sobrenome"
    login: "Nome de usuário"
    mail: "E-mail"
    name: "Nome"
    password: "Senha"
    priority: "Prioridade"
    project: "Projeto"
    responsible: "Responsável"
    role: "Papel"
    roles: "Papéis"
    start_date: "Data de início"
    status: "Status"
    subject: "Assunto"
    summary: "Sumário"
    title: "Título"
    type: "Tipo"
    updated_at: "Atualizado em"
    updated_on: "Atualizado em"
    uploader: "Enviado por"
    user: "Usuário"
    value: "Valor"
    version: "Versão"
    work_package: "Pacote de trabalho"
  backup:
    failed: "Cópia de segurança falhou"
    label_backup_token: "Token de backup"
    label_create_token: "Criar token de backup"
    label_delete_token: "Excluir token de backup"
    label_reset_token: "Redefinir token de backup"
    label_token_users: "Os seguintes usuários têm tokens de backup ativos"
    reset_token:
      action_create: Criar
      action_reset: Reiniciar
      heading_reset: "Redefinir token de cópia de segurança"
      heading_create: "Criar token de cópia de segurança"
      implications: >
        Habilitar backups permitirá que qualquer usuário com as permissões necessárias e este token de backup baixe um backup contendo todos os dados desta instalação do OpenProject. Isso inclui os dados de todos os outros usuários.
      info: >
        Você precisará gerar um token de backup para poder criar um backup. Cada vez que você solicitar um backup você terá que fornecer esse token. Você pode excluir o token de backup para desabilitar backups deste usuário.
      verification: >
        Digite %{word} para confirmar que você deseja %{action} o token de backup.
      verification_word_reset: redefinir
      verification_word_create: criar
      warning: >
        Quando você criar um novo token, somente será permitida a solicitação de um backup após 24 horas. Esta é uma medida de segurança. Depois disso, você poderá solicitar um backup a qualquer momento usando esse token.
    text_token_deleted: Token de backup excluído. Os backups agora estão desativados.
    error:
      invalid_token: Token de backup inválido ou ausente
      token_cooldown: O token de backup será válido em %{hours} horas
      backup_pending: Já existe um backup pendente.
      limit_reached: Você só pode fazer %{limit} backups por dia.
  button_actions: "Ações"
  button_add: "Adicionar"
  button_add_comment: "Adicionar comentário"
  button_add_member: Adicionar membro
  button_add_watcher: "Adicionar observador"
  button_annotate: "Anotar"
  button_apply: "Aplicar"
  button_archive: "Arquivar"
  button_back: "Voltar"
  button_cancel: "Cancelar"
  button_change: "Alterar"
  button_change_parent_page: "Alterar página pai"
  button_change_password: "Alterar senha"
  button_check_all: "Selecionar todos"
  button_clear: "Limpar"
  button_click_to_reveal: "Clique para revelar"
  button_close: "Fechar"
  button_collapse_all: "Recolher todos"
  button_configure: "Configurar"
  button_continue: "Continuar"
  button_copy: "Copiar"
  button_copy_to_clipboard: "Copiar para a área de transferência"
  button_copy_link_to_clipboard: "Link copiado da área de transferência"
  button_copy_and_follow: "Copiar e seguir"
  button_create: "Criar"
  button_create_and_continue: "Criar e continuar"
  button_delete: "Excluir"
  button_decline: "Recusar"
  button_delete_watcher: "Excluir observador %{name}"
  button_download: "Baixar"
  button_duplicate: "Duplicar"
  button_edit: "Editar"
  button_edit_associated_wikipage: "Editar página wiki associada: %{page_title}"
  button_expand_all: "Expandir todos"
  button_favorite: "Adicionar aos favoritos"
  button_filter: "Filtro"
  button_generate: "Gerar"
  button_list: "Lista"
  button_lock: "Bloquear"
  button_login: "Iniciar sessão"
  button_move: "Mover"
  button_move_and_follow: "Mover e seguir"
  button_print: "Imprimir"
  button_quote: "Citar"
  button_remove: Remover
  button_rename: "Renomear"
  button_replace: "Substituir"
  button_revoke: "Revogar"
  button_reply: "Responder"
  button_reset: "Reiniciar"
  button_rollback: "Retornar para esta versão"
  button_save: "Salvar"
  button_save_as: "Salvar como"
  button_apply_changes: "Aplicar as alterações"
  button_save_back: "Salvar e voltar"
  button_show: "Mostrar"
  button_sort: "Ordenar"
  button_submit: "Enviar"
  button_test: "Teste"
  button_unarchive: "Desarquivar"
  button_uncheck_all: "Desmarcar todos"
  button_unlock: "Desbloquear"
  button_unfavorite: "Remover dos favoritos"
  button_unwatch: "Não observar"
  button_update: "Atualizar"
  button_upgrade: "Atualizar"
  button_upload: "Carregar"
  button_view: "Ver"
  button_watch: "Observar"
  button_manage_menu_entry: "Configurar item de menu"
  button_add_menu_entry: "Adicionar item de menu"
  button_configure_menu_entry: "Configurar item de menu"
  button_delete_menu_entry: "Excluir item de menu"
  button_view_shared_work_packages: "Visualizar os pacotes de trabalho compartilhados"
  button_manage_roles: "Gerenciar funções"
  button_remove_member: "Remover membro"
  button_remove_member_and_shares: "Remover membro e compartilhamentos"
  button_revoke_work_package_shares: "Revogar compartilhamentos de pacotes de trabalho."
  button_revoke_access: "Revogar acesso"
  button_revoke_all: "Revogar todos"
  button_revoke_only: "Revogar apenas %{shared_role_name}"
  button_publish: "Tornar público"
  button_unpublish: "Tornar privada"
  consent:
    checkbox_label: Eu li e concordo com o exposto acima.
    failure_message: Consentimento falhou, não pode continuar.
    title: Consentimento do usuário
    decline_warning_message: Você se recusou a consentir e foi desconectado.
    user_has_consented: Usuário consentiu no momento determinado.
    not_yet_consented: Usuário ainda não consentiu, será solicitado no próximo login.
    contact_mail_instructions: Defina o endereço de e-mail que os usuários devem utilizar para solicitar alteração ou remoção de dados.
    contact_your_administrator: Por favor, entre em contato com o administrador se quiser ter sua conta excluída.
    contact_this_mail_address: Por favor, entre em contato com %{mail_address} se quiser ter sua conta excluída.
    text_update_consent_time: Marque esta caixa para forçar os usuários a consentir novamente. Ative quando você alterar o aspecto legal da informação de consentimento acima.
    update_consent_last_time: "Última atualização do consentimento: %{update_time}"
  copy_project:
    title: 'Copiar projeto "%{source_project_name}"'
    started: 'A cópia de "%{source_project_name}" para "%{target_project_name}" foi iniciada. Você será informado por email tão logo "%{target_project_name}" estiver disponível.'
    failed: "Não é possível copiar o projeto %{source_project_name}"
    failed_internal: "Falha ao copiar devido a um erro interno."
    succeeded: "Foi criado o projeto %{target_project_name}"
    errors: "Erro"
    project_custom_fields: "Campos personalizados no projeto"
    x_objects_of_this_type:
      zero: "Nenhum objeto deste tipo"
      one: "Um objeto deste tipo"
      other: "%{count} objetos deste tipo"
    text:
      failed: 'Não foi possível copiar o projeto "%{source_project_name}" para o projeto "%{target_project_name}".'
      succeeded: 'Projeto "%{source_project_name}" copiado para "%{target_project_name}".'
  create_new_page: "Página wiki"
  date:
    abbr_day_names:
      - "Dom"
      - "Seg"
      - "Ter"
      - "Qua"
      - "Qui"
      - "Sex"
      - "Sáb"
    abbr_month_names:
      - null
      - "Jan"
      - "Fev"
      - "Mar"
      - "Abr"
      - "Mai"
      - "Jun"
      - "Jul"
      - "Ago"
      - "Set"
      - "Out"
      - "Nov"
      - "Dez"
    abbr_week: "Sem"
    day_names:
      - "Domingo"
      - "Segunda"
      - "Terça"
      - "Quarta"
      - "Quinta"
      - "Sexta"
      - "Sábado"
    formats:
      #Use the strftime parameters for formats.
      #When no format has been given, it uses default.
      #You can provide other formats here if you like!
      default: "%d/%m/%Y"
      long: "%d de %B de %Y"
      short: "%d/%b"
    #Don't forget the nil at the beginning; there's no such thing as a 0th month
    month_names:  #Used in date_select and datetime_select.
      - null
      - "Janeiro"
      - "Fevereiro"
      - "Março"
      - "Abril"
      - "Maio"
      - "Junho"
      - "Julho"
      - "Agosto"
      - "Setembro"
      - "Outubro"
      - "Novembro"
      - "Dezembro"
    order:
      - :ano
      - ':mês'
      - :dia
  datetime:
    distance_in_words:
      about_x_hours:
        one: "aproximadamente 1 hora"
        other: "aproximadamente %{count} horas"
      about_x_months:
        one: "aproximadamente 1 mês"
        other: "aproximadamente %{count} meses"
      about_x_years:
        one: "aproximadamente 1 ano"
        other: "aproximadamente %{count} anos"
      almost_x_years:
        one: "quase 1 ano"
        other: "quase %{count} anos"
      half_a_minute: "meio minuto"
      less_than_x_minutes:
        one: "menos de um minuto"
        other: "menos de %{count} minutos"
      less_than_x_seconds:
        one: "menos de 1 segundo"
        other: "menos de %{count} segundos"
      over_x_years:
        one: "mais de 1 ano"
        other: "mais de %{count} anos"
      x_days:
        one: "1 dia"
        other: "%{count} dias"
      x_minutes:
        one: "1 minuto"
        other: "%{count} minutos"
      x_minutes_abbreviated:
        one: "1 min"
        other: "%{count} mins"
      x_hours:
        one: "1 hora"
        other: "%{count} horas"
      x_hours_abbreviated:
        one: "1 hr"
        other: "%{count} hrs"
      x_weeks:
        one: "1 semana"
        other: "%{count} semanas"
      x_months:
        one: "1 mês"
        other: "%{count} meses"
      x_years:
        one: "1 ano"
        other: "%{count} anos"
      x_seconds:
        one: "1 segundo"
        other: "%{count} segundos"
      x_seconds_abbreviated:
        one: "1 s"
        other: "%{count} s"
    units:
      hour:
        one: "hora"
        other: "hora"
  description_active: "Ativo?"
  description_attachment_toggle: "Mostrar/Ocultar anexos"
  description_autocomplete: >
    Este campo usa auto-completar. Ao digitar o título de um pacote de trabalho, você receberá uma lista com os possíveis valores. Escolha um usando as teclas de seta para cima ou para baixo e confirme com Tab ou Enter. Você também pode digitar o número do pacote de trabalho diretamente.
  description_available_columns: "Colunas disponíveis"
  description_choose_project: "Projetos"
  description_compare_from: "Comparar de"
  description_compare_to: "Comparar com"
  description_current_position: "Você está aqui: "
  description_date_from: "Digite a data de início"
  description_date_to: "Digite a data de término"
  description_enter_number: "Digite o número"
  description_enter_text: "Digite o texto"
  description_filter: "Filtro"
  description_filter_toggle: "Mostrar/ocultar filtro"
  description_category_reassign: "Escolha a categoria"
  description_message_content: "Conteúdo da mensagem"
  description_my_project: "Você é membro"
  description_notes: "Anotações"
  description_parent_work_package: "Pacote de trabalho pai (do atual)"
  description_project_scope: "Escopo da pesquisa"
  description_query_sort_criteria_attribute: "Ordenar por atributo"
  description_query_sort_criteria_direction: "Direção da ordenação"
  description_search: "Campo de pesquisa"
  description_select_work_package: "Selecione pacote de trabalho"
  description_selected_columns: "Colunas selecionadas"
  description_sub_work_package: "Sub pacote de trabalho (do atual)"
  description_toc_toggle: "Mostrar/Ocultar tabela de conteúdos"
  description_wiki_subpages_reassign: "Escolha a nova página pai"
  #Text direction: Left-to-Right (ltr) or Right-to-Left (rtl)
  direction: da esquerda para a direita
  ee:
    upsale:
      form_configuration:
        description: "Personalize a configuração do formulário com estes complementos adicionais:"
        add_groups: "Adicionar novos grupos de atributos"
        rename_groups: "Renomear grupos de atributos"
      project_filters:
        description_html: "Filtrar e ordenar em campos personalizados é um complemento da edição Enterprise."
  enumeration_activities: "Atividades de controle de tempo"
  enumeration_work_package_priorities: "Prioridades do pacote de trabalho"
  enumeration_reported_project_statuses: "Situação de projeto comunicada"
  error_auth_source_sso_failed: "Single Sign-On (SSO) para o usuário '%{value}' falhou"
  error_can_not_archive_project: "Este projeto não pode ser arquivado: %{errors}"
  error_can_not_delete_entry: "Não é possível excluir a entrada"
  error_can_not_delete_custom_field: "Não é possível excluir o campo personalizado"
  error_can_not_delete_in_use_archived_undisclosed: "Também existem pacotes de trabalho em projetos arquivados. Você precisa pedir a um administrador para executar a exclusão para visualizar quais projetos são afetados."
  error_can_not_delete_in_use_archived_work_packages: "Também há pacotes de trabalho em projetos arquivados. Primeiro, você precisa reativar os seguintes projetos, antes de poder alterar o atributo dos respectivos pacotes de trabalho: %{archived_projects_urls}"
  error_can_not_delete_type:
    explanation: 'Este tipo contém pacotes de trabalho e não pode ser excluído. Você pode ver todos os pacotes de trabalho afetados em <a target="_blank" href="%{url}">esta visão</a>.'
  error_can_not_delete_standard_type: "Tipos padrão não podem ser excluídos."
  error_can_not_invite_user: "Falhou ao enviar convite ao usuário."
  error_can_not_remove_role: "Este papel está em uso e não pode ser excluído."
  error_can_not_reopen_work_package_on_closed_version: "Um pacote de trabalho atribuído a uma versão fechada não pode ser reaberto"
  error_can_not_find_all_resources: "Não foi possível encontrar todos os recursos relacionados a esta solicitação."
  error_can_not_unarchive_project: "Este projeto não pode ser desarquivado: %{errors}"
  error_check_user_and_role: "Por favor, escolha um usuário e um papel."
  error_code: "Erro %{code}"
  error_color_could_not_be_saved: "Cor não pôde ser salva"
  error_cookie_missing: "Está faltando o cookie do OpenProject. Por favor, certifique-se de que os cookies estão habilitados, sem os quais esta função não funcionará adequadamente."
  error_custom_option_not_found: "A opção não existe."
  error_enterprise_activation_user_limit: "Sua conta não pôde ser ativada (limite de usuários atingido). Por favor, contate o administrador para obter acesso."
  error_enterprise_token_invalid_domain: "A edição Enterprise não esta ativa. Seu domínio do token Enterprise (%{actual}) não corresponde ao nome do host do sistema (%{expected})."
  error_failed_to_delete_entry: "Falha ao excluir esta entrada."
  error_in_dependent: "Erro ao tentar alterar o objeto dependente: %{dependent_class} #%{related_id} - %{related_subject}: %{error}"
  error_in_new_dependent: "Erro ao tentar criar objeto dependente: %{dependent_class} - %{related_subject}: %{error}"
  error_invalid_selected_value: "Valor selecionado inválido."
  error_journal_attribute_not_present: "O diário não contem atributo %{attribute}."
  error_pdf_export_too_many_columns: "Muitas colunas selecionadas para a exportação para PDF. Reduza o número de colunas."
  error_pdf_failed_to_export: "Não foi possível salvar a exportação do PDF: %{error}"
  error_token_authenticity: "Não foi possível verificar o token de Falsificação de Solicitação Entre Sites. Você tentou enviar dados em vários navegadores ou abas? Por favor, feche todas as abas e tente novamente."
  error_work_package_not_found_in_project: "O pacote de trabalho não foi encontrado ou não pertence a este projeto"
  error_must_be_project_member: "deve ser membro do projeto"
  error_migrations_are_pending: "Sua instalação do OpenProject possui migrações de banco de dados pendentes. Você provavelmente esqueceu de executar as migrações em sua última atualização. Por favor, verifique o guia de atualização para atualizar adequadamente sua instalação."
  error_migrations_visit_upgrade_guides: "Por favor, visite nossa documentação do guia de atualização"
  error_no_default_work_package_status: 'Nenhuma situação padrão de pacote de trabalho foi definida. Por favor, verifique sua configuração (vá em "Administração-> Situação de pacotes de trabalho").'
  error_no_type_in_project: "Nenhum tipo está associado a este projeto. Por favor, verifique as Configurações do Projeto."
  error_omniauth_registration_timed_out: "O registro por meio de um provedor de autenticação externo expirou. Por favor, tente novamente."
  error_omniauth_invalid_auth: "As informações de autenticação retornadas pelo provedor de identidade eram inválidas. Por favor, entre em contato com o administrador para obter mais ajuda."
  error_password_change_failed: "Ocorreu um erro durante a tentativa de alterar a senha."
  error_scm_command_failed: "Ocorreu um erro ao tentar acessar o repositório: %{value}"
  error_scm_not_found: "A entrada ou a revisão não foi encontrada no repositório."
  error_type_could_not_be_saved: "Tipo não pôde ser salvo"
  error_unable_delete_status: "A situação de pacote de trabalho não pode ser excluída, pois ela é usada por ao menos um pacote de trabalho."
  error_unable_delete_default_status: "Não é possível excluir a situação padrão de pacotes de trabalho. Selecione outra situação padrão de pacote de trabalho antes de excluir a atual."
  error_unable_to_connect: "Não é possível conectar (%{value})"
  error_unable_delete_wiki: "Não é possível excluir a página wiki."
  error_unable_update_wiki: "Não é possível atualizar a página wiki."
  error_workflow_copy_source: "Por favor, selecione um tipo de fonte ou papel"
  error_workflow_copy_target: "Por favor, selecione o tipo de destino(s) e o(s) papel(éis)"
  error_menu_item_not_created: Item de menu não pôde ser adicionado
  error_menu_item_not_saved: Item de menu não pôde ser salvo
  error_wiki_root_menu_item_conflict: >
    Não é possível renomear de"%{old_name}" para "%{new_name}" devido a um conflito no item de menu resultante com o item de menu existente "%{existing_caption}" (%{existing_identifier}).
  error_external_authentication_failed: "Ocorreu um erro durante a autenticação externa. Por favor, tente novamente."
  error_attribute_not_highlightable: "Atributo(s) não destacado(s): %{attributes}"
  events:
    changeset: "Conjunto de alterações editadas"
    message: Mensagem editada
    news: Notícias
    project_attributes: "Atributos do projeto editado"
    project: "Projeto editado"
    projects: "Projeto editado"
    reply: Respondida
    time_entry: "Registro de tempo editado"
    wiki_page: "Página wiki editada"
    work_package_closed: "Pacote de Trabalho fechado"
    work_package_edit: "Pacote de Trabalho editado"
    work_package_note: "Anotação acrescentada ao Pacote de Trabalho"
    title:
      project: "Projeto: %{name}"
      subproject: "Subprojeto: %{name}"
  export:
    your_work_packages_export: "Exportação de seus pacotes de trabalho"
    succeeded: "A exportação foi completada com sucesso."
    failed: "A exportação falhou: %{message}"
    format:
      atom: "Atom"
      csv: "CSV"
      pdf: "PDF"
      pdf_overview_table: "Tabela PDF"
      pdf_report_with_images: "Relatório em PDF com imagens"
      pdf_report: "Relatório em PDF"
      pdf_gantt: "Gantt em PDF"
    image:
      omitted: "Imagem não exportada."
    macro:
      error: "Erro de macro, %{message}"
      attribute_not_found: "Atributo não encontrado: %{attribute}"
      model_not_found: "modelo de atributo inválido: %{model}"
      resource_not_found: "Recurso não encontrado: %{resource}"
      rich_text_unsupported: "A exportação atualmente não dá suporte à incorporação de texto enriquecido."
    units:
      hours: h
      days: d
  extraction:
    available:
      pdftotext: "Pdftotext disponível (opcional)"
      unrtf: "Unrtf disponível (opcional)"
      catdoc: "Catdoc disponível (opcional)"
      xls2csv: "Xls2csv disponível (opcional)"
      catppt: "Catppt disponível (opcional)"
      tesseract: "Tesseract disponível (opcional)"
  general_csv_decimal_separator: "."
  general_csv_encoding: "UTF-8"
  general_csv_separator: ","
  general_first_day_of_week: "7"
  general_pdf_encoding: "ISO-8859-1"
  general_text_no: "não"
  general_text_yes: "sim"
  general_text_No: "Não"
  general_text_Yes: "Sim"
  general_text_true: "verdadeiro"
  general_text_false: "falso"
  gui_validation_error: "1 erro"
  gui_validation_error_plural: "%{count} erros"
  homescreen:
    additional:
      projects: "Projetos mais recentes visíveis nesta instância."
      no_visible_projects: "Não há nenhum projeto visível nesta instância."
      users: "Usuários mais recentes registrados nesta instância."
    blocks:
      community: "Comunidade do OpenProject"
      upsale:
        title: "Atualizar para a edição Enterprise"
        more_info: "Mais informações"
    links:
      upgrade_enterprise_edition: "Atualizar para a edição Enterprise"
      postgres_migration: "Migrando sua instalação para PostgreSQL"
      user_guides: "Guias do usuário"
      faq: "Perguntas Freqüentes"
      impressum: "Aviso legal"
      glossary: "Glossário"
      shortcuts: "Atalhos"
      blog: "Blog do OpenProject"
      forums: "Fórum da Comunidade"
      newsletter: "Alertas de segurança / Newsletter"
  image_conversion:
    imagemagick: "Imagemagick"
  journals:
    changes_retracted: "As mudanças foram retraídas."
    caused_changes:
      dates_changed: "Data modificada"
      default_attribute_written: "Atributos de somente leitura escritos"
      progress_mode_changed_to_status_based: "Cálculo de progresso atualizado"
      status_changed: "Status '%{status_name}'"
      system_update: "Atualização do sistema OpenProject:"
    cause_descriptions:
      work_package_predecessor_changed_times: por alterações ao antecessor %{link}
      work_package_parent_changed_times: por alterações ao primário %{link}
      work_package_children_changed_times: por alterações ao secundário %{link}
      work_package_related_changed_times: por alterações ao %{link} relacionado
      unaccessable_work_package_changed: por alterações a um pacote de trabalho relacionado
      working_days_changed:
        changed: "por alterações a dias úteis (%{changes})"
        days:
          working: "%{day} agora é um dia útil"
          non_working: "%{day} agora é um dia não útil"
        dates:
          working: "%{date} agora está funcionando"
          non_working: "%{date} não está funcionando agora"
      progress_mode_changed_to_status_based: Modo de cálculo de progresso definido como com base no status
      status_excluded_from_totals_set_to_false_message: agora incluído nos totais da hierarquia
      status_excluded_from_totals_set_to_true_message: agora excluído dos totais da hierarquia
      status_percent_complete_changed: "% de conclusão alterada de %{old_value}% para %{new_value}%"
      system_update:
        file_links_journal: >
          A partir de agora, a atividade relacionada a links de arquivos (arquivos armazenados em armazenamentos externos) aparecerá aqui na guia Atividade. O seguinte representa a atividade relacionada aos links que já existiam:
        progress_calculation_adjusted_from_disabled_mode: >-
          Cálculo de progresso automaticamente <a href="%{href}" target="_blank">definido para o modo com base em trabalho e ajustado com a atualização de versão</a>.
        progress_calculation_adjusted: >-
          Cálculo de progresso automaticamente <a href="%{href}" target="_blank"> ajustado com a atualização de versão</a>.
        totals_removed_from_childless_work_packages: >-
          Os totais de trabalho e progresso foram removidos automaticamente para pacotes de trabalho que não são principais com a <a href="%{href}" target="_blank">atualização de versão</a>. Esta é uma tarefa de manutenção e pode ser ignorada com segurança.
  links:
    configuration_guide: "Guia de configuração"
    get_in_touch: "Com dúvidas? Entre em contato conosco."
  instructions_after_registration: "Você pode entrar, assim que a sua conta for ativada clicando %{signin}."
  instructions_after_logout: "Você pode entrar novamente clicando em %{signin}."
  instructions_after_error: "Você pode tentar entrar novamente, clicando em %{signin}. Se o erro persistir, consulte seu administrador para obter ajuda."
  menus:
    admin:
      mail_notification: "Notificações por e-mail"
      mails_and_notifications: "E-mails e notificações"
      aggregation: "Agregação"
      api_and_webhooks: "API e webhooks"
    quick_add:
      label: "Abrir menu de adição rápida"
    breadcrumb:
      nested_element: "%{section_header}: <b>%{title}</b>"
  my_account:
    access_tokens:
      no_results:
        title: "Nenhum tokens de acesso para exibir"
        description: "Todos foram desativados. Eles podem ser re-ativados no menu Administração."
      access_tokens: "Tokens de acesso"
      headers:
        action: "Ação"
        expiration: "Expira"
      indefinite_expiration: "Nunca"
      simple_revoke_confirmation: "Tem certeza de que deseja revogar este token?"
      api:
        title: "API"
        text_hint: "Os tokens de API permitem que aplicativos de terceiros se comuniquem com esta instância do OpenProject por meio de APIs REST."
        static_token_name: "Token de API"
        disabled_text: "Os tokens de API não estão habilitados pelo administrador. Entre em contato com o administrador para utilizar este recurso."
      ical:
        title: "iCalendar"
        text_hint: 'Tokens de iCalendar permitem que os usuários <a href="%{path}" target="_blank">assinem calendários do OpenProject</a> e vejam informações atualizadas dos pacotes de trabalho de clientes externos.'
        disabled_text: "As assinaturas do iCalendar não estão habilitadas pelo administrador. Entre em contato com o administrador para utilizar este recurso."
        empty_text_hint: "Para adicionar um token de iCalendário, assine um calendário novo ou existente no módulo Calendário de um projeto. Você precisa possuir as permissões necessárias."
      oauth:
        title: "OAuth"
        text_hint: "Os tokens de OAuth permitem que aplicativos de terceiros se conectar com esta instância do OpenProject."
        empty_text_hint: "Não há acesso de aplicativo de terceiros configurado e ativo para você. Entre em contato com o administrador para ativar este recurso."
      rss:
        title: "RSS"
        text_hint: "Os tokens de RSS permitem que os usuários acompanhem as últimas alterações nesta instância do OpenProject através de um leitor de RSS externo."
        static_token_name: "Token de RSS"
        disabled_text: "Os tokens de RSS não estão habilitados pelo administrador. Entre em contato com o administrador para utilizar este recurso."
      storages:
        title: "Armazenamentos de arquivo"
        text_hint: "Tokens de Armazenamento de Arquivo conectam esta instância do OpenProject a um Armazenamento de Arquivos externo."
        empty_text_hint: "Não há nenhum acesso de armazenamento vinculado à sua conta."
        revoke_token: "Você realmente deseja remover este token? Você precisará fazer login novamente no %{storage}"
        removed: "Token de armazenamento de arquivo removido com sucesso"
        failed: "Ocorreu um erro e o token não pôde ser removido. Tente novamente mais tarde."
        unknown_storage: "Armazenamento desconhecido"
  notifications:
    reasons:
      assigned: "Cessionário"
      dateAlert: "Alerta de data"
      mentioned: "Mencionado"
      responsible: "Responsável"
      shared: "Compartilhado"
      watched: "Observador"
    menu:
      by_project: "Não lido por projeto"
      by_reason: "Motivo"
      inbox: "Caixa de entrada"
    send_notifications: "Enviar notificações para está ação "
    work_packages:
      subject:
        created: "O pacote de trabalho foi criado."
        assigned: "Você foi atribuído a %{work_package}"
        subscribed: "Você assinou %{work_package}"
        mentioned: "Você foi mencionado em %{work_package}"
        responsible: "Você se tornou responsável por %{work_package}"
        watched: "Você está assistindo %{work_package}"
  label_accessibility: "Acessibilidade"
  label_account: "Conta"
  label_active: "Ativo"
  label_activate_user: "Ativar usuário"
  label_active_in_new_projects: "Ativo em novos projetos"
  label_activity: "Atividade"
  label_add_edit_translations: "Adicionar e editar traduções"
  label_add_another_file: "Adicionar outro arquivo"
  label_add_columns: "Adicionar colunas selecionadas"
  label_add_note: "Adicionar uma nota"
  label_add_projects: "Adicionar projetos"
  label_add_related_work_packages: "Adicionar pacotes de trabalho relacionados"
  label_add_subtask: "Adicionar subtarefa"
  label_added: "adicionado"
  label_added_by: "Adicionado por %{author}"
  label_added_time_by: "Adicionado por %{author} %{age} atrás"
  label_additional_workflow_transitions_for_assignee: "Transições adicionais permitidas quando o usuário é o responsável"
  label_additional_workflow_transitions_for_author: "Transições adicionais permitidas quando o usuário é o autor"
  label_administration: "Administração"
  label_advanced_settings: "Configurações avançadas"
  label_age: "Idade"
  label_ago: "dias atrás"
  label_all: "todos"
  label_all_time: "todos os tempos"
  label_all_words: "Todas as palavras"
  label_all_open_wps: "Tudo aberto"
  label_always_visible: "Sempre exibido"
  label_announcement: "Anúncio"
  label_angular: "AngularJS"
  label_api_access_key: "Chave de acesso a API"
  label_api_access_key_created_on: "Chave de acesso a API criada %{value} atrás"
  label_api_access_key_type: "API"
  label_ical_access_key_type: "iCalendar"
  label_ical_access_key_description: 'Token de iCalendar "%{token_name}" para "%{calendar_name}" em "%{project_name}"'
  label_ical_access_key_not_present: "Token(s) de iCalendar não presente(s)."
  label_ical_access_key_generation_hint: "Gerado automaticamente ao assinar um calendário."
  label_ical_access_key_latest: "último"
  label_ical_access_key_revoke: "Revogar"
  label_applied_status: "Situação aplicada"
  label_archive_project: "Arquivar projeto"
  label_ascending: "Ascendente"
  label_assigned_to_me_work_packages: "Pacotes de trabalho atribuídos a mim"
  label_associated_revisions: "Revisões associadas"
  label_attachment_plural: "Anexos"
  label_attribute: "Atributo"
  label_attribute_plural: "Atributos"
  label_ldap_auth_source_new: "Nova conexão LDAP"
  label_ldap_auth_source: "Conexão LDAP"
  label_ldap_auth_source_plural: "Conexões LDAP"
  label_attribute_expand_text: "O texto concluído para '%{attribute}'"
  label_authentication: "Autenticação"
  label_available_global_roles: "Funções globais disponíveis"
  label_available_project_attributes: "Atributos de projeto disponíveis"
  label_available_project_forums: "Fóruns disponíveis"
  label_available_project_repositories: "Repositórios disponíveis"
  label_available_project_versions: "Versões disponíveis"
  label_available_project_work_package_categories: "Categorias de pacote de trabalho disponíveis"
  label_available_project_work_package_types: "Tipos de pacote de trabalho disponíveis"
  label_available_projects: "Projetos disponíveis"
  label_api_doc: "Documentação da API"
  label_backup: "Backup"
  label_backup_code: "Código de backup"
  label_between: "entre"
  label_blocked_by: "Bloqueado por"
  label_blocks: "bloqueios"
  label_blog: "Blog"
  label_forums_locked: "Bloqueado"
  label_forum_new: "Novo fórum"
  label_forum_plural: "Fóruns"
  label_forum_sticky: "Afixado"
  label_boolean: "Boleano"
  label_board_plural: "Quadros"
  label_branch: "Ramo"
  label_browse: "Explorar"
  label_bulk_edit_selected_work_packages: "Editar em lote os pacotes de trabalho selecionados"
  label_bundled: "(Empacotado)"
  label_calendar: "Calendário"
  label_calendars_and_dates: "Calendários e datas"
  label_calendar_show: "Mostrar Calendário"
  label_category: "Categoria"
  label_consent_settings: "Consentimento do usuário"
  label_wiki_menu_item: Item do menu da wiki
  label_select_main_menu_item: Selecione novo item do menu principal
  label_required_disk_storage: "Armazenamento em disco necessário"
  label_send_invitation: Enviar Convite
  label_change_plural: "Mudanças"
  label_change_properties: "Alterar propriedades"
  label_change_status: "Alterar situação"
  label_change_status_of_user: "Alterar situação de #{username}"
  label_change_view_all: "Visualizar todas as alterações"
  label_changes_details: "Detalhes de todas as alterações"
  label_changeset: "Conjunto de alterações"
  label_changeset_id: "ID do conjunto de alterações"
  label_changeset_plural: "Conjunto de alterações"
  label_checked: "verificado"
  label_check_uncheck_all_in_column: "Marcar/Desmarcar todos na coluna"
  label_check_uncheck_all_in_row: "Marcar/Desmarcar todos na linha"
  label_child_element: "Elemento filho"
  label_choices: "Escolhas"
  label_chronological_order: "Mais antigo primeiro"
  label_close_versions: "Fechar versões concluídas"
  label_closed_work_packages: "fechado"
  label_collapse: "Recolher"
  label_collapsed_click_to_show: "Recolhido. Clique para expandir"
  label_configuration: configuração
  label_comment_add: "Adicionar um comentário"
  label_comment_added: "Comentário adicionado"
  label_comment_delete: "Excluir comentários"
  label_comment_plural: "Comentários"
  label_commits_per_author: "Commits por autor"
  label_commits_per_month: "Commits por mês"
  label_confirmation: "Confirmação"
  label_contains: "contém"
  label_content: "Conteúdo"
  label_color_plural: "Cores"
  label_copied: "copiado"
  label_copy_same_as_target: "Igual ao destino"
  label_copy_source: "Fonte"
  label_copy_target: "Destino"
  label_copy_workflow_from: "Copiar o fluxo de trabalho de"
  label_copy_project: "Cópiar projeto"
  label_core_version: "Versão do núcleo"
  label_core_build: "Construção principal"
  label_current_status: "Situação atual"
  label_current_version: "Versão atual"
  label_custom_field_add_no_type: "Adicionar este campo a um tipo de pacote de trabalho"
  label_custom_field_new: "Novo campo personalizado"
  label_custom_field_plural: "Campos personalizados"
  label_custom_field_default_type: "Tipo vazio"
  label_custom_style: "Design"
  label_dashboard: "Painel"
  label_database_version: "Versão do PostgreSQL"
  label_date: "Data"
  label_date_and_time: "Data e hora"
  label_date_format: "Formato de data"
  label_date_from: "De"
  label_date_from_to: "De %{start} até %{end}"
  label_date_to: "Para"
  label_day_plural: "dias"
  label_default: "Padrão"
  label_delete_user: "Excluir usuário"
  label_delete_project: "Excluir projeto"
  label_deleted: "excluído"
  label_deleted_custom_field: "(campo personalizado excluído)"
  label_deleted_custom_option: "(opção excluída)"
  label_empty_element: "(vazio)"
  label_missing_or_hidden_custom_option: "(algum valor faltando ou falta permissões para acessar)"
  label_descending: "Decrescente"
  label_details: "Detalhes"
  label_development_roadmap: "Planejamento do desenvolvimento"
  label_diff: "diff"
  label_diff_inline: "em linha"
  label_diff_side_by_side: "lado a lado"
  label_digital_accessibility: "Acessibilidade digital (DE)"
  label_disabled: "desativado"
  label_disabled_uppercase: "Desativado"
  label_display: "Display"
  label_display_per_page: "Por página: %{value}"
  label_display_used_statuses_only: "Exibir apenas as situações usadas por este tipo"
  label_download: "%{count} Baixado"
  label_download_plural: "%{count} Baixados"
  label_downloads_abbr: "D/L"
  label_duplicated_by: "Duplicado por"
  label_duplicate: "duplicado"
  label_duplicates: "Duplicados"
  label_edit: "Editar"
  label_edit_x: "Editar: %{x}"
  label_enable_multi_select: "Alterna para seleção múltipla"
  label_enabled_project_custom_fields: "Campos personalizados habilitados"
  label_enabled_project_modules: "Módulos habilitados"
  label_enabled_project_activities: "Atividades de controle de tempo habilitadas"
  label_end_to_end: "fim a fim"
  label_end_to_start: "fim para início"
  label_enumeration_new: "Novo valor de enumeração"
  label_enumeration_value: "Valor de enumeração"
  label_enumerations: "Enumerações"
  label_enterprise: "Enterprise"
  label_enterprise_active_users: "%{current}/%{limit} usuários ativos reservados"
  label_enterprise_edition: "Edição Enterprise"
  label_enterprise_support: "Suporte corporativo"
  label_enterprise_addon: "Complemento empresarial"
  label_environment: "Ambiente"
  label_estimates_and_progress: "Estimativas e progresso"
  label_equals: "é"
  label_everywhere: "em todos os lugares"
  label_example: "Exemplo"
  label_experimental: "Experimental"
  label_i_am_member: "Sou membro"
  label_ifc_viewer: "Visualizador de IFC"
  label_ifc_model_plural: "Modelos de IFC"
  label_import: "Importar"
  label_export_to: "Também disponível em:"
  label_expand: "Expandir"
  label_expanded_click_to_collapse: "Expandido. Clique para recolher"
  label_f_hour: "%{value} hora"
  label_f_hour_plural: "%{value} horas"
  label_favorite: "Favorito"
  label_feed_plural: "Feeds"
  label_feeds_access_key: "Chave de acesso RSS"
  label_feeds_access_key_created_on: "Chave de acesso RSS criada %{value} atrás"
  label_feeds_access_key_type: "RSS"
  label_file_plural: "Arquivos"
  label_filter_add: "Adicionar filtro"
  label_filter: "Filtros"
  label_filter_plural: "Filtros"
  label_filters_toggle: "Mostrar/ocultar filtros"
  label_float: "Ponto flutuante"
  label_folder: "Pasta"
  label_follows: "Segue"
  label_force_user_language_to_default: "Configurar o idioma de usuário que tem uma linguagem não permitida como padrão"
  label_form_configuration: "Configuração do formulário"
  label_gantt_chart: "Gráfico de Gantt"
  label_gantt_chart_plural: "Gráficos de Gantt"
  label_general: "Geral"
  label_generate_key: "Gerar uma chave"
  label_git_path: "Caminho para o diretório .git"
  label_greater_or_equal: ">="
  label_group_by: "Agrupar por"
  label_group_new: "Novo grupo"
  label_group: "Grupo"
  label_group_named: "Grupo %{name}"
  label_group_plural: "Grupos"
  label_help: "Ajuda"
  label_here: aqui
  label_hide: "Ocultar"
  label_history: "História"
  label_hierarchy_leaf: "Folha de hierarquia"
  label_home: "Início"
  label_subject_or_id: "Assunto ou ID"
  label_calendar_subscriptions: "Assinaturas do calendários"
  label_identifier: "Identificador"
  label_in: "em"
  label_in_less_than: "em menos de"
  label_in_more_than: "em mais de"
  label_inactive: "Inativo"
  label_incoming_emails: "E-mails recebidos"
  label_includes: "inclui"
  label_include_sub_projects: Include sub-projects
  label_index_by_date: "Índice por data"
  label_index_by_title: "Índice por título"
  label_information: "Informação"
  label_information_plural: "Informações"
  label_installation_guides: "Guias de instalação"
  label_integer: "Número inteiro"
  label_internal: "Interno"
  label_introduction_video: "Vídeo de introdução"
  label_invite_user: "Convidar usuário"
  label_share: "Compartilhar"
  label_share_project_list: "Compartilhar lista de projeto"
  label_share_work_package: "Compartilhar pacote de trabalho"
  label_show_hide: "Mostrar/ocultar"
  label_show_hide_n_items: "Exibir/ocultar itens de %{count}"
  label_show_all_registered_users: "Mostrar todos usuários registrados"
  label_journal: "Diário"
  label_journal_diff: "Comparação de Descrição"
  label_language: "Idioma"
  label_languages: "Idiomas"
  label_jump_to_a_project: "Saltar para um projeto..."
  label_keyword_plural: "Palavras-chave"
  label_language_based: "Com base no idioma do usuário"
  label_last_activity: "Última atividade"
  label_last_change_on: "Última alteração em"
  label_last_changes: "últimas %{count} alterações"
  label_last_login: "Último acesso"
  label_last_month: "último mês"
  label_last_n_days: "últimos %{count} dias"
  label_last_week: "última semana"
  label_latest_revision: "Última revisão"
  label_latest_revision_plural: "Últimas revisões"
  label_ldap_authentication: "Autenticação LDAP"
  label_learn_more: "Saiba mais"
  label_less_or_equal: "<="
  label_less_than_ago: "menos dias atrás"
  label_link_url: "Link (URL)"
  label_list: "Lista"
  label_loading: "Carregando..."
  label_lock_user: "Bloquear usuário"
  label_logged_as: "Conectado como"
  label_login: "Fazer login"
  label_custom_logo: "Logotipo personalizado"
  label_custom_export_logo: "Logo de exportação personalizado"
  label_custom_export_cover: "Fundo personalizado da capa de exportação"
  label_custom_export_cover_overlay: "Sobreposição de fundo personalizado da capa de exportação"
  label_custom_export_cover_text_color: "Cor do texto"
  label_custom_pdf_export_settings: "Configurações de exportação de PDF personalizadas"
  label_custom_favicon: "Ícone personalizado"
  label_custom_touch_icon: "Ícone de toque personalizado"
  label_logout: "Desconectar"
  label_main_menu: "Menu lateral"
  label_manage: "Gerenciar"
  label_manage_groups: "Gerenciar grupos"
  label_managed_repositories_vendor: "Repositórios gerenciados %{vendor}"
  label_max_size: "Tamanho máximo"
  label_me: "eu"
  label_member_new: "Novo membro"
  label_member_all_admin: "(Todos os papéis devidos ao status de administrador)"
  label_member_plural: "Membros"
  label_membership_plural: "Associações"
  label_membership_added: "Membro adicionado"
  label_membership_updated: "Membro atualizado"
  label_menu: "Menu"
  label_menu_badge:
    pre_alpha: "pré-alfa"
    alpha: "alfa"
    beta: "beta"
  label_menu_item_name: "Nome do item de menu"
  label_message: "Mensagem"
  label_message_last: "Última mensagem"
  label_message_new: "Nova mensagem"
  label_message_plural: "Mensagens"
  label_message_posted: "Mensagem adicionada"
  label_min_max_length: "Tamanho Mín - Max"
  label_minute_plural: "minutos"
  label_missing_api_access_key: "Falta chave de acesso a API"
  label_missing_feeds_access_key: "Falta chave de acesso RSS"
  label_modification: "%{count} alteração"
  label_modified: "modificado"
  label_module_plural: "Módulos"
  label_modules: "Módulos"
  label_months_from: "meses de"
  label_more: "Mais"
  label_more_than_ago: "mais do que dias atrás"
  label_move_work_package: "Mover pacote de trabalho"
  label_my_account: "Minha conta"
  label_my_activity: "Minha atividade"
  label_my_account_data: "Dados da minha conta"
  label_my_avatar: "Meu avatar"
  label_my_queries: "Minhas consultas personalizadas"
  label_name: "Nome"
  label_never: "Nunca"
  label_new: "Novo"
  label_new_features: "Novos recursos"
  label_new_statuses_allowed: "Novas situações permitidas"
  label_news_singular: "Notícias"
  label_news_added: "Notícia adicionada"
  label_news_comment_added: "Comentário adicionado a uma notícia"
  label_news_latest: "Últimas notícias"
  label_news_new: "Adicionar notícia"
  label_news_edit: "Editar notícia"
  label_news_plural: "Notícias"
  label_news_view_all: "Ver todas as notícias"
  label_next: "Próxima"
  label_next_week: "Próxima semana"
  label_no_change_option: "(Sem alteração)"
  label_no_data: "Sem dados para exibir"
  label_no_parent_page: "Nenhuma página pai"
  label_nothing_display: "Nada para exibir"
  label_nobody: "ninguém"
  label_not_found: "não encontrado"
  label_none: "nenhum"
  label_none_parentheses: "(nenhum)"
  label_not_contains: "não contém"
  label_not_equals: "não é"
  label_on: "ligado"
  label_operator_all: "não está vazio"
  label_operator_none: "está vazio"
  label_operator_equals_or: "é (OR)"
  label_operator_equals_all: "é (AND)"
  label_operator_shared_with_user_any: "qualquer"
  label_open_menu: "Abrir menu"
  label_open_work_packages: "aberto"
  label_open_work_packages_plural: "aberto"
  label_openproject_website: "Site do OpenProject"
  label_optional_description: "Descrição"
  label_options: "Opções"
  label_other: "Outro"
  label_overall_activity: "Atividade global"
  label_overview: "Visão geral"
  label_page_title: "Título da página"
  label_part_of: "parte de"
  label_password_lost: "Esqueceu a senha?"
  label_password_rule_lowercase: "Letras minúsculas"
  label_password_rule_numeric: "Caracteres Numéricos"
  label_password_rule_special: "Caracteres Especiais"
  label_password_rule_uppercase: "Letras maiúsculas"
  label_path_encoding: "Codificação"
  label_per_page: "Por página"
  label_people: "Pessoas"
  label_permissions: "Permissões"
  label_permissions_report: "Relatório de permissões"
  label_personalize_page: "Personalizar esta página"
  label_placeholder_user: "Usuário do espaço reservado"
  label_placeholder_user_new: "Nomo usuário do espaço reservado"
  label_placeholder_user_plural: "Usuários de espaço reservado"
  label_planning: "Planejamento"
  label_please_login: "Por favor, efetue o login"
  label_plugins: "Plugins"
  label_modules_and_plugins: "Módulos e Plugins"
  label_precedes: "Precede"
  label_preferences: "Preferências"
  label_preview: "Pré-visualizar"
  label_preview_not_available: "Visualização não disponível"
  label_previous: "Anterior"
  label_previous_week: "Semana anterior"
  label_principal_invite_via_email: " ou convidar novos usuários via e-mail"
  label_principal_search: "Adicionar usuários existentes ou grupos"
  label_privacy_policy: "Política de privacidade e segurança de dados"
  label_product_version: "Versão do produto"
  label_profile: "Perfil"
  label_percent_complete: "% de conclusão"
  label_project: "Projeto"
  label_project_activity: "Atividade do projeto"
  label_project_attribute_plural: "Atributos do projeto"
  label_project_attribute_manage_link: "Gerenciar atributos do projeto"
  label_project_count: "Número total de projetos"
  label_project_copy_notifications: "Enviar notificações por email durante a cópia do projeto"
  label_project_latest: "Últimos projetos"
  label_project_default_type: "Permitir tipo vazio"
  label_project_hierarchy: "Hierarquia de projeto"
  label_project_mappings: "Habilitado em projetos"
  label_project_new: "Novo projeto"
  label_project_plural: "Projetos"
  label_project_list_plural: "Listas de projeto"
  label_project_attributes_plural: "Atributos do projeto"
  label_project_custom_field_plural: "Atributos do projeto"
  label_project_settings: "Configurações do projeto"
  label_project_attributes_settings: "Configurações de atributos de projeto"
  label_project_storage_plural: "Armazenamentos de arquivo"
  label_project_storage_project_folder: "Armazenamentos de arquivos: pastas do Projeto"
  label_projects_disk_usage_information: "%{count} projetos usando %{used_disk_space} do espaço em disco"
  label_project_view_all: "Ver todos os projetos"
  label_project_show_details: "Mostrar detalhes do projeto"
  label_project_hide_details: "Ocultar detalhes do projeto"
  label_public_projects: "Projetos públicos"
  label_query_new: "Nova consulta"
  label_query_plural: "Consultas personalizadas"
  label_read: "Leia..."
  label_register: "Criar uma nova conta"
  label_register_with_developer: "Registre-se como desenvolvedor"
  label_registered_on: "Registrado em"
  label_registration_activation_by_email: "ativação de conta por e-mail"
  label_registration_automatic_activation: "ativação automática de conta"
  label_registration_manual_activation: "ativação manual de conta"
  label_related_work_packages: "Pacotes de trabalho relacionados"
  label_relates: "relacionado a"
  label_relates_to: "relacionado a"
  label_relation_delete: "Excluir relação"
  label_relation_new: "Nova relação"
  label_release_notes: "Notas da versão"
  label_remaining_work: "Trabalho restante"
  label_remove_columns: "Remover colunas selecionadas"
  label_renamed: "renomeado"
  label_reply_plural: "Respostas"
  label_report: "Relatório"
  label_report_bug: "Comunicar um bug"
  label_report_plural: "Relatórios"
  label_reported_work_packages: "Pacotes de trabalho criados"
  label_reporting: "Relatório"
  label_reporting_plural: "Relatórios"
  label_repository: "Repositório"
  label_repository_root: "Raiz do repositório"
  label_repository_plural: "Repositórios"
  label_required: "requerido"
  label_requires: "requer"
  label_result_plural: "Resultados"
  label_reverse_chronological_order: "Mais recentes primeiro"
  label_revision: "Revisão"
  label_revision_id: "Revisão %{value}"
  label_revision_plural: "Revisões"
  label_roadmap: "Planejamento"
  label_roadmap_edit: "Editar planejamento %{name}"
  label_roadmap_due_in: "Exatamente em %{value}"
  label_roadmap_no_work_packages: "Não há pacotes de trabalho para esta versão"
  label_roadmap_overdue: "%{value} atrasado"
  label_role_and_permissions: "Papéis e permissões"
  label_role_new: "Novo papel"
  label_role_plural: "Papéis"
  label_role_search: "Atribuir papéis aos novos membros"
  label_scm: "SCM"
  label_search: "Pesquisar"
  label_send_information: "Enviar novas credenciais ao usuário"
  label_send_test_email: "Enviar um e-mail de teste"
  label_session: "Sessão"
  label_setting_plural: "Configurações"
  label_system_settings: "Configurações do sistema"
  label_show_completed_versions: "Mostrar versões concluídas"
  label_columns: "Colunas"
  label_sort: "Ordenar"
  label_sort_by: "Ordenar por %{value}"
  label_sorted_by: "ordenados por %{value}"
  label_sort_higher: "Mover para cima"
  label_sort_highest: "Mover para o topo"
  label_sort_lower: "Mover para baixo"
  label_sort_lowest: "Mover para o final"
  label_spent_time: "Tempo gasto"
  label_start_to_end: "início ao fim"
  label_start_to_start: "início à início"
  label_statistics: "Estatísticas"
  label_status: "Situação"
  label_storage_free_space: "Espaço em disco restante"
  label_storage_used_space: "Espaço em disco utilizado"
  label_storage_group: "Armazenamento de arquivos %{identifier}"
  label_storage_for: "Engloba o armazenamento para"
  label_string: "Texto"
  label_subproject: "Subprojeto"
  label_subproject_new: "Novo subprojeto"
  label_subproject_plural: "Subprojetos"
  label_subtask_plural: "Subtarefas"
  label_summary: "Sumário"
  label_system: "Sistema"
  label_system_storage: "Informações de armazenamento"
  label_table_of_contents: "Tabela de conteúdos"
  label_tag: "Marcação"
  label_team_planner: "Planejador de equipe"
  label_text: "Texto longo"
  label_this_month: "este mês"
  label_this_week: "esta semana"
  label_this_year: "este ano"
  label_time_entry_plural: "Tempo gasto"
  label_time_entry_activity_plural: "Tempo investido em atividades"
  label_title: "Título"
  label_projects_menu: "Projetos"
  label_today: "hoje"
  label_top_menu: "Menu superior"
  label_topic_plural: "Tópicos"
  label_total: "Total"
  label_type_new: "Novo tipo"
  label_type_plural: "Tipos"
  label_ui: "Interface de usuário"
  label_updated_time: "Atualizado há %{value} atrás"
  label_updated_time_at: "%{author} %{age}"
  label_updated_time_by: "Atualizado por %{author} %{age} atrás"
  label_upgrade_guides: "Guias de atualização"
  label_used_by: "Usado por"
  label_used_by_types: "Utilizado por tipos"
  label_used_in_projects: "Utilizado em projetos"
  label_user: "Usuário"
  label_user_and_permission: "Usuários e permissões"
  label_user_named: "Usuário %{name}"
  label_user_activity: "atividade do %{value}"
  label_user_anonymous: "Anônimo"
  label_user_mail_option_all: "Para qualquer evento em todos os meus projetos"
  label_user_mail_option_none: "Não há eventos"
  label_user_mail_option_only_assigned: "Só para coisas que estou designado"
  label_user_mail_option_only_my_events: "Somente para as coisas que eu acompanho ou participo"
  label_user_mail_option_only_owner: "Somente para as coisas que eu sou o dono"
  label_user_mail_option_selected: "Para qualquer evento somente nos projetos selecionados"
  label_user_new: "Novo usuário"
  label_user_plural: "Usuários"
  label_user_search: "Busca por usuário"
  label_user_settings: "Configurações do usuário"
  label_users_settings: "Configurações de usuário"
  label_version_new: "Nova versão"
  label_version_plural: "Versões"
  label_version_sharing_descendants: "Com subprojetos"
  label_version_sharing_hierarchy: "Com a hierarquia do projeto"
  label_version_sharing_none: "Não compartilhado"
  label_version_sharing_system: "Com todos os projetos"
  label_version_sharing_tree: "Com a árvore de projetos"
  label_videos: "Vídeos"
  label_view_all_revisions: "Ver todas as revisões"
  label_view_diff: "Ver diferenças"
  label_view_revisions: "Ver revisões"
  label_watched_work_packages: "Pacotes de trabalho observados"
  label_what_is_this: "O que é isto?"
  label_week: "Semana"
  label_wiki_content_added: "Página wiki adicionada"
  label_wiki_content_updated: "Página wiki atualizada"
  label_wiki_toc: "Tabela de conteúdos"
  label_wiki_toc_empty: "A Tabela de Conteúdo está vazia, pois nenhum cabeçalho está presente."
  label_wiki_dont_show_menu_item: "Não mostrar esta página wiki na navegação do projeto"
  label_wiki_edit: "Editar wiki"
  label_wiki_edit_plural: "Edições de wiki"
  label_wiki_page_attachments: "Anexos da página wiki"
  label_wiki_page_id: "ID da página wiki"
  label_wiki_navigation: "Navegação wiki"
  label_wiki_page: "Página wiki"
  label_wiki_page_plural: "Páginas wiki"
  label_wiki_show_index_page_link: "Mostrar submenu 'Tabela de Conteúdos'"
  label_wiki_show_menu_item: "Mostrar como item de menu de navegação do projeto"
  label_wiki_show_new_page_link: "Mostrar o item de submenu 'Criar nova página filho'"
  label_wiki_show_submenu_item: "Mostrar como item do submenu de "
  label_wiki_start: "Página inicial"
  label_work: "Trabalho"
  label_work_package: "Pacote de trabalho"
  label_work_package_attachments: "Anexos de pacote de trabalho"
  label_work_package_category_new: "Nova categoria"
  label_work_package_category_plural: "Categorias de pacote de trabalho"
  label_work_package_hierarchy: "Hierarquia de pacotes de trabalho"
  label_work_package_new: "Novo pacote de trabalho"
  label_work_package_edit: "Editar pacote de trabalho %{name}"
  label_work_package_plural: "Pacotes de trabalho"
  label_work_package_status: "Situação do pacote de trabalho"
  label_work_package_status_new: "Nova situação"
  label_work_package_status_plural: "Situações do Pacote de Trabalho"
  label_work_package_types: "Tipos de pacote de trabalho"
  label_work_package_tracking: "Controle de pacote de trabalho"
  label_work_package_view_all: "Exibir todos os pacotes de trabalho"
  label_workflow: "Fluxo de Trabalho"
  label_workflow_plural: "Fluxos de trabalho"
  label_workflow_summary: "Sumário"
  label_working_days_and_hours: "Dias e horas úteis"
  label_x_closed_work_packages_abbr:
    one: "1 fechado"
    other: "%{count} fechados"
    zero: "0 fechado"
  label_x_comments:
    one: "1 comentário"
    other: "%{count} comentários"
    zero: "sem comentários"
  label_x_open_work_packages_abbr:
    one: "1 aberto"
    other: "%{count} abertos"
    zero: "0 aberto"
  label_x_work_packages:
    one: "1 pacote de trabalho"
    other: "%{count} pacotes de trabalho"
    zero: "Nenhum pacote de trabalho"
  label_x_projects:
    one: "1 projeto"
    other: "%{count} projetos"
    zero: "sem projetos"
  label_x_files:
    one: "1 arquivo"
    other: "%{count} arquivos"
    zero: "nenhum arquivo"
  label_yesterday: "ontem"
  label_zen_mode: "Modo Zen"
  label_role_type: "Tipo"
  label_member_role: "Função do projeto"
  label_global_role: "Função global"
  label_not_changeable: "(não modificável)"
  label_global: "Global"
  label_seeded_from_env_warning: Este registro foi criado por meio de uma configuração / ambiente variável. Ele não pode ser editado pela interface do usuário.
  macro_execution_error: "Erro de execução da macro %{macro_name}"
  macro_unavailable: "Macro %{macro_name} não pode ser exibida."
  macros:
    placeholder: "[Placeholder] Macro %{macro_name}"
    errors:
      missing_or_invalid_parameter: "Parâmetro de macro ausente ou inválido."
    legacy_warning:
      timeline: "Essa macro de cronograma legada foi removida e não está mais disponível. Você pode substituir a funcionalidade com uma macro da tabela embutida."
    include_wiki_page:
      removed: "A macro não existe mais."
    wiki_child_pages:
      errors:
        page_not_found: "Não é possível encontrar a página wiki '%{name} '."
    create_work_package_link:
      errors:
        no_project_context: "Chamando macro create_work_package_link fora do contexto do projeto."
        invalid_type: "Nenhum tipo com o nome '%{type}' encontrado no projeto '%{project}'."
      link_name: "Novo pacote de trabalho"
      link_name_type: "Novo %{type_name}"
  mail:
    actions: "Ações"
    digests:
      including_mention_singular: "incluindo uma menção"
      including_mention_plural: "incluindo %{number_mentioned} menções"
      unread_notification_singular: "1 notificação não lida"
      unread_notification_plural: "%{number_unread} notificações não lidas"
      you_have: "Você possui"
    logo_alt_text: "Logotipo"
    mention:
      subject: "%{user_name} mencionou você em #%{id} - %{subject}"
    notification:
      center: "Para o centro de notificação"
      see_in_center: "Ver comentário no centro de notificações"
      settings: "Alterar configurações de e-mail"
    salutation: "Olá, %{user}!"
    salutation_full_name: "Nome completo"
    work_packages:
      created_at: "Criado em %{timestamp} por %{user}"
      login_to_see_all: "Faça o login para ver todas as notificações."
      mentioned: "Você foi <b>mencionado(a) em um comentário</b>"
      mentioned_by: "%{user} mencionou você em um comentário"
      more_to_see:
        one: "Há mais 1 pacote de trabalho com notificações."
        other: "Há mais %{count} pacotes de trabalho com notificações."
      open_in_browser: "Abrir no navegador"
      reason:
        watched: "Assistido"
        assigned: "Atribuído"
        responsible: "Responsável"
        mentioned: "Mencionado"
        shared: "Compartilhado"
        subscribed: "todos"
        prefix: "Recebido devido à configuração de notificação: %{reason}"
        date_alert_start_date: "Alerta de data"
        date_alert_due_date: "Alerta de data"
      see_all: "Ver todas"
      updated_at: "Atualizado em %{timestamp} por %{user}"
    sharing:
      work_packages:
        allowed_actions: "Você pode %{allowed_actions} este pacote de trabalho. Isso pode mudar dependendo da sua função e permissões do projeto."
        create_account: "Para acessar este pacote de trabalho, você terá que criar e ativar uma conta %{instance}. "
        open_work_package: "Abrir pacote de trabalho"
        subject: "O Pacote de trabalho #%{id} foi compartilhado com você"
        enterprise_text: "Compartilhe pacotes de trabalho com usuários que não são membros do projeto."
        summary:
          user: "%{user} compartilhou um pacote de trabalho com você com privilégios de %{role_rights}"
          group: "%{user} compartilhou um pacote de trabalho com o grupo %{group} do qual você é membro"
    storages:
      health:
        plaintext:
          storage: "Armazenamento"
          healthy:
            summary: 'Ótima notícia! O status do seu armazenamento, %{storage_name}, está atualmente como "Saudável".'
            error-solved-on: "Resolvido em"
            recommendation: "Continuaremos monitorando o sistema para garantir que permaneça saudável. Se houver qualquer discrepância, iremos notificá-lo."
            details: "Para obter mais detalhes ou para fazer qualquer ajuste necessário, você pode acessar a configuração do seu armazenamento."
          unhealthy:
            summary: 'O status do seu armazenamento, %{storage_name}, atualmente está indicando "Erro". Detectamos um problema que pode precisar da sua atenção.'
            error-details: "Detalhes do erro"
            error-message: "Mensagem de erro"
            error-occurred-on: "Ocorreu em"
            recommendation: "Sugerimos que você vá até a página de configuração do armazenamento para resolver este problema."
            unsubscribe: "Caso não queira mais receber essas notificações, você pode cancelar a assinatura a qualquer momento. Basta seguir as instruções nesta página"
        email_notification_settings: "Configurações de notificação por e-mail do armazenamento"
        see_storage_settings: "Ver configurações de armazenamento"
        healthy:
          subject: 'O armazenamento "%{name}", no momento, está saudável!'
          solved_at: "resolvido em"
          summary: "O problema com a integração do armazenamento %{storage_name} foi resolvido."
        unhealthy:
          subject: 'O armazenamento "%{name}", no momento, não está saudável!'
          since: "desde"
          summary: "Ocorreu um problema com a integração de seu armazenamento %{storage_name}."
          troubleshooting:
            text: "Para obter mais informações, verifique os armazenamentos de arquivos."
            link_text: "Documentação de solução de problemas"
  mail_body_account_activation_request: "Um novo usuário (%{value}) registrou-se. A conta está aguardando sua aprovação:"
  mail_body_account_information: "Suas informações de conta"
  mail_body_account_information_external: "Você pode usar sua conta %{value} para logar."
  mail_body_backup_ready: "Seu backup solicitado está pronto. Você pode baixá-lo aqui:"
  mail_body_backup_token_reset_admin_info: O token de backup para o usuário %{user} foi redefinido.
  mail_body_backup_token_reset_user_info: Seu token de backup foi redefinido.
  mail_body_backup_token_info: O token anterior não é mais válido.
  mail_body_backup_waiting_period: O novo token será habilitado em %{hours} horas.
  mail_body_backup_token_warning: Se não foi você, acesse o OpenProject imediatamente e redefina-o novamente.
  mail_body_incoming_email_error: O e-mail que você enviou para o OpenProject não pôde ser processado.
  mail_body_incoming_email_error_in_reply_to: "Às %{received_at}, %{from_email} escreveu"
  mail_body_incoming_email_error_logs: "Registros"
  mail_body_lost_password: "Para alterar sua senha, clique no link a seguir:"
  mail_password_change_not_possible:
    title: "Não né possível alterar a senha"
    body: "Sua conta em %{app_title} está conectada tada a um provedor de autenticação externo (%{name})."
    subtext: "As senhas por conta externa não podem ser alteradas no aplicativo. Use o recurso de senha perdida de seu provedor de autenticação."
  mail_body_register: "Bem-vindo ao %{app_title}. Por favor, ative sua conta clicando neste link:"
  mail_body_register_header_title: "E-mail de convite a membro do projeto"
  mail_body_register_user: "Prezado(a) %{name},"
  mail_body_register_links_html: |
    Fique à vontade para navegar por nosso canal do youtube (%{youtube_link}) onde fornecemos um webinário (%{webinar_link}) e vídeos de "Guia de introdução" (%{get_started_link}) para que você possa começar de forma simples a usar o OpenProject.
    <br />
    Se você tiver mais dúvidas, consulte nossa documentação (%{documentation_link}) ou entre em contato com seu administrador.
  mail_body_register_closing: "Sua equipe do OpenProject"
  mail_body_register_ending: "Fique ligado! Atenciosamente,"
  mail_body_reminder: "%{count} pacote(s) de trabalho foram atribuídos a você para os próximos %{days} dias:"
  mail_body_group_reminder: '%{count} pacote(s) de trabalho que estão atribuídos ao grupo "%{group}" expiram nos próximos %{days} dias:'
  mail_body_wiki_page_added: "A página wiki '%{id}' foi adicionada por %{author}."
  mail_body_wiki_page_updated: "A página wiki '%{id}' foi atualizada por %{author}."
  mail_subject_account_activation_request: "solicitação de ativação de conta %{value}"
  mail_subject_backup_ready: "Seu backup está pronto"
  mail_subject_backup_token_reset: "Redefinir token de backup"
  mail_subject_incoming_email_error: "O e-mail que você enviou para o OpenProject não pôde ser processado."
  mail_subject_lost_password: "Sua senha %{value}"
  mail_subject_register: "Sua ativação de conta: %{value}"
  mail_subject_wiki_content_added: "página de wiki '%{id}' foi adicionada"
  mail_subject_wiki_content_updated: "página de wiki '%{id}' foi atualizada"
  mail_member_added_project:
    subject: "%{project} - Você foi adicionado como membro"
    body:
      added_by:
        without_message: "%{user} adicionou você como membro do projeto '%{project}'."
        with_message: "%{user} adicionou você como membro do projeto '%{project}' com a seguinte mensagem:"
      roles: "Você tem os seguintes papéis:"
  mail_member_updated_project:
    subject: "%{project} - Seus papéis foram atualizados"
    body:
      updated_by:
        without_message: "%{user} atualizou os papéis que você tem no projeto '%{project}'."
        with_message: "%{user} atualizou os papéis que você tem no projeto '%{project}' com a seguinte mensagem:"
      roles: "Agora você tem os seguintes papéis:"
  mail_member_updated_global:
    subject: "Suas permissões globais foram atualizadas"
    body:
      updated_by:
        without_message: "%{user} atualizou os papéis que você tem globalmente."
        with_message: "%{user} atualizou as funções que você tem globalmente com a seguinte mensagem:"
      roles: "Agora você tem os seguintes papéis:"
  mail_user_activation_limit_reached:
    subject: Limite de ativação de usuários atingido
    message: |
      Um novo usuário (%{email}) tentou criar uma conta em um ambiente do OpenProject que você gerencia (%{host}).
      O usuário não conseguiu ativar sua conta pois o limite máximo de usuários foi atingido.
    steps:
      label: "Para permitir que o usuário entre você pode: "
      a: "Atualizar seu plano de pagamento ([here](upgrade_url))" #here turned into a link
      b: "Bloquear ou excluir um usuário existente ([here](users_url))" #here turned into a link
  more_actions: "Mais funções"
  noscript_description: "Você precisa ativar o JavaScript para usar o OpenProject!"
  noscript_heading: "JavaScript desativado"
  noscript_learn_more: "Saiba mais"
  notice_accessibility_mode: O modo de acessibilidade pode ser habilitado em sua [account settings](url).
  notice_account_activated: "Sua conta foi ativada. Agora você pode se conectar."
  notice_account_already_activated: A conta já está ativada.
  notice_account_invalid_token: Token de ativação inválido
  notice_account_invalid_credentials: "Usuário ou senha inválidos"
  notice_account_invalid_credentials_or_blocked: "Usuário ou senha inválido ou a conta está bloqueada devido a várias tentativas de login. Se for assim, será desbloqueado automaticamente em um curto espaço de tempo."
  notice_account_lost_email_sent: "Um e-mail com instruções para escolher uma nova senha foi enviado para você."
  notice_account_new_password_forced: "Uma nova senha é necessária."
  notice_account_password_expired: "Sua senha expirou após %{days} dias. Por favor, defina uma nova."
  notice_account_password_updated: "Senha foi atualizada com êxito."
  notice_account_pending: "Sua conta foi criada e está pendente de aprovação de administrador."
  notice_account_register_done: "A conta foi criada com sucesso. Para ativar sua conta, clique no link que foi enviado a você."
  notice_account_unknown_email: "Usuário desconhecido."
  notice_account_update_failed: "Configuração da conta não pode ser salva. Por favor, verifique na página de sua conta."
  notice_account_updated: "Conta foi atualizada com sucesso."
  notice_account_other_session_expired: "Todas as outras sessões vinculadas à sua conta foram invalidadas."
  notice_account_wrong_password: "Senha incorreta"
  notice_account_registered_and_logged_in: "Bem-vindo, sua conta foi ativada. Agora você está conectado."
  notice_activation_failed: A conta não pôde ser ativada.
  notice_auth_stage_verification_error: "Não foi possível verificar o estágio '%{stage}'."
  notice_auth_stage_wrong_stage: "Esperava-se que terminasse o estágio de autenticação '%{expected}', mas retornou '%{actual}'."
  notice_auth_stage_error: "Estágio de autenticação '%{stage}' falhou."
  notice_can_t_change_password: "Esta conta usa autenticação externa. Impossível alterar a senha neste modo."
  notice_custom_options_deleted: "A opção '%{option_value}' e suas %{num_deleted} ocorrências foram excluídas."
  notice_email_error: "Ocorreu um erro ao enviar o e-mail (%{value})"
  notice_email_sent: "Um e-mail foi enviado para %{value}"
  notice_failed_to_save_work_packages: "Falha ao salvar %{count} pacote(s) de trabalho de um total de %{total} selecionado: %{ids}."
  notice_failed_to_save_members: "Falha ao salvar o(s) membro(s): %{errors}."
  notice_deletion_scheduled: "A exclusão foi planejada e foi realizada de forma assíncrona."
  notice_file_not_found: "A página que você estava tentando acessar não existe ou foi removida."
  notice_forced_logout: "Você foi automaticamente desconectado após %{ttl_time} minutos de inatividade."
  notice_internal_server_error: "Ocorreu um erro na página que você está tentando acessar. Se você continuar a ter problemas, por favor contate o %{app_title} administrador para obter assistência."
  notice_locking_conflict: "Informação foi atualizada por pelo menos um outro usuário."
  notice_locking_conflict_additional_information: "A(s) atualização(ões) chegaram de %{users}."
  notice_locking_conflict_reload_page: "Por favor, recarregue a página, reveja as alterações e aplique novamente suas atualizações."
  notice_member_added: '%{name} adicionado ao projeto.'
  notice_members_added: Adicionados %{number} usuários ao projeto.
  notice_member_removed: "%{user} removido do projeto."
  notice_member_deleted: "%{user} foi removido do projeto e excluído."
  notice_no_principals_found: "Nenhum resultado encontrado."
  notice_bad_request: "Requisição Inválida."
  notice_not_authorized: "Você não está autorizado a acessar esta página."
  notice_not_authorized_archived_project: "O projeto que você está tentando acessar foi arquivado."
  notice_password_confirmation_failed: "Sua senha não está correta. Não é possível continuar."
  notice_principals_found_multiple: "Existe(m) %{number} resultado(s) encontrado(s).\nTecle tab para ir ao primeiro resultado."
  notice_principals_found_single: "Existe um resultado. Tecle tab para ir para ele."
  notice_project_not_deleted: "O projeto não foi excluído."
  notice_project_not_found: "Projeto não encontrado."
  notice_successful_connection: "Conectado com sucesso."
  notice_successful_create: "Criado com sucesso."
  notice_successful_delete: "Exclusão bem sucedida."
  notice_successful_update: "Atualizado com sucesso."
  notice_successful_update_custom_fields_added_to_project: |
    Atualização bem-sucedida. Os campos personalizados dos tipos ativados são ativados automaticamente
    no formulário do pacote de trabalho. <a href="%{url}" target="_blank">Ver mais</a>.
  notice_successful_update_custom_fields_added_to_type: |
    Atualização bem-sucedida. Os campos personalizados ativos são ativados automaticamente para os projetos associados deste tipo
  notice_to_many_principals_to_display: "Existem muitos resultados. Reduza a busca, digitando o nome do novo membro (ou grupo)."
  notice_user_missing_authentication_method: Usuário ainda tem que escolher uma senha ou outra maneira de acesso.
  notice_user_invitation_resent: Um convite foi enviado para %{email}.
  present_access_key_value: "Seu %{key_name} é: %{value}"
  notice_automatic_set_of_standard_type: "Defina o tipo padrão automaticamente."
  notice_logged_out: "Você foi desconectado."
  notice_wont_delete_auth_source: A conexão LDAP não pode ser excluída, enquanto ainda há usuários a utilizando.
  notice_project_cannot_update_custom_fields: "Você não pode atualizar campos personalizados disponíveis do projeto. O projeto é inválido: %{errors}"
  notice_attachment_migration_wiki_page: >
    Esta página foi gerada automaticamente durante a atualização do OpenProject. Ela contém todos os anexos anteriormente associados a %{container_type} "%{container_name}".
  #Default format for numbers
  number:
    format:
      delimiter: ""
      precision: 3
      separator: "."
    human:
      format:
        delimiter: ""
        precision: 1
      storage_units:
        format: "%n %u"
        units:
          byte:
            one: "Byte"
            other: "Bytes"
          gb: "GB"
          kb: "kB"
          mb: "MB"
          tb: "TB"
  onboarding:
    heading_getting_started: "Obter visão geral"
    text_getting_started_description: "Obtenha uma visão geral da gestão de projetos e colaboração entre equipes com o OpenProject. Você pode assistir este vídeo novamente no menu de ajuda."
    welcome: "Bem-vindo ao %{app_title}"
    select_language: "Por favor, selecione seu idioma"
  permission_add_work_package_notes: "Adicionar anotações"
  permission_add_work_packages: "Adicionar pacotes de trabalho"
  permission_add_messages: "Postar mensagens"
  permission_add_project: "Criar projetos"
  permission_add_work_package_attachments: "Adicionar anexos"
  permission_add_work_package_attachments_explanation: "Permite adicionar anexos sem permissão de edição de pacotes de trabalho"
  permission_archive_project: "Arquivar projeto"
  permission_create_user: "Criar usuários"
  permission_manage_user: "Editar usuários"
  permission_manage_placeholder_user: "Criar, editar e excluir usuários do espaço reservado"
  permission_add_subprojects: "Criar subprojetos"
  permission_add_work_package_watchers: "Adicionar observadores"
  permission_assign_versions: "Atribuir versões"
  permission_browse_repository: "Acesso somente leitura ao repositório (browse e check-out)"
  permission_change_wiki_parent_page: "Alterar página pai da wiki"
  permission_change_work_package_status: "Alterar status do pacote de trabalho"
  permission_change_work_package_status_explanation: "Permite alterar o status sem permissão para Editar pacotes de trabalho"
  permission_comment_news: "Comentar notícias"
  permission_commit_access: "Acesso de leitura/gravação para o repositório (commit)"
  permission_copy_projects: "Copiar projetos"
  permission_copy_work_packages: "Copiar pacotes de trabalho"
  permission_create_backup: "Criar backups"
  permission_delete_work_package_watchers: "Excluir observadores"
  permission_delete_work_packages: "Excluir pacotes de trabalho"
  permission_delete_messages: "Excluir mensagens"
  permission_delete_own_messages: "Apagar as próprias mensagens"
  permission_delete_reportings: "Excluir relatórios"
  permission_delete_timelines: "Excluir cronogramas"
  permission_delete_wiki_pages: "Excluir páginas wiki"
  permission_delete_wiki_pages_attachments: "Excluir anexos"
  permission_edit_work_package_notes: "Editar anotações"
  permission_edit_work_packages: "Editar pacotes de trabalho"
  permission_edit_messages: "Editar mensagens"
  permission_edit_own_work_package_notes: "Editar as próprias anotações"
  permission_edit_own_messages: "Editar as próprias mensagens"
  permission_edit_own_time_entries: "Editar os próprios registros de tempo"
  permission_edit_project: "Editar projeto"
  permission_edit_reportings: "Editar relatórios"
  permission_edit_time_entries: "Editar registro de hora para outros usuários"
  permission_edit_timelines: "Editar cronogramas"
  permission_edit_wiki_pages: "Editar páginas wiki"
  permission_export_work_packages: "Exportar pacotes de trabalho"
  permission_export_wiki_pages: "Exportar páginas wiki"
  permission_list_attachments: "Lista de anexos"
  permission_log_own_time: "Registrar própria hora"
  permission_log_time: "Registrar hora para outros usuários"
  permission_manage_forums: "Gerenciar fóruns"
  permission_manage_categories: "Gerenciar categorias de pacote de trabalho"
  permission_manage_dashboards: "Gerenciar painéis"
  permission_manage_work_package_relations: "Gerenciar relações de pacote de trabalho"
  permission_manage_members: "Gerenciar membros"
  permission_manage_news: "Administrar notícias"
  permission_manage_project_activities: "Gerenciar atividades do projeto"
  permission_manage_public_queries: "Gerenciar visões públicas"
  permission_manage_repository: "Gerenciar repositório"
  permission_manage_subtasks: "Gerenciar hierarquias dos pacotes de trabalho"
  permission_manage_versions: "Gerenciar versões"
  permission_manage_wiki: "Gerenciar wiki"
  permission_manage_wiki_menu: "Gerenciar menu da wiki"
  permission_move_work_packages: "Mover pacotes de trabalho"
  permission_protect_wiki_pages: "Proteger páginas wiki"
  permission_rename_wiki_pages: "Renomear páginas wiki"
  permission_save_queries: "Salvar visões"
  permission_search_project: "Buscar projeto"
  permission_select_custom_fields: "Selecionar campos personalizados"
  permission_select_project_custom_fields: "Selecione os atributos do projeto"
  permission_select_project_modules: "Selecionar módulos do projeto"
  permission_share_work_packages: "Compartilhar pacotes de trabalho"
  permission_manage_types: "Selecionar tipos"
  permission_view_project: "Visualizar projetos"
  permission_view_changesets: "Revisões do repositório vistas no OpenProject"
  permission_view_commit_author_statistics: "Ver estatísticas de commits do autor"
  permission_view_dashboards: "Visualizar painéis"
  permission_view_work_package_watchers: "Visualizar lista de observadores"
  permission_view_work_packages: "Ver pacotes de trabalho"
  permission_view_messages: "Visualizar mensagens"
  permission_view_news: "Visualizar notícias"
  permission_view_members: "Visualizar membros"
  permission_view_reportings: "Ver relatórios"
  permission_view_shared_work_packages: "Ver pacotes de trabalho compartilhado"
  permission_view_time_entries: "Ver tempo gasto"
  permission_view_timelines: "Ver cronogramas"
  permission_view_wiki_edits: "Ver histórico do wiki"
  permission_view_wiki_pages: "Ver wiki"
  permission_work_package_assigned: "Torne-se responsável"
  permission_work_package_assigned_explanation: "Pacotes de trabalho podem ser atribuídos a usuários e grupos em posse deste papel no respectivo projeto"
  permission_view_project_activity: "Visualizar a atividade do projeto"
  permission_save_bcf_queries: "Salvar consultas a BCF"
  permission_manage_public_bcf_queries: "Gerenciar consultas públicas a BCF"
  permission_edit_attribute_help_texts: "Editar textos de ajuda do atributos"
  permission_manage_public_project_queries: "Gerenciar listas de projetos públicos"
  permission_view_project_query: "Ver consulta do projeto"
  permission_edit_project_query: "Editar consulta do projeto"
  placeholders:
    default: "-"
  project:
    destroy:
      confirmation: "Se você continuar, o projeto %{identifier} será destruído de forma permanente. Para confirmar esta ação, insira o nome do projeto no campo abaixo:"
      project_delete_result_1: "Excluir todos os dados relacionados."
      project_delete_result_2: "Excluir todas as pastas de projetos nos armazenamentos anexados."
      info: "Excluir o projeto é uma ação irreversível."
      project_verification: "Digite o nome do projeto %{name} para verificar a exclusão."
      subprojects_confirmation: "Seu(s) subprojeto(s): %{value} também será(ão) excluído(s)."
      title: "Excluir o projeto %{name}"
    identifier:
      warning_one: Membros do projeto terão que realocar os repositórios do projeto.
      warning_two: Links existentes para o projeto deixarão de funcionar.
      title: Alterar o identificador do projeto
    template:
      copying: >
        Seu projeto está sendo criado a partir do modelo selecionado. Você será notificado por e-mail assim que o projeto estiver disponível.
      use_template: "Usar modelo"
      make_template: "Definir como modelo"
      remove_from_templates: "Remover dos modelos"
    archive:
      are_you_sure: "Tem certeza de que deseja arquivar o projeto '%{name}'?"
      archived: "Arquivado"
    count:
      zero: "0 projetos"
      one: "1 projeto"
      other: "%{count} projetos"
  project_module_activity: "Atividade"
  project_module_forums: "Fóruns"
  project_module_work_package_tracking: "Pacotes de trabalho"
  project_module_news: "Notícias"
  project_module_repository: "Repositório"
  project_module_wiki: "Wiki"
  permission_header_for_project_module_work_package_tracking: "Pacotes de trabalho e gráficos de Gantt"
  query:
    attribute_and_direction: "%{attribute} (%{direction})"
  #possible query parameters (e.g. issue queries),
  #which are not attributes of an AR-Model.
  query_fields:
    active_or_archived: "Ativo ou arquivado"
    assigned_to_role: "Atribuído ao papel"
    assignee_or_group: "Responsável ou grupo"
    member_of_group: "Atribuído ao grupo"
    name_or_identifier: "Nome ou identificador"
    only_subproject_id: "Apenas subprojeto"
    shared_with_user: "Compartilhado com usuários"
    shared_with_me: "Compartilhados comigo"
    subproject_id: "Incluindo Subprojeto"
  repositories:
    at_identifier: "em %{identifier}"
    atom_revision_feed: "Revisão de atom feed"
    autofetch_information: "Marque isto se quiser que os repositórios sejam atualizados automaticamente ao acessar a página do módulo de repositório. Isto engloba a recuperação de commits do repositório e a atualização do espaço em disco necessário."
    checkout:
      access:
        readwrite: "Leitura e gravação"
        read: "Somente leitura"
        none: "Sem acesso de check-out, você só pode exibir o repositório através desta aplicação."
      access_permission: "Suas permissões neste repositório"
      url: "URL de check-out"
      base_url_text: "A raiz do URL a ser usada para gerar URLs de check-out (ex.: https://myserver.example.org/repos/). \nNota: A raiz do URL é usada somente para reescrever URLs de check-out em repositórios gerenciados. Outros repositórios não são alterados."
      default_instructions:
        git: |-
          Os dados contidos neste repositório podem ser baixados para o seu computador com o Git.
          Por favor, consulte a documentação do Git se precisar de mais informações sobre o procedimento de check-out e clientes disponíveis.
        subversion: |-
          Os dados contidos neste repositório podem ser baixados para o seu computador com o Subversion.
          Por favor, consulte a documentação do Subversion se precisar de mais informações sobre o procedimento de check-out e clientes disponíveis.
      enable_instructions_text: "Exibe instruções de check-out definidas abaixo em todas as páginas relacionadas ao repositório."
      instructions: "Instruções de check-out"
      show_instructions: "Exibir as instruções de check-out"
      text_instructions: "Este texto é exibido junto com o URL de check-out para orientações sobre como efetuar o check-out do repositório."
      not_available: "Instruções de check-out não estão definidas para este repositório. Peça ao seu administrador para habilitá-los para este repositório nas configurações do sistema."
    create_managed_delay: "Atenção: O repositório é gerenciado, ele será criado de forma assíncrona no disco e estará disponível em breve."
    create_successful: "O repositório foi registrado."
    delete_sucessful: "O repositório foi excluído."
    destroy:
      confirmation: "Se você continuar, irá excluir permanentemente o repositório gerenciado."
      info: "Excluir o repositório é uma ação irreversível."
      info_not_managed: "Nota: Isto NÃO irá excluir o conteúdo deste repositório, pois não é gerenciado pelo OpenProject."
      managed_path_note: "Será apagado o seguinte diretório: %{path}"
      repository_verification: "Digite o identificador do projeto %{identifier} para verificar a exclusão de seu repositório."
      subtitle: "Você quer realmente excluir o %{repository_type} do projeto %{project_name}?"
      subtitle_not_managed: "Você quer realmente remover o %{repository_type} %{url} vinculado do projeto %{project_name}?"
      title: "Excluir o %{repository_type}"
      title_not_managed: "Remover o %{repository_type} vinculado?"
    errors:
      build_failed: "Não é possível criar o repositório com a configuração selecionada. %{reason}"
      managed_delete: "Não é possível excluir o repositório gerenciado."
      managed_delete_local: "Não é possível excluir o repositório local no sistema de arquivos em '%{path}': %{error_message}"
      empty_repository: "O repositório existe, mas está vazio. Ele ainda não contém quaisquer revisões."
      exists_on_filesystem: "O diretório do repositório já existe no sistema de arquivos."
      filesystem_access_failed: "Ocorreu um erro ao acessar o repositório no sistema de arquivos: %{message}"
      not_manageable: "Este tipo de repositório não pode ser gerenciado pelo OpenProject."
      path_permission_failed: "Ocorreu um erro ao tentar criar o seguinte caminho: %{path}. Por favor, certifique-se de que o OpenProject pode escrever nesta pasta."
      unauthorized: "Você não está autorizado a acessar o repositório ou as credenciais são inválidas."
      unavailable: "O repositório está indisponível."
      exception_title: "Não é possível acessar o repositório: %{message}"
      disabled_or_unknown_type: "O tipo %{type} está desabilitado ou não está mais disponível para o fornecedor %{vendor} de SCM."
      disabled_or_unknown_vendor: "O tipo de SCM %{vendor} está desabilitado ou não está mais disponível."
      remote_call_failed: "Falha ao chamar o comando gerenciado com messagem '%{message}' (Código: %{code})"
      remote_invalid_response: "Recebida uma resposta inválida do comando gerenciado."
      remote_save_failed: "Não foi possível salvar o repositório com os parâmetros obtidos remotamente."
    git:
      instructions:
        managed_url: "Este é o URL do repositório Git gerenciado (local)."
        path: >-
          Especifique o caminho para seu repositório Git local (por exemplo, %{example_path}). Você também pode usar repositórios remotos que são clonados para uma cópia local usando um valor começando com http (s) :// ou file://.
        path_encoding: "Sobreescrever a codificação do Git (padrão: UTF-8)"
      local_title: "Ligação existente repositório Git local"
      local_url: "URL local"
      local_introduction: "Se você tem um repositório Git local, você pode vinculá-lo com OpenProject para acessá-lo de dentro do aplicativo."
      managed_introduction: "Deixe OpenProject criar e integrar um repositório Git local automaticamente."
      managed_title: "Repositório Git integrado ao OpenProject"
      managed_url: "URL gerenciado"
      path: "Caminho para o repositório Git"
      path_encoding: "Codificação do caminho"
    go_to_revision: "Ir para revisão"
    managed_remote: "Repositórios gerenciados deste fornecedor são manipulados remotamente."
    managed_remote_note: "Informações sobre o URL e o caminho deste repositório não estão disponíveis antes da sua criação."
    managed_url: "URL gerenciada"
    settings:
      automatic_managed_repos_disabled: "Desativar criação automática"
      automatic_managed_repos: "Criação automática de repositórios gerenciados"
      automatic_managed_repos_text: "Definindo um fornecedor aqui, novos projetos receberão automaticamente um repositório gerenciado deste fornecedor."
    scm_vendor: "Sistema de gerenciamento de controle de fontes"
    scm_type: "Tipo de repositório"
    scm_types:
      local: "Vincular o repositório local existente"
      existing: "Vincular o repositório existente"
      managed: "Criar novo repositório no OpenProject"
    storage:
      not_available: "Consumo de armazenamento em disco não está disponível para este repositório."
      update_timeout: "Manter as últimas informações de espaço em disco necessário para um repositório por N minutos. Como contar o espaço em disco necessário de um repositório pode ser custoso, aumente este valor para reduzir o impacto no desempenho."
      oauth_application_details: "O valor secreto do cliente não poderá ser acessado novamente após esta janela ser fechada. Copie estes valores nas configurações de Integração do Nextcloud OpenProject:"
      oauth_application_details_link_text: "Ir para a página de configurações"
      setup_documentation_details: "Se você precisar de ajuda para configurar um novo armazenamento de arquivos, confira a documentação:"
      setup_documentation_details_link_text: "Configuração de armazenamento"
      show_warning_details: "Para usar este armazenamento de arquivos, lembre-se de ativar o módulo e o armazenamento específico nas configurações de projeto de cada projeto desejado."
    subversion:
      existing_title: "Repositório Subversion existente"
      existing_introduction: "Se você tem um repositório Subversion, você pode vinculá-lo com o OpenProject para acessá-lo de dentro do aplicativo."
      existing_url: "URL existente"
      instructions:
        managed_url: "Este é o URL do repositório Subversion gerenciado (local)."
        url: "Digite o URL do repositório. Você pode apontar para um repositório local (começando com %{local_proto}) ou um repositório remoto. \nSão suportados os seguintes esquemas de URL:"
      managed_title: "Repositório do Subversion integrado ao OpenProject"
      managed_introduction: "Deixe OpenProject criar e integrar um repositório Subversion local automaticamente."
      managed_url: "URL gerenciada"
      password: "Senha do repositório"
      username: "Nome de usuário do repositório"
    truncated: "Pedimos desculpa, mas tivemos que truncar este diretório em %{limit} arquivos. %{truncated} entradas foram omitidas da lista."
    named_repository: "repositório %{vendor_name}"
    update_settings_successful: "As configurações foram atualizadas com sucesso."
    url: "URL para repositório"
    warnings:
      cannot_annotate: "Este arquivo não pode ser anotado."
  scheduling:
    activated: "ativado"
    deactivated: "desativado"
  search_input_placeholder: "Pesquisar..."
  setting_apiv3_cors_enabled: "Habilitar CORS"
  setting_apiv3_cors_origins: "Cross-Origin Resource Sharing (CORS) permitidos pela API V3"
  setting_apiv3_cors_origins_text_html: >
    Se o CORS estiver habilitado, essas são as origens que têm permissão para acessar a API OpenProject. <br/>Por favor, verifique a <a href="%{origin_link}" target="_blank">documentação na header da Origin </a> sobre como especificar os valores esperados.
  setting_apiv3_write_readonly_attributes: "Acesso de gravação a atributos somente leitura"
  setting_apiv3_write_readonly_attributes_instructions_html: >
    Se ativada, a API permitirá que os administradores escrevam atributos estáticos somente leitura durante a criação, como os campos createdAt e autor. <br/> <strong>Aviso:</strong> Esta configuração tem um caso de uso para, por exemplo, importar dados, mas permite que os administradores personifiquem a criação de itens como outros usuários. No entanto, todas as solicitações de criação estão sendo registradas com o verdadeiro autor. </br> Para obter mais informações sobre atributos e recursos compatíveis, consulte o site %{api_documentation_link}.
  setting_apiv3_max_page_size: "Tamanho máximo da página de API"
  setting_apiv3_max_page_instructions_html: >
    Defina o tamanho máximo de página com o qual a API responderá. Não será possível realizar solicitações de API que retornem mais valores em uma única página. <br/> <strong>Aviso:</strong> Somente altere este valor se tiver certeza do motivo de sua necessidade. Definir um valor alto resultará em impactos significativos no desempenho, enquanto um valor menor que as opções por página causará erros nas visualizações paginadas.
  setting_apiv3_docs: "Documentação"
  setting_apiv3_docs_enabled: "Habilitar página de documentos"
  setting_apiv3_docs_enabled_instructions_html: >
    Se a página de documentos estiver habilitada, você pode obter uma visão interativa da documentação APIv3 em <a href="%{link}" target="_blank">%{link}</a>.
  setting_attachment_whitelist: "Lista de permissões de envio de anexos "
  setting_email_delivery_method: "Método de entrega de e-mail"
  setting_emails_salutation: "Dirigir-se ao usuário nos e-mails com"
  setting_sendmail_location: "Localização do executável do sendmail"
  setting_smtp_enable_starttls_auto: "Automaticamente usar STARTTLS, se disponível"
  setting_smtp_ssl: "Usar conexão SSL"
  setting_smtp_address: "Servidor SMTP"
  setting_smtp_port: "Porta SMTP"
  setting_smtp_authentication: "Autenticação SMTP"
  setting_smtp_user_name: "Usuário SMTP"
  setting_smtp_password: "Senha SMTP"
  setting_smtp_domain: "Domínio SMTP HELO"
  setting_activity_days_default: "Dias exibidos na atividade de projeto"
  setting_app_subtitle: "Subtítulo do aplicativo"
  setting_app_title: "Título da aplicação"
  setting_attachment_max_size: "Tamanho máximo dos anexos"
  setting_show_work_package_attachments: "Exibir anexos na aba de arquivos por padrão"
  setting_antivirus_scan_mode: "Modo escanear"
  setting_antivirus_scan_action: "Ação do arquivo infectado"
  setting_autofetch_changesets: "Busca automática de alterações no repositório"
  setting_autologin: "Entrar automaticamente"
  setting_available_languages: "Idiomas disponíveis"
  setting_bcc_recipients: "Destinatários em cópia oculta (Cco)"
  setting_brute_force_block_after_failed_logins: "Bloquear usuário após este número de tentativas de login"
  setting_brute_force_block_minutes: "Tempo que o usuário ficará bloqueado"
  setting_cache_formatted_text: "Texto formatado em cache"
  setting_use_wysiwyg_description: "Selecione para habilitar o CKEditor5 para todos os usuários por padrão. O CKEditor tem funcionalidades limitadas para o GFM Markdown."
  setting_column_options: "Colunas de listas de pacotes de trabalho padrão"
  setting_commit_fix_keywords: "Palavras-chave de correção"
  setting_commit_logs_encoding: "Codificação das mensagens de commit"
  setting_commit_logtime_activity_id: "Atividades durante o tempo conectado"
  setting_commit_logtime_enabled: "Habilitar registro do tempo"
  setting_commit_ref_keywords: "Palavras-chave de referência"
  setting_consent_time: "Data de consentimento"
  setting_consent_info: "Texto de informações de consentimento"
  setting_consent_required: "Consentimento necessário"
  setting_consent_decline_mail: "E-mail de contato do consentimento"
  setting_cross_project_work_package_relations: "Permitir relacionamento entre pacotes de trabalho de diferentes projetos"
  setting_first_week_of_year: "A primeira semana no ano contém"
  setting_date_format: "Data"
  setting_default_language: "Idioma padrão"
  setting_default_projects_modules: "Módulos habilitados por padrão para novos projetos"
  setting_default_projects_public: "Novos projetos são públicos por padrão"
  setting_diff_max_lines_displayed: "Número máximo de linhas diferentes exibidas"
  setting_display_subprojects_work_packages: "Exibir pacotes de trabalho de subprojetos no projeto principal por padrão"
  setting_duration_format: "formato de duração"
  setting_duration_format_hours_only: "Apenas horas"
  setting_duration_format_days_and_hours: "Dias e horas"
  setting_duration_format_instructions: "Isso define como o Trabalho, Trabalho Restante e Durações  de empo gasto são exibidas."
  setting_emails_footer: "Rodapé de e-mails"
  setting_emails_header: "Cabeçalho de e-mails"
  setting_email_login: "Usar e-mail como login"
  setting_enabled_scm: "SCM habilitado"
  setting_enabled_projects_columns: "Colunas em uma lista de projetos exibida por padrão"
  setting_feeds_enabled: "Habilitar Feeds"
  setting_ical_enabled: "Habilitar assinaturas do iCalendar"
  setting_feeds_limit: "Limite de conteúdo de feed"
  setting_file_max_size_displayed: "Tamanho máximo de arquivos de texto exibidos em linha"
  setting_host_name: "Nome do servidor"
  setting_hours_per_day: "Horas por dia"
  setting_hours_per_day_explanation: >-
    Isso define o que é considerado um "dia" ao exibir a duração em dias e horas (por exemplo, se um dia tem 8 horas, 32 horas serão exibidas como 4 dias).
  setting_invitation_expiration_days: "E-mail de ativação expira após"
  setting_work_package_done_ratio: "Cálculo de progresso"
  setting_work_package_done_ratio_field: "Com base no trabalho"
  setting_work_package_done_ratio_status: "Com base no estado"
  setting_work_package_done_ratio_explanation_html: >
    No modo <b>com base no trabalho</b>, a % de conclusão é calculada com base na quantidade de trabalho realizado em relação ao total de trabalho. Já no modo <b>com base no estado</b>, cada estado possui um valor de % de conclusão associado a ele. Alterar o estado resultará em uma mudança na % de conclusão.
  setting_work_package_properties: "Propriedades do pacote de trabalho"
  setting_work_package_startdate_is_adddate: "Usar a data atual como data para início dos novos pacotes de trabalho"
  setting_work_packages_projects_export_limit: "Limite de exportação de pacote de trabalho / projetos"
  setting_journal_aggregation_time_minutes: "Ações do usuário agregadas em"
  setting_log_requesting_user: "Registrar início de sessão do usuário, nome e endereço de e-mail para todas as requisições"
  setting_login_required: "Autenticação requerida"
  setting_mail_from: "Endereço de e-mail de saída"
  setting_mail_handler_api_key: "Chave API"
  setting_mail_handler_body_delimiters: "Truncar e-mails depois de uma dessas linhas"
  setting_mail_handler_body_delimiter_regex: "Truncar e-mails correspondentes a esta expressão regular"
  setting_mail_handler_ignore_filenames: "Anexos de e-mail ignorados"
  setting_new_project_user_role_id: "Papel dado a um usuário não administrador que cria um projeto"
  setting_password_active_rules: "Caracteres válidos"
  setting_password_count_former_banned: "Número de senhas usadas mais recentemente banidas para reutilização"
  setting_password_days_valid: "Número de dias antes de exigir alteração de senha"
  setting_password_min_length: "Tamanho mínimo"
  setting_password_min_adhered_rules: "Número mínimo de classes de caracteres obrigatórias"
  setting_per_page_options: "Opções de objetos por página"
  setting_plain_text_mail: "Mensagens de texto simples (sem HTML)"
  setting_protocol: "Protocolo"
  setting_project_gantt_query: "Visualização Gantt do portfólio de projetos"
  setting_project_gantt_query_text: "Você pode modificar a consulta que é usada para exibir o gráfico Gantt da página de visão geral do projeto."
  setting_security_badge_displayed: "Exibir distintivo de segurança"
  setting_registration_footer: "Rodapé de registro"
  setting_repositories_automatic_managed_vendor: "Tipo de fornecedor de repositório automático"
  setting_repositories_encodings: "Codificações dos repositórios"
  setting_repository_authentication_caching_enabled: "Ativar armazenamento em cache para solicitação de autenticação do software de controle de versão"
  setting_repository_storage_cache_minutes: "Tamanho do cache em disco para o repositório"
  setting_repository_checkout_display: "Mostrar instruções de check-out"
  setting_repository_checkout_base_url: "URL raiz de check-out"
  setting_repository_checkout_text: "Texto de instrução de check-out"
  setting_repository_log_display_limit: "Número máximo de revisões exibido no arquivo de log"
  setting_repository_truncate_at: "Número máximo de arquivos exibidos no navegador de repositório"
  setting_rest_api_enabled: "Habilitar serviço REST"
  setting_self_registration: "Auto-registro"
  setting_session_ttl: "Tempo de expiração de sessão após inatividade"
  setting_session_ttl_hint: "Valor abaixo de 5 funciona como desativado"
  setting_session_ttl_enabled: "Sessão expira"
  setting_start_of_week: "A semana começa em"
  setting_sys_api_enabled: "Habilitar o serviço web de gerenciamento de repositório"
  setting_sys_api_description: "O serviço de web de gerenciamento de repositório fornece integração e autorização de usuário para acessar repositórios."
  setting_time_format: "Horário"
  setting_accessibility_mode_for_anonymous: "Ativar o modo de acessibilidade para usuários anônimos"
  setting_user_format: "Formato do nome de usuário"
  setting_user_default_timezone: "Fuso horário padrão"
  setting_users_deletable_by_admins: "Contas de usuário podem ser excluídas pelos administradores"
  setting_users_deletable_by_self: "Usuários podem excluir suas contas"
  setting_welcome_text: "Texto do bloco de boas-vindas"
  setting_welcome_title: "Título do bloco de boas-vindas"
  setting_welcome_on_homescreen: "Exibir bloco de boas-vindas na tela inicial"
  setting_work_package_list_default_highlighting_mode: "Modo de destaque padrão"
  setting_work_package_list_default_highlighted_attributes: "Atributos embutidos com destaque padrão"
  setting_working_days: "Dias úteis"
  settings:
    attachments:
      whitelist_text_html: >
        Defina uma lista de extensões de arquivo válidas e/ou tipos MIME para arquivos carregados. <br/> Insira as extensões de arquivo  (e.x., <code>%{ext_example}</code>) ou tipos de mime (e.x., <code>%{mime_example}</code>). <br/> Deixe em branco para permitir que qualquer tipo de arquivo seja carregado. Vários valores permitidos (uma linha para cada valor).
      show_work_package_attachments: >
        Desativar esta opção ocultará a lista de anexos na aba Arquivos dos pacotes de trabalho para novos projetos. Os arquivos anexados na descrição de um pacote de trabalho ainda serão carregados no armazenamento interno de anexos.
    antivirus:
      title: "Verificação de vírus"
      clamav_ping_failed: "Não foi possível conectar ao daemon do ClamAV. Verifique novamente a configuração e tente novamente."
      remaining_quarantined_files_html: >
        A verificação de vírus foi desativada. %{file_count} permanece(m) em quarentena. Para revisar os arquivos em quarentena, visite este link: %{link}
      remaining_scan_complete_html: >
        Os arquivos restantes foram verificados. Há %{file_count} em quarentena. Você está sendo redirecionado para a página de quarentena. Utilize essa página para excluir ou substituir arquivos em quarentena.
      remaining_rescanned_files: >
        A verificação de vírus foi ativada com sucesso. Há %{file_count} arquivos que foram carregados anteriormente e ainda precisam ser verificados. Este processo foi agendado em segundo plano. Os arquivos permanecerão acessíveis durante a verificação.
      upsale:
        description: "Garantir que os arquivos carregados no OpenProject sejam verificados quanto à presença de vírus antes de serem acessados por outros usuários."
      actions:
        delete: "Excluir o arquivo"
        quarantine: "Colocar o arquivo em quarentena"
        instructions_html: >
          Selecione o que deve ser feito com os arquivos que contêm vírus detectados: <br/> <ul> <li><strong>%{quarantine_option}</strong>: Colocar o arquivo em quarentena, impedindo o acesso dos usuários. Os administradores podem revisar e excluir arquivos em quarentena na administração.</li> <li><strong>%{delete_option}</strong>: Excluir o arquivo imediatamente.</li> </ul>
      modes:
        clamav_socket_html: 'Digite o caminho para o soquete clamd daemon, por ex.: %{example}.'
        clamav_host_html: Digite o nome do host e a porta clamd daemon separados por dois pontos. Por exemplo, %{example}.
        description_html: >
          Selecione como deseja configurar a verificação de vírus. <br/> <ul> <li><strong>%{disabled_option}</strong>: Os arquivos carregados não serão verificados quanto a vírus.</li> <li><strong>%{socket_option}</strong>: O ClamAV está configurado no mesmo servidor que o OpenProject, com o daemon clamd de verificação em execução em segundo plano</li> <li><strong>%{host_option}</strong>: Os arquivos serão enviados para um host externo para verificação de vírus.</li> </ul>
    brute_force_prevention: "Bloqueio automatizado de usuário"
    date_format:
      first_date_of_week_and_year_set: >
        Se a opção "%{day_of_week_setting_name}" ou "%{first_week_setting_name}" for definida, a outra também deve ser definida, para evitar inconsistências no front-end.
      first_week_of_year_text_html: >
        Selecione a data de janeiro que está contida na primeira semana do ano. Este valor, juntamente com o primeiro dia da semana, determina o número total de semanas num ano. Para obter mais informações, consulte nossa <a href="%{link}" target="_blank">documentação</a> sobre este tema.
    experimental:
      save_confirmation: Cuidado! Risco de perda de dados! Ative apenas recursos experimentais se não se importar em quebrar sua instalação do OpenProject e perder todos os seus dados.
      warning_toast: Sinalizadores de recursos são configurações que ativam recursos que ainda estão em desenvolvimento. Eles só serão utilizados para fins de teste e nunca serão ativados nas instalações do OpenProject que possuem dados importantes. Estes recursos muito provavelmente irão corromper seus dados. Use-os por sua conta e risco.
      feature_flags: Sinalizadores de recursos
    general: "Geral"
    highlighting:
      mode_long:
        inline: "Destacar atributo(s) embutido(s)"
        none: "Sem destaque"
        status: "Toda a linha por Situação"
        type: "Toda linha por Tipo"
        priority: "Toda linha por Prioridade"
    icalendar:
      enable_subscriptions_text_html: Permite aos usuários, com as permissões necessárias, assinar calendários do OpenProject e acessar as informações do pacote de trabalho através de um cliente de calendário externo. <strong>Nota:</strong> Leia sobre <a href="%{link}" target="_blank">assinaturas iCalendar</a> para entender os potenciais riscos de segurança antes de habilitá-las.
    language_name_being_default: "%{language_name} (padrão)"
    notifications:
      events_explanation: "Governa para qual evento um e-mail é enviado. Como as notificações de pacotes de trabalhos podem ser configuradas especificamente para todos os usuários, eles são excluídos desta lista."
      delay_minutes_explanation: "O envio de e-mail pode ser atrasado para permitir que os usuários com a notificação configurada no aplicativo confirmem a notificação dentro da aplicação antes que o e-mail seja enviado. Usuários que lerem uma notificação no aplicativo não receberão um e-mail dessa mesma notificação"
    other: "Outro"
    passwords: "Senhas"
    project_attributes:
      heading: "Atributos do projeto"
      label_new_attribute: "Atributo do projeto"
      label_new_section: "Seção"
      label_edit_section: "Editar título"
      label_section_actions: "Ações da seção"
      heading_description: "Esses atributos do projeto são exibidos na página de visão geral de cada projeto. Você pode adicionar novos atributos, agrupá-los em seções e reorganizá-los como desejar. Eles podem ser ativados ou desativados, mas não reorganizados em nível de projeto."
      label_project_custom_field_actions: "Ações de atributos de projeto"
      label_no_project_custom_fields: "Nenhum atributo de projeto definido nesta seção"
      edit:
        description: "As alterações realizadas neste atributo do projeto serão aplicadas em todos os projetos onde ele estiver habilitado. Atributos obrigatórios não podem ser desativados em projetos específicos."
      new:
        heading: "Novo atributo"
        description: "As alterações realizadas neste atributo do projeto serão aplicadas em todos os projetos onde ele estiver habilitado. Atributos obrigatórios não podem ser desativados em projetos específicos."
    projects:
      missing_dependencies: "Módulo de projeto %{module} foi verificado e depende de %{dependencies}. Você também precisa verificar estas dependências."
      section_new_projects: "Configurações para novos projetos"
      section_project_overview: "Configurações para listas de projeto"
    session: "Sessão"
    user:
      default_preferences: "Preferências padrão"
      display_format: "Formato de exibição"
      deletion: "Exclusão"
    working_days:
      section_work_week: "Semana de trabalho"
      section_holidays_and_closures: "Feriados e fechamentos"
  text_formatting:
    markdown: "Markdown"
    plain: "Texto simples"
  status_active: "ativo"
  status_archived: "arquivado"
  status_blocked: "bloqueado"
  status_invited: convidado
  status_locked: bloqueado
  status_registered: registrado
  #Used in array.to_sentence.
  support:
    array:
      sentence_connector: "e"
      skip_last_comma: "falso"
  text_accessibility_hint: "O modo de acessibilidade foi projetado para usuários cegos, deficientes físicos ou que possuem uma visão ruim. Para este último, os elementos em foco são especialmente destacados. Observe que o módulo Backlogs não está disponível neste modo."
  text_access_token_hint: "Tokens de acesso permitem que você conceda acesso de aplicativos externos a recursos no OpenProject."
  text_analyze: "Analisar mais: %{subject}"
  text_are_you_sure: "Você tem certeza?"
  text_are_you_sure_continue: "Tem certeza de que deseja continuar?"
  text_are_you_sure_with_children: "Excluir o pacote de trabalho e todos os pacotes de trabalho filhos?"
  text_are_you_sure_with_project_custom_fields: "Ao excluir este atributo, os valores associados a ele serão removidos de todos os projetos. Tem certeza de que deseja continuar?"
  text_assign_to_project: "Atribuir ao projeto"
  text_form_configuration: >
    Você pode personalizar quais campos serão exibidos em formulários de pacote de trabalho. Livremente, você pode agrupar os campos para refletir as necessidades para o seu domínio.
  text_form_configuration_required_attribute: "O atributo está marcado como obrigatório, logo ele será sempre mostrado"
  text_caracters_maximum: "%{count} caracteres no máximo."
  text_caracters_minimum: "Deve ter pelo menos %{count} caracteres."
  text_comma_separated: "Vários valores permitidos (separados por vírgula)."
  text_comment_wiki_page: "Comentário na página wiki: %{page}"
  text_custom_field_possible_values_info: "Uma linha para cada valor"
  text_custom_field_hint_activate_per_project: >
    Quando utilizar campos personalizados: lembre-se de que os campos personalizados precisam ser ativados também por projeto.
  text_custom_field_hint_activate_per_project_and_type: >
    Os campos personalizados precisam ser ativados por tipo de pacote de trabalho e por projeto.
  text_wp_status_read_only_html: >
    A edição Enterprise (Edição corporative) conta com estes complemento adicionais para os campos personalizados dos pacotes de trabalho: <br> <ul> <li><b>Permite marcar pacotes de trabalho como "apenas leitura" para status específicos</b></li> </ul>
  text_project_custom_field_html: >
    A edição Enterprise (Edição corporativa) contará com estes complementos adicionais para campos personalizados dos Projetos: <br> <ul> <li><b>Adicionar campos personalizados para projetos a sua Lista de projetos para criar uma visão do portfólio de projetos</b></li> </ul>
  text_custom_logo_instructions: >
    Recomenda-se um logotipo branco sobre fundo transparente. Para obter melhores resultados em telas convencionais e de retina, certifique-se de que as dimensões de sua imagem são de 460px por 60px.
  text_custom_export_logo_instructions: >
    Este é o logotipo que aparece nas exportações de PDF. O arquivo de imagem precisa ser PNG ou JPEG. Recomenda-se um logotipo colorido ou preto em plano de fundo transparente ou branco.
  text_custom_export_cover_instructions: >
    Esta é a imagem que aparece no fundo de uma página de rosto em suas exportações de PDF. Precisa ser um arquivo de imagem PNG ou JPEG com dimensões de 800px de largura por 500px de altura.
  text_custom_favicon_instructions: >
    Este é o ícone pequeno que aparece em sua janela/aba do navegador ao lado do título da página. O arquivo de imagem precisa ser PNG de 32 por 32 pixels com fundo transparente.
  text_custom_touch_icon_instructions: >
    Este é o ícone que aparece no seu celular ou tablet quando você coloca um marcador em sua tela inicial. O arquivo de imagem precisa ser PNG de 180 por 180 pixels. Certifique-se de que o plano de fundo da imagem não seja transparente, caso contrário ficará ruim no iOS.
  text_database_allows_tsv: "Banco de dados permite TSVector (opcional)"
  text_default_administrator_account_changed: "Conta do administrador padrão alterada"
  text_default_encoding: "Padrão: UTF-8"
  text_destroy: "Excluir"
  text_destroy_with_associated: "Existem objetos adicionais associados com o pacote de trabalho que serão excluídos. Esses objetos são dos seguintes tipos:"
  text_destroy_what_to_do: "O que você quer fazer?"
  text_diff_truncated: "... Este diff foi truncado porque excede o tamanho máximo que pode ser exibido."
  text_email_delivery_not_configured: "O envio de e-mails não está configurado e as notificações estão desativadas.\nConfigure seu servidor de SMTP para ativá-los."
  text_enumeration_category_reassign_to: "Reatribuí-los para este valor:"
  text_enumeration_destroy_question: "%{count} objetos estão atribuídos a esse valor."
  text_file_repository_writable: "Diretório de anexos gravável"
  text_git_repo_example: "um repositório e local (ex.: /gitrepo, c:\\gitrepo)"
  text_hint_date_format: "Digite uma data no formato YYYY-MM-DD. Outros formatos podem ser alterados para uma data não desejada."
  text_hint_disable_with_0: "Nota: Desabilitar com 0"
  text_hours_between: "Entre %{min} e %{max} horas."
  text_work_package_added: "Pacote de trabalho %{id} foi relatado por %{author}."
  text_work_package_category_destroy_assignments: "Remover atribuições da categoria"
  text_work_package_category_destroy_question: "Alguns pacotes de trabalho (%{count}) estão atribuídos a esta categoria. O que você quer fazer?"
  text_work_package_category_reassign_to: "Reatribuir pacotes de trabalho para esta categoria"
  text_work_package_updated: "Pacote de trabalho %{id} foi atualizado por %{author}."
  text_work_package_watcher_added: "Você foi adicionado como um observador do pacote de trabalho %{id} por %{watcher_changer}."
  text_work_package_watcher_removed: "Você foi removido dos observadores do pacote de trabalho %{id} por %{watcher_changer}."
  text_work_packages_destroy_confirmation: "Tem certeza que deseja excluir o(s) pacote(s) de trabalho selecionado(s)?"
  text_work_packages_ref_in_commit_messages: "Referenciando e corrigindo pacotes de trabalho nas mensagens de commit"
  text_journal_added: "%{label} %{value}  adicionado"
  text_journal_attachment_added: "%{label} %{value} adicionado como anexo"
  text_journal_attachment_deleted: "%{label} %{old} removido como anexo"
  text_journal_changed_plain: "%{label} alterado de %{old} %{linebreak}para %{new}"
  text_journal_changed_no_detail: "%{label} atualizado"
  text_journal_changed_with_diff: "%{label} alterado %{link}"
  text_journal_deleted: "%{label} excluído %{old} "
  text_journal_deleted_subproject: "%{label} %{old}"
  text_journal_deleted_with_diff: "%{label} excluído (%{link})"
  text_journal_file_link_added: "Link de %{label} para %{value} (%{storage}) adicionado"
  text_journal_file_link_deleted: "Link de %{label} para %{old} (%{storage}) removido"
  text_journal_of: "%{label} %{value}"
  text_journal_set_to: "%{label} definido como %{value}"
  text_journal_set_with_diff: "%{label} definido (%{link})"
  text_journal_label_value: "%{label} %{value}"
  text_latest_note: "O comentário mais recente é: %{note}"
  text_length_between: "Tamanho entre %{min} e %{max} caracteres."
  text_line_separated: "Vários valores permitidos (uma linha para cada valor)."
  text_load_default_configuration: "Carregar a configuração padrão"
  text_min_max_length_info: "0 significa nenhuma restrição"
  text_no_roles_defined: Não há nenhum papel definido.
  text_no_access_tokens_configurable: "Não há nenhum token de acesso que pode ser configurado."
  text_no_configuration_data: "Papéis, tipos, situação do pacote de trabalho e fluxo de trabalho não foram configurados ainda. É altamente recomendável carregar a configuração padrão. Uma vez carregada, você será capaz de modificá-la."
  text_no_notes: "Não há comentários disponíveis para este pacote de trabalho."
  text_notice_too_many_values_are_inperformant: "Nota: Exibição de mais de 100 itens por página pode aumentar o tempo de carregamento da página."
  text_notice_security_badge_displayed_html: >
    Nota: se habilitado, isto irá exibir um distintivo com o seu status de instalação no <a href="%{information_panel_path}">%{information_panel_label}</a>painel de administração e na página inicial. Ele é exibido apenas para administradores. <br/> O distintivo verificará sua versão do OpenProject contra o banco de dados oficial de versões do OpenProject para alertá-lo de quaisquer atualizações ou vulnerabilidades conhecidas. Para obter mais informações sobre o que fornece este distintivo, quais dados necessários para fornecer atualizações disponíveis e como desativar este distintivo, por favor verifique <a href="%{more_info_url}">a documentação de configuração</a>.
  text_own_membership_delete_confirmation: "Você está prestes a remover algumas ou todas as permissões e você pode não ser capaz de editar este projeto depois disso. Tem certeza que deseja continuar?"
  text_plugin_assets_writable: "Diretório de plugins ativos é gravável"
  text_powered_by: "Desenvolvido por %{link}"
  text_project_identifier_info: "Apenas letras minúsculas (a-z), números, hífens e sublinhados são permitidos, deve-se começar com uma letra minúscula."
  text_reassign: "Reatribua ao pacote de trabalho:"
  text_regexp_info: "ex. ^[A-Z0-9]+$"
  text_regexp_multiline: 'A expressão regular é aplicada no modo multilinha. Por exemplo: ^---\s+'
  text_repository_usernames_mapping: "Selecionar ou atualizar o usuário do OpenProject mapeado para cada nome de usuário encontrado no log do repositório. Os usuários com o mesmo nome de usuário OpenProject e repositório ou e-mail serão mapeados automaticamente."
  text_status_changed_by_changeset: "Aplicado no conjunto de alterações %{value}."
  text_table_difference_description: "Nesta tabela, os únicos %{entries} são mostrados. Você pode ver a diferença entre quaisquer duas entradas selecionando primeiro as caixas de seleção correspondentes na tabela. Ao clicar no botão abaixo da tabela são mostradas as diferenças."
  text_time_logged_by_changeset: "Aplicado no conjunto de alterações %{value}."
  text_tip_work_package_begin_day: "pacote de trabalho iniciando neste dia"
  text_tip_work_package_begin_end_day: "pacote de trabalho inicia e termina neste dia"
  text_tip_work_package_end_day: "pacote de trabalho terminando neste dia"
  text_type_no_workflow: "Nenhum fluxo de trabalho definido para este tipo"
  text_unallowed_characters: "Caracteres não permitidos"
  text_user_invited: O usuário foi convidado e está pendente de registro.
  text_user_wrote: "%{value} escreveu:"
  text_warn_on_leaving_unsaved: "O pacote de trabalho contém texto que não foi salvo e será perdido se você sair desta página."
  text_what_did_you_change_click_to_add_comment: "O que você alterou? Clique para adicionar um comentário"
  text_wiki_destroy_confirmation: "Tem certeza que deseja excluir este wiki e todo o seu conteúdo?"
  text_wiki_page_destroy_children: "Excluir páginas filhas e todos os seus descendentes"
  text_wiki_page_destroy_question: "Esta página contém %{descendants} pagina(s) filha(s) e descendente(s). O que você deseja fazer?"
  text_wiki_page_nullify_children: "Manter as páginas filhas como páginas iniciais"
  text_wiki_page_reassign_children: "Reatribuir páginas filhas para esta página-pai"
  text_workflow_edit: "Selecione um papel e um tipo para editar o fluxo de trabalho"
  text_zoom_in: "Aumentar zoom"
  text_zoom_out: "Diminuir zoom"
  text_setup_mail_configuration: "Configurar seu provedor de email"
  help_texts:
    views:
      project: >
        %{plural} sempre estão anexados a um projeto. Você só pode selecionar projetos aqui que o módulo %{plural} está ativo. Depois de criar um %{singular} você pode adicionar pacotes de trabalho de outros projetos a ele.
      public: "Publique esta exibição, permitindo que outros usuários acessem sua visualização. Usuários com a permissão de 'Gerenciar exibições públicas' podem modificar ou remover a consulta pública. Isto não afeta a visibilidade dos resultados do pacote de trabalho nesta exibição e, dependendo de suas permissões, os usuários podem ver resultados diferentes."
      favoured: "Marcar esta exibição como favorita e adicionar à barra lateral de exibições salvas à esquerda."
  time:
    am: "am"
    formats:
      default: "%d/%m/%Y %H:%M"
      long: "%d de %B de %Y %H:%M"
      short: "%d/%b %H:%M"
      time: "%I:%M %p"
    pm: "pm"
  timeframe:
    show: "Mostrar intervalo de tempo"
    end: "para"
    start: "de"
  title_remove_and_delete_user: Remover o usuário convidado do projeto e excluí-lo.
  title_enterprise_upgrade: "Atualizar para desbloquear mais usuários."
  tooltip_user_default_timezone: >
    Fuso horário padrão para novos usuários. Pode ser alterado nas configurações do usuário.
  tooltip_resend_invitation: >
    Envia outro e-mail de convite com um novo token, caso o antigo tenha expirado ou o usuário não tenha recebido o e-mail original. Também pode ser usado para que usuários ativos escolham um novo método de autenticação. Quando usado com usuários ativos, seus status serão alterados para 'convidados'.
  tooltip:
    setting_email_login: >
      Se habilitado, um usuário não poderá escolher um login durante o registro. Em vez disso, seu endereço de e-mail servirá como login. Um administrador ainda poderá mudar o login separadamente.
  queries:
    apply_filter: Aplicar filtro pré-configurado
    configure_view:
      heading: Configurar exibição
      columns:
        input_label: "Adicionar colunas"
        input_placeholder: "Selecionar uma coluna"
        drag_area_label: "Gerenciar e reordenar colunas"
      sort_by:
        automatic:
          heading: "Automático"
          description: "Ordene os %{plural} por um ou mais critérios de ordenação. A ordenação anterior será perdida."
  top_menu:
    additional_resources: "Recursos adicionais"
    getting_started: "Guia de introdução"
    help_and_support: "Ajuda e suporte"
  total_progress: "Progresso total"
  user:
    all: "todos"
    active: "ativo"
    activate: "Ativar"
    activate_and_reset_failed_logins: "Ativar e redefinir logons com falha"
    authentication_provider: "Provedor de autenticação"
    identity_url_text: "O identificador único interno fornecido pelo provedor de autenticação."
    authentication_settings_disabled_due_to_external_authentication: >
      Este usuário se autentica através de um provedor de autenticação externa, então não há nenhuma senha no OpenProject para ser alterada.
    authorization_rejected: "Você não tem permissão para acessar."
    assign_random_password: "Atribuir senha aleatória (enviada ao usuário por e-mail)"
    blocked: "bloqueado temporariamente"
    blocked_num_failed_logins:
      one: "bloqueado temporariamente (uma tentativa de login inválida)"
      other: "bloqueado temporariamente (%{count} tentativas de login inválidas)"
    confirm_status_change: "Você está prestes a mudar a situação de '%{name}'. Tem certeza que deseja continuar?"
    deleted: "Usuário excluído"
    error_status_change_failed: "A alteração da situação do usuário falhou devido aos seguintes erros: %{errors}"
    invite: Convidar usuário através de e-mail
    invited: convidado
    lock: "Bloquear permanentemente"
    locked: "bloqueado permanentemente"
    no_login: "Este usuário é autenticado através de login por senha. Uma vez desativado, ele não pode efetuar login."
    password_change_unsupported: Mudança de senha não é suportada.
    registered: "registrado"
    reset_failed_logins: "Redefinição de logins que falharam"
    status_user_and_brute_force: "%{user} e %{brute_force}"
    status_change: "Mudança de situação"
    text_change_disabled_for_provider_login: "O nome é definido por seu fornecedor de início de sessão e, desta forma, não pode ser alterado."
    text_change_disabled_for_ldap_login: "O nome e o e-mail são definidos pelo LDAP e, portanto, não podem ser alterados."
    unlock: "Desbloquear"
    unlock_and_reset_failed_logins: "Desbloquear e redefinir logins com falha"
  version_status_closed: "fechado"
  version_status_locked: "bloqueado"
  version_status_open: "aberto"
  note: Nota
  note_password_login_disabled: "Senha foi desativada por %{configuration}."
  warning: Aviso
  warning_attachments_not_saved: "%{count} arquivo(s) não pôde(m) ser salvo(s)."
  warning_imminent_user_limit: >
    Você convidou usuários além do que é suportado pelo seu plano atual. Usuários convidados podem não ser capazes de participar de seu ambiente OpenProject. Por favor, <a href="%{upgrade_url}">atualize seu plano</a> ou bloqueie usuários existentes a fim de permitir que convidados possam registrar-se.
  warning_registration_token_expired: |
    O e-mail de ativação expirou. Enviamos um novo para %{email}. Por favor, clique no link dentro dele para ativar sua conta.
  warning_user_limit_reached: >
    A adição de usuários adicionais fará com que o limite atual seja excedido. Entre em contato com um administrador para aumentar o limite de usuários e garantir que usuários externos possam acessar esta instância.
  warning_user_limit_reached_admin: >
    A adição de usuários adicionais excederá o limite atual. <a href="%{upgrade_url}">Atualize o seu plano</a> para poder garantir que os usuários externos possam acessar a esta instância.
  warning_user_limit_reached_instructions: >
    Você atingiu seu limite de usuários (%{current}/%{max} usuários ativos). Entre em contato com sales@openproject.com para atualizar seu plano da edição Enterprise e adicionar novos usuários.
  warning_protocol_mismatch_html: >

  warning_bar:
    https_mismatch:
      title: "Configuração do modo HTTPS  incompatível"
      text_html: >
        Seu aplicativo está em execução com o modo HTTPS definido para <code>%{set_protocol}</code>, mas esta é uma solicitação <code>%{actual_protocol}</code>. Isto resultará em erros! Você precisará definir os seguintes valores de configuração: <code>%{setting_value}</code>. Consulte <a href="%{more_info_path}">a documentação de instalação</a> sobre como definir esta configuração.
    hostname_mismatch:
      title: "Incompatibilidade de configuração do anfitrião"
      text_html: >
        Sua aplicativo está sendo executado com a configuração de nome de anfitrião definida como <code>%{set_hostname}</code>, mas a solicitação é um nome de anfitrião <code>%{actual_hostname}</code>. Isto pode provocar erros! Avance para <a href="%{setting_path}">Configurações do Sistema</a> e altere a configuração de "Nome de anfitrião" para corrigir isto.
  menu_item: "Item de menu"
  menu_item_setting: "Visibilidade"
  wiki_menu_item_for: 'Item de menu para página wiki "%{title}"'
  wiki_menu_item_setting: "Visibilidade"
  wiki_menu_item_new_main_item_explanation: >
    Você está excluindo somente o item de menu principal da wiki. Você agora tem que escolher uma página wiki para que um novo item principal seja gerado. Para excluir a wiki, o módulo wiki deve ser desativado pelos administradores do projeto.
  wiki_menu_item_delete_not_permitted: O item de menu da página wiki é único e não pode ser excluído.
  #TODO: merge with work_packages top level key
  work_package:
    updated_automatically_by_child_changes: |
      _Atualizado automaticamente por alterações de valores dentro do pacote de trabalho filho %{child}_
    destroy:
      info: "Excluir o pacote de trabalho é uma ação irreversível."
      title: "Excluir o pacote de trabalho"
    progress:
      label_note: "Obs.:"
      modal:
        work_based_help_text: "% de conclusão é automaticamente calculada com base no trabalho total e no trabalho restante."
        status_based_help_text: "A % de conclusão é definida pelo estado do pacote de trabalho."
        migration_warning_text: "No modo de cálculo de progresso com base no trabalho, a % conclusão não pode ser definida manualmente e está vinculada ao Trabalho. O valor existente foi mantido, mas não pode ser editado. Favor inserir o Trabalho primeiro."
    permissions:
      comment: "Comentário"
      comment_description: "Pode visualizar e comentar neste pacote de trabalho."
      edit: "Editar"
      edit_description: "Pode visualizar, comentar e editar este pacote de trabalho."
      view: "Ver"
      view_description: "Pode visualizar este pacote de trabalho."
  sharing:
    count:
      zero: "0 usuários"
      one: "1 usuário"
      other: "%{count} usuários"
    filter:
      project_member: "Membro do projeto"
      not_project_member: "Nenhum membro do projeto"
      project_group: "Grupo do projeto"
      not_project_group: "Não é um grupo do projeto"
      user: "Usuário"
      group: "Grupo"
      role: "Função"
      type: "Tipo"
    denied: "Você não possui permissões para compartilhar %{entities}."
    label_search: "Buscar usuários para convidar"
    label_search_placeholder: "Buscar por usuário ou endereço de e-mail"
    label_toggle_all: "Alternar todos os compartilhamentos"
    remove: "Remover"
    share: "Compartilhar"
    text_empty_search_description: "Não há usuários com o critério de filtro atual."
    text_empty_search_header: "Não encontramos nenhum resultado correspondente."
    text_empty_state_description: "O %{entity} ainda não foi compartilhado com ninguém."
    text_empty_state_header: "Não compartilhado"
    text_user_limit_reached: "A adição de usuários adicionais fará com que o limite atual seja excedido. Entre em contato com um administrador para aumentar o limite de usuários e garantir que usuários externos possam acessar esta %{entity}."
    text_user_limit_reached_admins: 'A adição de usuários adicionais excederá o limite atual. <a href="%{upgrade_url}">Atualize o seu plano</a> para poder adicionar mais usuários.'
    warning_user_limit_reached: >
      A adição de usuários adicionais fará com que o limite atual seja excedido. Entre em contato com um administrador para aumentar o limite de usuários e garantir que usuários externos possam acessar esta %{entity}.
    warning_user_limit_reached_admin: >
      A adição de usuários adicionais excederá o limite atual. <a href="%{upgrade_url}">Atualize o seu plano</a> para poder garantir que os usuários externos possam acessar a esta %{entity}.
    warning_no_selected_user: "Selecione os usuários com quem compartilhar este %{entity}"
    warning_locked_user: "O usuário %{user} está bloqueado e não pode receber compartilhamento"
    user_details:
      locked: "Usuário bloqueado"
      invited: "Convite enviado. "
      resend_invite: "Reenviar."
      invite_resent: "O convite foi reenviado"
      not_project_member: "Nenhum membro do projeto"
      project_group: "Os membros do grupo podem ter privilégios adicionais (como membros do projeto)"
      not_project_group: "Grupo (compartilhado com todos os membros)"
      additional_privileges_project: "Poderá ter privilégios adicionais (como membro do projeto)"
      additional_privileges_group: "Poderá ter privilégios adicionais (como membro do grupo)"
      additional_privileges_project_or_group: "Poderá ter privilégios adicionais (como membro do projeto ou grupo)"
    project_queries:
      publishing_denied: "Você não possui permissão para tornar as listas de projetos públicas."
      access_warning: "Os usuários só verão os projetos aos quais têm acesso. O compartilhamento de listas de projetos não afeta as permissões individuais do projeto."
      user_details:
        owner: "Proprietário da lista"
        can_view_because_public: "Já pode ser visualizado porque a lista é compartilhada com todos"
        can_manage_public_lists: "Pode ser editado devido a permissões globais."
      public_flag:
        label: "Compartilhe com todos em %{instance_name}"
        caption: "Todos podem visualizar esta lista de projetos. Aqueles com permissões globais de edição podem modificá-la."
      blank_state:
        public:
          header: "Compartilhado com todos."
          description: "Todos podem visualizar esta lista de projetos. Você também pode adicionar usuários individuais com permissões adicionais."
        private:
          header: "Não compartilhado: Privado"
          description: "Esta lista de projetos ainda não foi compartilhada com ninguém. Somente você pode acessar esta lista."
      permissions:
        view: "Visualizar"
        view_description: "Pode visualizar esta lista de projetos."
        edit: "Editar"
        edit_description: "Pode visualizar, compartilhar e editar esta lista de projetos."
      upsale:
        message: "Compartilhar listas de projetos com usuários individuais é um complemento Enterprise."
  working_days:
    info: >
      Dias não selecionados são ignorados ao agendar pacotes de trabalho (e não são incluídos na contagem de dias). Isso pode ser alterado individualmente em cada pacote de trabalho.
    instance_wide_info: >
      As datas adicionadas à lista abaixo são consideradas não úteis e ignoradas ao agendar pacotes de trabalho.
    change_button: "Alterar dias úteis"
    warning: >
      Alterar os dias da semana considerados úteis ou não úteis pode impactar as datas de início e término de todos os pacotes de trabalho em todos os projetos desta instância.
    journal_note:
      changed: _**Dias úteis** alterado (%{changes})._
      days:
        working: "%{day} agora é um dia útil"
        non_working: "%{day} agora é um dia não útil"
      dates:
        working: "%{date} agora está funcionando"
        non_working: "%{date} não está funcionando agora"
  nothing_to_preview: "Nada para visualizar"
  api_v3:
    attributes:
      lock_version: "Bloquear versão"
      property: "Propriedade"
    errors:
      code_400: "Requisição inválida: %{message}"
      code_401: "Você precisa estar autenticado para acessar este recurso."
      code_401_wrong_credentials: "Você não forneceu as credenciais corretas."
      code_403: "Você não está autorizado a acessar este recurso."
      code_404: "O recurso solicitado não pôde ser encontrado."
      code_409: "Não foi possível atualizar o recurso devido a modificações conflitantes."
      code_429: "Muitas requisições. Tente novamente mais tarde."
      code_500: "Ocorreu um erro interno."
      code_500_outbound_request_failure: "Uma solicitação de saída para outro recurso falhou com o código de status %{status_code}."
      code_500_missing_enterprise_token: "O pedido não pode ser manipulado devido a um token Enterprise inválido ou ausente."
      not_found:
        work_package: "O pacote de trabalho que você está procurando não pode ser encontrado ou foi excluído."
      expected:
        date: "AAAA-MM-DD (somente data no formato ISO 8601)"
        datetime: "AAAA-MM-DDThh:mm:ss[.lll][+hh:mm] (qualquer data e hora compatível com a ISO 8601)"
        duration: "Duração ISO 8601"
      invalid_content_type: "CONTENT-TYPE esperado '%{content_type}' mas '%{actual}' encontrado."
      invalid_format: "Formato inválido para a propriedade '%{property}': Formato esperado como '%{expected_format}', mas tem '%{actual}'."
      invalid_json: "A solicitação não pôde ser analisada como JSON."
      invalid_relation: "A relação é inválida."
      invalid_resource: "Para a propriedade '%{property}' é esperado um link como '%{expected}' mas foi encontrado '%{actual}'."
      invalid_signal:
        embed: "A incorporação solicitada de %{invalid} não é suportada. As incorporações suportadas são %{supported}."
        select: "A seleção requisitada de %{invalid} não é suportada. As seleções suportadas são %{supported}."
      invalid_user_status_transition: "A situação da conta do usuário atual não permite esta operação."
      missing_content_type: "não especificado"
      missing_property: "Propriedade ausente '%{property}' '."
      missing_request_body: "Não havia corpo da requisição."
      missing_or_malformed_parameter: "O parâmetro de consulta '%{parameter}' está ausente ou malformado."
      multipart_body_error: "O corpo da solicitação não continha as partes multipart esperadas."
      multiple_errors: "Várias restrições de campo foram violadas."
      unable_to_create_attachment: "O anexo não pôde ser criado"
      unable_to_create_attachment_permissions: "O anexo não pôde ser salvo devido à falta de permissões do sistema de arquivos"
      render:
        context_not_parsable: "O contexto fornecido não é um link para o recurso."
        unsupported_context: "O recurso dado não está suportado como contexto."
        context_object_not_found: "Não é possível encontrar o recurso dado como contexto."
      validation:
        due_date: "Data de conclusão não pode ser definida em pacote de trabalho pai."
        invalid_user_assigned_to_work_package: "O usuário selecionado não tem permissão de '%{property}' neste pacote de trabalho."
        start_date: "Data de início não pode ser definida no pacote de trabalho pai."
      eprops:
        invalid_gzip: "é gzip inválido: %{message}"
        invalid_json: "é json inválido: %{message}"
    resources:
      schema: "Esquema"
    undisclosed:
      parent: Não revelado - O primário selecionado está invisível devido à falta de permissões.
      ancestor: Não revelado - O ancestral está invisível devido à falta de permissões.
  doorkeeper:
    pre_authorization:
      status: "Pré-autorização"
    auth_url: "URL de autenticação"
    access_token_url: "URL do token de acesso"
    errors:
      messages:
        #Common error messages
        invalid_request:
          unknown: "A solicitação não possui um parâmetro obrigatório, tem um valor de parâmetro não suportado ou está malformada."
          missing_param: "Parâmetro obrigatório ausente: %{value}."
          request_not_authorized: "O pedido precisa ser autorizado. O parâmetro obrigatório para autorização de solicitação está ausente ou é inválido."
        invalid_redirect_uri: "O URI de redirecionamento solicitado está mal formulado ou não corresponde ao URI de redirecionamento do cliente."
        unauthorized_client: "O cliente não está autorizado a executar esta solicitação usando este método."
        access_denied: "O proprietário do recurso ou servidor de autorização negou o pedido."
        invalid_scope: "O escopo solicitado é inválido, desconhecido ou malformado."
        invalid_code_challenge_method: "O método de desafio de código deve ser simples (plain) ou S256."
        server_error: "O servidor de autorização encontrou uma condição inesperada que impediu o cumprimento da solicitação."
        temporarily_unavailable: "O servidor de autorização não pode manipular a solicitação devido a uma sobrecarga ou manutenção temporária do servidor."
        #Configuration error messages
        credential_flow_not_configured: "Fluxo de Credenciais de Senha do Proprietário de Recursos falhou devido a Doorkeeper.configure.resource_owner_de_credenciais não configuradas."
        resource_owner_authenticator_not_configured: "Busca do Proprietário de Recursos falhou devido a Doorkeeper.configure.resource_owner_de_credenciais não configuradas."
        admin_authenticator_not_configured: "O acesso ao painel de administração está proibido devido ao Doorkeeper.configure.admin_autenticator não configurado."
        #Access grant errors
        unsupported_response_type: "O servidor de autorização não suporta este tipo de resposta."
        unsupported_response_mode: "O servidor de autorização não suporta este modo de resposta."
        #Access token errors
        invalid_client: "Autenticação do cliente falhou devido ao cliente desconhecido, nenhuma autenticação de cliente incluída ou método de autenticação não suportado."
        invalid_grant: "A concessão de autorização fornecida é inválida, expirada, revogada, não corresponde ao URI de redirecionamento usado na solicitação de autorização, ou foi emitida para outro cliente."
        unsupported_grant_type: "O tipo de autorização não é suportado pelo servidor de autorização."
        invalid_token:
          revoked: "O token de acesso foi revogado"
          expired: "O token de acesso expirou"
          unknown: "O token de acesso é inválido"
        revoke:
          unauthorized: "Você não está autorizado a revogar este token."
        forbidden_token:
          missing_scope: 'O acesso a este recurso requer o escopo "%{oauth_scopes}".'
  unsupported_browser:
    title: "Seu navegador está desatualizado e não é suportado."
    message: "Você pode encontrar erros e experiência degradada nesta página."
    update_message: "Por favor, atualize seu navegador."
    close_warning: "Ignorar este aviso."
  oauth:
    application:
      singular: "Aplicação OAuth"
      plural: "Aplicações OAuth"
      named: "Aplicação OAuth '%{name}'"
      new: "Nova aplicação OAuth"
      default_scopes: "(Escopos padrão)"
      instructions:
        name: "O nome da sua aplicação. Isto será exibido para outros usuários mediante autorização."
        redirect_uri_html: >
          Os URLs permitidos dos usuários autorizados podem ser redirecionadas para. Uma entrada por linha. <br/> Se você estiver registrando uma aplicação desktop, use o seguinte URL.
        confidential: "Verifique se a aplicação será usada onde o segredo do cliente pode ser mantido em sigilo. Apps móveis nativos e aplicativos de página única são considerados não confidenciais."
        scopes: "Verifique os escopos que você quer que a aplicação conceda acesso. Se nenhum escopo estiver marcado, api_v3 é assumido."
        client_credential_user_id: "ID de usuário usado como representante quando os clientes usam esta aplicação. Deixe em branco para permitir apenas o acesso público"
        register_intro: "Se você estiver desenvolvendo uma aplicação cliente da API OAuth do OpenProject, poderá registrá-la usando este formulário para ser usada por todos os usuários."
        default_scopes: ""
    client_id: "ID do cliente"
    client_secret_notice: >
      Esta é a única vez que podemos imprimir o segredo do cliente, por favor, anote-o e mantenha-o em local seguro. Ele deve ser tratado como uma senha e não poderá ser recuperado pelo OpenProject mais tarde.
    authorization_dialog:
      authorize: "Autorizar"
      cancel: "Cancelar e negar autorização."
      prompt_html: "Autorizar <strong>%{application_name}</strong> a usar sua conta <em>%{login}</em>?"
      title: "Autorizar %{application_name}"
      wants_to_access_html: >
        Esta aplicação solicita acesso à sua conta OpenProject. <br/> <strong>Ela solicitou as seguintes permissões:</strong>
    scopes:
      api_v3: "Acesso completo a API v3"
      api_v3_text: "A aplicação receberá acesso total de leitura e escrita a API v3 do OpenProject para executar ações em seu nome."
    grants:
      created_date: "Aprovado em"
      scopes: "Permissões"
      successful_application_revocation: "Revogação da aplicação %{application_name} bem sucedida."
      none_given: "Nenhum aplicativo OAuth recebeu acesso à sua conta de usuário."
    x_active_tokens:
      one: "um token ativo"
      other: "%{count} token(s) ativo(s)"
    flows:
      authorization_code: "Fluxo de código de autorização"
      client_credentials: "Fluxo de credenciais do cliente"
    client_credentials: "Usuário usado para credenciais do cliente"
    client_credentials_impersonation_set_to: "Usuário de credenciais do cliente definido para"
    client_credentials_impersonation_warning: "Nota: Clientes usando o fluxo de 'credenciais do cliente' nesta aplicação terão os direitos deste usuário"
    client_credentials_impersonation_html: >
      Por padrão, o OpenProject fornece autorização OAuth 2.0 via %{authorization_code_flow_link}. Você pode habilitar opcionalmente %{client_credentials_flow_link}, mas você deve fornecer um usuário em cujo nome as requisições serão realizadas.
    authorization_error: "Ocorreu um erro de autorização."
    revoke_my_application_confirmation: "Você quer realmente remover esta aplicação? Isso irá revogar %{token_count} ativo(s) para ele."
    my_registered_applications: "Aplicações OAuth registradas"
  oauth_client:
    urn_connection_status:
      connected: "Conectado"
      error: "Erro"
      failed_authorization: "Falha na autorização"
    labels:
      label_oauth_integration: "Integração OAuth2"
      label_redirect_uri: "Redirecionar URI"
      label_request_token: "Solicitar token"
      label_refresh_token: "Atualizar token"
    errors:
      oauth_authorization_code_grant_had_errors: "Autorização OAuth2 falhou"
      oauth_reported: "Provedor OAuth2 comunicou"
      oauth_returned_error: "OAuth2 retornou um erro"
      oauth_returned_json_error: "OAuth2 retornou um erro JSON"
      oauth_returned_http_error: "OAuth2 retornou um erro de rede"
      oauth_returned_standard_error: "OAuth2 retornou um erro interno"
      wrong_token_type_returned: "OAuth2 retornou um tipo errado de token, aguardando AccessToken::Bearer"
      oauth_issue_contact_admin: "OAuth2 comunicou um erro. Entre em contato com o administrador do sistema."
      oauth_client_not_found: "Cliente OAuth2 não encontrado no ponto de extremidade 'callback' (redirect_uri)."
      refresh_token_called_without_existing_token: >
        Erro interno: refresh_token chamada sem um token existente.
      refresh_token_updated_failed: "Erro durante a atualização do OAuthClientToken"
      oauth_client_not_found_explanation: >
        Este erro é exibido após você atualizar o client_id e client_secret no OpenProject, mas não atualizar o campo 'Return URI' no provedor OAuth2.
      oauth_code_not_present: "OAuth2 'code' não encontrado no ponto de extremidade 'callback' (redirect_uri)."
      oauth_code_not_present_explanation: >
        Este erro é exibido quando você seleciona o response_type incorreto no provedor OAuth2. Resposta _type deve ser 'code' ou similar.
      oauth_state_not_present: "OAuth2 'state' não encontrado no ponto de extremidade 'callback' (redirect_uri)."
      oauth_state_not_present_explanation: >
        O 'state' é utilizado para indicar ao OpenProject onde continuar após uma autorização OAuth2 bem-sucedida. Um 'state' ausente é um erro interno que pode aparecer durante a configuração. Entre em contate com seu administrador de sistema.
      rack_oauth2:
        client_secret_invalid: "Segredo do cliente inválido (client_secret_invalid)"
        invalid_request: >
          O Servidor de Autorização do OAuth2 respondeu com 'invalid_request'. Este erro aparece se você realizar várias tentativas de autorização ou em caso de problemas técnicos.
        invalid_response: "O Servidor de Autorização do OAuth2 forneceu uma resposta inválida (invalid_response)"
        invalid_grant: "O Servidor de Autorização do OAuth2 solicita que você autorize novamente (invalid_grant)."
        invalid_client: "O Servidor de Autorização do OAuth2 não reconhece o OpenProject (invalid_client)."
        unauthorized_client: "O Servidor de Autorização do OAuth2 rejeita o tipo de concessão (unauthorized_client)"
        unsupported_grant_type: "O Servidor de Autorização do OAuth2 solicita que você autorize novamente (unported_grant_type)."
        invalid_scope: "Você não possui permissão para acessar o recurso solicitado (invalid_scope)."
  http:
    request:
      failed_authorization: "A solicitação do servidor não conseguiu se autorizar."
      missing_authorization: "A solicitação do servidor não foi concluída devido à falta de informações de autorização."
    response:
      unexpected: "Resposta inesperada recebida."
  you: você
  link: link
  plugin_openproject_auth_plugins:
    name: "Plugins OpenProject Auth"
    description: "Integração de fornecedores de estratégias OmniAuth para autenticação no OpenProject."
  plugin_openproject_auth_saml:
    name: "OmniAuth SAML/Início de sessão único"
    description: "Adiciona o fornecedor SAML OmniAuth ao OpenProject"<|MERGE_RESOLUTION|>--- conflicted
+++ resolved
@@ -267,11 +267,7 @@
       favored: "Projetos favoritos"
       archived: "Projetos arquivados"
       shared: "Listas de projetos compartilhados"
-<<<<<<< HEAD
-      my_private: "Minhas listas de projetos privados"
-=======
       my_lists: "Minhas listas de projetos"
->>>>>>> e0f67812
       new:
         placeholder: "Nova lista de projetos"
       delete_modal:
@@ -533,7 +529,7 @@
     sharing:
       missing_workflow_warning:
         title: "Fluxo de trabalho ausente para compartilhamento de pacotes de trabalho"
-        message: "Nenhum fluxo de trabalho está configurado para a função \"Editor de pacote de trabalho\". Sem um fluxo de trabalho, o usuário compartilhado não pode alterar o status do pacote de trabalho. Os fluxos de trabalho podem ser copiados. Selecione um tipo de origem (ex.: \"Tarefa\") e uma função de origem (ex.: \"Membro\"). Em seguida, selecione os tipos de destino. Para começar, você pode selecionar todos os tipos como alvos. Por fim, selecione a função \"Editor de pacote de trabalho\" como o destino e pressione \"Copiar\". Depois de criar os padrões, ajuste os fluxos de trabalho da mesma forma que faz para todas as outras funções."
+        message: 'Nenhum fluxo de trabalho está configurado para a função "Editor de pacote de trabalho". Sem um fluxo de trabalho, o usuário compartilhado não pode alterar o status do pacote de trabalho. Os fluxos de trabalho podem ser copiados. Selecione um tipo de origem (ex.: "Tarefa") e uma função de origem (ex.: "Membro"). Em seguida, selecione os tipos de destino. Para começar, você pode selecionar todos os tipos como alvos. Por fim, selecione a função "Editor de pacote de trabalho" como o destino e pressione "Copiar". Depois de criar os padrões, ajuste os fluxos de trabalho da mesma forma que faz para todas as outras funções.'
         link_message: "Configure os fluxos de trabalho na administração."
     summary:
       reports:
@@ -954,7 +950,7 @@
               forbidden: "Os carimbos de data/hora contêm valores proibidos: %{values}"
               format: "%{message}"
             selects:
-              name_not_included: "A coluna \"Name\" precisa ser incluída."
+              name_not_included: 'A coluna "Name" precisa ser incluída.'
               nonexistent: "A coluna '%{column}' não existe."
               format: "%{message}"
           group_by_hierarchies_exclusive: "é mutuamente exclusivo com o agrupamento por '%{group_by}'. Você não pode ativar os dois."
@@ -1437,7 +1433,7 @@
       long: "%d de %B de %Y"
       short: "%d/%b"
     #Don't forget the nil at the beginning; there's no such thing as a 0th month
-    month_names:  #Used in date_select and datetime_select.
+    month_names: #Used in date_select and datetime_select.
       - null
       - "Janeiro"
       - "Fevereiro"
@@ -1453,7 +1449,7 @@
       - "Dezembro"
     order:
       - :ano
-      - ':mês'
+      - ":mês"
       - :dia
   datetime:
     distance_in_words:
@@ -2629,7 +2625,7 @@
   notice_locking_conflict: "Informação foi atualizada por pelo menos um outro usuário."
   notice_locking_conflict_additional_information: "A(s) atualização(ões) chegaram de %{users}."
   notice_locking_conflict_reload_page: "Por favor, recarregue a página, reveja as alterações e aplique novamente suas atualizações."
-  notice_member_added: '%{name} adicionado ao projeto.'
+  notice_member_added: "%{name} adicionado ao projeto."
   notice_members_added: Adicionados %{number} usuários ao projeto.
   notice_member_removed: "%{user} removido do projeto."
   notice_member_deleted: "%{user} foi removido do projeto e excluído."
@@ -3098,7 +3094,7 @@
         instructions_html: >
           Selecione o que deve ser feito com os arquivos que contêm vírus detectados: <br/> <ul> <li><strong>%{quarantine_option}</strong>: Colocar o arquivo em quarentena, impedindo o acesso dos usuários. Os administradores podem revisar e excluir arquivos em quarentena na administração.</li> <li><strong>%{delete_option}</strong>: Excluir o arquivo imediatamente.</li> </ul>
       modes:
-        clamav_socket_html: 'Digite o caminho para o soquete clamd daemon, por ex.: %{example}.'
+        clamav_socket_html: "Digite o caminho para o soquete clamd daemon, por ex.: %{example}."
         clamav_host_html: Digite o nome do host e a porta clamd daemon separados por dois pontos. Por exemplo, %{example}.
         description_html: >
           Selecione como deseja configurar a verificação de vírus. <br/> <ul> <li><strong>%{disabled_option}</strong>: Os arquivos carregados não serão verificados quanto a vírus.</li> <li><strong>%{socket_option}</strong>: O ClamAV está configurado no mesmo servidor que o OpenProject, com o daemon clamd de verificação em execução em segundo plano</li> <li><strong>%{host_option}</strong>: Os arquivos serão enviados para um host externo para verificação de vírus.</li> </ul>
