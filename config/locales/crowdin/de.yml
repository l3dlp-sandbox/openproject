#-- copyright
#OpenProject is an open source project management software.
#Copyright (C) 2012-2023 the OpenProject GmbH
#This program is free software; you can redistribute it and/or
#modify it under the terms of the GNU General Public License version 3.
#OpenProject is a fork of ChiliProject, which is a fork of Redmine. The copyright follows:
#Copyright (C) 2006-2013 Jean-Philippe Lang
#Copyright (C) 2010-2013 the ChiliProject Team
#This program is free software; you can redistribute it and/or
#modify it under the terms of the GNU General Public License
#as published by the Free Software Foundation; either version 2
#of the License, or (at your option) any later version.
#This program is distributed in the hope that it will be useful,
#but WITHOUT ANY WARRANTY; without even the implied warranty of
#MERCHANTABILITY or FITNESS FOR A PARTICULAR PURPOSE.  See the
#GNU General Public License for more details.
#You should have received a copy of the GNU General Public License
#along with this program; if not, write to the Free Software
#Foundation, Inc., 51 Franklin Street, Fifth Floor, Boston, MA  02110-1301, USA.
#See COPYRIGHT and LICENSE files for more details.
#++
de:
  no_results_title_text: Es gibt derzeit nichts anzuzeigen.
  activities:
    index:
      no_results_title_text: Innerhalb dieses Zeitraums haben keine Aktivitäten in dem Projekt stattgefunden.
  admin:
    plugins:
      no_results_title_text: Zur Zeit stehen keine Plugins zur Verfügung.
    custom_styles:
      color_theme: "Farbschema"
      color_theme_custom: "(Benutzerdefiniert)"
      colors:
        alternative-color: "Alternativ"
        content-link-color: "Link-Schriftfarbe"
        primary-color: "Primärfarbe"
        primary-color-dark: "Primärfarbe (dunkel)"
        header-bg-color: "Hintergrund der Kopfzeile"
        header-item-bg-hover-color: "Hintergrund der Kopfzeile bei Hover"
        header-item-font-color: "Textfarbe der Kopfzeile"
        header-item-font-hover-color: "Textfarbe der Kopfzeile bei Hover"
        header-border-bottom-color: "Rahmenfarbe der Kopfzeile"
        main-menu-bg-color: "Hintergrundfarbe des Hauptmenüs"
        main-menu-bg-selected-background: "Hintergrundfarbe des Hauptmenüs bei Auswahl"
        main-menu-bg-hover-background: "Hintergrundfarbe des Hauptmenüs bei Hover"
        main-menu-font-color: "Schriftfarbe des Hauptmenüs"
        main-menu-selected-font-color: "Schriftfarbe des Hauptmenüs bei Auswahl"
        main-menu-hover-font-color: "Schriftfarbe des Hauptmenüs bei Hover"
        main-menu-border-color: "Rahmenfarbe des Hauptmenüs"
      custom_colors: "Benutzerdefinierte Farben"
      customize: "Passen Sie Ihre OpenProject Installation mit Ihrem eigenen Logo und eigenen Farben an."
      enterprise_notice: "Diese kleine Erweiterung steht den Abonnenten der Enterprise edition ganz exklusiv als kleines Dankeschön für deren finanzielle Unterstützung zur Verfügung."
      enterprise_more_info: "Hinweis: Das verwendete Logo wird öffentlich zugänglich sein."
      manage_colors: "Farbauswahloptionen bearbeiten"
      instructions:
        alternative-color: "Starke Akzentfarbe, wird normalerweise für die wichtigste Schaltfläche auf dem Bildschirm verwendet."
        content-link-color: "Schriftfarbe der meisten Links."
        primary-color: "Hauptfarbe."
        primary-color-dark: "In der Regel wird eine dunklere Version der Hauptfarbe für Hover-Effekte verwendet."
        header-item-bg-hover-color: "Hintergrundfarbe von Header-Elementen während Mouse-hover."
        header-item-font-color: "Schriftfarbe von anklickbaren Header-Elementen."
        header-item-font-hover-color: "Schriftfarbe von anklickbaren Header-Elementen während Mouse-hover."
        header-border-bottom-color: "Rahmenlinie unterhalb des Headers. Freilassen, um keine Linie darzustellen."
        main-menu-bg-color: "Hintergrundfarbe des Menüs in der linken Seitenleiste."
      theme_warning: Das Ändern des Themes wird Ihr benutzerdefiniertes Design überschreiben. Alle Änderungen werden dann verloren gehen. Sind Sie sicher, dass Sie fortfahren möchten?
    enterprise:
      upgrade_to_ee: "Auf Enterprise edition upgraden"
      add_token: "Enterprise edition Support Token hochladen"
      delete_token_modal:
        text: "Sind Sie sicher, dass Sie das aktuelle Enterprise edition token entfernen möchten?"
        title: "Token löschen"
      replace_token: "Aktuellen Enterprise edition Support Token ersetzen"
      order: "Enterprise on-premises bestellen"
      paste: "Enterprise edition Support Token hier einfügen"
      required_for_feature: "Dieses Add-on ist nur mit einem aktiven Enterprise edition Support-Token verfügbar."
      enterprise_link: "Klicken Sie hier für weitere Informationen."
      start_trial: 'Kostenlose Testversion starten'
      book_now: 'Jetzt buchen'
      get_quote: 'Angebot anfordern'
      buttons:
        upgrade: "Jetzt Upgrade durchführen"
        contact: "Kontaktieren Sie uns für eine Demo"
      enterprise_info_html: "ist ein Enterprise <span class='spot-icon spot-icon_inline spot-icon_enterprise-addons'></span> Add-on."
      upgrade_info: "Bitte steigen Sie auf einen kostenpflichtigen Plan um, um diese Funktion zu aktivieren und in Ihrem Team zu verwenden."
    journal_aggregation:
      explanation:
        text: "Individuelle Aktionen eines Benutzers (z.B. ein Arbeitspaket zweimal aktualisieren) werden zu einer einzigen Aktion zusammengefasst, wenn ihr Altersunterschied kleiner ist als der angegebene Zeitraum. Sie werden als eine einzige Aktion innerhalb der Anwendung angezeigt. Dadurch werden Benachrichtigungen um die gleiche Zeit verzögert, wodurch die Anzahl der gesendeten E-Mails verringert wird. Dies wirkt sich auch auf die Verzögerung von %{webhook_link} aus."
        link: "Webhook"
  announcements:
    show_until: Anzeigen bis
    is_active: derzeit angezeigt
    is_inactive: derzeit nicht angezeigt
  attribute_help_texts:
    note_public: 'Alle Texte und Bilder, die Sie diesem Feld hinzufügen, sind öffentlich für angemeldete Benutzer sichtbar.'
    text_overview: 'In dieser Ansicht können Sie benutzerdefinierte Hilfe-Texte für Attribute definieren. Für Attribute mit hinterlegtem Text können diese über ein kleines Hilfe-Icon neben dem Attribut angezeigt werden.'
    label_plural: 'Hilfe-Texte für Attribute'
    show_preview: 'Vorschau des Hilfe-Textes'
    add_new: 'Hilfe-Text hinzufügen'
    edit: "Hilfe-Text für %{attribute_caption} bearbeiten"
    enterprise:
      description: 'Geben Sie zusätzliche Informationen für Attribute (inkl. benutzerdefinierter Felder) von Arbeitspaketen und Projekten an. Hilfetexte werden angezeigt, wenn Benutzer in Projekten und Arbeitspaketen auf das Fragezeichensymbol neben Eingabefeldern klicken.'
  auth_sources:
    index:
      no_results_content_title: Derzeit gibt es keine Authentifizierungsmodi.
      no_results_content_text: Erstellen Sie einen neuen Authentifizierungsmodus
  background_jobs:
    status:
      error_requeue: "Der Job ist mit einem Fehler fehlgeschlagen, wird aber erneut eingestellt. Der Fehler war: %{message}"
      cancelled_due_to: "Job wurde aufgrund eines Fehlers abgebrochen: %{message}"
  ldap_auth_sources:
    technical_warning_html: |
      Dieses LDAP-Formular erfordert technische Kenntnisse ihres LDAP-/Active Directory Setups.
      <br/>
      <a href="https://www.openproject.org/help/administration/manage-ldap-authentication/">Bitte rufen Sie für eine detaillierte Anleitung unsere Dokumentation auf</a>.
    attribute_texts:
      name: Beliebiger Name der LDAP-Verbindung
      host: LDAP-Hostname oder IP-Adresse
      login_map: Der Attributschlüssel in LDAP, der benutzt wird, um die eindeutige Benutzeranmeldung zu identifizieren. Normalerweise ist das `uid` oder `samAccountName`.
      generic_map: Der Attributschlüssel in LDAP, der dem OpenProject `%{attribute}` Attribut zugeordnet ist
      admin_map_html: "Optional: Der Attributschlüssel in LDAP der, <strong>falls vorhanden</strong>, den OpenProject-Nutzer als einen Administrator markiert. \nIm Zweifel leer lassen."
      system_user_dn_html: |
        Geben Sie den DN des Systembenutzers ein, der für schreibgeschützten Zugriff verwendet wird.
        <br/>
        Beispiel: uid=openproject,ou=system,dc=example,dc=com
      system_user_password: Geben Sie das Bind-Passwort des Systembenutzers ein
      base_dn: |
        Geben Sie den Basis-DN des Unterbaums in LDAP ein, in dem OpenProject nach Benutzern und Gruppen suchen soll.
        OpenProject filtert nur nach angegebenen Benutzernamen in diesem Unterbaum.
        Beispiel: ou=users,dc=example,dc=com
      filter_string: |
        Fügen Sie einen optionalen RFC4515 Filter hinzu, um die zu findenden Benutzer im LDAP weiter einschränken zu können. Dieser Fillter wird für die Authentifizierung und Gruppensynchronisierung verwendet.
      filter_string_concat: |
        OpenProject filtert immer nach dem Login-Attribut des Benutzers, um einen LDAP-Eintrag zu identifizieren. Wenn Sie hier einen Filter angeben, wird
        mit einem 'UND' verbunden. Standardmäßig wird ein Catch-All-Filter (objectClass=*) verwendet.
      onthefly_register: |
        Wenn Sie dieses Häkchen setzen, erstellt OpenProject automatisch neue Benutzer aus ihren zugehörigen LDAP-Einträgen, wenn sie sich zuerst mit OpenProject anmelden.
        Lassen Sie sie deaktiviert, um nur existierenden Konten in OpenProject die Authentifizierung über LDAP zu ermöglichen!
    connection_encryption: 'Verbindungsverschlüsselung'
    encryption_details: 'LDAPS / STARTTLS Optionen'
    system_account: 'Systemkonto'
    system_account_legend: |
      OpenProject benötigt lesenden Zugriff über ein LDAP-Systemkonto, um Benutzer und Gruppen in Ihrem LDAP-Baum zu suchen.
      Bitte geben Sie die Anmeldedaten für den Systembenutzer im folgenden Abschnitt an.
    ldap_details: 'LDAP-Details'
    user_settings: 'Zuordnen von Attributen'
    user_settings_legend: |
      Die folgenden Felder beziehen sich darauf, wie Benutzer in OpenProject aus LDAP-Einträgen erstellt werden und welche LDAP-Attribute verwendet werden, um die Attribute eines OpenProject-Benutzers (Attributzuordnung) zu definieren.
    tls_mode:
      plain: 'keine'
      simple_tls: 'LDAPS'
      start_tls: 'STARTTLS'
      plain_description: "Öffnet eine unverschlüsselte Verbindung zum LDAP-Server. Wird für Produktionsumgebungen nicht empfohlen."
      simple_tls_description: "LDAPS verwenden. Benötigt einen separaten Port auf dem LDAP-Server. Dieser Modus ist oft veraltet, wir empfehlen STARTTLS zu verwenden, wann immer dies möglich ist."
      start_tls_description: "Sendet einen STARTTLS-Befehl nach der Verbindung zum Standard-LDAP-Port. Empfohlen für verschlüsselte Verbindungen."
      section_more_info_link_html: >
        Dieser Abschnitt betrifft die Verbindungssicherheit dieser LDAP-Authentifizierungsquelle. Besuchen Sie für weitere Informationen die <a href="%{link}">Net::LDAP Dokumentation</a>.
    tls_options:
      verify_peer: "SSL-Zertifikat überprüfen"
      verify_peer_description_html: >
        Aktiviert die strikte SSL-Überprüfung der vertrauenswürdigen Zertifikatskette. <br/> <strong>Warnung:</strong> Ausstellen dieser Option deaktiviert die SSL-Überprüfung des LDAP-Serverzertifikats. Ihre Verbindung wird anfällig für Man-In-The-Middle (MITM) Angriffe.
      tls_certificate_description: "Wenn sich das LDAP-Server-Zertifikat nicht in den vertrauenswürdigen Quellen dieses Systems befindet, können Sie es hier manuell hinzufügen. Fügen Sie an dieser Stelle ein oder mehrere PEM X509 Zertifkate ein."
  forums:
    show:
      no_results_title_text: Zur Zeit existieren keine Forumseinträge für dieses Forum.
  colors:
    index:
      no_results_title_text: Derzeit gibt es keine Farben.
      no_results_content_text: Neue Farbe anlegen
    label_no_color: 'Keine Farbe'
  custom_actions:
    actions:
      name: 'Aktionen'
      add: 'Aktion hinzufügen'
      assigned_to:
        executing_user_value: '(An ausführenden Nutzer zuweisen)'
    conditions: 'Bedingungen'
    plural: 'Benutzerdefinierte Aktionen'
    new: 'Benutzerdefinierte Aktion hinzufügen'
    edit: 'Benutzerdefinierte Aktion %{name} bearbeiten'
    execute: '%{name} ausführen'
    upsale:
      title: 'Benutzerdefinierte Aktionen'
      description: 'Benutzerdefinierte Aktionen sind Ein-Klick-Verknüpfungen zu einer Reihe vordefinierter Aktionen, die Sie für bestimmte Arbeitspakete verfügbar machen können, basierend auf Status, Rolle, Typ oder Projekt.'
  custom_fields:
    text_add_new_custom_field: >
      Um neue benutzerdefinierte Felder einem Projekt zuzuweisen, müssen Sie diese erst global erstellen, um Sie dann an dieser Stelle aktivieren zu können.
    is_enabled_globally: 'Für alle Projekte aktiviert'
    enabled_in_project: 'Im Projekt aktiviert'
    contained_in_type: 'In Typ enthalten'
    confirm_destroy_option: "Löschen eines Werts entfernt alle bereits gesetzten Werte (z.B. bei Arbeitspaketen). Sind Sie sicher, dass Sie den Wert löschen möchten?"
    reorder_alphabetical: "Alphabetisch umsortieren"
    reorder_confirmation: "Warnung: Die aktuelle Reihenfolge der verfügbaren Werte geht verloren. Fortfahren?"
    tab:
      no_results_title_text: Zur Zeit existieren keine benutzerdefinierten Felder.
      no_results_content_text: Neues benutzerdefiniertes Feld anlegen
  concatenation:
    single: 'oder'
  documentation:
    see_more_link: Weitere Informationen finden Sie in unserer Dokumentation zu diesem Thema.
  global_search:
    overwritten_tabs:
      wiki_pages: "Wiki"
      messages: "Forum"
  groups:
    index:
      no_results_title_text: Derzeit gibt es keine Gruppen.
      no_results_content_text: Neue Gruppe erstellen
    users:
      no_results_title_text: Diese Gruppe hat zur Zeit keine Mitglieder.
    memberships:
      no_results_title_text: Diese Gruppe ist zur Zeit keinem Projekt zugewiesen.
  incoming_mails:
    ignore_filenames: >
      Geben Sie eine Liste von Dateinamen an, die beim Verarbeiten von Anhängen für eingehende Mails (z.B. Signaturen oder Symbole) ignoriert werden sollen. Geben Sie einen Dateinamen pro Zeile ein.
  projects:
    copy:
      #Contains custom strings for options when copying a project that cannot be found elsewhere.
      members: 'Projektmitglieder'
      overviews: 'Projektübersicht'
      queries: 'Arbeitspakete: gespeicherte Ansichten'
      wiki_page_attachments: 'Wiki-Seiten: Anhänge'
      work_package_attachments: 'Arbeitspakete: Anhänge'
      work_package_categories: 'Arbeitspakete: Kategorien'
      work_package_file_links: 'Arbeitspakete: Datei-Links'
    delete:
      scheduled: "Die Löschung wurde geplant und wird im Hintergrund durchgeführt. Sie werden über das Ergebnis informiert."
      schedule_failed: "Projekt kann nicht gelöscht werden: %{errors}"
      failed: "Löschen des Projekts %{name} ist fehlgeschlagen"
      failed_text: "Die Anfrage zum Löschen des Projekts %{name} ist fehlgeschlagen. Das Projekt wurde archiviert."
      completed: "Löschen des Projekts %{name} abgeschlossen"
      completed_text: "Die Anfrage zum Löschen des Projekts '%{name}' wurde abgeschlossen."
      completed_text_children: "Zusätzlich wurden folgende Unterprojekte gelöscht:"
    index:
      open_as_gantt: 'Als Gantt-Ansicht öffnen'
      open_as_gantt_title: "Eine Gantt-Ansicht für Arbeitspakete aus den auf dieser Seite sichtbaren Projekten erzeugen."
      open_as_gantt_title_admin: "Sie können die Einstellungen der erzeugten Ansicht (wie zum Beispiel die ausgewählten Arbeitspakettypen) in der Administration unter den Projekteinstellungen ändern."
      no_results_title_text: Es gibt aktuell keine Projekte
      no_results_content_text: Neues Projekt erstellen
    settings:
      change_identifier: Kennung ändern
      activities:
        no_results_title_text: Zur Zeit stehen keine Aktivitäten zur Verfügung.
      forums:
        no_results_title_text: Derzeit gibt es keine Foren für dieses Projekt.
        no_results_content_text: Neues Forum erstellen
      categories:
        no_results_title_text: Derzeit gibt es keine Arbeitspaket-Kategorien.
        no_results_content_text: Neue Arbeitspaket-Kategorie erstellen
      custom_fields:
        no_results_title_text: Derzeit stehen keine benutzerdefinierten Felder zur Verfügung.
      types:
        no_results_title_text: Derzeit stehen keine Typen zur Verfügung.
      versions:
        no_results_title_text: Derzeit gibt es keine Versionen für das Projekt.
        no_results_content_text: Neue Version erstellen
      storage:
        no_results_title_text: Durch dieses Projekt wird kein zusätzlicher erfasster Speicherplatz verbraucht.
  members:
    index:
      no_results_title_text: Zur Zeit hat dieses Projekt keine Mitglieder.
      no_results_content_text: Mitglied zum Projekt hinzufügen
    invite_by_mail: "Einladung an %{mail} senden"
  my:
    access_token:
      failed_to_reset_token: "Zusatztoken konnte nicht zurückgesetzt werden: %{error}"
      notice_reset_token: "Ein neuer %{type} Token wurde generiert. Der Zutrittstoken lautet:"
      token_value_warning: "Hinweis: Dieser Token ist nur einmal sichtbar, der Token kann jetzt kopiert werden."
      no_results_title_text: Zur Zeit stehen keine Zugangs-Tokens zur Verfügung.
<<<<<<< HEAD
      notice_ical_token_revoked: "iCalendar token \"%{token_name}\" for calendar \"%{calendar_name}\" of project \"%{project_name}\" has been revoked. The iCalendar URL with this token is now invalid."
=======
      notice_ical_tokens_reverted: "iCalendar-Token „%{token_name}“ für Kalender „%{calendar_name}“ des Projekts „%{project_name}“ wurde widerrufen. Die iCalendar-URL mit diesem Token ist jetzt ungültig."
>>>>>>> 932693ae
  news:
    index:
      no_results_title_text: Es gibt aktuell keine Neuigkeiten.
      no_results_content_text: Neuigkeit hinzufügen
  users:
    sessions:
      session_name: "%{browser_name} %{browser_version} unter %{os_name}"
      browser: 'Browser'
      device: 'Device / OS'
      unknown_browser: 'unbekannter Browser'
      unknown_os: 'unbekanntes Betriebssystem'
      current: 'Aktuelle Sitzung'
      title: 'Sitzungsverwaltung'
      instructions: 'Dies ist eine Liste der Geräte, die sich bei Ihrem Konto angemeldet haben. Widerrufen Sie alle Sitzungen, die Sie nicht kennen oder auf die Sie keinen Zugriff mehr haben.'
      may_not_delete_current: 'Sie können Ihre aktuelle Sitzung nicht löschen.'
    groups:
      member_in_these_groups: 'Dieser Benutzer ist Mitglied der folgenden Gruppen:'
      no_results_title_text: Dieser Benutzer ist derzeit kein Mitglied in einer Gruppe.
    memberships:
      no_results_title_text: Dieser Nutzer ist derzeit in keinem Projekt Mitglied.
  placeholder_users:
    right_to_manage_members_missing: >
      Sie sind nicht berechtigt, diesen Platzhalter zu löschen. Sie haben nicht das Recht, Mitglieder für alle Projekte zu verwalten, in denen der Platzhalter Mitglied ist.
    delete_tooltip: "Platzhalter löschen"
    deletion_info:
      heading: "Platzhalter-Benutzer %{name} löschen"
      data_consequences: >
        Alle Vorkommnisse des Platzhalter-Benutzers (z.B. als zugewiesene Person, Verantwortlicher oder andere Benutzerwerte) werden einem Konto mit dem Namen "Gelöschter Benutzer" zugewiesen. Da die Daten jedes gelöschten Kontos diesem Konto zugewiesen werden, wird es nicht möglich sein, die Daten dieses Benutzers von den Daten eines anderen gelöschten Kontos zu unterscheiden.
      irreversible: "Dieser Vorgang kann nicht rückgängig gemacht werden"
      confirmation: "Geben Sie den Namen des Platzhalter-Benutzers %{name} ein, um die Löschung zu bestätigen."
    upsale:
      title: Platzhalter-Benutzer
      description: >
        Platzhalter-Benutzer bieten Ihnen die Möglichkeit, einem Arbeitspaket Nutzer zuzuweisen, die nicht Teil Ihres Projekts sind. Sie können in einer Reihe von Szenarien nützlich sein; zum Beispiel, wenn Sie Aufgaben für eine noch nicht benannte oder verfügbare Ressource verfolgen müssen oder wenn Sie dieser Person keinen Zugriff auf OpenProject gewähren wollen, aber trotzdem Aufgaben verfolgen wollen, die diesem Nutzer zugewiesen sind.
  prioritiies:
    edit:
      priority_color_text: |
        Klicken zum Zuweisen einer Farbe für diesen Prioritätswert. Diese wird für die Hervorhebung von Arbeitspaketen in Tabellen verwendet.
  reportings:
    index:
      no_results_title_text: Derzeit gibt es keine Statusberichte.
      no_results_content_text: Statusbericht hinzufügen
  statuses:
    edit:
      status_readonly_html: |
        Wählen Sie diese Option um Bearbeitung von Arbeitspaketen in diesem Status zu sperren.
        Außer dem Status selbst können dann keine Attribute verändert werden.
        <br/>
        <strong>Hinweis</strong>: Vererbte Attribute (z.B. von Kinderelementen oder Relationen) werden auch auf Arbeitspakete in diesen Status angewandt.
      status_color_text: |
        Klicken zum Zuweisen einer Farbe für diesen Status. Diese wird für die Hervorhebung von Arbeitspaketen in Tabellen verwendet.
    index:
      no_results_title_text: Derzeit gibt es keine Arbeitspaket-Status.
      no_results_content_text: Neuen Status hinzufügen
  types:
    index:
      no_results_title_text: Derzeit gibt es keine Typen.
      no_results_content_text: Neuen Typ erstellen
    edit:
      settings: "Einstellungen"
      form_configuration: "Formularkonfiguration"
      more_info_text_html: >
        Mit der Enterprise Edition können Sie die Formularkonfiguration mit diesen zusätzlichen Add-ons anpassen: <br> <ul class="%{list_styling_class}"> <li><b>Neue Attributgruppen hinzufügen</b></li> <li><b>Attributgruppen umbenennen</b></li> </li> <li><b>Eine Tabelle mit verwandten Arbeitspaketen hinzufügen</b></li> </ul>
      projects: "Projekte"
      enabled_projects: "Aktivierte Projekte"
      edit_query: "Tabelle bearbeiten"
      query_group_placeholder: "Benennen Sie die Tabelle"
      reset: "Auf Standardwerte zurücksetzen"
      type_color_text: |
        Die ausgewählte Farbe unterscheidet verschiedene Typen
        in Gantt-Diagrammen oder Arbeitspakettabellen. Es wird daher empfohlen, eine kontrastreiche Farbe zu verwenden.
  versions:
    overview:
      no_results_title_text: Derzeit sind keine Arbeitspakete dieser Version zugewiesen.
  wiki:
    page_not_editable_index: Die angeforderte Seite existiert (noch) nicht. Sie wurden auf die Übersichtseite der Wiki-Seiten weitergeleitet.
    no_results_title_text: Derzeit gibt es keine Wikiseiten.
    print_hint: Damit wird der Inhalt dieser Wiki-Seite ohne Navigationsleisten gedruckt.
    index:
      no_results_content_text: Neue Wikiseite hinzufügen
  work_flows:
    index:
      no_results_title_text: Derzeit gibt es keine Workflows.
  work_packages:
    x_descendants:
      one: 'Ein untergeordnetes Arbeitspaket'
      other: '%{count} untergeordnete Arbeitspakete'
    bulk:
      copy_failed: "Die Arbeitspakete konnten nicht kopiert werden."
      move_failed: "Die Arbeitspakete konnten nicht verschoben werden."
      could_not_be_saved: "Die folgenden Arbeitspakete konnten nicht gespeichert werden:"
      none_could_be_saved: "Keines der %{total} Arbeitspakete konnte aktualisiert werden."
      x_out_of_y_could_be_saved: "%{failing} von %{total} Arbeitspaketen konnten nicht aktualisiert werden, aber %{success} wurden aktualisiert."
      selected_because_descendants: "Während %{selected} Arbeitspakete ausgewählt wurden, sind insgesamt %{total} Arbeitspakete betroffen, inklusive untergeordneter Arbeitspakete."
      descendant: "untergeordnetes Arbeitspaket eines ausgewählten Arbeitspaketes"
    move:
      no_common_statuses_exists: "Es gibt keine gemeinsamen Status für die ausgewählten Arbeitspakete. Ihr Status kann daher nicht verändert werden."
      unsupported_for_multiple_projects: 'Verschieben / Kopieren nicht unterstützt für Arbeitspakete in verschiedenen Projekten'
    summary:
      reports:
        category:
          no_results_title_text: Zur Zeit stehen keine Kategorien zur Verfügung.
        assigned_to:
          no_results_title_text: Zur Zeit hat dieses Projekt keine Mitglieder.
        responsible:
          no_results_title_text: Zur Zeit hat dieses Projekt keine Mitglieder.
        author:
          no_results_title_text: Zur Zeit hat dieses Projekt keine Mitglieder.
        priority:
          no_results_title_text: Zur Zeit stehen keine Prioritäten zur Verfügung.
        type:
          no_results_title_text: Derzeit stehen keine Typen zur Verfügung.
        version:
          no_results_title_text: Derzeit sind keine Versionen verfügbar.
  label_invitation: Einladung
  account:
    delete: "Konto löschen"
    delete_confirmation: "Sind Sie sicher, dass Sie das Konto löschen wollen?"
    deletion_pending: "Das Konto wurde gesperrt und zur Löschung vorgesehen. Beachten Sie, dass dieser Vorgang im Hintergrund abläuft. Es kann ein paar Momente dauern, bis der Benutzer vollständig gelöscht ist."
    deletion_info:
      data_consequences:
        other: "Von den vom Nutzer im Zuge der Nutzung der Anwendung erstellen Daten (z.B. E-Mail-Adresse, Systemeinstellungen, Arbeitspakete, Wiki-Einträgen) werden so viele wie möglich gelöscht. Bitte beachten Sie allerdings, dass Daten wie Arbeitspakete und Wiki-Einträge nicht gelöscht werden können, da dies die Arbeit der anderen Nutzer behindern würde. Solche Daten werden daher einem \"Gelöschten Nutzer\" zugewiesen. Da die Daten aller gelöschten Accounts dem \"Gelöschten Nutzer\" zugewiesen werden, ist es unmöglich, die vom Nutzer erstellten Daten diesem Nutzer zuzuordnen."
        self: "Von den von Ihnen im Zuge der Nutzung der Anwendung erstellen Daten (z.B. E-Mail-Adresse, Systemeinstellungen, Arbeitspakete, Wiki-Einträgen) werden so viele wie möglich gelöscht. Bitte beachten Sie allerdings, dass Daten wie Arbeitspakete und Wiki-Einträge nicht gelöscht werden können, da dies die Arbeit der anderen Nutzer behindern würde. Solche Daten werden daher einem \"Gelöschten Nutzer\" zugewiesen. Da die Daten aller gelöschter Accounts dem \"Gelöschten Nutzer\" zugewiesen werden, ist es unmöglich, die von Ihnen erstellten Daten auf Ihre Person zurückzuführen."
      heading: "Lösche Account %{name}"
      info:
        other: "Das Löschen des Accounts kann nicht rückgängig gemacht werden."
        self: "Das Löschen Ihres Accounts kann nicht rückgängig gemacht werden."
      login_consequences:
        other: "Der Account wird aus dem System entfernt. Der Nutzer wird daher nicht mehr in der Lage sein, sich mit seinem derzeitigen Nutzernamen und Passwort anzumelden. Sofern der Nutzer es wünscht, kann er sich über die von der Anwendung zur Verfügung gestellten Mechanismen einen neuen Account zulegen."
        self: "Ihr Account wird aus dem System entfernt. Sie werden daher nicht mehr in der Lage sein, sich mit Ihrem derzeitigen Nutzernamen und Passwort anzumelden. Sofern Sie es wünschen, können Sie sich über die von der Anwendung zur Verfügung gestellten Mechanismen einen neuen Account zulegen."
      login_verification:
        other: "Geben Sie den Nutzernamen %{name} ein um die Löschung zu verifizieren. Zusätzlich müssen Sie nach dem Absenden des Formulars Ihr Passwort bestätigen."
        self: "Gebe deinen Login %{name} ein, um den Löschvorgang zu bestätigen. Sie müssen zusätzlich nach dem Absenden des Formulars Ihr Password bestätigen."
    error_inactive_activation_by_mail: >
      Ihr Konto wurde noch nicht aktiviert. Zur Aktivierung folgen Sie bitte dem Link, der Ihnen bei der Registrierung per E-Mail zugeschickt wurde.
    error_inactive_manual_activation: >
      Ihr Konto wurde noch nicht aktiviert. Bitte warten Sie auf die Aktivierung Ihres Kontos durch einen Administrator.
    error_self_registration_disabled: >
      Auf diesem System ist die Nutzerregistierung deaktiviert. Bitte fragen Sie einen Administrator nach einem Nutzerkonto.
    login_with_auth_provider: "oder melden Sie sich mit einem bestehenden Konto an"
    signup_with_auth_provider: "oder authentifizieren Sie sich mit"
    auth_source_login: Bitte melden Sie sich als <em>%{login}</em> an um Ihr Konto zu aktivieren.
    omniauth_login: Bitte loggen Sie sich ein um Ihr Konto zu aktivieren.
  actionview_instancetag_blank_option: "Bitte auswählen"
  activerecord:
    attributes:
      announcements:
        show_until: "Anzeigen bis"
      attachment:
        attachment_content: "Inhalt des Anhangs"
        attachment_file_name: "Dateiname des Anhangs"
        downloads: "Downloads"
        file: "Datei"
        filename: "Datei"
        filesize: "Größe"
      attribute_help_text:
        attribute_name: 'Attribut'
        help_text: 'Hilfe-Text'
      auth_source:
        account: "Konto"
        attr_firstname: "Vorname-Attribut"
        attr_lastname: "Nachname-Attribut"
        attr_login: "Benutzername"
        attr_mail: "E-Mail-Attribut"
        base_dn: "BASE-DN"
        host: "Host"
        onthefly: "Benutzer automatisch erzeugen"
        port: "Port"
        tls_certificate_string: "LDAP-Server SSL-Zertifikat"
      changeset:
        repository: "Projektarchiv"
      comment:
        commented: "Kommentiert" #an object that this comment belongs to
      custom_action:
        actions: "Aktionen"
      custom_field:
        default_value: "Standardwert"
        editable: "Bearbeitbar"
        field_format: "Format"
        is_filter: "Als Filter benutzen"
        is_required: "Erforderlich"
        max_length: "Maximale Länge"
        min_length: "Minimale Länge"
        multi_value: "Mehrfachauswahl zulassen"
        possible_values: "Mögliche Werte"
        regexp: "Regulärer Ausdruck"
        searchable: "Durchsuchbar"
        visible: "Sichtbar"
      custom_value:
        value: "Wert"
      enterprise_token:
        starts_at: "Aktiv seit"
        expires_at: "Endet am"
        subscriber: "Abonnent"
        encoded_token: "Enterprise edition Support Token"
        active_user_count_restriction: "Maximale aktive Nutzer"
      grids/grid:
        page: "Seite"
        row_count: "Anzahl der Zeilen"
        column_count: "Anzahl der Spalten"
        widgets: "Widgets"
      relation:
        delay: "Pufferzeit"
        from: "Arbeitspaket"
        to: "Zugehöriges Arbeitspaket"
      status:
        is_closed: "Arbeitspaket geschlossen"
        is_readonly: "Arbeitspakete schreibgeschützt"
      journal:
        notes: "Kommentare"
      member:
        roles: "Rollen"
      project:
        active_value:
          true: "nicht archiviert"
          false: "archiviert"
        identifier: "Kennung"
        latest_activity_at: "Letzte Aktivität am"
        parent: "Unterprojekt von"
        public_value:
          title: "Sichtbarkeit"
          true: "öffentlich"
          false: "privat"
        queries: "Abfragen"
        status_code: 'Projektstatus'
        status_explanation: 'Projektstatusbeschreibung'
        status_codes:
          not_started: 'Nicht gestartet'
          on_track: 'Planmäßig'
          at_risk: 'Gefährdet'
          off_track: 'Unplanmäßig'
          finished: 'Abgeschlossen'
          discontinued: 'Eingestellt'
        templated: "Projektvorlage"
        templated_value:
          true: "als Vorlage markiert"
          false: "als Vorlage nicht markiert"
        types: "Typen"
        versions: "Versionen"
        work_packages: "Arbeitspakete"
      query:
        column_names: "Spalten"
        relations_to_type_column: "Beziehungen zu %{type}"
        relations_of_type_column: "Beziehungen der Art: %{type}"
        group_by: "Gruppiere Ergebnisse nach"
        filters: "Filter"
        timeline_labels: "Timeline-Beschriftungen"
      repository:
        url: "URL"
      role:
        permissions: "Berechtigungen"
      time_entry:
        activity: "Aktivität"
        hours: "Stunden"
        spent_on: "Datum"
        type: "Art"
      type:
        description: "Standardtext für Beschreibung"
        attribute_groups: ''
        is_in_roadmap: "In Roadmap standardmäßig angezeigt"
        is_default: "Typ für neue Projekte standardmäßig aktiviert"
        is_milestone: "Ist ein Meilenstein"
        color: "Farbe"
      user:
        admin: "Administrator"
        auth_source: "Authentifizierungs-Modus"
        current_password: "Aktuelles Passwort"
        force_password_change: "Erzwinge Passwortwechsel beim nächsten Login"
        language: "Sprache"
        last_login_on: "Letzte Anmeldung"
        new_password: "Neues Kennwort"
        password_confirmation: "Bestätigung"
        consented_at: "Eingewilligt am"
      user_preference:
        comments_sorting: "Kommentare anzeigen"
        hide_mail: "E-Mail-Adresse nicht anzeigen"
        impaired: "Für die barrierefreie Nutzung optimierte Oberfläche"
        time_zone: "Zeitzone"
        auto_hide_popups: "Benachrichtigungen erfolgreicher Aktionen automatisch ausblenden"
        warn_on_leaving_unsaved: "Beim Verlassen einer Arbeitspaket-Seite mit ungespeichertem Text warnen"
      version:
        effective_date: "Endtermin"
        sharing: "Gemeinsame Verwendung"
      wiki_content:
        text: "Text"
      wiki_page:
        parent_title: "Übergeordnete Seite"
        redirect_existing_links: "Existierende Links umleiten"
      planning_element_type_color:
        hexcode: Fabcode (Hex)
      work_package:
        begin_insertion: "Beginn der Einfügung"
        begin_deletion: "Beginn des Löschvorgangs"
        children: "Kindelemente"
        done_ratio: "Fortschritt (%)"
        duration: "Dauer"
        end_insertion: "Ende der Einfügung"
        end_deletion: "Ende des Löschvorgangs"
        ignore_non_working_days: "Nicht-Arbeitstage ignorieren"
        include_non_working_days:
          title: 'Werktage'
          false: 'Nur Werktage'
          true: 'Mit Wochenenden'
        parent: "Übergeordnetes Arbeitspaket"
        parent_issue: "Übergeordnetes Arbeitspaket"
        parent_work_package: "Übergeordnetes Arbeitspaket"
        priority: "Priorität"
        progress: "Fortschritt (%)"
        readonly: "Nur Lesezugriff"
        schedule_manually: "Manuelle Planung"
        spent_hours: "Aufgewendete Zeit"
        spent_time: "Aufgewendete Zeit"
        subproject: "Unterprojekt"
        time_entries: "Zeit buchen"
        type: "Typ"
        version: "Version"
        watcher: "Beobachter"
      'doorkeeper/application':
        uid: "Client-ID"
        secret: "Clientschlüssel"
        owner: "Besitzer"
        redirect_uri: "Redirect URI"
        client_credentials_user_id: "Client Credentials User-ID"
        scopes: "Geltungsbereiche"
        confidential: "Vertraulich"
    errors:
      messages:
        accepted: "muss akzeptiert werden."
        after: "muss nach %{date} sein."
        after_or_equal_to: "muss nach oder gleich %{date} sein."
        before: "muss vor %{date} sein."
        before_or_equal_to: "muss vor oder gleich %{date} sein."
        blank: "muss ausgefüllt werden."
        blank_nested: "muss die Eigenschaft '%{property}' gesetzt haben."
        cant_link_a_work_package_with_a_descendant: "Ein Arbeitspaket kann nicht mit einer seiner Unteraufgaben verlinkt werden."
        circular_dependency: "Diese Beziehung würde eine zyklische Abhängigkeit erzeugen."
        confirmation: "stimmt nicht mit %{attribute} überein."
        could_not_be_copied: "%{dependency} konnte nicht (vollständig) kopiert werden."
        does_not_exist: "existiert nicht."
        error_enterprise_only: "ist nur in OpenProject Enterprise on-premises verfügbar"
        error_unauthorized: "kann nicht zugegriffen werden."
        error_readonly: "wurde versucht zu beschreiben, ist aber nicht beschreibbar."
        email: "ist keine gültige E-Mail-Adresse."
        empty: "muss ausgefüllt werden."
        even: "muss gerade sein."
        exclusion: "ist nicht verfügbar."
        file_too_large: "ist zu groß (nicht mehr als %{count} Bytes erlaubt)."
        filter_does_not_exist: "Filter existiert nicht."
        format: "stimmt nicht mit dem erwarteten Format '%{expected} ' überein."
        format_nested: "stimmt nicht mit dem erwarteten Format '%{expected} ' im Pfad '%{path}' überein."
        greater_than: "muss größer als %{count} sein."
        greater_than_or_equal_to: "muss größer oder gleich %{count} sein."
        greater_than_or_equal_to_start_date: "muss größer als oder gleich dem Anfangsdatum sein."
        greater_than_start_date: "muss größer als das Anfangsdatum sein."
        inclusion: "ist nicht auf einen erlaubten Wert gesetzt."
        inclusion_nested: "ist nicht auf einen der erlaubten Werte im Pfad '%{path} ' gesetzt."
        invalid: "ist ungültig."
        invalid_url: 'ist keine gültige URL.'
        invalid_url_scheme: 'ist kein unterstütztes Protokoll (erlaubt: %{allowed_schemes}).'
        less_than_or_equal_to: "muss kleiner oder gleich %{count} sein."
        not_available: "ist aufgrund einer Systemkonfiguration nicht verfügbar."
        not_deletable: "kann nicht entfernt werden."
        not_current_user: "ist nicht der aktuelle Benutzer."
        not_a_date: "ist kein gültiges Datum."
        not_a_datetime: "ist kein gültiges Datum."
        not_a_number: "ist keine Zahl."
        not_allowed: "ist ungültig aufgrund fehlender Berechtigungen."
        not_an_integer: "ist keine ganzzahlige Zahl."
        not_an_iso_date: "ist kein gültiges Datum - Erwartetes Format: YYY-MM-DD."
        not_same_project: "gehört nicht zum selben Projekt."
        odd: "muss ungerade sein."
        regex_invalid: "konnte nicht mit dem zugehörigen regulären Ausdruck überprüft werden."
        smaller_than_or_equal_to_max_length: "muss kleiner als oder gleich der maximalen Länge sein."
        taken: "ist bereits vergeben."
        too_long: "ist zu lang (nicht mehr als %{count} Zeichen)."
        too_short: "ist zu kurz (nicht weniger als %{count} Zeichen)."
        type_mismatch: "ist nicht vom Typ '%{type}'"
        type_mismatch_nested: "ist nicht vom Typ '%{type}' im Pfad '%{path}'"
        unchangeable: "kann nicht geändert werden."
        unknown_property: "ist kein bekanntes Attribut."
        unknown_property_nested: "hat den unerwarteten Pfad '%{path}'."
        unremovable: "kann nicht entfernt werden."
        url_not_secure_context: >
          stellt keinen "Secure Context" zur Verfügung: Benutzen Sie entweder HTTPS oder eine Loopback-Adresse, wie z.B. localhost.
        wrong_length: "hat die falsche Länge (muss genau %{count} Zeichen haben)."
      models:
        auth_source:
          attributes:
            tls_certificate_string:
              invalid_certificate: "Das angegebene SSL-Zertifikat ist ungültig: %{additional_message}"
              format: "%{message}"
        attachment:
          attributes:
            content_type:
              blank: "Der Content-Type der Datei darf nicht leer sein."
              not_whitelisted: "Die Datei wurde von einem automatischen Filter abgelehnt. '%{value}' ist nicht für Uploads freigegeben."
              format: "%{message}"
        capability:
          context:
            global: 'Global'
          query:
            filters:
              minimum: "müssen mindestens einen Filter für Principal, Kontext oder ID mit dem '=' Operator enthalten."
        custom_field:
          at_least_one_custom_option: "Mindestens ein Wert muss verfügbar sein."
        custom_actions:
          only_one_allowed: "(%{name}) nur ein Wert ist zulässig."
          empty: "(%{name}) Wert darf nicht leer sein."
          inclusion: "(%{name}) ist nicht auf einen erlaubten Wert gesetzt."
          not_logged_in: "(%{name}) Wert kann nicht gesetzt werden, da Sie nicht eingeloggt sind."
          not_an_integer: "(%{name}) ist keine Ganzzahl."
          smaller_than_or_equal_to: "(%{name}) muss kleiner als oder gleich %{count} sein."
          greater_than_or_equal_to: "(%{name}) muss größer als oder gleich %{count} sein."
          format: "%{message}"
        doorkeeper/application:
          attributes:
            redirect_uri:
              fragment_present: 'kann kein Fragment enthalten.'
              invalid_uri: 'muss eine gültige URI sein.'
              relative_uri: 'muss eine absolute URI sein.'
              secured_uri: 'stellt keinen "Secure Context" zur Verfügung: Benutzen Sie entweder HTTPS oder eine Loopback-Adresse, wie z.B. localhost.'
              forbidden_uri: 'ist vom Server nicht erlaubt.'
            scopes:
              not_match_configured: "stimmt nicht mit verfügbaren Geltungsbereichen überein."
        enterprise_token:
          unreadable: "kann nicht gelesen werden. Ist dies ein Enterprise edition Support Token?"
        grids/grid:
          overlaps: 'überlappen.'
          outside: 'ist außerhalb des Rasters.'
          end_before_start: 'der Endwert muss größer sein als der Startwert.'
        ical_token_query_assignment:
          attributes:
            name:
              blank: "ist obligatorisch. Bitte wählen Sie einen Namen aus."
              not_unique: "ist bereits in Gebrauch. Bitte wählen Sie einen anderen Namen aus."
        notifications:
          at_least_one_channel: 'Mindestens ein Kanal zum Senden von Benachrichtigungen muss angegeben werden.'
          attributes:
            read_ian:
              read_on_creation: 'kann bei der Erstellung von Benachrichtigungen nicht auf true gesetzt werden.'
            mail_reminder_sent:
              set_on_creation: 'kann bei der Erstellung von Benachrichtigungen nicht auf true gesetzt werden.'
            reason:
              no_notification_reason: 'kann nicht leer sein, da In-App-Benachrichtigung als Kanal ausgewählt ist.'
            reason_mail_digest:
              no_notification_reason: 'darf nicht leer sein, da tägliche E-Mail-Übersicht als Kanal ausgewählt ist.'
        non_working_day:
          attributes:
            date:
              taken: "Für %{value} existiert bereits ein arbeitsfreier Tag."
              format: "%{message}"
        parse_schema_filter_params_service:
          attributes:
            base:
              unsupported_operator: "Der Operator wird nicht unterstützt."
              invalid_values: "Ein Wert ist ungültig."
              id_filter_required: "Ein \"Id\" Filter ist erforderlich."
        project:
          archived_ancestor: 'Das Projekt hat einen archivierten Vorgänger.'
          foreign_wps_reference_version: 'Arbeitspakete in nicht verknüpften Projekten verweisen auf Versionen des Projekts oder seiner verknüpften Projekte.'
          attributes:
            base:
              archive_permission_missing_on_subprojects: "Sie haben nicht die erforderlichen Berechtigungen, um alle Unterprojekte zu archivieren. Bitte kontaktieren Sie einen Administrator."
            types:
              in_use_by_work_packages: "wird noch genutzt von folgenden Arbeitspaketen: %{types}"
            enabled_modules:
              dependency_missing: "Das Modul \"%{dependency}\" muss ebenfalls aktiviert sein, da das Modul \"%{module}\" dieses benötigt."
              format: "%{message}"
        query:
          attributes:
            project:
              error_not_found: "nicht gefunden"
            public:
              error_unauthorized: "- Der Nutzer hat nicht die Berechtigung öffentliche Ansichten zu erstellen."
            group_by:
              invalid: "Kann nicht gruppieren nach: %{value}"
              format: "%{message}"
            column_names:
              invalid: "Ungültige Filter-Spalte: %{value}"
              format: "%{message}"
            sort_criteria:
              invalid: "Kann nicht nach Spalte sortieren: %{value}"
              format: "%{message}"
            timestamps:
              invalid: "Zeitstempel enthalten ungültige Werte: %{values}"
              forbidden: "Zeitstempel enthalten ungültige Werte: %{values}"
              format: "%{message}"
          group_by_hierarchies_exclusive: "schließt sich gegenseitig mit der Gruppierung nach \"%{group_by}\" aus. Beide können nicht zeitgleich aktiv sein."
          filters:
            custom_fields:
              inexistent: "Es existiert kein benutzerdefiniertes Feld für diesen Filter."
        queries/filters/base:
          attributes:
            values:
              inclusion: "Filter enthält ungültige Werte."
              format: "%{message}"
        relation:
          typed_dag:
            circular_dependency: "Die Beziehung erzeugt eine zirkuläre Abhängigkeit."
          attributes:
            to:
              error_not_found: "Arbeitspaket in 'zu' Position nicht gefunden oder nicht sichtbar"
              error_readonly: "der 'zu' Link einer bestehenden Relation kann nicht geändert werden"
            from:
              error_not_found: "Arbeitspaket in 'von' Position nicht gefunden oder nicht sichtbar"
              error_readonly: "der 'von' Link einer bestehenden Relation kann nicht geändert werden"
        repository:
          not_available: "SCM-Anbieter ist nicht verfügbar"
          not_whitelisted: "wird durch die Konfiguration nicht erlaubt."
          invalid_url: "ist keine gültige URL oder Pfad zum Projektarchiv."
          must_not_be_ssh: "darf keine SSH-URL sein."
          no_directory: "ist kein Verzeichnis."
        role:
          attributes:
            permissions:
              dependency_missing: "muss auch '%{dependency}' enthalten, da '%{permission}' ausgewählt ist."
        setting:
          attributes:
            base:
              working_days_are_missing: 'Mindestens ein Wochentag muss als Arbeitstag definiert werden.'
              previous_working_day_changes_unprocessed: 'Die vorherigen Änderungen an der Konfiguration der Arbeitstage wurden noch nicht angewendet.'
        time_entry:
          attributes:
            hours:
              day_limit: "ist zu hoch, da maximal 24 Stunden pro Tag protokolliert werden können."
        user_preference:
          attributes:
            pause_reminders:
              invalid_range: "kann nur ein gültiger Datumsbereich sein."
            daily_reminders:
              full_hour: "kann nur in vollen Stunden konfiguriert werden."
            notification_settings:
              only_one_global_setting: 'Es darf nur eine globale Benachrichtigungseinstellung geben.'
              email_alerts_global: 'Die E-Mail-Benachrichtigungseinstellungen können nur global gesetzt werden.'
              format: "%{message}"
              wrong_date: 'Falscher Wert für Startdatum, Fälligkeitsdatum oder Überfälligkeit.'
        watcher:
          attributes:
            user_id:
              not_allowed_to_view: "darf diese Ressource nicht sehen."
              locked: "ist gesperrt."
        wiki_page:
          attributes:
            slug:
              undeducible: "Kann nicht aus dem Titel abgeleitet werden '%{title}'."
        work_package:
          is_not_a_valid_target_for_time_entries: "Arbeitspaket #%{id} ist kein gültiges Ziel für die Zuordnung der Zeiterfassungseinträge."
          attributes:
            assigned_to:
              format: "%{message}"
            due_date:
              not_start_date: "ist nicht identisch mit dem Startdatum, obwohl dies bei Meilensteinen Pflicht ist."
              cannot_be_null: "kann nicht auf Null gesetzt werden, da Startdatum und Dauer bekannt sind."
            duration:
              larger_than_dates: "ist größer als das Intervall zwischen dem Start- und dem Enddatum."
              smaller_than_dates: "ist kleiner als das Intervall zwischen Start und Enddatum."
              not_available_for_milestones: "ist nicht für Meilenstein-typisierte Arbeitspakete verfügbar."
              cannot_be_null: "kann nicht auf Null gesetzt werden, als Start- und Enddatum bekannt sind."
            parent:
              cannot_be_milestone: "darf kein Meilenstein sein."
              cannot_be_self_assigned: "kann nicht selbst zugewiesen werden."
              cannot_be_in_another_project: "darf nicht in einem anderen Projekt sein."
              not_a_valid_parent: "ist ungültig."
            start_date:
              violates_relationships: "muss mindestens auf %{soonest_start} gesetzt werden, um Beziehungen zu anderen Arbeitspaketen nicht zu verletzten."
              cannot_be_null: "kann nicht auf Null gesetzt werden, als Enddatum und Dauer bekannt sind."
            status_id:
              status_transition_invalid: "ist ungültig, da kein valider Übergang vom alten zum neuen Status für die aktuelle Rolle des Nutzers existiert."
              status_invalid_in_type: "ist ungültig, da der aktuelle Status nicht in diesem Typ vorhanden ist."
            type:
              cannot_be_milestone_due_to_children: "kann kein Meilenstein werden, da dieses Arbeitspaket Unterelemente besitzt."
            priority_id:
              only_active_priorities_allowed: "muss aktiv sein."
            category:
              only_same_project_categories_allowed: "Ein Arbeitpaket und seine Kategorie müssen im selben Projekt sein."
              does_not_exist: "Die angegebene Kategorie existiert nicht."
            estimated_hours:
              only_values_greater_or_equal_zeroes_allowed: "muss >= 0 sein."
          readonly_status: 'Das Arbeitspaket befindet sich in einem schreibgeschützten Status, so dass seine Attribute nicht geändert werden können.'
        type:
          attributes:
            attribute_groups:
              attribute_unknown: "Ungültige Arbeitspaket-Attribute verwendet."
              attribute_unknown_name: "Ungültige Arbeitspaket-Attribute verwendet: %{attribute}"
              duplicate_group: "Der Gruppen-Name %{group} wird mehr als einmal verwendet. Gruppen-Namen müssen eindeutig sein."
              query_invalid: "Die eingebettete Ansicht '%{group}' ist ungültig: %{details}"
              group_without_name: "Unbenannte Gruppen sind nicht erlaubt."
        user:
          attributes:
            base:
              user_limit_reached: "Benutzerlimit erreicht. Für den aktuellen Plan können keine weiteren Benutzerkonten erstellt werden."
            password_confirmation:
              confirmation: "Passwort und Bestätigung stimmt nicht überein."
              format: "%{message}"
            password:
              weak: "Muss Zeichen aus folgenden Klassen beinhalten (mindestens %{min_count} von %{all_count}): %{rules}."
              lowercase: "Kleinbuchstaben (z.B. 'a')"
              uppercase: "Großbuchstaben (z.B. 'A')"
              numeric: "Ziffern (z.B. '1')"
              special: "Sonderzeichen (z.B. '%')"
              reused:
                one: "wurde schon benutzt. Bitte wählen Sie ein Passwort, das sich von dem letzten unterscheidet."
                other: "wurde bereits verwendet. Bitte wählen Sie eines, das sich von Ihren letzten %{count} unterscheidet."
              match:
                confirm: "Neues Kennwort bestätigen."
                description: "\"Kennwortbestätigung\" sollte mit \"Neues Kennwort\" übereinstimmen."
            status:
              invalid_on_create: "ist kein gültiger Status für neue Benutzer."
            auth_source:
              error_not_found: "nicht gefunden"
        member:
          principal_blank: "Bitte wählen Sie mindestens einen Benutzer oder eine Gruppe."
          role_blank: "muss zugeordnet werden."
          attributes:
            roles:
              ungrantable: "hat eine nicht zuweisbare Rolle."
            principal:
              unassignable: "kann keinem Projekt zugeordnet werden."
        version:
          undeletable_work_packages_attached: "Die Version kann nicht gelöscht werden, da sie Arbeitspakete enthält, die an sie angeschlossen sind."
        status:
          readonly_default_exlusive: "kann nicht für einen Status aktiviert werden, der als Standard markiert ist."
      template:
        body: "Bitte überprüfen Sie die folgenden Felder:"
        header:
          one: "Dieses %{model}-Objekt konnte nicht gespeichert werden: 1 Fehler."
          other: "%{count} Fehler haben das Speichern dieses %{model} verhindert"
    models:
      attachment: "Datei"
      attribute_help_text: "Hilfe-Text für Attribute"
      forum: "Forum"
      comment: "Kommentar"
      custom_action: "Benutzerdefinierte Aktion"
      custom_field: "Benutzerdefiniertes Feld"
      group: "Gruppe"
      category: "Kategorie"
      status: "Arbeitspaket-Status"
      member: "Mitglied"
      news: "Neuigkeiten"
      notification:
        one: "Benachrichtigung"
        other: "Benachrichtigungen"
      placeholder_user: "Platzhalter-Benutzer"
      project: "Projekt"
      query: "Benutzerdefinierte Abfrage"
      role:
        one: "Rolle"
        other: "Rollen"
      type: "Typ"
      user: "Benutzer"
      version: "Version"
      wiki: "Wiki"
      wiki_page: "Wiki-Seite"
      workflow: "Workflow"
      work_package: "Arbeitspaket"
      'doorkeeper/application': "OAuth-Anwendung"
  errors:
    header_invalid_fields: "Bei den folgenden Feldern traten Fehler auf:"
    field_erroneous_label: "Dieses Feld ist ungültig: %{full_errors} \nBitte geben Sie einen gültigen Wert ein."
  activity:
    item:
      created_by_on: "erstellt von %{user} am %{datetime}"
      created_by_on_time_entry: "gebucht von %{user} am %{datetime}"
      created_on: "erstellt am %{datetime}"
      updated_by_on: "aktualisiert von %{user} am %{datetime}"
      updated_by_on_time_entry: "Zeitbuchung aktualisiert durch %{user} am %{datetime}"
      updated_on: "aktualisiert am %{datetime}"
      parent_without_of: "Unterprojekt"
      parent_no_longer: "Nicht mehr Unterprojekt von"
      time_entry:
        hour:
          one: "Eine Stunde"
          other: "%{count} Stunden"
        hour_html:
          one: "<i>%{count} Stunde</i>"
          other: "<i>%{count} Stunden</i>"
        updated: "geändert von %{old_value} zu %{value}"
        logged_for: "Gebucht für"
    filter:
      changeset: "Änderungssätze"
      message: "Foren"
      news: "Neuigkeiten"
      project_attribute: "Projekt-Attribute"
      subproject: "Unterprojekte einbeziehen"
      time_entry: "Aufgewendete Zeit"
      wiki_edit: "Wiki"
      work_package: "Arbeitspakete"
  #common attributes of all models
  attributes:
    active: "Aktiv"
    assigned_to: "Zugewiesen an"
    assignee: "Zugewiesen an"
    attachments: "Anhänge"
    author: "Autor"
    base: "Allgemeiner Fehler:"
    blocks_ids: "IDs der blockierten Arbeitspakete"
    category: "Kategorie"
    comment: "Kommentar"
    comments: "Kommentar"
    content: "Inhalt"
    color: "Farbe"
    created_at: "Erstellt"
    custom_options: "Mögliche Werte"
    custom_values: "Benutzerdefinierte Felder"
    date: "Datum"
    default_columns: "Standard-Spalten"
    description: "Beschreibung"
    derived_due_date: "Aggregierter Endtermin"
    derived_estimated_hours: "Aggregierter geschätzter Aufwand"
    derived_start_date: "Aggregierter Starttermin"
    display_sums: "Summen anzeigen"
    due_date: "Endtermin"
    estimated_hours: "Geschätzter Aufwand"
    estimated_time: "Geschätzter Aufwand"
    firstname: "Vorname"
    group: "Gruppe"
    groups: "Gruppen"
    id: "ID"
    is_default: "Standardwert"
    is_for_all: "Für alle Projekte"
    public: "Öffentlich"
    #kept for backwards compatibility
    issue: "Arbeitspaket"
    lastname: "Nachname"
    login: "Benutzername"
    mail: "E-Mail"
    name: "Name"
    password: "Kennwort"
    priority: "Priorität"
    project: "Projekt"
    responsible: "Verantwortlich"
    role: "Rollen"
    roles: "Rollen"
    start_date: "Anfangstermin"
    status: "Status"
    subject: "Thema"
    summary: "Zusammenfassung"
    title: "Titel"
    type: "Typ"
    updated_at: "Aktualisiert am"
    updated_on: "Aktualisiert am"
    uploader: "Bereitgestellt von"
    user: "Benutzer"
    value: "Wert"
    version: "Version"
    work_package: "Arbeitspaket"
  backup:
    failed: "Backup fehlgeschlagen"
    label_backup_token: "Backup-Token"
    label_create_token: "Backup-Token erstellen"
    label_delete_token: "Backup-Token löschen"
    label_reset_token: "Backup-Token zurücksetzen"
    label_token_users: "Folgende Benutzer haben aktive Backup-Token"
    reset_token:
      action_create: Erstellen
      action_reset: Zurücksetzen
      heading_reset: "Backup-Token zurücksetzen"
      heading_create: "Backup-Token erstellen"
      implications: >
        Das Aktivieren von Backups erlaubt jedem Benutzer mit den erforderlichen Berechtigungen und diesem Backup-Token ein Backup herunterzuladen, das alle Daten dieser OpenProject-Installation enthält. Dies schließt die Daten aller anderen Benutzer ein.
      info: >
        Sie müssen einen Backup-Token generieren, um ein Backup erstellen zu können. Jedes Mal, wenn Sie ein Backup anfordern möchten, müssen Sie diesen Token zur Verfügung stellen. Sie können den Backup-Token löschen, um Backups für diesen Benutzer zu deaktivieren.
      verification: >
        Geben Sie %{word} ein, um zu bestätigen, dass Sie den Backup-Token %{action} möchten.
      verification_word_reset: zurücksetzen
      verification_word_create: erstellen
      warning: >
        Wenn Sie ein neues Token erstellen, dürfen Sie erst nach 24 Stunden ein Backup anfordern. Dies ist eine Sicherheitsmaßnahme. Danach können Sie jederzeit ein Backup mit diesem Token anfordern.
    text_token_deleted: Backup-Token gelöscht. Backups sind jetzt deaktiviert.
    error:
      invalid_token: Ungültiger oder fehlender Backup-Token
      token_cooldown: Der Backup-Token ist in %{hours} Stunden gültig.
      backup_pending: Es wird bereits ein Backup bearbeitet.
      limit_reached: Sie können nur %{limit} Backups pro Tag durchführen.
  button_add: "Hinzufügen"
  button_add_comment: "Kommentar hinzufügen"
  button_add_member: Mitglied hinzufügen
  button_add_watcher: "Beobachter hinzufügen"
  button_annotate: "Kommentieren"
  button_apply: "Anwenden"
  button_archive: "Archivieren"
  button_back: "Zurück"
  button_cancel: "Abbrechen"
  button_change: "Wechseln"
  button_change_parent_page: "Übergeordnete Seite ändern"
  button_change_password: "Kennwort ändern"
  button_check_all: "Alle auswählen"
  button_clear: "Zurücksetzen"
  button_click_to_reveal: "Klicke, um anzuzeigen"
  button_close: 'Schließen'
  button_collapse_all: "Alle zuklappen"
  button_configure: "Konfigurieren"
  button_continue: "Fortfahren"
  button_copy: "Kopieren"
  button_copy_to_clipboard: "In Zwischenablage kopieren"
  button_copy_and_follow: "Kopieren und Arbeitspaket anzeigen"
  button_create: "Anlegen"
  button_create_and_continue: "Anlegen und weiter"
  button_delete: "Löschen"
  button_decline: "Ablehnen"
  button_delete_watcher: "Lösche Beobachter %{name}"
  button_download: "Download"
  button_duplicate: "Duplizieren"
  button_edit: "Bearbeiten"
  button_edit_associated_wikipage: "Zugehörige Wikiseite bearbeiten: %{page_title}"
  button_expand_all: "Alle ausklappen"
  button_filter: "Filter"
  button_generate: "Generieren"
  button_list: "Liste"
  button_lock: "Sperren"
  button_login: "Anmelden"
  button_move: "Verschieben"
  button_move_and_follow: "Verschieben und Arbeitspaket anzeigen"
  button_print: "Drucken"
  button_quote: "Zitieren"
  button_remove: Entfernen
  button_rename: "Umbenennen"
  button_replace: "Ersetzen"
  button_revoke: "Widerrufen"
  button_reply: "Antworten"
  button_reset: "Zurücksetzen"
  button_rollback: "Auf diese Version zurücksetzen"
  button_save: "Speichern"
  button_apply_changes: "Änderungen anwenden"
  button_save_back: "Speichern und zurück"
  button_show: "Anzeigen"
  button_sort: "Sortierung"
  button_submit: "OK"
  button_test: "Testen"
  button_unarchive: "Entarchivieren"
  button_uncheck_all: "Alle abwählen"
  button_unlock: "Entsperren"
  button_unwatch: "Nicht beobachten"
  button_update: "Aktualisieren"
  button_upgrade: "Upgraden"
  button_upload: "Hochladen"
  button_view: "Anzeigen"
  button_watch: "Beobachten"
  button_manage_menu_entry: "Menüpunkt konfigurieren"
  button_add_menu_entry: "Menüpunkt hinzufügen"
  button_configure_menu_entry: "Menüpunkt konfigurieren"
  button_delete_menu_entry: "Menüpunkt entfernen"
  consent:
    checkbox_label: Ich habe die obigen Angaben zur Kenntnis genommen und erkläre mich einverstanden.
    failure_message: Einwilligung fehlgeschlagen, kann nicht fortfahren.
    title: Nutzer-Einwilligung
    decline_warning_message: Sie haben die Einwilligung abgelehnt und wurden deshalb abgemeldet.
    user_has_consented: Der Benutzer hat seine Einwilligung zu dem Statement dieser Instanz zu der angegebenen Zeit gegeben.
    not_yet_consented: Der Benutzer hat seine Einwilligung noch nicht gegeben und wird beim nächsten Login dazu befragt.
    contact_mail_instructions: Definieren Sie die E-Mail-Adresse, über die Benutzer einen Daten-Controller erreichen können, um Anfragen zu Datenänderung oder -löschung einzureichen.
    contact_your_administrator: Bitte kontaktieren Sie Ihren Administrator um bspw. eine Löschung Ihres Accounts zu beantragen.
    contact_this_mail_address: 'Bitte kontaktieren Sie für Datenänderungs- oder Löschanfragen Ihren Administrator unter: %{mail_address}.'
    text_update_consent_time: Aktivieren Sie dieses Häkchen, um Benutzer erneut zur Einwilligung einer Datenschutz- oder Nutzungserklärung aufzufordern. Aktivieren Sie es immer dann, wenn Sie rechtliche Aspekte der Zustimmung verändert haben.
    update_consent_last_time: "Letzte Änderung der Einwilligungsinformationen: %{update_time}"
  copy_project:
    title: 'Projekt "%{source_project_name} " kopieren'
    started: "Das Kopieren des Projekts \"%{source_project_name}\" nach \"%{target_project_name}\" wurde gestartet. Sie werden per Mail benachrichtigt, sobald \"%{target_project_name}\" zur Verfügung steht."
    failed: "Das Projekt %{source_project_name} konnte nicht kopiert werden"
    failed_internal: "Kopieren fehlgeschlagen aufgrund eines internen Fehlers."
    succeeded: "Das Projekt %{target_project_name} wurde erstellt"
    errors: "Fehler"
    project_custom_fields: 'Benutzerdefinierte Felder des Projekts'
    x_objects_of_this_type:
      zero: 'Kein Inhalt dieser Art.'
      one: 'Ein Objekt dieses Typs'
      other: '"%{count}" Ein Objekt dieses Typs'
    text:
      failed: "Das Projekt \"%{source_project_name}\" konnte nicht nach \"%{target_project_name}\" kopiert werden."
      succeeded: "Das Projekt \"%{source_project_name}\" wurde nach \"%{target_project_name}\" kopiert."
  create_new_page: "Wiki-Seite"
  date:
    abbr_day_names:
      - "So"
      - "Mo"
      - "Di"
      - "Mi"
      - "Do"
      - "Fr"
      - "Sa"
    abbr_month_names:
      - null
      - "Jan"
      - "Feb"
      - "Mär"
      - "Apr"
      - "Mai"
      - "Jun"
      - "Jul"
      - "Aug"
      - "Sep"
      - "Okt"
      - "Nov"
      - "Dez"
    abbr_week: 'KW'
    day_names:
      - "Sonntag"
      - "Montag"
      - "Dienstag"
      - "Mittwoch"
      - "Donnerstag"
      - "Freitag"
      - "Samstag"
    formats:
      #Use the strftime parameters for formats.
      #When no format has been given, it uses default.
      #You can provide other formats here if you like!
      default: "%d.%m.%Y"
      long: "%d. %B %Y"
      short: "%d. %b"
    #Don't forget the nil at the beginning; there's no such thing as a 0th month
    month_names:
      - null
      - "Januar"
      - "Februar"
      - "März"
      - "April"
      - "Mai"
      - "Juni"
      - "Juli"
      - "August"
      - "September"
      - "Oktober"
      - "November"
      - "Dezember"
    #Used in date_select and datetime_select.
    order:
      - :day
      - :month
      - :year
  datetime:
    distance_in_words:
      about_x_hours:
        one: "etwa 1 Stunde"
        other: "etwa %{count} Stunden"
      about_x_months:
        one: "etwa 1 Monat"
        other: "etwa %{count} Monate"
      about_x_years:
        one: "etwa 1 Jahr"
        other: "etwa %{count} Jahre"
      almost_x_years:
        one: "fast 1 Jahr"
        other: "fast %{count} Jahre"
      half_a_minute: "eine halbe Minute"
      less_than_x_minutes:
        one: "weniger als 1 Minute"
        other: "weniger als %{count} Minuten"
      less_than_x_seconds:
        one: "weniger als eine Sekunde"
        other: "weniger als %{count} Sekunden"
      over_x_years:
        one: "mehr als ein Jahr"
        other: "mehr als %{count} Jahre"
      x_days:
        one: "1 Tag"
        other: "%{count} Tage"
      x_minutes:
        one: "1 Minute"
        other: "%{count} Minuten"
      x_months:
        one: "1 Monat"
        other: "%{count} Monate"
      x_seconds:
        one: "1 Sekunde"
        other: "%{count} Sekunden"
    units:
      hour:
        one: "Stunde"
        other: "Stunde"
  description_active: "Aktiv?"
  description_attachment_toggle: "Dateien ein-/ausblenden"
  description_autocomplete: >
    Dieses Feld unterstützt Autovervollständigung. Bei Eingabe eines Arbeitspaket-Titels erhalten Sie ein Liste möglicher Arbeitspakete angezeigt. Wählen Sie mit den Pfeiltasten den gewünschten Eintrag und bestätigen Sie mit Tab oder Enter. Alternativ können Sie die Arbeitspaketnummer direkt eingeben.
  description_available_columns: "Verfügbare Spalten"
  description_choose_project: "Projekte"
  description_compare_from: "Vergleiche von"
  description_compare_to: "Vergleiche mit"
  description_current_position: "Du bist hier: "
  description_date_from: "Startdatum eintragen"
  description_date_to: "Enddatum eintragen"
  description_enter_number: "Zahl eingeben"
  description_enter_text: "Text eingeben"
  description_filter: "Filter"
  description_filter_toggle: "Filter ein-/ausblenden"
  description_category_reassign: "Neue Kategorie wählen"
  description_message_content: "Nachrichteninhalt"
  description_my_project: "Sie sind Mitglied"
  description_notes: "Kommentare"
  description_parent_work_package: "Übergeordnetes Arbeitspaket"
  description_project_scope: "Suchbereich"
  description_query_sort_criteria_attribute: "Sortierattribut"
  description_query_sort_criteria_direction: "Sortierrichtung"
  description_search: "Suchfeld"
  description_select_work_package: "Arbeitspaket auswählen"
  description_selected_columns: "Ausgewählte Spalten"
  description_sub_work_package: "Untergeordnetes Arbeitspaket"
  description_toc_toggle: "Inhaltsverzeichnis ein-/ausblenden"
  description_wiki_subpages_reassign: "Neue Elternseite wählen"
  #Text direction: Left-to-Right (ltr) or Right-to-Left (rtl)
  direction: ltr
  ee:
    upsale:
      form_configuration:
        description: "Anpassen der Form-Konfiguration mit diesen zusätzlichen Add-ons:"
        add_groups: "Neue Attributgruppen hinzufügen"
        rename_groups: "Attributgruppen umbenennen"
      project_filters:
        description_html: "Filtern und Sortieren auf benutzerdefinierten Feldern ist ein Add-on der Enterprise Edition."
  enumeration_activities: "Aktivitäten für Zeiterfassung"
  enumeration_work_package_priorities: "Arbeitspaket-Prioritäten"
  enumeration_reported_project_statuses: "Gemeldeter Projekt-Status"
  error_auth_source_sso_failed: "Single Sign-On (SSO) für Nutzer '%{value}' fehlgeschlagen"
  error_can_not_archive_project: "Dieses Projekt kann nicht archiviert werden: %{errors}"
  error_can_not_delete_entry: "Eintrag kann nicht gelöscht werden"
  error_can_not_delete_custom_field: "Benutzerdefiniertes Feld kann nicht gelöscht werden."
  error_can_not_delete_type:
    explanation: 'Dieser Typ enthält Arbeitspakete und kann nicht gelöscht werden. Sie können alle betroffenen Arbeitspakete <a target="_blank" href="%{url}">in dieser Ansicht sehen</a>.'
    archived_projects: 'Es gibt zudem Arbeitspakete in archivierten Projekten. Sie müssen zuerst die folgenden Projekte reaktivieren, bevor Sie den Typ der entsprechenden Arbeitspakete ändern können: %{archived_projects}'
  error_can_not_delete_standard_type: "Standardtypen können nicht gelöscht werden."
  error_can_not_invite_user: "Versand der Einland an Nutzer ist fehlgeschlagen."
  error_can_not_remove_role: "Diese Rolle wird verwendet und kann nicht gelöscht werden."
  error_can_not_reopen_work_package_on_closed_version: "Das Arbeitspaket ist einer abgeschlossenen Version zugeordnet und kann daher nicht wieder geöffnet werden."
  error_can_not_find_all_resources: "Konnte nicht alle verwandten Ressourcen für diese Anfrage finden."
  error_can_not_unarchive_project: "Dieses Projekt kann nicht ent-archiviert werden: %{errors}"
  error_check_user_and_role: "Bitte wählen Sie einen Nutzer und eine Rolle."
  error_code: "Fehler %{code}"
  error_cookie_missing: 'Das OpenProject Cookie fehlt. Bitte stellen Sie sicher, dass Cookies aktiviert sind, da diese Applikation ohne aktivierte Cookies nicht korrekt funktioniert.'
  error_custom_option_not_found: "Option ist nicht vorhanden."
  error_enterprise_activation_user_limit: "Ihr Konto konnte nicht aktiviert werden (Nutzerlimit erreicht). Bitte kontaktieren Sie Ihren Administrator um Zugriff zu erhalten."
  error_enterprise_token_invalid_domain: "Die Enterprise edition ist nicht aktiv. Die aktuelle Domain (%{actual}) entspricht nicht dem erwarteten Hostnamen (%{expected})."
  error_failed_to_delete_entry: 'Fehler beim Löschen dieses Eintrags.'
  error_in_dependent: "Fehler beim Versuch, abhängiges Objekt zu ändern: %{dependent_class} #%{related_id} - %{related_subject}: %{error}" #%{related_id} - %{related_subject}: %{error}"
  error_in_new_dependent: "Fehler beim Versuch, abhängiges Objekt zu erstellen: %{dependent_class} - %{related_subject}: %{error}"
  error_invalid_selected_value: "Ausgewählter Wert ist ungültig."
  error_journal_attribute_not_present: "Journal enthält Attribut %{attribute} nicht."
  error_pdf_export_too_many_columns: "Zu viele Spalten für PDF-Export ausgewählt. Bitte reduzieren Sie die Anzahl der ausgewählten Spalten."
  error_pdf_failed_to_export: "Der PDF-Export konnte nicht gespeichert werden: %{error}"
  error_token_authenticity: 'Das Cross-Site Request Forgery Token konnte nicht verfiziert werden. Wenn Sie versucht haben, Daten auf mehreren Tabs oder Browsern abzuspeichern, schließen sie diese und laden diese Seite erneut um den Vorgang zu wiederholen.'
  error_work_package_done_ratios_not_updated: "Der Arbeitspaket-Fortschritt wurde nicht aktualisiert."
  error_work_package_not_found_in_project: "Das Arbeitspaket wurde nicht gefunden oder gehört nicht zu diesem Projekt."
  error_must_be_project_member: "muss Mitglied des Projekts sein"
  error_migrations_are_pending: "Ihre OpenProject-Installation hat noch ausstehende Datenbankmigrationen. Sie haben wahrscheinlich die Migration für Ihr letztes Upgrade nicht durchgeführt. Bitte überprüfen Sie die Upgrade-Anleitung, um Ihre Installation korrekt zu aktualisieren."
  error_migrations_visit_upgrade_guides: "Bitte besuchen Sie unsere Dokumentation zur Aktualisierung von OpenProject"
  error_no_default_work_package_status: "Es ist kein Status als Standard definiert. Bitte überprüfen Sie Ihre Konfiguration (unter \"Administration -> Arbeitspaket-Status\")."
  error_no_type_in_project: "Diesem Projekt ist kein Typ zugeordnet. Bitte überprüfen Sie die Projekteinstellungen."
  error_omniauth_registration_timed_out: "Die Registrierung über einen externen Authentifizierungsprovider ist fehlgeschlagen. Bitte versuchen Sie es erneut."
  error_omniauth_invalid_auth: "Die vom Identity Provider zurückgegebenen Authentifizierungsdaten sind ungültig. Bitte kontaktieren Sie Ihren Adminstrator für weitere Hilfe."
  error_password_change_failed: 'Beim Ändern des Passworts ist ein Fehler aufgetreten.'
  error_scm_command_failed: "Beim Zugriff auf das Projektarchiv ist ein Fehler aufgetreten: %{value}"
  error_scm_not_found: "Eintrag und/oder Revision existiert nicht im Projektarchiv."
  error_unable_delete_status: "Der Arbeitspaket-Status kann nicht gelöscht werden, da er von mindestens einem Arbeitspaket genutzt wird."
  error_unable_delete_default_status: "Der Standardstatus für neue Arbeitspakete kann nicht gelöscht werden. Bitte wählen Sie einen anderen Standardstatus, bevor Sie diesen Status löschen."
  error_unable_to_connect: "Fehler beim Verbinden (%{value})"
  error_unable_delete_wiki: "Wiki-Seite kann nicht gelöscht werden."
  error_unable_update_wiki: "Wiki-Seite kann nicht aktualisiert werden."
  error_workflow_copy_source: "Bitte wählen Sie einen Ausgangs-Typ und eine Ausgangs-Rolle."
  error_workflow_copy_target: "Bitte wählen den/die Ziel-Typ(en) und -Rolle(n)."
  error_menu_item_not_created: Menüpunkt konnte nicht hinzugefügt werden.
  error_menu_item_not_saved: Menüpunkt konnte nicht aktualisiert werden.
  error_wiki_root_menu_item_conflict: >
    Kann "%{old_name}" nicht in "%{new_name}" umbenennen, weil es mit dem bestehenden Menüeintrag "%{existing_caption}" (%{existing_identifier}) kollidiert.
  error_external_authentication_failed: "Die externe Authentifizierung ist fehlgeschlagen. Bitte versuchen Sie es erneut."
  error_attribute_not_highlightable: "Nicht hervorhebbare Attribut(e): %{attributes}"
  events:
    changeset: 'Projektarchiv-Änderung bearbeitet'
    message: Nachricht bearbeitet
    news: Neuigkeiten
    project_attributes: 'Projekt-Attribute bearbeitet'
    projects: 'Projekt bearbeitet'
    reply: Antwort erstellt
    time_entry: 'Zeiterfassungseintrag bearbeitet'
    wiki_page: 'Wiki-Seite bearbeitet'
    work_package_closed: 'Arbeitspaket geschlossen'
    work_package_edit: 'Arbeitspaket bearbeitet'
    work_package_note: 'Arbeitspaket kommentiert'
    title:
      project: "Projekt: %{name}"
      subproject: "Unterprojekt: %{name}"
  export:
    your_work_packages_export: "Export der Arbeitspakete"
    succeeded: "Der Export wurde erfolgreich abgeschlossen."
    failed: "Export fehlgeschlagen: %{message}"
    format:
      atom: "Atom"
      csv: "CSV"
      pdf: "PDF"
      pdf_overview_table: "PDF-Tabelle"
      pdf_report_with_images: "PDF-Bericht mit Bildern"
      pdf_report: "PDF-Bericht"
    image:
      omitted: "Bild nicht exportiert."
    units:
      hours: h
      days: d
  extraction:
    available:
      pdftotext: "Pdftotext verfügbar (optional)"
      unrtf: "Unrtf verfügbar (optional)"
      catdoc: "Catdoc verfügbar (optional)"
      xls2csv: "Xls2csv verfügbar (optional)"
      catppt: "Catppt verfügbar (optional)"
      tesseract: "Tesseract verfügbar (optional)"
  general_csv_decimal_separator: ","
  general_csv_encoding: "UTF-8"
  general_csv_separator: ","
  general_first_day_of_week: "1"
  general_pdf_encoding: "ISO-8859-1"
  general_text_no: "nein"
  general_text_yes: "ja"
  general_text_No: "Nein"
  general_text_Yes: "Ja"
  general_text_true: "ja"
  general_text_false: "falsch"
  gui_validation_error: "1 Fehler"
  gui_validation_error_plural: "%{count} Fehler"
  homescreen:
    additional:
      projects: "Neueste sichtbare Projekte in dieser Instanz."
      no_visible_projects: "Es gibt keine sichtbaren Projekte in dieser OpenProject-Umgebung."
      users: "Neueste registrierte Benutzer in dieser Instanz."
    blocks:
      community: "OpenProject Community"
      upsale:
        title: "Auf Enterprise edition upgraden"
        more_info: "Weitere Informationen"
    links:
      upgrade_enterprise_edition: "Auf Enterprise edition upgraden"
      postgres_migration: "Migration Ihrer Installation zu PostgreSQL"
      user_guides: "Benutzerhandbuch"
      faq: "Häufig gestellte Fragen"
      glossary: "Glossar"
      shortcuts: "Tastenkürzel"
      blog: "OpenProject Blog"
      forums: "Community Forum"
      newsletter: "Sicherheitswarnungen / Newsletter"
  image_conversion:
    imagemagick: 'ImageMagick'
  journals:
    changes_retracted: "Die Änderungen wurden zurückgezogen."
  links:
    configuration_guide: 'Konfigurationsanleitung'
    get_in_touch: "Sie haben Fragen? Nehmen Sie Kontakt mit uns auf."
  instructions_after_registration: "Sie können sich anmelden, sobald Ihr Konto aktiviert wurde, indem Sie auf %{signin} klicken."
  instructions_after_logout: "Sie können wieder anmelden indem Sie auf %{signin} klicken."
  instructions_after_error: "Sie können versuchen sich erneut anzumelden indem Sie auf %{signin} klicken. Wenn der Fehler weiterhin auftritt, fragen Sie Ihren Administrator um Hilfe."
  menus:
    admin:
      mail_notification: "Mailbenachrichtigung"
      mails_and_notifications: "E-Mails und Benachrichtigungen"
      aggregation: 'Zusammenfassungen'
      api_and_webhooks: "API und Webhooks"
    quick_add:
      label: "Schnellmenue öffnen"
  my_account:
    access_tokens:
      no_results:
        title: "Kein Zugangs-Token kann angezeigt werden"
        description: "Alle wurden deaktiviert. Sie können im Administrations-Menü wieder aktiviert werden."
      access_tokens: "Zugriffstokens"
      headers:
        action: "Aktion"
        expiration: "Läuft aus"
      indefinite_expiration: "Nie"
  notifications:
    send_notifications: "Sende Benachrichtigungen für diese Aktion"
    work_packages:
      subject:
        created: "Das Arbeitspaket wurde erstellt."
        assigned: "Ihnen wurde %{work_package} zugewiesen"
        subscribed: "Sie haben %{work_package} abonniert"
        mentioned: "Sie wurden in %{work_package} erwähnt"
        responsible: "Sie sind für %{work_package} verantwortlich"
        watched: "Du beobachtest %{work_package}"
    update_info_mail:
      body: >
        Mit Spannung kündigen wir die Veröffentlichung von OpenProject 12.0 an. Es ist eine wichtige Aktualisierung, die Ihre Arbeit mit OpenProject erheblich verbessern wird.
        In dieser Version führen wir eine Benachrichtigungszentrale ein. Von nun an erhalten Sie Benachrichtigungen für Aktualisierungen zu Arbeitspaketen direkt in OpenProject. Sie können diese Benachrichtigungen als gelesen markieren, auf einen Kommentar antworten und direkt die Attribute des Arbeitspakets ändern, ohne das Benachrichtigungszentrum zu verlassen.
        Das bedeutet auch, dass wir weniger E-Mails für Benachrichtigungen verwenden. Das Benachrichtigungszentrum wird ein besserer Ort werden, um diese Updates anzusehen und zu bearbeiten. Wenn Sie dennoch weiterhin Updates per E-Mail erhalten möchten, können Sie zu wählbaren Zeiten E-Mail-Erinnerungen erhalten.
        Sie können Ihre Einstellungen für Benachrichtigungen und E-Mail-Erinnerungen über Ihre Kontoeinstellungen festlegen oder diese unverändert lassen, um die Standardeinstellungen beizubehalten. Sie können dies über die Schaltfläche „E-Mail-Einstellungen ändern“ unten tun.
        Wir hoffen, dass Sie das Benachrichtigungszentrum nützlich finden und dass es Ihre Arbeit mit OpenProject produktiver macht.
        Mit freundlichen Grüßen Das OpenProject Team
      body_header: 'Version 12.0 mit Benachrichtigungszentrum'
      body_subheader: 'Neuigkeiten'
      subject: 'Wichtige Änderungen an Benachrichtigungen mit der Veröffentlichung von 12.0'
  label_accessibility: "Barrierefreiheit"
  label_account: "Konto"
  label_active: "Aktiv"
  label_activate_user: 'Benutzer aktivieren'
  label_active_in_new_projects: "Aktiv in neuen Projekten"
  label_activity: "Aktivität"
  label_add_edit_translations: "Hinzufügen und Bearbeiten von Übersetzungen"
  label_add_another_file: "Eine weitere Datei hinzufügen"
  label_add_columns: "Ausgewählte Spalten hinzufügen"
  label_add_note: "Kommentar hinzufügen"
  label_add_related_work_packages: "Zugehöriges Arbeitspaket hinzufügen"
  label_add_subtask: "Unteraufgabe hinzufügen"
  label_added: "hinzugefügt"
  label_added_time_by: "Von %{author} vor %{age} hinzugefügt"
  label_additional_workflow_transitions_for_assignee: "Zusätzliche Workflow-Übergänge für den Nutzer, dem ein Arbeitspaket zugewiesen ist"
  label_additional_workflow_transitions_for_author: "Zusätzliche Workflow-Übergänge wenn der Nutzer der Autor des Arbeitspakets ist"
  label_administration: "Administration"
  label_advanced_settings: "Erweiterte Einstellungen"
  label_age: "Geändert vor"
  label_ago: "vor (Tage)"
  label_all: "alle"
  label_all_time: "gesamter Zeitraum"
  label_all_words: "Alle Wörter"
  label_all_open_wps: "Alle offenen"
  label_always_visible: "Immer angezeigt"
  label_announcement: "Ankündigung"
  label_api_access_key: "API-Zugriffsschlüssel"
  label_api_access_key_created_on: "Der API-Zugriffsschlüssel wurde vor %{value} erstellt"
  label_api_access_key_type: "Schnittstelle (API)"
  label_ical_access_key_type: "iCalendar"
  label_ical_access_key_description: "iCalendar-Token „%{token_name}“ für „%{calendar_name}“ in „%{project_name}“"
  label_ical_access_key_not_present: "iCalendar-Token(s) nicht vorhanden."
  label_ical_access_key_generation_hint: "Wird automatisch generiert, wenn ein Kalender abonniert wird."
  label_ical_access_key_latest: "neueste"
  label_ical_access_key_revoke: "Widerrufen"
  label_applied_status: "Zugewiesener Status"
  label_archive_project: "Projekt archivieren"
  label_ascending: "Aufsteigend"
  label_assigned_to_me_work_packages: "Mir zugewiesene Arbeitspakete"
  label_associated_revisions: "Zugehörige Revisionen"
  label_attachment_delete: "Anhang löschen"
  label_attachment_new: "Neue Datei"
  label_attachment_plural: "Dateien"
  label_attribute: "Attribut"
  label_attribute_plural: "Attribute"
  label_auth_source: "Authentifizierungs-Modus"
  label_auth_source_new: "Neuer Authentifizierungs-Modus"
  label_auth_source_plural: "Authentifizierungs-Arten"
  label_authentication: "Authentifizierung"
  label_available_project_work_package_categories: 'Verfügbare Arbeitspaket-Kategorien'
  label_available_project_work_package_types: 'Verfügbare Arbeitspaket-Typen'
  label_available_project_forums: 'Verfügbare Foren'
  label_available_project_versions: 'Verfügbare Versionen'
  label_available_project_repositories: 'Verfügbare Projektarchive'
  label_api_documentation: "API-Dokumentation"
  label_backup: "Backup"
  label_between: "zwischen"
  label_blocked_by: "Blockiert durch"
  label_blocks: "Blockiert"
  label_blog: "Blog"
  label_forums_locked: "Gesperrt"
  label_forum_new: "Neues Forum"
  label_forum_plural: "Foren"
  label_forum_sticky: "Angepinnt"
  label_boolean: "Boolesch"
  label_branch: "Zweig"
  label_browse: "Codebrowser"
  label_bulk_edit_selected_work_packages: "Alle ausgewählten Arbeitspakete bearbeiten"
  label_bundled: '(Gebündelt)'
  label_calendar: "Kalender"
  label_calendars_and_dates: "Kalendarien und Daten"
  label_calendar_show: "Kalender anzeigen"
  label_category: "Kategorie"
  label_consent_settings: "Nutzer-Einwilligung"
  label_wiki_menu_item: Wiki Menüpunkt
  label_select_main_menu_item: Neuen Hauptmenüpunkt auwählen
  label_required_disk_storage: "Erforderlicher Festplattenspeicher"
  label_send_invitation: Einladung senden
  label_change_plural: "Änderungen"
  label_change_properties: "Eigenschaften ändern"
  label_change_status: "Statuswechsel"
  label_change_status_of_user: "Status des #{username} ändern"
  label_change_view_all: "Alle Änderungen anzeigen"
  label_changes_details: "Details aller Änderungen"
  label_changeset: "Revision"
  label_changeset_id: "Revisionsnummer"
  label_changeset_plural: "Projektarchiv-Änderungen"
  label_checked: "ausgewählt"
  label_check_uncheck_all_in_column: "Alle in Spalte an/abwählen"
  label_check_uncheck_all_in_row: "Alle in Zeile an/abwählen"
  label_child_element: "Kind-Element"
  label_chronological_order: "Älteste zuerst"
  label_close_versions: "Abgeschlossene Versionen schließen"
  label_closed_work_packages: "Geschlossen"
  label_collapse: "Zuklappen"
  label_collapsed_click_to_show: "Ausgeblendet. Klicken Sie zum Anzeigen"
  label_configuration: Konfiguration
  label_comment_add: "Kommentar hinzufügen"
  label_comment_added: "Kommentar hinzugefügt"
  label_comment_delete: "Kommentar löschen"
  label_comment_plural: "Kommentare"
  label_commits_per_author: "Übertragungen pro Autor"
  label_commits_per_month: "Übertragungen pro Monat"
  label_confirmation: "Bestätigung"
  label_contains: "enthält"
  label_content: "Inhalt"
  label_copied: "kopiert"
  label_copy_same_as_target: "So wie das Ziel"
  label_copy_source: "Quelle"
  label_copy_target: "Ziel"
  label_copy_workflow_from: "Workflow kopieren von"
  label_copy_project: "Projekt kopieren"
  label_core_version: "Core Version"
  label_current_status: "Gegenwärtiger Status"
  label_current_version: "Gegenwärtige Version"
  label_custom_field_add_no_type: "Dieses Feld zu einem Arbeitspaket-Typ hinzufügen"
  label_custom_field_new: "Neues benutzerdefiniertes Feld"
  label_custom_field_plural: "Benutzerdefinierte Felder"
  label_custom_field_default_type: "Leerer Typ"
  label_custom_style: "Design"
  label_database_version: "PostgreSQL-Version"
  label_date: "Datum"
  label_date_and_time: "Datum und Zeit"
  label_date_format: "Datumsformat"
  label_date_from: "Von"
  label_date_from_to: "von %{start} bis %{end}"
  label_date_to: "Bis"
  label_day_plural: "Tagen"
  label_default: "Standard"
  label_delete_user: "Benutzer löschen"
  label_delete_project: "Projekt löschen"
  label_deleted: "gelöscht"
  label_deleted_custom_field: "(gelöschtes benutzerdefiniertes Feld)"
  label_deleted_custom_option: "(gelöschte Option)"
  label_missing_or_hidden_custom_option: "(Fehlender Wert oder fehlende Zugriffsberechtigungen)"
  label_descending: "Absteigend"
  label_details: "Details"
  label_development_roadmap: "Entwicklungs-Roadmap"
  label_diff: "diff"
  label_diff_inline: "einspaltig"
  label_diff_side_by_side: "nebeneinander"
  label_digital_accessibility: 'Erklärung zur digitalen Barrierefreiheit'
  label_disabled: "deaktiviert"
  label_display: "Anzeige"
  label_display_per_page: "Pro Seite: %{value}"
  label_display_used_statuses_only: "Zeige nur Status an, die von diesem Typ verwendet werden"
  label_download: "%{count} Download"
  label_download_plural: "%{count} Downloads"
  label_downloads_abbr: "D/L"
  label_duplicated_by: "Dupliziert durch"
  label_duplicate: "Duplikat"
  label_duplicates: "Duplikat von"
  label_edit: "Bearbeiten"
  label_edit_x: "Bearbeiten: %{x}"
  label_enable_multi_select: "Mehrfachauswahl umschalten"
  label_enabled_project_custom_fields: 'Aktivierte benutzerdefinierte Felder'
  label_enabled_project_modules: 'Aktivierte Module'
  label_enabled_project_activities: 'Aktivierte Aktivitäten für Zeiterfassung'
  label_end_to_end: "Ende - Ende"
  label_end_to_start: "Ende - Anfang"
  label_enumeration_new: "Neuer Aufzählungswert"
  label_enumeration_value: "Aufzählungswert"
  label_enumerations: "Aufzählungen"
  label_enterprise: "Enterprise"
  label_enterprise_active_users: "%{current}/%{limit} gebuchte aktive Nutzer"
  label_enterprise_edition: "Enterprise edition"
  label_enterprise_support: "Enterprise Support"
  label_environment: "Umgebung"
  label_estimates_and_time: "Schätzungen & Zeiten"
  label_equals: "ist"
  label_everywhere: "überall"
  label_example: "Beispiel"
  label_experimental: "Experimental"
  label_import: "Import"
  label_export_to: "Auch abrufbar als:"
  label_expanded_click_to_collapse: "Erweitert. Klicken Sie zum Ausblenden"
  label_f_hour: "%{value} Stunde"
  label_f_hour_plural: "%{value} Stunden"
  label_feed_plural: "Feeds"
  label_feeds_access_key: "RSS-Zugriffsschlüssel"
  label_feeds_access_key_created_on: "Atom-Zugriffsschlüssel vor %{value} erstellt"
  label_feeds_access_key_type: "RSS"
  label_file_plural: "Dateien"
  label_filter_add: "Filter hinzufügen"
  label_filter_plural: "Filter"
  label_filters_toggle: "Filter ein-/ausblenden"
  label_float: "Gleitkommazahl"
  label_folder: "Ordner"
  label_follows: "folgt"
  label_force_user_language_to_default: "Setze Sprache für Nutzer, die eine nicht erlaubte Sprache gewählt haben, auf die Standard-Sprache"
  label_form_configuration: "Formularkonfiguration"
  label_gantt: "Gantt"
  label_gantt_chart: "Gantt-Diagramm"
  label_general: "Allgemein"
  label_generate_key: "Schlüssel generieren"
  label_git_path: "Pfad zum .git-Verzeichnis"
  label_greater_or_equal: ">="
  label_group_by: "Gruppieren nach"
  label_group_new: "Neue Gruppe"
  label_group: "Gruppe"
  label_group_named: "Gruppe %{name}"
  label_group_plural: "Gruppen"
  label_help: "Hilfe"
  label_here: hier
  label_hide: "Verbergen"
  label_history: "Historie"
  label_hierarchy_leaf: "Hierarchie-Blatt"
  label_home: "Hauptseite"
  label_subject_or_id: "Titel oder ID"
  label_impressum: "Impressum"
  label_in: "an"
  label_in_less_than: "in weniger als"
  label_in_more_than: "in mehr als"
  label_inactive: "Inaktiv"
  label_incoming_emails: "Eingehende E-Mails"
  label_includes: 'enthält'
  label_index_by_date: "Seiten nach Datum"
  label_index_by_title: "Seiten nach Titel"
  label_information: "Information"
  label_information_plural: "Information"
  label_installation_guides: 'Installationsanleitungen'
  label_integer: "Zahl"
  label_internal: "Intern"
  label_introduction_video: "Einführungsvideo"
  label_invite_user: "Nutzer einladen"
  label_show_hide: "Einblenden / Ausblenden"
  label_show_all_registered_users: "Alle registrierten Benutzer anzeigen"
  label_journal: "Änderungen"
  label_journal_diff: "Beschreibungsvergleich"
  label_language: "Sprache"
  label_languages: "Sprachen"
  label_jump_to_a_project: "Zu einem Projekt springen..."
  label_keyword_plural: 'Schlüsselwörter'
  label_language_based: "Sprachabhängig"
  label_last_activity: "Letzte Aktivität"
  label_last_change_on: "Letzte Änderung am"
  label_last_changes: "%{count} letzte Änderungen"
  label_last_login: "Letzte Anmeldung"
  label_last_month: "voriger Monat"
  label_last_n_days: "die letzten %{count} Tage"
  label_last_week: "vorige Woche"
  label_latest_revision: "Aktuellste Revision"
  label_latest_revision_plural: "Aktuellste Revisionen"
  label_ldap_authentication: "LDAP-Authentifizierung"
  label_less_or_equal: "<="
  label_less_than_ago: "vor weniger als (Tage)"
  label_list: "Liste"
  label_loading: "Lade..."
  label_lock_user: 'Benutzer sperren'
  label_logged_as: "Angemeldet als"
  label_login: "Anmelden"
  label_custom_logo: "Benutzerdefiniertes Logo"
  label_custom_export_logo: "Custom export logo"
  label_custom_favicon: "Benutzerdefiniertes Favicon"
  label_custom_touch_icon: "Benutzerdefiniertes Touch-Icon"
  label_logout: "Abmelden"
  label_main_menu: "Nebenmenü"
  label_manage_groups: "Gruppen verwalten"
  label_managed_repositories_vendor: "Verwaltete %{vendor} Projektarchive"
  label_max_size: "Maximale Größe"
  label_me: "ich"
  label_member_new: "Neues Mitglied"
  label_member_all_admin: "(Alle Rollen, da Administrator)"
  label_member_plural: "Mitglieder"
  lable_membership_added: 'Mitglied hinzugefügt'
  lable_membership_updated: 'Mitglied aktualisiert'
  label_menu_badge:
    pre_alpha: 'pre-alpha'
    alpha: 'alpha'
    beta: 'beta'
  label_menu_item_name: "Name des Menüpunktes"
  label_message: "Nachricht"
  label_message_last: "Letzter Forenbeitrag"
  label_message_new: "Neues Thema"
  label_message_plural: "Forenbeiträge"
  label_message_posted: "Forenbeitrag hinzugefügt"
  label_min_max_length: "Länge (Min. - Max.)"
  label_minute_plural: "Minuten"
  label_missing_api_access_key: "Fehlender API Zugriffsschlüssel"
  label_missing_feeds_access_key: "Fehlender RSS Zugriffsschlüssel"
  label_modification: "%{count} Änderung"
  label_modified: "geändert"
  label_module_plural: "Module"
  label_modules: "Module"
  label_months_from: "Monate ab"
  label_more: "Mehr"
  label_more_than_ago: "vor mehr als (Tage)"
  label_move_work_package: "Arbeitspaket verschieben"
  label_my_account: "Mein Konto"
  label_my_activity: "Meine Aktivität"
  label_my_account_data: "Meine Kontodaten"
  label_my_projects: "Meine Projekte"
  label_my_queries: "Meine Berichte"
  label_name: "Name"
  label_never: "Nie"
  label_new: "Neu"
  label_new_features: "Neue Funktionen"
  label_new_statuses_allowed: "Neuer Status"
  label_news_singular: "Neuigkeit"
  label_news_added: "Neuigkeit hinzugefügt"
  label_news_comment_added: "Kommentar einer Nachricht hinzugefügt"
  label_news_latest: "Aktuellste Neuigkeiten"
  label_news_new: "Nachricht hinzufügen"
  label_news_edit: "Nachricht bearbeiten"
  label_news_plural: "Neuigkeiten"
  label_news_view_all: "Alle Neuigkeiten anzeigen"
  label_next: "Weiter"
  label_next_week: "Woche vor"
  label_no_change_option: "(Keine Änderung)"
  label_no_data: "Es sind keine Daten vorhanden"
  label_no_parent_page: "Keine übergeordnete Seite"
  label_nothing_display: "Nichts anzuzeigen"
  label_nobody: "Niemand"
  label_not_found: 'nicht gefunden'
  label_none: "keine"
  label_none_parentheses: "(keiner)"
  label_not_contains: "enthält nicht"
  label_not_equals: "ist nicht"
  label_on: "am"
  label_operator_all: "ist nicht leer"
  label_operator_none: "ist leer"
  label_operator_equals_or: "ist (ODER)"
  label_operator_equals_all: "ist (UND)"
  label_open_menu: "Menü öffnen"
  label_open_work_packages: "Offen"
  label_open_work_packages_plural: "offen"
  label_openproject_website: "OpenProject Webseite"
  label_optional_description: "Beschreibung"
  label_options: "Optionen"
  label_other: "Andere"
  label_overall_activity: "Aktivität aller Projekte anzeigen"
  label_overview: "Übersicht"
  label_page_title: "Seitentitel"
  label_part_of: "enthalten in"
  label_password_lost: "Kennwort vergessen?"
  label_password_rule_lowercase: "Kleinbuchstaben"
  label_password_rule_numeric: "Ziffern"
  label_password_rule_special: "Sonderzeichen"
  label_password_rule_uppercase: "Großbuchstaben"
  label_path_encoding: "Path encoding"
  label_per_page: "Pro Seite"
  label_people: "Personen"
  label_permissions: "Berechtigungen"
  label_permissions_report: "Berechtigungsübersicht"
  label_personalize_page: "Diese Seite anpassen"
  label_placeholder_user: "Platzhalter-Benutzer"
  label_placeholder_user_new: "Neuer Platzhalter-Benutzer"
  label_placeholder_user_plural: "Platzhalter-Benutzer"
  label_planning: "Terminplanung"
  label_please_login: "Anmelden"
  label_plugins: "Plugins"
  label_modules_and_plugins: "Module und Plugins"
  label_precedes: "Vorgänger von"
  label_preferences: "Präferenzen"
  label_preview: "Vorschau"
  label_previous: "Zurück"
  label_previous_week: "Woche zurück"
  label_principal_invite_via_email: " oder Nutzer per E-Mail einladen"
  label_principal_search: "Vorhandene Benutzer / Gruppen hinzufügen"
  label_privacy_policy: "Datenschutz- und Sicherheitsrichtlinien"
  label_product_version: "Produktversion"
  label_profile: "Profil"
  label_project_activity: "Projektaktivität"
  label_project_attribute_plural: "Projekt-Attribute"
  label_project_count: "Gesamtzahl der Projekte"
  label_project_copy_notifications: "Sende Mailbenachrichtigungen beim Kopieren des Projekts."
  label_project_latest: "Neueste Projekte"
  label_project_default_type: "Erlaube leere Typen"
  label_project_hierarchy: "Projekthierarchie"
  label_project_new: "Neues Projekt"
  label_project_plural: "Projekte"
  label_project_settings: "Projektkonfiguration"
  label_project_storage_plural: "Speicher"
  label_projects_storage_information: "%{count} Projekte verbrauchen insgesamt %{storage} Speicherplatz"
  label_project_view_all: "Alle Projekte anzeigen"
  label_project_show_details: "Projektdetails anzeigen"
  label_project_hide_details: "Projektdetails verstecken"
  label_public_projects: "Öffentliche Projekte"
  label_query_new: "Neuer Bericht"
  label_query_plural: "Benutzerdefinierte Berichte"
  label_read: "Lesen ..."
  label_register: "Neues Konto erstellen"
  label_register_with_developer: "Als Entwickler anmelden"
  label_registered_on: "Angemeldet am"
  label_registration_activation_by_email: "Kontoaktivierung per E-Mail"
  label_registration_automatic_activation: "Automatische Kontoaktivierung"
  label_registration_manual_activation: "Manuelle Kontoaktivierung"
  label_related_work_packages: "Zugehörige Arbeitspakete"
  label_relates: "Verwandt mit"
  label_relates_to: "Verwandt mit"
  label_relation_delete: "Beziehung löschen"
  label_relation_new: "Neue Beziehung"
  label_release_notes: "Release Notes"
  label_remove_columns: "Ausgewählte Spalten entfernen"
  label_renamed: "umbenannt"
  label_reply_plural: "Antworten"
  label_report: "Report"
  label_report_bug: "Fehler melden"
  label_report_plural: "Berichte"
  label_reported_work_packages: "Gemeldete Arbeitspakete"
  label_reporting: "Statusbericht"
  label_reporting_plural: "Statusberichte"
  label_repository: "Projektarchiv"
  label_repository_root: "Stammverzeichnis des Projektarchivs"
  label_repository_plural: "Projektarchive"
  label_required: 'benötigt von'
  label_requires: 'benötigt'
  label_result_plural: "Ergebnisse"
  label_reverse_chronological_order: "Neueste zuerst"
  label_revision: "Revision"
  label_revision_id: "Revision %{value}"
  label_revision_plural: "Revisionen"
  label_roadmap: "Roadmap"
  label_roadmap_edit: "Roadmap %{name} editieren"
  label_roadmap_due_in: "Fällig in %{value}"
  label_roadmap_no_work_packages: "Keine Arbeitspakete für diese Version"
  label_roadmap_overdue: "%{value} verspätet"
  label_role_and_permissions: "Rollen und Rechte"
  label_role_new: "Neue Rolle"
  label_role_plural: "Rollen"
  label_role_search: "Rolle für neue Mitglieder zuweisen"
  label_scm: "Versionskontrollsystem"
  label_search: "Suche"
  label_send_information: "Neue Anmeldeinformationen an den Benutzer senden"
  label_send_test_email: "Test-E-Mail senden"
  label_setting_plural: "Einstellungen"
  label_system_settings: "Systemkonfiguration"
  label_show_completed_versions: "Abgeschlossene Versionen anzeigen"
  label_sort: "Sortierung"
  label_sort_by: "Sortiere nach %{value}"
  label_sorted_by: "sortiert nach %{value}"
  label_sort_higher: "Eins höher"
  label_sort_highest: "An den Anfang"
  label_sort_lower: "Eins tiefer"
  label_sort_lowest: "Ans Ende"
  label_spent_time: "Aufgewendete Zeit"
  label_start_to_end: "Anfang bis Ende"
  label_start_to_start: "Anfang bis Anfang"
  label_statistics: "Statistiken"
  label_status: "Status"
  label_stay_logged_in: "Angemeldet bleiben"
  label_storage_free_space: "Verbleibender Speicherplatz"
  label_storage_used_space: "Verwendeter Speicherplatz"
  label_storage_group: "Speicher-Dateisystem %{identifier}"
  label_storage_for: "Umfasst Speicher für"
  label_string: "Text"
  label_subproject: "Unterprojekt"
  label_subproject_new: "Neues Unterprojekt"
  label_subproject_plural: "Unterprojekte"
  label_subtask_plural: "Unteraufgaben"
  label_summary: "Zusammenfassung"
  label_system: "System"
  label_system_storage: "Speicherinformation"
  label_table_of_contents: "Inhaltsverzeichnis"
  label_tag: "Markierung"
  label_text: "Langer Text"
  label_this_month: "aktueller Monat"
  label_this_week: "aktuelle Woche"
  label_this_year: "aktuelles Jahr"
  label_time_entry_plural: "Aufgewendete Zeit"
  label_projects_menu: "Projekte"
  label_today: "heute"
  label_top_menu: "Hauptmenü"
  label_topic_plural: "Themen"
  label_total: "Gesamtzahl"
  label_type_new: "Neuer Typ"
  label_type_plural: "Typen"
  label_ui: "Nutzeroberfläche"
  label_update_work_package_done_ratios: "Arbeitspaket-Fortschritt aktualisieren"
  label_updated_time: "Vor %{value} aktualisiert"
  label_updated_time_at: "%{author} %{age}"
  label_updated_time_by: "Von %{author} vor %{age} aktualisiert"
  label_upgrade_guides: 'Upgrade-Anleitungen'
  label_used_by: "Benutzt von"
  label_used_by_types: "Verwendet von Typen"
  label_used_in_projects: "Verwendet in Projekten"
  label_user: "Benutzer"
  label_user_and_permission: "Benutzer und Berechtigungen"
  label_user_named: "Benutzer %{name}"
  label_user_activity: "Aktivität von %{value}"
  label_user_anonymous: "Anonym"
  label_user_mail_option_all: "Für alle Ereignisse in all meinen Projekten"
  label_user_mail_option_none: "Für keine Ereignisse"
  label_user_mail_option_only_assigned: "Nur für Aufgaben, für die ich zuständig bin."
  label_user_mail_option_only_my_events: "Nur für Aufgaben, die ich beobachte oder an welchen ich mitarbeite"
  label_user_mail_option_only_owner: "Nur für Aufgaben, die ich angelegt habe"
  label_user_mail_option_selected: "Für alle Ereignisse in den ausgewählten Projekten"
  label_user_new: "Neuer Benutzer"
  label_user_plural: "Benutzer"
  label_user_search: "Nach Benutzer suchen"
  label_user_settings: "Benutzereinstellungen"
  label_users_settings: "Benutzereinstellungen"
  label_version_new: "Neue Version"
  label_version_plural: "Versionen"
  label_version_sharing_descendants: "Mit Unterprojekten"
  label_version_sharing_hierarchy: "Mit Projekthierarchie"
  label_version_sharing_none: "Nicht gemeinsam verwenden"
  label_version_sharing_system: "Mit allen Projekten"
  label_version_sharing_tree: "Mit Projektbaum"
  label_videos: "Videos"
  label_view_all_revisions: "Alle Revisionen anzeigen"
  label_view_diff: "Unterschiede anzeigen"
  label_view_revisions: "Revisionen anzeigen"
  label_watched_work_packages: "Beobachtete Arbeitspakete"
  label_what_is_this: "Was ist das?"
  label_week: "Woche"
  label_wiki_content_added: "Die Wiki-Seite wurde erfolgreich hinzugefügt."
  label_wiki_content_updated: "Die Wiki-Seite wurde erfolgreich aktualisiert."
  label_wiki_toc: "Inhaltsverzeichnis"
  label_wiki_toc_empty: "Inhaltsverzeichnis ist leer, da keine Überschriften vorhanden sind."
  label_wiki_dont_show_menu_item: "Wikiseite nicht in der Projektnavigation anzeigen"
  label_wiki_edit: "Wiki-Bearbeitung"
  label_wiki_edit_plural: "Wiki-Bearbeitungen"
  label_wiki_page_attachments: "Anhänge der Wiki-Seite"
  label_wiki_page_id: "ID der Wikiseite"
  label_wiki_navigation: "Wiki-Navigation"
  label_wiki_page: "Wiki-Seite"
  label_wiki_page_plural: "Wiki-Seiten"
  label_wiki_show_index_page_link: "'Inhaltsverzeichnis' Link als Untermenüpunkt anzeigen"
  label_wiki_show_menu_item: "als Menüpunkt in der Projektnavigation anzeigen"
  label_wiki_show_new_page_link: "'Neue Unterseite anlegen' Link als Untermenüpunkt anzeigen"
  label_wiki_show_submenu_item: "als Untermenüpunkt anzeigen von "
  label_wiki_start: "Hauptseite"
  label_work_package: "Arbeitspaket"
  label_work_package_attachments: "Anhänge des Arbeitspakets"
  label_work_package_category_new: "Neue Kategorie"
  label_work_package_category_plural: "Arbeitspaket-Kategorien"
  label_work_package_hierarchy: "Arbeitspakethierarchie"
  label_work_package_new: "Neues Arbeitspaket"
  label_work_package_edit: "Arbeitspaket %{name} editieren"
  label_work_package_plural: "Arbeitspakete"
  label_work_package_status: "Arbeitspaket-Status"
  label_work_package_status_new: "Neuer Status"
  label_work_package_status_plural: "Arbeitspaket-Status"
  label_work_package_types: "Arbeitspaket-Typen"
  label_work_package_tracking: "Arbeitspakete-Verfolgung"
  label_work_package_view_all: "Alle Arbeitspakete anzeigen"
  label_workflow: "Workflow"
  label_workflow_plural: "Workflows"
  label_workflow_summary: "Zusammenfassung"
  label_working_days: "Werktage"
  label_x_closed_work_packages_abbr:
    one: "1 geschlossen"
    other: "%{count} geschlossen"
    zero: "keine geschlossen"
  label_x_comments:
    one: "Ein Kommentar"
    other: "%{count} Kommentare"
    zero: "Keine Kommentare"
  label_x_open_work_packages_abbr:
    one: "1 offen"
    other: "%{count} offen"
    zero: "Keine offenen"
  label_x_projects:
    one: "Ein Projekt"
    other: "%{count} Projekte"
    zero: "Keine Projekte"
  label_yesterday: "gestern"
  label_role_type: "Typ"
  label_member_role: "Projekt Rolle"
  label_global_role: "Globale Rolle"
  label_not_changeable: "(nicht veränderbar)"
  label_global: "Global"
  auth_source:
    using_abstract_auth_source: "Abstrakte Authentifizierungsquellen können nicht verwendet werden."
    ldap_error: "LDAP-Fehler: %{error_message}"
    ldap_auth_failed: "Auf dem LDAP-Server konnte nicht authentifiziert werden."
  macro_execution_error: "Fehler beim Ausführen des Makros %{macro_name}"
  macro_unavailable: "Das Makro %{macro_name} kann nicht angezeigt werden."
  macros:
    placeholder: '[Placeholder] Makro %{macro_name}'
    errors:
      missing_or_invalid_parameter: 'Fehlende oder ungültige Makro-Parameter.'
    legacy_warning:
      timeline: 'Das alte Timeline-Makro wurde entfernt und steht nicht mehr zur Verfügung. Verwenden Sie stattdessen das eingebettete Arbeitspaket-Tabellen-Makro, um eine Gantt Ansicht zu erzeugen.'
    include_wiki_page:
      removed: 'Das Makro existiert nicht mehr.'
    wiki_child_pages:
      errors:
        page_not_found: "Die Wiki-Seite '%{name}' konnte nicht gefunden werden."
    create_work_package_link:
      errors:
        no_project_context: 'Rufe create_work_link Makro aus externen Projekt auf.'
        invalid_type: "Es konnte kein Typ namens '%{type}' im Projekt '%{project}' gefunden werden."
      link_name: 'Neues Arbeitspaket'
      link_name_type: 'Neu %{type_name}'
  mail:
    actions: 'Aktionen'
    digests:
      including_mention_singular: 'mit einer Erwähnung'
      including_mention_plural: 'einschließlich %{number_mentioned} Erwähnungen'
      unread_notification_singular: '1 ungelesene Benachrichtigung'
      unread_notification_plural: '%{number_unread} ungelesene Benachrichtigungen'
      you_have: 'Sie haben'
    logo_alt_text: 'Logo'
    mention:
      subject: "%{user_name} erwähnte Sie in #%{id} - %{subject}"
    notification:
      center: 'Zur Benachrichtigungszentrale'
      see_in_center: 'Kommentar in Benachrichtigungszentrale öffnen'
      settings: 'E-Mail-Einstellungen ändern'
    salutation: 'Hallo %{user}'
    work_packages:
      created_at: 'Erstellt %{timestamp} von %{user} '
      login_to_see_all: 'Melden Sie sich an, um alle Benachrichtigungen zu sehen.'
      mentioned: 'Sie wurden <b>in einem Kommentar erwähnt</b>'
      mentioned_by: '%{user} hat Sie in einem Kommentar erwähnt'
      more_to_see:
        one: 'Es gibt ein weiteres Arbeitspaket mit Benachrichtigungen.'
        other: 'Es gibt %{count} weitere Arbeitspakete mit Benachrichtigungen.'
      reason:
        watched: 'Beobachtet'
        assigned: 'Zugewiesen'
        responsible: 'Verantwortlich'
        mentioned: 'Erwähnt'
        subscribed: 'alle'
        prefix: 'Erhalten aufgrund Benachrichtigungseinstellung: %{reason}'
        date_alert_start_date: 'Datums-Erinnerung'
        date_alert_due_date: 'Datums-Erinnerung'
      see_all: 'Alle anzeigen'
      updated_at: 'Aktualisiert %{timestamp} von %{user} '
  mail_body_account_activation_request: "Ein neuer Benutzer (%{value}) hat sich registriert. Sein Konto wartet auf Ihre Genehmigung:"
  mail_body_account_information: "Ihre Konto-Informationen"
  mail_body_account_information_external: "Sie können sich mit Ihrem Konto %{value} anmelden."
  mail_body_backup_ready: "Ihr gewünschtes Backup ist bereit. Sie können es hier herunterladen:"
  mail_body_backup_token_reset_admin_info: Der Backup-Token für Benutzer '%{user}' wurde zurückgesetzt.
  mail_body_backup_token_reset_user_info: Ihr Backup-Token wurde zurückgesetzt.
  mail_body_backup_token_info: Der vorherige Token ist nicht mehr gültig.
  mail_body_backup_waiting_period: Der neue Token wird in %{hours} Stunden aktiviert.
  mail_body_backup_token_warning: Wenn Sie dies nicht waren, melden Sie sich sofort bei OpenProject an und setzen Sie es erneut zurück.
  mail_body_incoming_email_error: Die E-Mail, die Sie an OpenProject gesendet haben, konnte nicht verarbeitet werden.
  mail_body_incoming_email_error_in_reply_to: "Am %{received_at} schrieb %{from_email}"
  mail_body_incoming_email_error_logs: "Logs"
  mail_body_lost_password: "Benutzen Sie den folgenden Link, um Ihr Kennwort zu ändern:"
  mail_body_register: "Willkommen zu %{app_title}. Bitte aktivieren Sie Ihr Konto, indem Sie auf diesen Link klicken:"
  mail_body_register_header_title: "Einladung als Projektmitglied"
  mail_body_register_user: "Hallo %{name},"
  mail_body_register_links_html: |
    Bitte besuchen Sie unseren YouTube-Kanal (%{youtube_link}), in dem wir Webinare (%{webinar_link})
    und "Erste-Schritte"-Videos (%{get_started_link}) bereitstellen, um Ihre ersten Schritte in OpenProject so einfach wie möglich zu machen.
    <br />
    Wenn Sie weitere Fragen haben, finden Sie Hilfe in unserer Dokumentation (%{documentation_link}) oder kontaktieren Sie Ihren Administrator.
  mail_body_register_closing: "Ihr OpenProject Team"
  mail_body_register_ending: "Wir freuen uns auf Ihre Rückmeldung! Herzlichen Dank,"
  mail_body_reminder: "%{count} Arbeitspakete, die Ihnen zugewiesen sind, müssen in den nächsten %{days} Tagen abgegeben werden:"
  mail_body_group_reminder: "%{count} Arbeitspaket(e), die der Gruppe \"%{group}\" zugewiesen sind, müssen in den nächsten %{days} Tagen abgegeben werden:"
  mail_body_wiki_content_added: "Die Wiki-Seite '%{id}' wurde von %{author} hinzugefügt."
  mail_body_wiki_content_updated: "Die Wiki-Seite '%{id}' wurde von %{author} aktualisiert."
  mail_subject_account_activation_request: "Antrag auf %{value} Kontoaktivierung"
  mail_subject_backup_ready: "Ihr Backup steht bereit"
  mail_subject_backup_token_reset: "Backup-Token zurücksetzen"
  mail_subject_incoming_email_error: "Eine E-Mail, die Sie an OpenProject gesendet haben, konnte nicht verarbeitet werden"
  mail_subject_lost_password: "Ihr %{value} Kennwort"
  mail_subject_register: "Ihre %{value} Kontoaktivierung"
  mail_subject_wiki_content_added: "Wiki-Seite '%{id}' hinzugefügt"
  mail_subject_wiki_content_updated: "Wiki-Seite '%{id}' erfolgreich aktualisiert"
  mail_member_added_project:
    subject: "%{project} - Sie wurden als Mitglied hinzugefügt"
    body:
      added_by:
        without_message: "%{user} hat Sie als Mitglied zum Projekt '%{project} ' hinzugefügt."
        with_message: "%{user} hat Sie als Mitglied zum Projekt '%{project} ' hinzugefügt."
      roles: "Sie haben folgende Rollen:"
  mail_member_updated_project:
    subject: "%{project} - Ihre Rollen wurden aktualisiert"
    body:
      updated_by:
        without_message: "%{user} aktualisierte die Rollen, die Sie im Projekt '%{project} ' haben."
        with_message: "%{user} aktualisierte die Rollen, die Sie im Projekt '%{project} ' haben."
      roles: "Sie haben jetzt folgende Rollen:"
  mail_member_updated_global:
    subject: "Ihre globalen Berechtigungen wurden aktualisiert"
    body:
      updated_by:
        without_message: "%{user} aktualisierte die Rollen, die Sie global haben."
        with_message: "%{user} aktualisierte die Rollen, die Sie global haben."
      roles: "Sie haben jetzt folgende Rollen:"
  mail_user_activation_limit_reached:
    subject: Nutzer aktivierungs Limit erreicht
    message: |
      Ein neuer Nutzer (%{email}) versuchte einen Account auf dem von ihnen Verwalteten OpenProject System (%{host}) zu erstellen.
      Der Nutzer kann seinen Account aufgrund des Nutzer Limits nicht aktivieren.
    steps:
      label: "Folgendes kannst du tuen um dem Nutzer das einloggen zu ermöglichen: "
      a: "Upgraden Sie Ihren Zahlungsplan ([here](upgrade_url))" #here turned into a link
      b: "Sprerren oder löschen eines bestehenden Nutzers ([here](users_url))" #here turned into a link
  more_actions: "Weitere Funktionen"
  noscript_description: "Sie müssen JavaScript aktiveren, um OpenProject nutzen zu können!"
  noscript_heading: "JavaScript deaktiviert"
  noscript_learn_more: "Weitere Informationen"
  notice_accessibility_mode: Die für die barrierefreie Nutzung optimierte Oberfläche kann in Ihren [Kontoeinstellungen](url) aktiviert werden.
  notice_account_activated: "Ihr Konto ist aktiviert. Sie können sich jetzt anmelden."
  notice_account_already_activated: Dieses Benutzerkonto wurde bereits aktiviert.
  notice_account_invalid_token: Ungültiger Aktivierungs-Token
  notice_account_invalid_credentials: "Benutzer oder Kennwort ist ungültig."
  notice_account_invalid_credentials_or_blocked: "Benutzer oder Kennwort ist ungültig oder der Account wurde wegen mehrfacher Falscheingabe temporär gesperrt, in diesem Fall wird er in Kürze automatisch wieder freigeschaltet."
  notice_account_lost_email_sent: "Eine E-Mail mit Anweisungen, wie ein neues Kennwort gewählt wird, wurde Ihnen zugeschickt."
  notice_account_new_password_forced: "Ein neues Passwort muss gesetzt werden."
  notice_account_password_expired: "Ihr Passwort ist nach %{days} Tagen abgelaufen. Bitte setzen Sie ein neues."
  notice_account_password_updated: "Kennwort wurde erfolgreich aktualisiert."
  notice_account_pending: "Ihr Konto wurde erstellt und wartet jetzt auf die Genehmigung durch den Administrator."
  notice_account_register_done: "Konto wurde erfolgreich angelegt. Zur Aktivierung folgen Sie dem Link, der Ihnen per E-Mail zugeschickt wurde."
  notice_account_unknown_email: "Unbekannter Benutzer."
  notice_account_update_failed: "Konto konnte nicht aktualisiert werden. Bitte besuchen Sie ihre Profilseite und überprüfen Sie die Einstellungen."
  notice_account_updated: "Konto wurde erfolgreich aktualisiert."
  notice_account_other_session_expired: "Alle anderen Sitzungen, die mit Ihrem Konto verbunden sind, wurden beendet."
  notice_account_wrong_password: "Falsches Kennwort."
  notice_account_registered_and_logged_in: "Willkommen, ihr Benutzerkonto wurde aktiviert. Sie sind nun angemeldet."
  notice_activation_failed: Das Konto konnte nicht aktiviert werden.
  notice_auth_stage_verification_error: "Konnte Stufe \"%{stage}\" nicht verifizieren."
  notice_auth_stage_wrong_stage: "Erwartet Authentifizierungs-Stufe \"%{expected}\" zu beenden, aber \"%{actual}\" zurückgegeben."
  notice_auth_stage_error: "Authentifizierungs-Stufe \"%{stage}\" gescheitert."
  notice_can_t_change_password: "Dieses Konto verwendet eine externe Authentifizierungs-Quelle; das Kennwort kann nicht geändert werden."
  notice_custom_options_deleted: "Option \"%{option_value}\" und ihre %{num_deleted} Vorkommen wurden gelöscht."
  notice_email_error: "Beim Senden einer E-Mail ist ein Fehler aufgetreten (%{value})."
  notice_email_sent: "Eine E-Mail wurde an %{value} gesendet."
  notice_failed_to_save_work_packages: "%{count} von %{total} ausgewählten Arbeitspaketen konnte(n) nicht gespeichert werden: %{ids}."
  notice_failed_to_save_members: "Benutzer konnte(n) nicht gespeichert werden: %{errors}."
  notice_deletion_scheduled: "Die Löschung wurde geplant und wird asynchron durchgeführt."
  notice_file_not_found: "Die von Ihnen aufgerufene Seite existiert nicht oder ist verschoben worden."
  notice_forced_logout: "Nach %{ttl_time} Minuten Inaktivität wurden Sie automatisch ausgeloggt."
  notice_internal_server_error: "Auf der von Ihnen aufgerufenen Seite ist ein Fehler aufgetreten. Kontaktieren Sie bitte Ihren %{app_title} Administrator, wenn Sie wiederholt Probleme mit dem Aufrufen der Seite haben."
  notice_work_package_done_ratios_updated: "Der Arbeitspaket-Fortschritt wurde aktualisiert."
  notice_locking_conflict: "Die Informationen wurde zwischenzeitlich von einem anderen Benutzer geändert."
  notice_locking_conflict_additional_information: "Die Änderung(en) wurde(n) durchgeführt von %{users}."
  notice_locking_conflict_reload_page: "Bitte laden Sie die Seite neu, prüfen Sie die Anpassungen und geben Sie Ihre Änderungen noch einmal ein."
  notice_member_added: '%{name} zum Projekt hinzugefügt.'
  notice_members_added: '%{number} Benutzer zum Projekt hinzugefügt.'
  notice_member_removed: "%{user} aus dem Projekt entfernt."
  notice_member_deleted: "%{user} wurde aus dem Projekt entfernt und gelöscht."
  notice_no_principals_found: "Keine Treffer gefunden."
  notice_bad_request: "Fehlerhafte Anfrage."
  notice_not_authorized: "Sie sind nicht berechtigt, auf diese Seite zuzugreifen."
  notice_not_authorized_archived_project: "Das Projekt wurde archiviert und ist daher nicht verfügbar."
  notice_password_confirmation_failed: "Ihr Passwort ist nicht korrekt. Kann nicht fortgesetzt werden."
  notice_principals_found_multiple: "Es wurden %{number} Ergebnisse gefunden.\nDrücke Tab um das erste Ergebnis zu fokussieren."
  notice_principals_found_single: "Es wurde ein Ergebnis gefunden.\nDrücke Tab um es zu fokussieren."
  notice_project_not_deleted: "Das Projekt wurde nicht gelöscht."
  notice_successful_connection: "Verbindung erfolgreich."
  notice_successful_create: "Erfolgreich angelegt."
  notice_successful_delete: "Erfolgreich gelöscht."
  notice_successful_update: "Erfolgreich aktualisiert."
  notice_successful_update_custom_fields_added_to_project: |
    Erfolgreich aktualisiert. Die benutzerdefinierten Felder der aktivierten Typen werden automatisch
    im Arbeitspaket-Formular aktiviert. <a href="%{url}" target="_blank">Siehe mehr</a>.
  notice_successful_update_custom_fields_added_to_type: |
    Erfolgreich aktualisiert. Die aktiven benutzerdefinierten Felder werden automatisch für
    die zugehörigen Projekte dieses Typs aktiviert.
  notice_to_many_principals_to_display: "Es gibt zu viele Treffer.\nBitte engen Sie die Suche ein, indem sie den Namen der Person (oder der Gruppe) eingeben."
  notice_user_missing_authentication_method: Benutzer muss noch ein Passwort oder eine andere Authentifizierungsmethode wählen.
  notice_user_invitation_resent: Eine Einladung wurde an %{email} gesendet.
  present_access_key_value: "Ihr %{key_name} ist: %{value}"
  notice_automatic_set_of_standard_type: "Der Standard-Typ wurde automatisch gesetzt."
  notice_logged_out: "Sie wurden ausgeloggt."
  notice_wont_delete_auth_source: Die Authentifizierungsmethode kann nicht gelöscht werden, solange es noch Benutzer gibt, die diese verwenden.
  notice_project_cannot_update_custom_fields: "Sie können die benutzerdefinierten Felder dieses Projekts nicht aktualisieren. Das Projekt ist ungültig: %{errors}"
  notice_attachment_migration_wiki_page: >
    Diese Seite wurde automatisch während der Aktualisierung von OpenProject generiert. Es enthält alle Anhänge, die zuvor innerhalb %{container_type} "%{container_name}" zugeordnet waren.
  #Default format for numbers
  number:
    format:
      delimiter: ""
      precision: 2
      separator: ","
    human:
      format:
        delimiter: ""
        precision: 1
      storage_units:
        format: "%n %u"
        units:
          byte:
            one: "Byte"
            other: "Bytes"
          gb: "GB"
          kb: "kB"
          mb: "MB"
          tb: "TB"
  onboarding:
    heading_getting_started: "Erhalten Sie einen Überblick"
    text_getting_started_description: "Erhalten Sie einen schnellen Überblick über die Projektverwaltung und die Zusammenarbeit mit OpenProject. Sie können dieses Video über das Hilfe-Menü neu starten."
    welcome: "Willkommen zu %{app_title}"
    select_language: "Bitte wählen Sie Ihre Sprache"
  permission_add_work_package_notes: "Kommentare hinzufügen"
  permission_add_work_packages: "Arbeitspakete hinzufügen"
  permission_add_messages: "Forenbeiträge hinzufügen"
  permission_add_project: "Projekt erstellen"
  permission_archive_project: "Projekt archivieren"
  permission_manage_user: "Benutzer erstellen und bearbeiten"
  permission_manage_placeholder_user: "Platzhalter Benutzer erstellen, bearbeiten und löschen"
  permission_add_subprojects: "Unterprojekte erstellen"
  permission_add_work_package_watchers: "Beobachter hinzufügen"
  permission_assign_versions: "Versionen zuweisen"
  permission_browse_repository: "Lesezugriff auf Projektarchiv (in OpenProject und Checkout)"
  permission_change_wiki_parent_page: "Übergeordnete Wiki-Seite ändern"
  permission_comment_news: "Nachricht kommentieren"
  permission_commit_access: "Lese- und Schreibzugriff auf Projektarchiv (Commit)"
  permission_copy_projects: "Projekte kopieren"
  permission_create_backup: "Backup erstellen"
  permission_delete_work_package_watchers: "Beobachter löschen"
  permission_delete_work_packages: "Arbeitspakete löschen"
  permission_delete_messages: "Forenbeiträge löschen"
  permission_delete_own_messages: "Eigene Forenbeiträge löschen"
  permission_delete_reportings: "Statusberichte löschen"
  permission_delete_timelines: "Zeitplan-Reporte löschen"
  permission_delete_wiki_pages: "Wiki-Seiten löschen"
  permission_delete_wiki_pages_attachments: "Anhänge löschen"
  permission_edit_work_package_notes: "Kommentare bearbeiten"
  permission_edit_work_packages: "Arbeitspakete bearbeiten"
  permission_edit_messages: "Forenbeiträge bearbeiten"
  permission_edit_own_work_package_notes: "Eigene Kommentare bearbeiten"
  permission_edit_own_messages: "Eigene Forenbeiträge bearbeiten"
  permission_edit_own_time_entries: "Selbstgebuchte Aufwände bearbeiten"
  permission_edit_project: "Projekt bearbeiten"
  permission_edit_reportings: "Statusberichte bearbeiten"
  permission_edit_time_entries: "Zeitaufwand für andere Benutzer bearbeiten"
  permission_edit_timelines: "Zeitplan-Reporte bearbeiten"
  permission_edit_wiki_pages: "Wiki-Seiten bearbeiten"
  permission_export_work_packages: "Arbeitspakete exportieren"
  permission_export_wiki_pages: "Wiki-Seiten exportieren"
  permission_list_attachments: "Anhänge auflisten"
  permission_log_own_time: "Eigenen Zeitaufwand verbuchen"
  permission_log_time: "Zeitaufwand für andere Benutzer verbuchen"
  permission_manage_forums: "Foren verwalten"
  permission_manage_categories: "Arbeitspaket-Kategorien verwalten"
  permission_manage_work_package_relations: "Arbeitspaket-Beziehungen verwalten"
  permission_manage_members: "Mitglieder verwalten"
  permission_manage_news: "Nachricht verwalten"
  permission_manage_project_activities: "Aktivitäten (Zeiterfassung) verwalten"
  permission_manage_public_queries: "Öffentliche Ansichten verwalten"
  permission_manage_repository: "Projektarchiv verwalten"
  permission_manage_subtasks: "Arbeitspaket-Hierarchien verwalten"
  permission_manage_versions: "Versionen verwalten"
  permission_manage_wiki: "Wiki verwalten"
  permission_manage_wiki_menu: "Wiki-Menü verwalten"
  permission_move_work_packages: "Arbeitspakete verschieben"
  permission_protect_wiki_pages: "Wiki-Seiten schützen"
  permission_rename_wiki_pages: "Wiki-Seiten umbenennen"
  permission_save_queries: "Ansichten speichern"
  permission_select_custom_fields: "Benutzerdefinierte Felder verwalten"
  permission_select_project_modules: "Projektmodule auswählen"
  permission_manage_types: "Typen auswählen"
  permission_view_changesets: "Revisionen des Projektarchivs in OpenProject ansehen"
  permission_view_commit_author_statistics: "Commit Autor Statistiken ansehen"
  permission_view_work_package_watchers: "Liste der Beobachter ansehen"
  permission_view_work_packages: "Arbeitspakete anzeigen"
  permission_view_messages: "Forenbeiträge ansehen"
  permission_view_members: "Mitglieder ansehen"
  permission_view_reportings: "Statusberichte ansehen"
  permission_view_time_entries: "Gebuchte Aufwände ansehen"
  permission_view_timelines: "Zeitplan-Reporte anzeigen"
  permission_view_wiki_edits: "Wiki-Versionsgeschichte ansehen"
  permission_view_wiki_pages: "Wiki ansehen"
  permission_work_package_assigned: "Zugewiesener/Verantwortlicher werden"
  permission_work_package_assigned_explanation: "Arbeitspakete können Benutzern und Gruppen im Besitz dieser Rolle in dem jeweiligen Projekt zugeordnet werden"
  placeholders:
    default: "-"
  project:
    destroy:
      confirmation: "Wenn Sie fortfahren, wird das Projekt %{identifier} und alle damit zusammenhängenden Daten dauerhaft gelöscht werden."
      info: "Die Löschung des Projekts kann nicht rückgängig gemacht werden."
      project_verification: "Geben Sie den Projektnamen %{name} ein um die Löschung zu bestätigen."
      subprojects_confirmation: "Sein(e) Unterprojekt(e): %{value} werden ebenfalls gelöscht."
      title: "Projekt %{name} löschen"
    identifier:
      warning_one: Projektmitglieder müssen die Projektarchive des Projekts umziehen.
      warning_two: Bestehende Projekt-Links werden nicht mehr funktionieren.
      title: Projektkennung ändern
    template:
      copying: >
        Ihr Projekt wird aus der ausgewählten Vorlage erstellt. Sie werden per E-Mail benachrichtigt, sobald das Projekt verfügbar ist.
      use_template: 'Projektvorlage verwenden'
      make_template: 'Als Vorlage speichern'
      remove_from_templates: 'Aus Projektvorlagen entfernen'
    archive:
      are_you_sure: "Sind Sie sicher, dass Sie das Projekt '%{name}' archivieren wollen?"
      archived: "Archiviert"
  project_module_activity: "Aktivität"
  project_module_forums: "Foren"
  project_module_work_package_tracking: "Arbeitspakete-Verfolgung"
  project_module_news: "Neuigkeiten"
  project_module_repository: "Projektarchiv"
  project_module_wiki: "Wiki"
  query:
    attribute_and_direction: "%{attribute} (%{direction})"
  #possible query parameters (e.g. issue queries),
  #which are not attributes of an AR-Model.
  query_fields:
    active_or_archived: "Aktiv oder archiviert"
    assigned_to_role: "Rolle der zugewiesenen Person"
    member_of_group: "Gruppe der zugewiesenen Person"
    assignee_or_group: "Zugewiesen an Nutzer oder dessen Gruppe"
    subproject_id: "Einschließlich Unterprojekt"
    only_subproject_id: "Nur Unterprojekt"
    name_or_identifier: "Name oder Kennung"
  repositories:
    at_identifier: 'auf %{identifier}'
    atom_revision_feed: 'Revisionen als Atom Feed'
    autofetch_information: "Wählen Sie diese Option um das Projektarchiv beim Zugriff auf die Projektarchiv-Modul-Seite automatisch zu aktualisieren.\nDies umfasst das Abrufen von Commits aus dem Projektarchiv und die Aktualisierung des erforderliche Festplattenspeichers."
    checkout:
      access:
        readwrite: 'Lese- und Schreibzugriff'
        read: 'Nur Lesezugriff'
        none: 'Keine Checkout-Berechtigung. Sie können das Projektarchiv nur über diese Applikation betrachten.'
      access_permission: 'Ihre Berechtigungen für dieses Projektarchiv'
      url: "Checkout-URL"
      base_url_text: "Der URL-Präfix, der für die Generierung von Checkout-URLs verwendet wird (z.B. https://myserver.example.org/repos).\nHinweis: Dieser URL-Präfix wird nur zum Umschreiben von verwalteten Projektarchiven verwendet. Die URLs anderer Projektarchive werden nicht verändert."
      default_instructions:
        git: |-
          Die Daten in diesem Projektarchiv können mittels Git auf Ihren Computer übertragen werden.
          Weitere Informationen zu dem Auschecken von Projektarchiven und verfügbare Client-Softwares erhalten Sie in der Dokumentation von Git.
        subversion: |-
          Die Daten in diesem Projektarchiv können mittels Subversion auf Ihren Computer übertragen werden.
          Weitere Informationen zu dem Auschecken von Projektarchiven und verfügbare Client-Softwares erhalten Sie in der Dokumentation von Subversion.
      enable_instructions_text: "Zeige die nachstehenden Checkout-Anweisungen auf allen Seiten im Projektarchiv-Modul an."
      instructions: "Checkout-Anweisungen"
      show_instructions: "Zeige Checkout-Anweisungen"
      text_instructions: "Dieser Text wird dem Nutzer zusammen mit der Checkout-URL als zusätzliche Hilfestellung für den Checkout von Projektarchiven angezeigt."
      not_available: "Für dieses Projektarchiv sind keine Checkout-Anweisungen definiert. Kontaktieren Sie einen Administrator zur Aktivierung der Checkout-Anweisungen."
    create_managed_delay: "Bitte beachten Sie: Das Projektarchiv wird in OpenProject verwaltet. Es wird asynchron auf dem Datenträger erstellt und wird in Kürze verfügbar sein."
    create_successful: "Das Projektarchiv wurde registriert."
    delete_sucessful: "Das Projektarchiv wurde gelöscht."
    destroy:
      confirmation: "Wenn Sie fortfahren, wird das verwaltete Projektarchiv dauerhaft gelöscht."
      info: "Die Löschung des Projektarchivs kann nicht rückgängig gemacht werden."
      info_not_managed: "Hinweis: Der Inhalt des Projektarchivs wird nicht gelöscht, da es sich um ein externes Projektarchiv handelt."
      managed_path_note: "Das folgende Verzeichnis wird gelöscht werden: %{path}"
      repository_verification: "Geben Sie die Projektkennung %{identifier} ein, um die Löschung des Projektarchivs zu bestätigen."
      subtitle: "Wollen Sie wirklich das %{repository_type} des Projekts %{project_name} löschen?"
      subtitle_not_managed: "Wollen Sie wirklich die verknüpfte %{repository_type}-%{url} aus dem Projekt %{project_name} entfernen?"
      title: "%{repository_type} löschen"
      title_not_managed: "Verknüpftes %{repository_type} löschen?"
    errors:
      build_failed: "Projektarchiv mit der gewählten Konfiguration konnte nicht erstellt werden. %{reason}"
      managed_delete: "Löschen des verwalteten Projektarchivs nicht möglich."
      managed_delete_local: "Löschen des lokalen Projektarchivs auf Dateisystem '%{path}': %{error_message} nicht möglich"
      empty_repository: "Das Projektarchiv existiert, ist aber leer. Es enthält noch keine Änderungen."
      exists_on_filesystem: "Das Projektarchiv-Verzeichnis existiert bereits in dem Dateisystem."
      filesystem_access_failed: "Fehler beim Zugriff des Projektarchivs in dem Dateisystem: %{message}"
      not_manageable: "Dieser Projektarchiv-Anbieter kann nicht von OpenProject verwaltet werden."
      path_permission_failed: "Ein Fehler ist aufgetreten beim Erstellen des folgenden Pfads: %{path}. Bitte stellen Sie sicher, dass OpenProject in diesen Ordner schreiben darf."
      unauthorized: "Sie sind nicht berechtigt auf das Projektarchiv zuzugreifen oder die Anmeldeinformationen sind ungültig."
      unavailable: "Das Projektarchiv ist nicht verfügbar."
      exception_title: "Kann nicht auf das Projektarchiv zugreifen: %{message}"
      disabled_or_unknown_type: "Der gewählte Typ %{type} ist deaktiviert oder nicht mehr verfügbar für den Versionskontroll-Anbieter %{vendor}."
      disabled_or_unknown_vendor: "Der Versionskontrollsystem-Anbieter %{vendor} ist deaktiviert oder nicht mehr verfügbar."
      remote_call_failed: "Aufruf des verwalteten Projektarchivs mit Fehlermeldung \"%{message}\" gescheitert (Code: %{code})"
      remote_invalid_response: "Ungültige Antwort vom verwalteten Projektarchiv erhalten."
      remote_save_failed: "Speicherung des Projektarchivs mit den Parametern der Remote-Verbindung nicht möglich."
    git:
      instructions:
        managed_url: "Dies ist die URL des verwalteten (lokalen) Git Verzeichnis."
        path: >-
          Geben Sie den Pfad zu Ihrem lokalen Git-Repository ein (z. B. %{example_path}). Sie können auch Remote Repositories nutzen, die zu einer lokalen Kopie geklont werden, mithilfe eines Wertes beginnend mit http(s) :// oder file://.
        path_encoding: "Überschreibe Git Pfad-Codierung (Standard: UTF-8)"
      local_title: "Verknüpfen von vorhandenem lokalen Git Verzeichnis"
      local_url: "Lokale URL"
      local_introduction: "Wenn Sie ein lokales Git Verzeichnis haben, können Sie es mit OpenProject verknüpfen um von innerhalb der Anwendung auf dieses zuzugreifen."
      managed_introduction: "Lassen Sie OpenProject automatisch ein lokales Git Verzeichnis erstellen und integrieren."
      managed_title: "Git Verzeichnis in OpenProject integriert"
      managed_url: "Verwaltete URL"
      path: "Pfad zum Git Verzeichnis"
      path_encoding: "Path encoding"
    go_to_revision: "Gehe zu Revision"
    managed_remote: "Die verwalteten Projektarchive dieses Anbieters werden remote gehandhabt."
    managed_remote_note: "Informationen bezüglich URL und Pfad sind erst nach der Erstellung des Projektarchivs verfügbar."
    managed_url: "Verwaltete URL"
    settings:
      automatic_managed_repos_disabled: "Automatische Erstellung deaktivieren"
      automatic_managed_repos: "Automatische Erstellung verwalteter Projektarchive"
      automatic_managed_repos_text: "Durch Festlegung eines Anbieters erhalten neu erstellte Projekte automatisch ein verwaltetes Projektarchiv dieses Anbieters."
    scm_vendor: "Quellcode-Verwaltungssystem"
    scm_type: "Projektarchiv-Typ"
    scm_types:
      local: "Verknüpfen von vorhandenem lokalen Projektarchiv"
      existing: "Verknüpfung eines existierenden Projektarchivs"
      managed: "Neues Projektarchiv in OpenProject erstellen"
    storage:
      not_available: "Genutzter Festplattenspeicher ist nicht für dieses Projektarchiv verfügbar."
      update_timeout: "Speichere die Informationen bzgl. des genutzten Festplattenspeichers eines Projektarchivs für N Minuten.\nErhöhen Sie diesen Wert zur Verbesserung der Performance, da die Erfassung des genutzten Festplattenspeichers Ressourcen-intensiv ist."
      oauth_application_details: "Der Client Geheimcode wird nach dem Schließen dieses Fensters nicht mehr zugänglich sein. Bitte kopieren Sie diese Werte in die Nextcloud OpenProject Integrationseinstellungen:"
      oauth_application_details_link_text: "Zu den Einstellungen gehen"
      setup_documentation_details: "Wenn Sie Hilfe bei der Konfiguration eines neuen Datei-Speichers benötigen, konsultieren Sie bitte die Dokumentation: "
      setup_documentation_details_link_text: "Datei-Speicher einrichten"
      show_warning_details: "Um diesen Dateispeicher nutzen zu können, müssen Sie das Modul und den spezifischen Speicher in den Projekteinstellungen jedes gewünschten Projekts aktivieren."
    subversion:
      existing_title: "Vorhandenes Subversion Projektarchiv"
      existing_introduction: "Wenn Sie ein lokales Subversion Verzeichnis haben, können Sie es mit OpenProject verknüpfen um von innerhalb der Anwendung auf dieses zuzugreifen."
      existing_url: "Bestehende URL"
      instructions:
        managed_url: "Dies ist die URL des verwalteten (lokalen) Subversion Projektarchivs."
        url: "Geben Sie die URL des Projektarchivs ein. Dies kann entweder ein lokales Projektarchiv (beginnend mit %{local_proto}) oder ein externes Projektarchiv sein. Die folgenden URL-Schemata werden unterstützt:"
      managed_title: "Subversion Projektarchiv in OpenProject integriert"
      managed_introduction: "Lassen Sie OpenProject automatisch ein lokales Subversion Projektarchiv erstellen und integrieren."
      managed_url: "Verwaltete URL"
      password: "Projektarchiv-Passwort"
      username: "Projektarchiv-Nutzername"
    truncated: "Dieses Projektarchiv musste limitiert werden auf %{limit} Dateien. %{truncated} Einträge wurden von der Liste weggelassen."
    named_repository: "%{vendor_name} Projektarchiv"
    update_settings_successful: "Die Einstellungen wurden erfolgreich gespeichert."
    url: "URL zum Projektarchiv"
    warnings:
      cannot_annotate: "Diese Datei kann nicht kommentiert werden."
  scheduling:
    activated: 'Aktiviert'
    deactivated: 'Deaktiviert'
  search_input_placeholder: "Suchen ..."
  setting_apiv3_cors_enabled: "CORS aktivieren"
  setting_apiv3_cors_origins: "API V3 Cross-Origin Resource Sharing (CORS) erlaubte Origins"
  setting_apiv3_cors_origins_text_html: >
    Wenn CORS aktiviert ist, sind dies die Origins, die auf die OpenProject API zugreifen dürfen. <br/> Bitte überprüfen Sie die <a href="%{origin_link}" target="_blank">Dokumentation über den Origin Header</a>, wie die Werte anzugeben sind.
  setting_apiv3_max_page_size: "Maximale API-Seitengröße"
  setting_apiv3_max_page_instructions_html: >
    Legen Sie die maximale Seitengröße fest, mit der die API antworten soll. Es wird nicht möglich sein, API-Anfragen durchzuführen, die mehr Werte auf einer einzelnen Seite zurückgeben. <br/> <strong>Warnung:</strong> Bitte ändern Sie diesen Wert nur, wenn Sie sicher sind, warum Sie ihn benötigen. Die Einstellung auf einen hohen Wert führt zu erheblichen Performance-Auswirkungen, während ein Wert niedriger als die Einstellung "Objekte pro Seite" zu Fehlern in paginierten Ansichten führt.
  setting_apiv3_docs: "Dokumentation"
  setting_apiv3_docs_enabled: "Dokumentationsseite aktivieren"
  setting_apiv3_docs_enabled_instructions_html: >
    Wenn die Dokumentationsseite aktiviert ist,  sehen Sie eine interaktive APIv3 Dokumentation unter <a href="%{link}" target="_blank">%{link}</a>.
  setting_attachment_whitelist: "Positivliste für Dateiuploads"
  setting_email_delivery_method: "E-Mail Zustellungsoption"
  setting_sendmail_location: "Systempfad zu sendmail"
  setting_smtp_enable_starttls_auto: "Automatisch STARTTLS verwenden, falls vorhanden"
  setting_smtp_ssl: "Benutzen Sie eine SSL-Verbindung"
  setting_smtp_address: "SMTP-Server"
  setting_smtp_port: "SMTP-Port"
  setting_smtp_authentication: "SMTP-Authentifizierung"
  setting_smtp_user_name: "SMTP Benutzername"
  setting_smtp_password: "SMTP Passwort"
  setting_smtp_domain: "SMTP HELO-Domain"
  setting_activity_days_default: "Anzahl Tage pro Seite der Projekt-Aktivität"
  setting_app_subtitle: "Applikations-Untertitel"
  setting_app_title: "Applikations-Titel"
  setting_attachment_max_size: "Max. Dateigröße"
  setting_autofetch_changesets: "Automatisches Abrufen von Projektarchiv-Änderungen"
  setting_autologin: "Automatische Anmeldung"
  setting_available_languages: "Verfügbare Sprachen"
  setting_bcc_recipients: "E-Mails als Blindkopie (BCC) senden"
  setting_brute_force_block_after_failed_logins: "Sperre Benutzer nach dieser Anzahl fehlgeschlagener Loginversuche"
  setting_brute_force_block_minutes: "Sperre Benutzer für Dauer von"
  setting_cache_formatted_text: "Formatierten Text im Cache speichern"
  setting_use_wysiwyg_description: "Aktivieren, um den CKEditor5 WYSIWYG-Editor für alle Nutzer zu aktivieren. CKEditor hat aktuell eingeschränkte Formatierungsfunktionen für Markdown."
  setting_column_options: "Anpassen der Darstellung der Arbeitspaketlisten"
  setting_commit_fix_keywords: "Schlüsselwörter (Status)"
  setting_commit_logs_encoding: "Codierung der Commit-Log-Meldungen"
  setting_commit_logtime_activity_id: "Aktivität für die Zeiterfassung"
  setting_commit_logtime_enabled: "Aktiviere Zeiterfassung"
  setting_commit_ref_keywords: "Schlüsselwörter (Beziehungen)"
  setting_consent_time: "Zeitpunkt der Einwilligung"
  setting_consent_info: "Informationen zur Einwilligung"
  setting_consent_required: "Einwilligung erforderlich"
  setting_consent_decline_mail: "Kontaktadresse bei Rückfragen zur Einwilligung"
  setting_cross_project_work_package_relations: "Arbeitspaket-Beziehungen zwischen Projekten erlauben"
  setting_first_week_of_year: "Die erste Woche im Jahr enthält"
  setting_date_format: "Datum"
  setting_default_language: "Standard-Sprache"
  setting_default_projects_modules: "Standardmäßig aktivierte Module für neue Projekte"
  setting_default_projects_public: "Neue Projekte sind standardmäßig öffentlich"
  setting_diff_max_lines_displayed: "Maximale Anzahl anzuzeigender Diff-Zeilen"
  setting_display_subprojects_work_packages: "Arbeitspakete von Unterprojekten im Hauptprojekt anzeigen"
  setting_emails_footer: "E-Mail-Fußzeile"
  setting_emails_header: "E-Mail-Kopfzeile"
  setting_email_login: "E-Mail als Benutzername verwenden"
  setting_enabled_scm: "Aktivierte Versionskontrollsysteme"
  setting_enabled_projects_columns: "In der Projektliste sichtbar"
  setting_feeds_enabled: "Feeds aktiviert"
  setting_ical_enabled: "iCalendar-Abonnements aktivieren"
  setting_feeds_limit: "Max. Anzahl Einträge pro Atom-Feed"
  setting_file_max_size_displayed: "Maximale Größe inline angezeigter Textdateien"
  setting_host_name: "Hostname"
  setting_invitation_expiration_days: "Aktivierungs-Mail läuft ab nach"
  setting_work_package_done_ratio: "Berechne den Arbeitspaket-Fortschritt mittels"
  setting_work_package_done_ratio_field: "Arbeitspaket-Feld %-erledigt"
  setting_work_package_done_ratio_status: "Arbeitspaket-Status"
  setting_work_package_done_ratio_disabled: "Deaktivieren (Fortschritt verstecken)"
  setting_work_package_list_default_columns: "Standardmäßig anzeigen"
  setting_work_package_properties: "Arbeitspaket-Eigenschaften"
  setting_work_package_startdate_is_adddate: "Neue Arbeitspakete haben \"Heute\" als Anfangsdatum"
  setting_work_packages_projects_export_limit: "Arbeitspakete / Exportlimit für Projekte"
  setting_journal_aggregation_time_minutes: "Benutzeraktionen aggregiert innerhalb"
  setting_log_requesting_user: "Logge Benutzer Login, Name und Mailadresse für alle Anfragen"
  setting_login_required: "Authentifizierung erforderlich"
  setting_mail_from: "E-Mail-Absender"
  setting_mail_handler_api_key: "API-Schlüssel"
  setting_mail_handler_body_delimiters: "Schneide E-Mails nach einer dieser Zeilen ab"
  setting_mail_handler_body_delimiter_regex: "Schneide E-Mails nach Zeile ab, die diesem regulären Ausdruck entspricht"
  setting_mail_handler_ignore_filenames: "Ignorierte E-Mail-Anhänge"
  setting_new_project_user_role_id: "Rolle, die einem Nicht-Administrator zugeordnet wird, der ein Projekt erstellt"
  setting_password_active_rules: "Aktive Zeichenklassen"
  setting_password_count_former_banned: "Anzahl zuletzt benutzter Passwörter, die nicht wiederverwendet werden dürfen"
  setting_password_days_valid: "Anzahl von Tagen, nach denen ein Passwortwechsel erzwungen wird"
  setting_password_min_length: "Minimale Länge"
  setting_password_min_adhered_rules: "Mindestanzahl zu verwendender Zeichenklassen"
  setting_per_page_options: "Objekte pro Seite"
  setting_plain_text_mail: "Nur reinen Text (kein HTML) senden"
  setting_protocol: "Protokoll"
  setting_project_gantt_query: "Projekt-Portfolioübersicht"
  setting_project_gantt_query_text: "Sie können die Ansicht konfigurieren, die verwendet wird, um Gantt-Diagramm von der Projektliste zu erzeugen."
  setting_security_badge_displayed: "Plakette zur Update-Sicherheit anzeigen"
  setting_registration_footer: "Fußzeile der Registrierung-Ansicht"
  setting_repositories_automatic_managed_vendor: "Automatisch genutzter Projektarchiv Anbieter-Typ"
  setting_repositories_encodings: "Codierungen der Projektarchive"
  setting_repository_authentication_caching_enabled: "Aktiviere Cache für Authentifizierungsversuche von Versionskontrollsoftware"
  setting_repository_storage_cache_minutes: "Speicher-Dauer der abgerufenen Festplattengröße"
  setting_repository_checkout_display: "Zeige Checkout-Anweisungen"
  setting_repository_checkout_base_url: "Checkout URL-Präfix"
  setting_repository_checkout_text: "Hilfetext für Checkout-Anweisung"
  setting_repository_log_display_limit: "Maximale Anzahl anzuzeigender Revisionen in der Historie einer Datei"
  setting_repository_truncate_at: "Maximale Anzahl Dateien im Projektarchiv-Browser angezeigt"
  setting_rest_api_enabled: "REST-Schnittstelle aktivieren"
  setting_self_registration: "Selbstregistrierung"
  setting_session_ttl: "Session-Ablaufzeit nach Inaktivität"
  setting_session_ttl_hint: "Wert kleiner 5 wirkt wie ausgeschaltet"
  setting_session_ttl_enabled: "Session läuft ab"
  setting_start_of_week: "Wochenanfang am"
  setting_sys_api_enabled: "Den Web-Service zur Projektarchiv-Verwaltung aktivieren"
  setting_sys_api_description: "Der Web-Service für Projektarchiv-Verwaltung erlaubt Integration und Nutzer-Autorisierung für den Zugriff auf Projektarchive."
  setting_time_format: "Zeit"
  setting_accessibility_mode_for_anonymous: "Barrierefreien Modus für nicht angemeldete Nutzer aktivieren"
  setting_user_format: "Format des Benutzernamens"
  setting_user_default_timezone: "Standard-Zeitzone für Benutzer"
  setting_users_deletable_by_admins: "Admins können Nutzeraccounts löschen"
  setting_users_deletable_by_self: "Nutzer können ihren Account löschen"
  setting_welcome_text: "Text für Willkommens-Block"
  setting_welcome_title: "Titel des Willkommens-Block"
  setting_welcome_on_homescreen: "Willkommens-Block auf Startseite anzeigen"
  setting_work_package_list_default_highlighting_mode: "Standard Hervorhebung"
  setting_work_package_list_default_highlighted_attributes: "Voreinstellung Inline Hervorherbung"
  setting_working_days: "Arbeitstage"
  settings:
    general: "Allgemein"
    other: "Andere"
    passwords: "Passwörter"
    session: "Sitzung"
    brute_force_prevention: "Automatisches Sperren von Benutzern"
    attachments:
      whitelist_text_html: >
        Legen Sie eine Liste gültiger Dateierweiterungen und/oder Mime-Typen für hochgeladene Dateien fest. <br/> Dateierweiterungen (z. B. <code>%{ext_example}</code>) oder Mime-Typen (z. ., <code>%{mime_example}</code>). <br/> Lassen Sie diese Liste leer, um das Hochladen beliebiger Dateitypen zu erlauben. Mehrere Werte erlaubt (eine Zeile pro Wert).
    notifications:
      events_explanation: 'Bestimmt, für welche Ereignisse eine E-Mail verschickt wird. Arbeitspakete sind von dieser Liste ausgeschlossen, da die Benachrichtigungen hierfür pro Benutzer konfiguriert werden können.'
      delay_minutes_explanation: "Das Senden von E-Mails kann verzögert werden, damit Benutzer über In-App-Benachrichtigungen benachrichtigt werden können, bevor eine E-Mail versendet wird. Benutzer, die eine Benachrichtigung innerhalb der Anwendung lesen, erhalten keine separate E-Mail."
    display:
      first_date_of_week_and_year_set: >
        Wenn beide Optionen "%{day_of_week_setting_name}" oder "%{first_week_setting_name}" gesetzt sind der andere muss ebenfalls gesetzt werden, um Ungereimtheiten im Frontend zu vermeiden.
      first_week_of_year_text: >
        Wählen Sie das Datum vom Januar, das in der ersten Woche des Jahres enthalten ist. Dieser Wert zusammen mit dem ersten Wochentag bestimmt die Gesamtzahl der Wochen in einem Jahr.
    experimental:
      save_confirmation: Caution! Risk of data loss! Only activate experimental features if you do not mind breaking your OpenProject installation and losing all of its data.
      warning_toast: Feature flags are settings that activate features that are still under development. They shall only be used for testing purposes. They shall never be activated on OpenProject installations holding important data. These features will very likely corrupt your data. Use them at your own risk.
      feature_flags: Feature flags
    projects:
      section_new_projects: "Einstellungen für neue Projekte"
      section_project_overview: "Einstellungen für Projektliste"
    user:
      default_preferences: "Standardeinstellungen"
      display_format: "Anzeigeformat"
      deletion: "Löschen"
    highlighting:
      mode_long:
        inline: "Inline hervorgehobene Attribute"
        none: "Keine Hervorhebung"
        status: "Ganze Zeile nach Status"
        type: "Ganze Zeile nach Typ"
        priority: "Ganze Zeile nach Priorität"
    working_days:
      section_work_week: "Arbeitswoche"
      section_holidays_and_closures: "Feiertage und Schließungen"
  text_formatting:
    markdown: 'Markdown'
    plain: 'Reiner Text'
  status_active: "aktiv"
  status_archived: "archiviert"
  status_invited: eingeladen
  status_locked: gesperrt
  status_registered: angemeldet
  #Used in array.to_sentence.
  support:
    array:
      sentence_connector: "und"
      skip_last_comma: "true"
  text_accessibility_hint: "Der barrierefreie Modus richtet sich an Benutzer, die motorisch eingeschränkt, blind oder sehbehindert sind. Für letztere werden selektierte Elemente mit einem Rahmen hervorgehoben. Bitte beachten Sie, dass das Backlog-Modul bei aktiviertem barrierefreien Modus nicht verfügbar ist."
  text_access_token_hint: "Zugangs-Tokens erlauben es externen Applikationen Zugriff auf OpenProject zu erhalten."
  text_analyze: "Weiter analysieren: %{subject}"
  text_are_you_sure: "Sind Sie sicher?"
  text_are_you_sure_continue: "Sind Sie sicher, dass Sie fortfahren möchten?"
  text_are_you_sure_with_children: "Lösche Aufgabe und alle Unteraufgaben?"
  text_assign_to_project: "Dem Projekt zuweisen"
  text_form_configuration: >
    Sie können anpassen, welche Felder in den Arbeitspaket-Formularen angezeigt werden. Sie können die Felder entsprechend Ihren Bedürfnissen frei gruppieren.
  text_form_configuration_required_attribute: "Attribut ist erforderlich und deshalb immer angezeigt"
  text_caracters_maximum: "Max. %{count} Zeichen."
  text_caracters_minimum: "Muss mindestens %{count} Zeichen lang sein."
  text_comma_separated: "Mehrere Werte erlaubt (durch Komma getrennt)."
  text_comment_wiki_page: "Kommentar zu Wiki-Seite: %{page}"
  text_custom_field_possible_values_info: "Eine Zeile pro Wert"
  text_custom_field_hint_activate_per_project: >
    Wenn Sie benutzerdefinierte Felder verwenden: Bitte beachten, dass diese auch pro Projekt aktiviert werden müssen.
  text_custom_field_hint_activate_per_project_and_type: >
    Benutzerdefinierte Felder müssen jeweils in Arbeitspaket-Typ und Projekt aktiviert werden.
  text_wp_status_read_only_html: >
    Die Enterprise Edition fügt diese zusätzlichen Add-ons für die Statusfelder der Arbeitspakete hinzu: <br> <ul> <li><b>Erlaubt die Markierung von Arbeitspaketen als read-only für bestimmte Status</b></li> </ul>
  text_project_custom_field_html: >
    Die Enterprise Edition fügt diese zusätzlichen Add-ons für die benutzerdefinierten Felder der Projekte hinzu: <br> <ul> <li><b>Fügt benutzerdefinierte Felder für Projekte zu Ihrer Projektliste hinzu, um eine Portfolioansicht zu erstellen</b></li> </ul>
  text_custom_logo_instructions: >
    Ein weißes Logo mit transparentem Hintergrund wird empfohlen. Für ein optimales Ergebnis für konventionelle und Retina-Displays sollte die Bildabmessungen 460 x 110 Pixel betragen.
  text_custom_export_logo_instructions: >
    This is the logo that appears in your PDF exports. It needs to be a PNG or JPEG image file. A black or colored logo on transparent or white background is recommended.
  text_custom_favicon_instructions: >
    This is the tiny icon that appears in your browser window/tab next to the page's title. It needs to be a squared 32 by 32 pixels sized PNG image file with a transparent background.
  text_custom_touch_icon_instructions: >
    This is the icon that appears in your mobile or tablet when you place a bookmark on your homescreen. It needs to be a squared 180 by 180 pixels sized PNG image file. Please make sure the image's background is not transparent otherwise it will look bad on iOS.
  text_database_allows_tsv: "Datenbank unterstützt TSVector (optional)"
  text_default_administrator_account_changed: "Administrator-Kennwort geändert"
  text_default_encoding: "Default: UTF-8"
  text_destroy: "Löschen"
  text_destroy_with_associated: "Es sind weitere Datenobjekte mit den bzw. dem zu löschenden Arbeitpaket(en) verbunden. Es handelt sich dabei um Objekte der folgenden Typen:"
  text_destroy_what_to_do: "Was soll mit den Objekten geschehen?"
  text_diff_truncated: "... Dieser Diff wurde abgeschnitten, weil er die maximale Anzahl anzuzeigender Zeilen überschreitet."
  text_email_delivery_not_configured: "E-Mail-Zustellung ist nicht konfiguriert und Benachrichtigungen sind deaktiviert.\nKonfigurieren Sie Ihren SMTP-Server, um sie zu aktivieren."
  text_enumeration_category_reassign_to: "Die Objekte stattdessen diesem Wert zuordnen:"
  text_enumeration_destroy_question: "%{count} Objekte sind diesem Wert zugeordnet."
  text_file_repository_writable: "Verzeichnis für Dateien beschreibbar"
  text_git_repo_example: "ein freigegebenes, lokales Projektarchiv (z.B. /gitrepo, c:\\gitrepo)"
  text_hint_date_format: "Geben Sie ein Datum im Format JJJJ-MM-TT ein. Andere Formate können zu einem falschen Datum führen."
  text_hint_disable_with_0: "Hinweis: Deaktivieren mit 0"
  text_hours_between: "Zwischen %{min} und %{max} Stunden."
  text_work_package_added: "Arbeitspaket %{id} wurde erstellt von %{author}."
  text_work_package_category_destroy_assignments: "Kategorie-Zuordnung entfernen"
  text_work_package_category_destroy_question: "Einige Arbeitspakete (%{count}) sind dieser Kategorie zugeordnet. Was möchten Sie tun?"
  text_work_package_category_reassign_to: "Arbeitspakete dieser Kategorie zuordnen"
  text_work_package_updated: "Arbeitspaket %{id} wurde aktualisiert von %{author}."
  text_work_package_watcher_added: "Sie wurden von %{watcher_changer} als Beobachter für das Arbeitspaket %{id} eingetragen."
  text_work_package_watcher_removed: "Sie wurden von den Beobachtern des Arbeitspakets %{id} von %{watcher_changer} entfernt."
  text_work_packages_destroy_confirmation: "Sind Sie sicher, dass Sie die ausgewählten Arbeitspakete löschen möchten?"
  text_work_packages_ref_in_commit_messages: "Arbeitspaket-Beziehungen und -Status in Commit-Log-Meldungen"
  text_journal_added: "%{label} %{value} wurde hinzugefügt"
  text_journal_changed_plain: "%{label} geändert von %{old} %{linebreak}zu %{new}"
  text_journal_changed_no_detail: "%{label} aktualisiert"
  text_journal_changed_with_diff: "%{label} geändert (%{link})"
  text_journal_deleted: "%{label} %{old} wurde gelöscht"
  text_journal_deleted_subproject: "%{label} %{old}"
  text_journal_deleted_with_diff: "%{label} wurde gelöscht (%{link})"
  text_journal_of: "%{label} %{value}"
  text_journal_set_to: "%{label} wurde auf %{value} gesetzt"
  text_journal_set_with_diff: "%{label} gesetzt (%{link})"
  text_journal_label_value: "%{label} %{value}"
  text_latest_note: "Der letzte Kommentar ist: %{note}"
  text_length_between: "Länge zwischen %{min} und %{max} Zeichen."
  text_line_separated: "Mehrere Werte sind erlaubt (eine Zeile pro Wert)."
  text_load_default_configuration: "Standard-Konfiguration laden"
  text_min_max_length_info: "0 heißt keine Beschränkung"
  text_no_roles_defined: Es wurden keine Rollen definiert.
  text_no_access_tokens_configurable: "Es existieren keine Zugangs-Tokens, die konfiguriert werden können."
  text_no_configuration_data: "Rollen, Typen, Arbeitspaket-Status und Workflows wurden noch nicht konfiguriert. Es wird empfohlen die Standard-Konfiguration zu laden. Sobald die Konfiguration geladen ist, kann diese geändert werden."
  text_no_notes: "Es sind keine Kommentare für dieses Arbeitspaket vorhanden."
  text_notice_too_many_values_are_inperformant: "Achtung: Das Anzeigen von mehr als 100 Objekten pro Seite kann die Seitenladezeiten erhöhen."
  text_notice_security_badge_displayed_html: >
    Hinweis: Wenn aktiviert, wird dies eine Plakette mit dem Status Ihrer Installation in der <a href="%{information_panel_path}">%{information_panel_label}</a> unter Administration und auf der Startseite anzeigen. Es wird nur Administratoren gezeigt. <br/> Die Plakette überprüft Ihre aktuelle OpenProject-Version gegen die offizielle Release Datenbank, um Sie über Updates oder bekannten Sicherheitslücken zu informieren. Für die Überprüfung der Version werden Daten benötigt, um verfügbare Updates für Ihre Umgebung zurückzugeben. Für mehr Informationen über die Plakette, welche Daten sie benötigt und wie Sie diese Überprüfung deaktivieren können, besuchen Sie bitte <a href="%{more_info_url}">die Konfigurationsdokumentation</a>.
  text_own_membership_delete_confirmation: "Sie sind dabei, einige oder alle Ihre Berechtigungen zu entfernen. Es ist möglich, dass Sie danach das Projekt nicht mehr ansehen oder bearbeiten dürfen.\nSind Sie sicher, dass Sie dies tun möchten?"
  text_plugin_assets_writable: "Verzeichnis für Plugin-Assets beschreibbar"
  text_powered_by: "Powered by %{link}"
  text_project_identifier_info: "Kleinbuchstaben (a-z), Ziffern, Binde- und Unterstriche erlaubt. Muss mit einem Kleinbuchstaben beginnen."
  text_reassign: "Zuweisung zu Arbeitspaket:"
  text_regexp_info: "z. B. ^[A-Z0-9]+$"
  text_regexp_multiline: 'Der reguläre Ausdruck wird in einem mehrzeiligen Modus angewandt, z.B. ^---\s+'
  text_repository_usernames_mapping: "Bitte legen Sie die Zuordnung der OpenProject-Benutzer zu den Benutzernamen der Commit-Log-Meldungen des Projektarchivs fest.\nBenutzer mit identischen OpenProject- und Projektarchiv-Benutzernamen oder -E-Mail-Adressen werden automatisch zugeordnet."
  text_status_changed_by_changeset: "Status geändert durch Projektarchiv-Änderung %{value}."
  text_table_difference_description: "Diese Tabelle zeigt einzelne %{entries} des Projektarchivs. Sie können über die Checkboxen zwei Einträge markieren und über den Schalter unter der Tabelle die Unterschiede zwischen den zwei markierten Einträgen anzeigen lassen."
  text_time_logged_by_changeset: "Status geändert durch Projektarchiv-Änderung %{value}."
  text_tip_work_package_begin_day: "Arbeitspaket, das an diesem Tag beginnt"
  text_tip_work_package_begin_end_day: "Arbeitspaket, das an diesem Tag beginnt und endet"
  text_tip_work_package_end_day: "Arbeitspaket, das an diesem Tag endet"
  text_type_no_workflow: "Kein Workflow für diesen Typ definiert."
  text_unallowed_characters: "Nicht erlaubte Zeichen"
  text_user_invited: Der Nutzer ist eingeladen worden und wartet auf Registrierung.
  text_user_wrote: "%{value} schrieb:"
  text_warn_on_leaving_unsaved: "Das Arbeitspaket enthält ungespeicherten Text, der verloren geht wenn Sie die Seite verlassen."
  text_what_did_you_change_click_to_add_comment: "Was haben Sie geändert? Klicken, um einen Kommentar hinzufügen"
  text_wiki_destroy_confirmation: "Sind Sie sicher, dass Sie dieses Wiki mit sämtlichem Inhalt löschen möchten?"
  text_wiki_page_destroy_children: "Lösche alle Unterseiten"
  text_wiki_page_destroy_question: "Diese Seite hat %{descendants} Unterseite(n). Was möchten Sie tun?"
  text_wiki_page_nullify_children: "Verschiebe die Unterseiten auf die oberste Ebene"
  text_wiki_page_reassign_children: "Ordne die Unterseiten dieser Seite zu"
  text_workflow_edit: "Wählen Sie eine Rolle und eine Typ zur Bearbeitung des Workflows aus"
  text_zoom_in: "Mehr Details"
  text_zoom_out: "Weniger Details"
  text_setup_mail_configuration: "Konfigurieren Sie Ihren E-Mail-Provider"
  time:
    am: "vormittags"
    formats:
      default: "%d.%m.%Y %H:%M"
      long: "%A, %e. %B %Y, %H:%M Uhr"
      short: "%e. %b %H:%M"
      time: "%H:%M"
    pm: "nachmittags"
  timeframe:
    show: "Zeitausschnitt anzeigen"
    end: "bis"
    start: "von"
  timelines:
    admin_menu:
      color: "Farbe"
      colors: "Farben"
    associations: "Abhängigkeiten"
    button_delete_all: "Alle löschen"
    change: "Planungsänderung"
    children: "Kind-Elemente"
    color_could_not_be_saved: "Farbe konnte nicht gespeichert werden"
    current_planning: "Aktuelle Planung"
    dates: "Daten"
    dates_are_calculated_based_on_sub_elements: "Daten wurden auf Basis der Kind-Elemente berechnet."
    delete_all: "Alle löschen"
    delete_thing: "Löschen"
    duration: "Dauer"
    duration_days:
      one: "1 Tag"
      other: "%{count} Tage"
    edit_color: "Farbe bearbeiten"
    edit_thing: "Bearbeiten"
    edit_timeline: "Zeitplan-Report %{timeline} bearbeiten"
    delete_timeline: "Zeitplan-Report %{timeline} löschen"
    empty: "(leer)"
    enable_type_in_project: 'Typ "%{type}" aktivieren'
    end: "Abschluss"
    errors:
      not_implemented: "Der Zeitplan-Report konnte nicht gezeichnet werden, da eine noch nicht implementierte Funktionalität benutzt wird."
      report_comparison: "Der Zeitplan-Report konnte nicht gezeichnet werden, weil es ein Problem mit den konfigurierten Planungsvergleichen gibt. Ein Zurücksetzen der Vergleichsoptionen kann dieses Problem beheben."
      report_epicfail: "Der Zeitplan-Report konnte wegen eines unerwarteten Fehlers nicht geladen werden."
      report_timeout: "Der Zeitplan-Report konnte nicht in angemessener Zeit geladen werden."
    filter:
      errors:
        timeframe_start: "Der Start des Zeitausschnitt "
        timeframe_end: "Das Ende des Zeitausschnitt "
        compare_to_relative: "Der Wert des relativen Vergleiches "
        compare_to_absolute: "Der Wert des absoluten Vergleiches "
        planning_element_time_relative_one: "Der Start für Arbeitspakete in einem bestimmten Zeitrahmen  "
        planning_element_time_relative_two: "Das Ende für Arbeitspakete in einem bestimmten Zeitrahmen  "
        planning_element_time_absolute_one: "Der Start für Arbeitspakete in einem bestimmten Zeitrahmen  "
        planning_element_time_absolute_two: "Das Ende für Arbeitspakete in einem bestimmten Zeitrahmen  "
      sort:
        sortation: "Sortieren nach"
        alphabet: "Alphabet"
        explicit_order: "angegebener Reihenfolge"
        project_sortation: "Projekte sortieren nach"
        date: "Datum"
        default: "Standard"
      column:
        assigned_to: "Zugewiesen an"
        type: "Typ"
        due_date: "Abschlussdatum"
        name: "Name"
        status: "Status"
        start_date: "Anfangstermin"
      columns: "Spalten"
      comparisons: "Planungsvergleiche"
      comparison:
        absolute: "Absolut"
        none: "Kein Planungsvergleich"
        relative: "Relativ"
        compare_relative_prefix: "Vergleiche aktuelle Planung mit der von vor"
        compare_relative_suffix: " "
        compare_absolute: "Vergleiche aktuelle Planung mit %{date}"
      time_relative:
        days: "Tagen"
        weeks: "Wochen"
        months: "Monaten"
      exclude_own_work_packages: "Arbeitspakete dieses Projektes ausblenden"
      exclude_reporters: "Andere Projekte ausblenden"
      exclude_empty: "Leere Projekte ausblenden"
      grouping: "Gruppierung"
      grouping_hide_group: "Gruppe \"%{group}\" verstecken"
      grouping_one: "Erstes Gruppierungskriterium"
      grouping_one_phrase: "Ist ein Unterprojekt von"
      grouping_other: "Andere"
      hide_chart: "Diagramm ausblenden"
      noneElement: "(keiner)"
      noneSelection: "(keiner)"
      outline: "Zu Beginn angezeigte Hierarchie"
      parent: "Zeige Unterprojekte von"
      work_package_responsible: "Arbeitspakete mit diesem Verantwortlichen anzeigen"
      work_package_assignee: "Arbeitspakete mit dieser zugewiesenen Person anzeigen"
      types: "Typen anzeigen"
      status: "Status anzeigen"
      project_time_filter: "Projekte mit einem Arbeitspaket eines bestimmten Typs in einem definierten Zeitfenster"
      project_time_filter_timeframe: "Zeitausschnitt"
      project_time_filter_historical_from: "von"
      project_time_filter_historical_to: "bis"
      project_time_filter_historical: "%{start_label} %{startdate} %{end_label} %{enddate}"
      project_time_filter_relative: "%{start_label} %{startspan}%{startspanunit} %{end_label} %{endspan}%{endspanunit}"
      project_filters: "Projekte filtern"
      project_responsible: "Projekte mit diesem Verantwortlichen anzeigen"
      project_status: "Projekt-Status anzeigen"
      timeframe: "Zeitausschnitt bestimmen"
      timeframe_end: "bis"
      timeframe_start: "von"
      timeline: "Allgemeine Einstellungen"
      zoom: "Zoomstufe"
    history: "Historie"
    new_color: "Neue Farbe"
    new_association: "Neue Abhängigkeit"
    new_work_package: "Neues Arbeitspaket"
    new_reporting: "Neuer Statusbericht"
    new_timeline: "Neuer Zeitplan-Report"
    no_projects_for_reporting_available: "Es gibt keine Projekte, zu denen ein Statusbericht erstellt werden könnte."
    no_right_to_view_timeline: "Sie haben nicht das Recht, den ausgewählten Zeitplan zu sehen."
    no_timeline_for_id: "Es konnte keine Timeline, mit der ID %{id} gefunden werden."
    notice_successful_deleted_all_elements: "Alle Elemente erfolgreich gelöscht"
    outline: "Hierarchie zurücksetzen"
    outlines:
      aggregation: "Nur Aggregationen anzeigen"
      level1: "Bis zur ersten Ebene"
      level2: "Bis zur zweiten Ebene"
      level3: "Bis zur dritten Ebene"
      level4: "Bis zur vierten Ebene"
      level5: "Bis zur fünften Ebene"
      all: "Alle anzeigen"
    reporting_for_project:
      show: "Statusbericht zu Projekt: %{title}"
      edit_delete: "Statusbericht zu Projekt: %{title}"
      history: "Verlauf des Status für Projekt: %{title}"
    reporting:
      delete: "Statusbericht löschen: %{comment}"
      edit: "Statusbericht bearbeiten: %{comment}"
      show: "Statusbericht: %{comment}"
    planning_element_update: "Aktualisiert: %{title}"
    type_could_not_be_saved: "Typ konnte nicht gespeichert werden."
    reporting_could_not_be_saved: "Statusbericht konnte nicht gespeichert werden."
    properties: "Eigenschaften"
    really_delete_color: >
      Möchten Sie die folgende Farbe wirklich löschen? Typen, die diese Farbe verwenden, bleiben erhalten.
    really_delete_reporting: >
      Möchten Sie diesen Statusbericht wirklich löschen? Vorherige gemeldete Statusberichte gehen dabei verloren.
    start: "Beginn"
    timeline: "Zeitplan-Report"
    timelines: "Zeitplan-Reporte"
    settings: "Zeitpläne"
    vertical_work_package: "Vertikale Arbeitspakete"
    you_are_viewing_the_selected_timeline: "Sie sehen den ausgewählten Zeitplan-Report"
    zoom:
      in: "Mehr Details"
      out: "Weniger Details"
      days: "Tage"
      weeks: "Wochen"
      months: "Monate"
      quarters: "Quartale"
      years: "Jahre"
  title_remove_and_delete_user: Den eingeladenen Benutzer aus dem Projekt entfernen und löschen.
  title_enterprise_upgrade: "Upgraden um weitere Nutzer freizuschalten."
  tooltip_user_default_timezone: >
    Die Standardzeitzone für neue Benutzer. Kann in den Einstellungen jedes Benutzers geändert werden.
  tooltip_resend_invitation: >
    Sendet eine weitere Einladungs-Email mit einem neuen Token für den Fall, dass das alte Token abgelaufen ist oder der Benutzer nicht die ursprüngliche Email erhalten hat. Dies kann auch für aktive Nutzer genutzt werden um eine neue Authentifizierungsmethode zu wählen. Wenn dies bei einem aktiven Benutzern verwendet wird, wird der Status zu "eingeladen" geändert.
  tooltip:
    setting_email_login: >
      Wenn aktiviert, kann ein Nutzer seinen Benutzernamen bei der Registrierung nicht selbst wählen. Stattdessen wird dessen E-Mail-Adresse als Benutzername verwendet. Ein Administrator kann unabhängig davon den Benutzernamen weiterhin ändern.
  queries:
    apply_filter: vorkonfigurierten Filter anwenden
  top_menu:
    additional_resources: "Weitere Ressourcen"
    getting_started: "Erste Schritte"
    help_and_support: "Hilfe und Support"
  total_progress: "Gesamtfortschritt"
  user:
    all: "alle"
    active: "aktiv"
    activate: "Aktiviere"
    activate_and_reset_failed_logins: "Aktivieren und fehlgeschlagene Logins zurücksetzen"
    authentication_provider: "Authentifizierungsprovider"
    authentication_settings_disabled_due_to_external_authentication: >
      Dieser Nutzer authentifiziert sich über einen externen Authentifizierungsprovider, so dass das Passwort über OpenProject nicht geändert werden kann.
    authorization_rejected: "Sie dürfen sich nicht einloggen."
    assign_random_password: "Zufälliges Passwort zuweisen (wird dem Nutzer per E-Mail geschickt)"
    blocked: "temporär gesperrt"
    blocked_num_failed_logins:
      one: "temporär gesperrt (ein fehlgeschlagener Loginversuch)"
      other: "temporär gesperrt (%{count} fehlgeschlagene Loginversuche)"
    confirm_status_change: "Sie sind dabei den Status von '%{name}' zu ändern. Möchten Sie wirklich fortfahren?"
    deleted: "Gelöschter Nutzer"
    error_status_change_failed: "Der Nutzerstatus konnte nicht geändert werden aufgrund folgender Fehler: %{errors}"
    invite: Nutzer via E-Mail einladen
    invited: eingeladen
    lock: "Dauerhaft sperren"
    locked: "dauerhaft gesperrt"
    no_login: "Dieser Nutzer wird per Passwort authentifiziert. Er kann sich jedoch nicht einloggen, da Login per Passwort deaktiviert ist."
    password_change_unsupported: Passwortänderung wird nicht unterstützt
    registered: "angemeldet"
    reset_failed_logins: "Fehlgeschlagene Logins zurücksetzen"
    status_user_and_brute_force: "%{user} und %{brute_force}"
    status_change: "Status geändert"
    text_change_disabled_for_provider_login: "Der Name wird von Ihrem Login-Provider gesetzt und kann daher nicht geändert werden."
    unlock: "Entsperren"
    unlock_and_reset_failed_logins: "Entsperren und fehlgeschlagene Logins zurücksetzen"
  version_status_closed: "geschlossen"
  version_status_locked: "gesperrt"
  version_status_open: "offen"
  note: Hinweis
  note_password_login_disabled: "Der Passwort-Login wurde per %{configuration} deaktiviert."
  warning: Warnung
  warning_attachments_not_saved: "%{count} Datei(en) konnten nicht gespeichert werden."
  warning_imminent_user_limit: >
    Sie haben mehr Nutzer eingeladen, als Ihr momentaner Plan zulässt. Eingeladene Nutzer können Ihrem OpenProject möglicherweise nicht beitreten. Bitte <a href="%{upgrade_url}">upgraden Sie Ihren Tarif</a> oder blockieren Sie vorhandene Mitglieder, um den eingeladenen und registrierten Nutzern die Möglichkeit zu bieten, Ihrem Projekt beizutreten.
  warning_registration_token_expired: |
    E-Mail mit dem Aktivierungslink ist abgelaufen. Wir haben Ihnen ein neues zu %{email} geschickt. Bitte aktivieren Sie Ihr Konto über den Link in dieser E-Mail.
  warning_user_limit_reached: >
    Nutzerlimit erreicht. Sie können keine weiteren Nutzer aktivieren. Bitte <a href="%{upgrade_url}">upgraden Sie Ihren Tarif</a> oder blockieren Sie Mitglieder, um Platz für weitere Nutzer zu schaffen.
  warning_user_limit_reached_instructions: >
    Du hast dein Nutzerlimit erreicht (%{current}/%{max} active users). Bitte kontaktiere sales@openproject.com um deinen Enterprise edition Plan upzugraden und weitere Nutzer hinzuzufügen.
  warning_protocol_mismatch_html: >

  warning_bar:
    https_mismatch:
      title: 'HTTPS-Modus Setup stimmt nicht überein'
      text_html: >
        Ihre Anwendung läuft mit dem HTTPS-Modus auf <code>%{set_protocol}</code>, aber die Anfrage ist eine <code>%{actual_protocol}</code> Anfrage. Dies führt zu Fehlern! Sie müssen folgenden Konfigurationswert setzen: <code>%{setting_value}</code>. Bitte lesen Sie in der <a href="%{more_info_path}">die Installationsdokumentation</a> , wie Sie diese Konfiguration einstellen.
    hostname_mismatch:
      title: 'Einstellung des Hostnamens stimmt nicht überein'
      text_html: >
        Ihre Anwendung läuft mit Hostname <code>%{set_hostname}</code>, aber laut Anfrage ist der Hostname <code>%{actual_hostname}</code>. Dies führt zu Fehlern! Gehen Sie zu <a href="%{setting_path}">Systemeinstellungen</a> und ändern Sie die Einstellung "Hostname" um dies zu korrigieren.
  menu_item: "Menüpunkt"
  menu_item_setting: "Sichtbarkeit"
  wiki_menu_item_for: "Menüpunkt für die Wikiseite \"%{title}\""
  wiki_menu_item_setting: "Sichtbarkeit"
  wiki_menu_item_new_main_item_explanation: >
    Der einzige Wiki-Hauptmenüpunkt wird gelöscht. Sie müssen nun eine Wikiseite auswählen, für die ein neuer Menüpunkt erzeugt wird. Um das Wiki zu entfernen kann das Wiki Modul durch Projektadministratoren deaktiviert werden.
  wiki_menu_item_delete_not_permitted: Der Wiki-Menüpunkt der einzigen Wiki-Seite kann nicht gelöscht werden.
  #TODO: merge with work_packages top level key
  work_package:
    updated_automatically_by_child_changes: |
      _Automatisch durch die Änderungen in Unteraufgabe %{child} aktualisiert_
    destroy:
      info: "Die Löschung des Arbeitspakets kann nicht rückgängig gemacht werden."
      title: "Arbeitspaket löschen"
  working_days:
    info: >
      Tage, die nicht ausgewählt sind, werden bei der Planung von Arbeitspaketen übersprungen (und bei der Tageszählung nicht berücksichtigt). Diese können auf Arbeitspaket-Ebene überschrieben werden.
    instance_wide_info: >
      Daten, die der Liste unten hinzugefügt werden, gelten als arbeitsfrei und werden bei der Planung von Arbeitspaketen übersprungen.
    change_button: "Arbeitstage ändern"
    warning: >
      Die Änderung der Wochentage, die als Arbeitstage oder arbeitsfreie Tage gelten, kann sich in diesem Fall auf die Start- und Endtage aller Arbeitspakete in allen Projekten auswirken. <br/> Bitte beachten Sie, dass die Änderungen erst wirksam werden, nachdem Sie auf die Schaltfläche Änderungen anwenden geklickt haben.
    journal_note:
      changed: _**Arbeitstage** geändert (%{changes})._
      days:
        working: "%{day} ist jetzt ein Arbeitstag"
        non_working: "%{day} ist jetzt kein Arbeitstag"
      dates:
        working: "%{date} ist jetzt ein Arbeitstag"
        non_working: "%{date} ist jetzt ein arbeitsfreier Tag"
  nothing_to_preview: "Keine Vorschau verfügbar"
  api_v3:
    attributes:
      lock_version: "Version sperren"
      property: 'Eigenschaft'
    errors:
      code_400: "Ungültige Anfrage: %{message}"
      code_401: "Sie müssen sich authentifizieren, um auf die Ressource zugreifen zu können."
      code_401_wrong_credentials: "Die von Ihnen benutzten Zugangsdaten sind nicht korrekt."
      code_403: "Sie sind nicht berechtigt auf diese Ressource zuzugreifen."
      code_404: "Die angeforderte Ressource konnte nicht gefunden werden."
      code_409: "Die Ressource konnte wegen parallelen Zugriffs nicht aktualisiert werden."
      code_429: "Zu viele Anfragen. Bitte versuchen Sie es später erneut."
      code_500: "Ein interner Fehler ist aufgetreten."
      code_500_outbound_request_failure: "Eine ausgehende Anfrage an eine andere Ressource ist mit dem Statuscode %{status_code} fehlgeschlagen."
      not_found:
        work_package: "Das von Ihnen gesuchte Arbeitspaket konnte nicht gefunden werden oder wurde gelöscht."
      expected:
        date: "YYYY-MM-DD (Datum nach ISO 8601)"
        datetime: "JJJJ-MM-TTThh:mm:ss[.lll][+hh:mm] (kompatible ISO 8601-Datum)"
        duration: "ISO 8601 Zeitspanne"
      invalid_content_type: "Es wird der CONTENT-TYPE '%{content_type}' erwartet, es wurde aber der CONTENT-TYP '%{actual}' gesandt."
      invalid_format: "Ungültiges Format für Eigenschaft '%{property}': Ein Format der Art '%{expected_format}' wurde erwartet, aber '%{actual}' wurde übergeben."
      invalid_json: "Die Anfrage konnte nicht als JSON geparsed werden."
      invalid_relation: "Die Beziehung ist ungültig."
      invalid_resource: "Für die Eigenschaft '%{property}' wird ein Link wie '%{expected}' erwartet. Gesandt wurde '%{actual}'."
      invalid_signal:
        embed: "Die angeforderte Auswahl von %{invalid} wird nicht unterstützt. Unterstützte Auswahlen sind %{supported}."
        select: "Die angeforderte Auswahl von %{invalid} wird nicht unterstützt. Unterstützte Auswahlen sind %{supported}."
      invalid_user_status_transition: "Für diesen Nutzeraccount ist die angeforderte Statusänderung nicht zulässig."
      missing_content_type: "nicht angegeben"
      missing_property: "Fehlende Eigenschaft '%{property}'."
      missing_request_body: "Die Abfrage enthielt keinen Inhalt."
      missing_or_malformed_parameter: "Der Query-Parameter \"%{parameter}\" fehlt oder ist fehlerhaft."
      multipart_body_error: "Die Anfrage enthielt nicht die erwarteten mehrteiligen Abschnitte."
      multiple_errors: "Einschränkungen für mehrere Felder wurden verletzt."
      unable_to_create_attachment: "Der Anhang konnte nicht erstellt werden"
      unable_to_create_attachment_permissions: "Der Anhang konnte aufgrund fehlender Dateisystemberechtigungen nicht gespeichert werden"
      render:
        context_not_parsable: "Der übergebene Kontext ist kein Link zu einer Ressource."
        unsupported_context: "Die übergebene Ressource wird nicht als Kontext unterstützt."
        context_object_not_found: "Die als Kontext übergebene Ressource konnte nicht gefunden werden."
      validation:
        done_ratio: "Der Fortschritt kann nicht gesetzt werden falls es sich um ein Eltern-Arbeitspaket handelt, er durch den Status definiert wird oder wenn er komplett deaktiviert wurde."
        due_date: "Der Endtermin kann für Eltern-Arbeitspakete nicht gesetzt werden."
        estimated_hours: "Der geschätzte Aufwand kann für Eltern-Arbeitspakete nicht gesetzt werden."
        invalid_user_assigned_to_work_package: "Der gewählte Nutzer darf dem Arbeitspaket nicht als '%{property}' zugewiesen werden."
        start_date: "Das Startdatum kann für Eltern-Arbeitspakete nicht gesetzt werden."
      eprops:
        invalid_gzip: "ist ungültiges gzip-Archiv: %{message}"
        invalid_json: "ist ungültiges JSON: %{message}"
    resources:
      schema: 'Schema'
    undisclosed:
      parent: Unbekannt - Das ausgewählte Elternelement ist wegen fehlender Berechtigungen nicht sichtbar.
      ancestor: Unbekannt - Das übergeordnete Element ist wegen fehlender Berechtigungen nicht sichtbar.
  doorkeeper:
    pre_authorization:
      status: 'Vorab-Autorisierung'
    auth_url: 'Auth-URL'
    access_token_url: 'Zugangs-Token URL'
    errors:
      messages:
        #Common error messages
        invalid_request:
          unknown: 'Der Anfrage fehlt ein benötigten Parameter, enthält einen nicht unterstützten Parameter oder ist anderweitig fehlerhaft.'
          missing_param: 'Erforderlicher Parameter fehlt: %{value}.'
          request_not_authorized: 'Anfrage muss autorisiert werden. Benötigter Parameter für die Autorisierung der Anfrage fehlt oder ist ungültig.'
        invalid_redirect_uri: "Der angeforderte Redirect-URI ist fehlerhaft."
        unauthorized_client: 'Der Client ist nicht berechtigt, einen Request mit dieser Methode durchzuführen.'
        access_denied: 'Der Autorisierungsserver verweigerte die Anfrage.'
        invalid_scope: 'Der angeforderte Geltungsbereich ist ungültig, unbekannt oder fehlerhaft.'
        invalid_code_challenge_method: 'Die Code-Challenge-Methode muss PLAIN oder S256 sein.'
        server_error: 'Der Autorisierungsserver kann den Request aufgrund eines Fehlers nicht beantworten.'
        temporarily_unavailable: 'Der Autorisierungsserver kann die Anfrage derzeit aufgrund einer temporären Überlastung oder Wartung des Servers nicht bearbeiten.'
        #Configuration error messages
        credential_flow_not_configured: 'Resource Owner Password Credentials flow fehlgeschlagen, da Doorkeeper.configure.resource_owner_from_account nicht konfiguriert ist.'
        resource_owner_authenticator_not_configured: 'Resource Owner Password Credentials flow fehlgeschlagen, da Doorkeeper.configure.resource_owner_authenticator nicht konfiguriert ist.'
        admin_authenticator_not_configured: 'Der Zugriff auf das Admin-Panel ist verboten, da Doorkeeper.configure.admin_authenticator nicht konfiguriert ist.'
        #Access grant errors
        unsupported_response_type: 'Der Autorisierungsserver unterstützt diesen Antworttyp nicht.'
        unsupported_response_mode: 'Der Autorisierungsserver unterstützt diesen Antworttyp nicht.'
        #Access token errors
        invalid_client: 'Die Client-Authentifizierung ist aufgrund eines unbekannten Clients oder einer nicht unterstützten Anfrage fehlgeschlagen.'
        invalid_grant: 'Die bereitgestellte Genehmigung ist ungültig, abgelaufen, widerrufen, entspricht nicht der Redirect-URI, die in der Autorisierungsanfrage verwendet wird oder wurde an einen anderen Client ausgegeben.'
        unsupported_grant_type: 'Der Autorisierungs-Grant-Typ wird vom Autorisierungsserver nicht unterstützt.'
        invalid_token:
          revoked: "Das Zugangstoken wurde widerrufen"
          expired: "Der Zugangstoken ist abgelaufen"
          unknown: "Das Zugangstoken ist ungültig"
        revoke:
          unauthorized: "Sie sind nicht berechtigt, diesen Token zu widerrufen."
        forbidden_token:
          missing_scope: 'Der Zugriff auf diese Ressource erfordert den Scope "%{oauth_scopes}".'
  unsupported_browser:
    title: "Ihr Browser ist veraltet und nicht unterstützt."
    message: "Sie werden deshalb auf dieser Seite eventuell Fehler feststellen oder Ihr Benutzererlebnis wird eingeschränkt sein."
    update_message: 'Bitte aktualisieren Sie Ihren Browser.'
    close_warning: "Diese Warnung ignorieren."
  oauth:
    application:
      singular: "OAuth-Anwendung"
      plural: "OAuth-Anwendungen"
      named: "OAuth-Anwendung '%{name}'"
      new: "Neue OAuth-Anwendung"
      default_scopes: "(Voreingestellte Geltungsbereiche)"
      instructions:
        name: "Der Name Ihrer OAuth-Anwendung. Dieser wird anderen Benutzern bei der Autorisierung angezeigt."
        redirect_uri_html: >
          Die erlaubten URLs auf welche autorisierte Benutzer weitergeleitet werden können. Ein Eintrag pro Zeile. <br/> Wenn Sie eine Desktop-Anwendung registrieren, verwenden Sie die folgende URL.
        confidential: "Überprüfen Sie, ob die Anwendung verwendet wird, wo das Client-Geheimnis vertraulich gehalten werden kann. Native mobile Apps und Single Page Apps sind nicht vertraulich."
        scopes: "Überprüfen Sie die Bereiche, auf die die Anwendung Zugriff gewähren soll. Wenn kein Geltungsbereich ausgewählt ist, wird api_v3 angenommen."
        client_credential_user_id: "Optionaler Nutzer, der bei der Nutzung dieser Anwendung verkörpert wird. Leer lassen, um nur öffentlichen Zugriff zu erlauben"
        register_intro: "Wenn Sie eine OAuth API-Client-Anwendung für OpenProject entwickeln, können Sie es mit diesem Formular für alle Benutzer registrieren."
        default_scopes: ""
    client_id: "Client-ID"
    client_secret_notice: >
      Dies ist das einzige Mal, dass wir das Client-Geheimnis anzeigen können. Bitte speichern Sie es ab und halten Sie es sicher. Es sollte als Passwort behandelt werden und kann später nicht mehr von OpenProject abgerufen werden.
    authorization_dialog:
      authorize: "Autorisieren"
      cancel: "Autorisierung abbrechen und verweigern."
      prompt_html: "Zugriff auf den Account <em>%{login}</em> durch <strong>%{application_name}</strong> gewähren?"
      title: "Autorisiere %{application_name}"
      wants_to_access_html: >
        Diese Anwendung bittet um Zugriff auf Ihr OpenProject-Konto. <br/> <strong>Es hat folgende Berechtigungen angefordert:</strong>
    scopes:
      api_v3: "Vollständiger API(v3)-Zugriff"
      api_v3_text: "Die Anwendung erhält vollen Lese- und Schreibzugriff auf die OpenProject API v3, um Aktionen in Ihrem Namen durchzuführen."
    grants:
      created_date: "Genehmigt"
      scopes: "Berechtigungen"
      successful_application_revocation: "Widerrufen von %{application_name} erfolgreich."
      none_given: "Keine OAuth-Anwendung erhalten Zugriff auf Ihr Benutzerkonto."
    x_active_tokens:
      one: 'ein aktiver Token'
      other: '%{count} aktive Token'
    flows:
      authorization_code: "Autorisierungs-Code Anmeldefluss"
      client_credentials: "Client credentials Anmeldefluss"
    client_credentials: "Benutzer für Client-Credentials Anmeldefluss"
    client_credentials_impersonation_set_to: "Client Credentials User-ID gesetzt auf"
    client_credentials_impersonation_warning: "Hinweis: Clients, die den 'Client-Credentials' Anmeldefluss in dieser Anwendung verwenden, erhalten die Rechte dieses Benutzers"
    client_credentials_impersonation_html: >
      Standardmäßig bietet OpenProject OAuth 2.0 Autorisierung via %{authorization_code_flow_link}. Sie können optional %{client_credentials_flow_link} aktivieren, aber Sie müssen einen Benutzer angeben, in dessen Namen Anfragen ausgeführt werden.
    authorization_error: "Ein Autorisierungsfehler ist aufgetreten."
    revoke_my_application_confirmation: "Möchten Sie diese Anwendung wirklich entfernen? Dies wird %{token_count} aktive Token widerrufen."
    my_registered_applications: "Registrierte OAuth-Anwendungen"
  oauth_client:
    urn_connection_status:
      connected: "Verbindung hergestellt"
      error: "Fehler"
      failed_authorization: "Autorisierung fehlgeschlagen"
    labels:
      label_oauth_integration: "OAuth2 Integration"
      label_redirect_uri: "URI umleiten"
      label_request_token: "Token anfordern"
      label_refresh_token: "Token aktualisieren"
    errors:
      oauth_authorization_code_grant_had_errors: "OAuth2 hat einen Fehler zurückgemeldet"
      oauth_reported: "OAuth2-Anbieter meldete"
      oauth_returned_error: "OAuth2 hat einen Fehler zurückgemeldet"
      oauth_returned_json_error: "OAuth2 meldet einen JSON-Fehler zurück"
      oauth_returned_http_error: "OAuth2 meldet einen Netzwerkfehler zurück"
      oauth_returned_standard_error: "OAuth2 meldet einen internen Fehler zurück"
      wrong_token_type_returned: "OAuth2 hat einen Fehler zurückgemeldet. Es wurde der falsche Tokentyp benutzt. Der richtige Tokentyp ist AccessToken::Bearer"
      oauth_issue_contact_admin: "OAuth2 meldet einen Fehler zurück. Bitte kontaktieren Sie den System-Administrator."
      oauth_client_not_found: "OAuth2-Client nicht im 'callback' Endpunkt gefunden (redirect_uri)."
      refresh_token_called_without_existing_token: >
        Interner Fehler: refresh_token ohne ein zuvor vorhandenes Token aufgerufen.
      refresh_token_updated_failed: "Fehler beim Update von OAuthClientToken"
      oauth_client_not_found_explanation: >
        Dieser Fehler tritt auf, nachdem Sie die client_id und client_secret in OpenProject aktualisiert haben, aber das Feld 'Return URI' im OAuth2-Provider nicht aktualisiert haben.
      oauth_code_not_present: "OAuth2 'code' nicht im 'callback' Endpunkt gefunden (redirect_uri)."
      oauth_code_not_present_explanation: >
        Dieser Fehler tritt auf, wenn Sie den falschen response_type im OAuth2-Provider ausgewählt haben. Response_type sollte 'code' oder ähnlich sein.
      oauth_state_not_present: "OAuth2 'state' nicht im 'callback' Endpunkt gefunden (redirect_uri)."
      oauth_state_not_present_explanation: >
        Der 'state' wird verwendet, um OpenProject anzuzeigen, wo nach einer erfolgreichen OAuth2-Autorisierung fortgesetzt werden soll. Ein fehlender 'state' ist ein interner Fehler, der während der Einrichtung auftreten kann. Bitte kontaktieren Sie Ihren Systemadministrator.
      rack_oauth2:
        client_secret_invalid: "Client Geheimcode ist ungültig (client_secret_invalid)"
        invalid_request: >
          Der OAuth2 Authorization Server hat mit 'invalid_request' geantwortet. Dieser Fehler tritt auf, wenn Sie mehrmals versuchen zu autorisieren oder technische Probleme auftreten.
        invalid_response: "OAuth2 Authorization Server hat eine ungültige Antwort gegeben (invalid_response)"
        invalid_grant: "Der OAuth2 Authorization Server bittet Sie um Reautorisierung (invalid_grant)."
        invalid_client: "Der OAuth2 Authorization Server erkennt OpenProject nicht (invalid_client)."
        unauthorized_client: "Der OAuth2 Authorization Server lehnt den Grant-Typ (unauthorized_client) ab"
        unsupported_grant_type: "Der OAuth2 Authorization Server bittet Sie um Reautorisierung (unsupported_grant_type)."
        invalid_scope: "Sie sind nicht berechtigt, auf die angeforderte Ressource zuzugreifen (invalid_scope)."
  http:
    request:
      failed_authorization: "Die serverseitige Anfrage konnte sich nicht autorisieren."
      missing_authorization: "Die serverseitige Anfrage ist aufgrund fehlender Berechtigungsinformationen fehlgeschlagen."
    response:
      unexpected: "Unerwartete Antwort erhalten."
  you: Sie<|MERGE_RESOLUTION|>--- conflicted
+++ resolved
@@ -266,11 +266,7 @@
       notice_reset_token: "Ein neuer %{type} Token wurde generiert. Der Zutrittstoken lautet:"
       token_value_warning: "Hinweis: Dieser Token ist nur einmal sichtbar, der Token kann jetzt kopiert werden."
       no_results_title_text: Zur Zeit stehen keine Zugangs-Tokens zur Verfügung.
-<<<<<<< HEAD
       notice_ical_token_revoked: "iCalendar token \"%{token_name}\" for calendar \"%{calendar_name}\" of project \"%{project_name}\" has been revoked. The iCalendar URL with this token is now invalid."
-=======
-      notice_ical_tokens_reverted: "iCalendar-Token „%{token_name}“ für Kalender „%{calendar_name}“ des Projekts „%{project_name}“ wurde widerrufen. Die iCalendar-URL mit diesem Token ist jetzt ungültig."
->>>>>>> 932693ae
   news:
     index:
       no_results_title_text: Es gibt aktuell keine Neuigkeiten.
