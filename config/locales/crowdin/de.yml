--- conflicted
+++ resolved
@@ -265,11 +265,7 @@
       favored: "Favorisierte Projekte"
       archived: "Archivierte Projekte"
       shared: "Geteilte Projektlisten"
-<<<<<<< HEAD
-      my_private: "Meine privaten Projektlisten"
-=======
       my_lists: "Meine Projektlisten"
->>>>>>> e0f67812
       new:
         placeholder: "Neue Projektliste"
       delete_modal:
@@ -302,14 +298,11 @@
         is_required_blank_slate:
           heading: In allen Projekten erforderlich
           description: Dieses Projekt-Attribut ist in allen Projekten aktiviert, da die Option "Benötigt in allen Projekten" aktiviert ist. Es kann nicht für einzelne Projekte deaktiviert werden.
-<<<<<<< HEAD
-=======
         new_project_mapping_form:
           add_projects: Projekte erstellen
           include_sub_projects: Unterprojekte einbeziehen
         project_mappings:
           header: Verwendung in Projekten
->>>>>>> e0f67812
       types:
         no_results_title_text: Derzeit stehen keine Typen zur Verfügung.
         form:
@@ -413,7 +406,7 @@
       no_results_title_text: Zur Zeit stehen keine Zugangs-Tokens zur Verfügung.
       notice_api_token_revoked: "Das API-Token wurde gelöscht. Nutzen Sie bitte den Knopf in der API-Sektion für die Erstellung eines neues Token. "
       notice_rss_token_revoked: "Der RSS-Token wurde gelöscht. Um ein neues Token zu erstellen, benutzen Sie bitte den Link im RSS-Bereich."
-      notice_ical_token_revoked: 'iCalendar-Token „%{token_name}“ für Kalender „%{calendar_name}“ des Projekts „%{project_name}“ wurde widerrufen. Die iCal-URL mit diesem Token ist jetzt ungültig.'
+      notice_ical_token_revoked: "iCalendar-Token „%{token_name}“ für Kalender „%{calendar_name}“ des Projekts „%{project_name}“ wurde widerrufen. Die iCal-URL mit diesem Token ist jetzt ungültig."
   news:
     index:
       no_results_title_text: Es gibt aktuell keine Neuigkeiten.
@@ -922,7 +915,7 @@
             base:
               unsupported_operator: "Der Operator wird nicht unterstützt."
               invalid_values: "Ein Wert ist ungültig."
-              id_filter_required: "Ein \"Id\" Filter ist erforderlich."
+              id_filter_required: 'Ein "Id" Filter ist erforderlich.'
         project:
           archived_ancestor: "Das Projekt hat einen archivierten Vorgänger."
           foreign_wps_reference_version: "Arbeitspakete in nicht verknüpften Projekten verweisen auf Versionen des Projekts oder seiner verknüpften Projekte."
@@ -932,7 +925,7 @@
             types:
               in_use_by_work_packages: "wird noch genutzt von folgenden Arbeitspaketen: %{types}"
             enabled_modules:
-              dependency_missing: "Das Modul \"%{dependency}\" muss ebenfalls aktiviert sein, da das Modul \"%{module}\" dieses benötigt."
+              dependency_missing: 'Das Modul "%{dependency}" muss ebenfalls aktiviert sein, da das Modul "%{module}" dieses benötigt.'
               format: "%{message}"
         project_custom_field_project_mapping:
           attributes:
@@ -961,7 +954,7 @@
               name_not_included: "Die Spalte ‚Name‘ muss enthalten sein"
               nonexistent: "Die Spalte ‚%{column}‘ existiert nicht."
               format: "%{message}"
-          group_by_hierarchies_exclusive: "schließt sich gegenseitig mit der Gruppierung nach \"%{group_by}\" aus. Beide können nicht zeitgleich aktiv sein."
+          group_by_hierarchies_exclusive: 'schließt sich gegenseitig mit der Gruppierung nach "%{group_by}" aus. Beide können nicht zeitgleich aktiv sein.'
           can_only_be_modified_by_owner: "Die Abfrage kann nur vom Besitzer geändert werden"
           need_permission_to_modify_public_query: "Du kannst eine öffentliche Abfrage nicht ändern."
           filters:
@@ -1095,7 +1088,7 @@
                 other: "wurde bereits verwendet. Bitte wählen Sie eines, das sich von Ihren letzten %{count} unterscheidet."
               match:
                 confirm: "Neues Kennwort bestätigen."
-                description: "\"Kennwortbestätigung\" sollte mit \"Neues Kennwort\" übereinstimmen."
+                description: '"Kennwortbestätigung" sollte mit "Neues Kennwort" übereinstimmen.'
             status:
               invalid_on_create: "ist kein gültiger Status für neue Benutzer."
             ldap_auth_source:
@@ -1382,7 +1375,7 @@
     not_yet_consented: Der Benutzer hat seine Einwilligung noch nicht gegeben und wird beim nächsten Login dazu befragt.
     contact_mail_instructions: Definieren Sie die E-Mail-Adresse, über die Benutzer einen Daten-Controller erreichen können, um Anfragen zu Datenänderung oder -löschung einzureichen.
     contact_your_administrator: Bitte kontaktieren Sie Ihren Administrator um bspw. eine Löschung Ihres Accounts zu beantragen.
-    contact_this_mail_address: 'Bitte kontaktieren Sie für Datenänderungs- oder Löschanfragen Ihren Administrator unter: %{mail_address}.'
+    contact_this_mail_address: "Bitte kontaktieren Sie für Datenänderungs- oder Löschanfragen Ihren Administrator unter: %{mail_address}."
     text_update_consent_time: Aktivieren Sie dieses Häkchen, um Benutzer erneut zur Einwilligung einer Datenschutz- oder Nutzungserklärung aufzufordern. Aktivieren Sie es immer dann, wenn Sie rechtliche Aspekte der Zustimmung verändert haben.
     update_consent_last_time: "Letzte Änderung der Einwilligungsinformationen: %{update_time}"
   copy_project:
@@ -1396,7 +1389,7 @@
     x_objects_of_this_type:
       zero: "Kein Inhalt dieser Art."
       one: "Ein Objekt dieses Typs"
-      other: "\"%{count}\" Ein Objekt dieses Typs"
+      other: '"%{count}" Ein Objekt dieses Typs'
     text:
       failed: 'Das Projekt "%{source_project_name}" konnte nicht nach "%{target_project_name}" kopiert werden.'
       succeeded: 'Das Projekt "%{source_project_name}" wurde nach "%{target_project_name}" kopiert.'
@@ -1441,7 +1434,7 @@
       long: "%d. %B %Y"
       short: "%d. %b"
     #Don't forget the nil at the beginning; there's no such thing as a 0th month
-    month_names:  #Used in date_select and datetime_select.
+    month_names: #Used in date_select and datetime_select.
       - null
       - "Januar"
       - "Februar"
@@ -1839,7 +1832,7 @@
   label_api_access_key_created_on: "Der API-Zugriffsschlüssel wurde vor %{value} erstellt"
   label_api_access_key_type: "Schnittstelle (API)"
   label_ical_access_key_type: "iCalendar"
-  label_ical_access_key_description: 'iCalendar-Token „%{token_name}“ für „%{calendar_name}“ in „%{project_name}“'
+  label_ical_access_key_description: "iCalendar-Token „%{token_name}“ für „%{calendar_name}“ in „%{project_name}“"
   label_ical_access_key_not_present: "iCalendar-Token(s) nicht vorhanden."
   label_ical_access_key_generation_hint: "Wird automatisch generiert, wenn ein Kalender abonniert wird."
   label_ical_access_key_latest: "neueste"
@@ -2502,12 +2495,12 @@
         plaintext:
           storage: "Speicherung"
           healthy:
-            summary: 'Gute Nachrichten! Der Status Ihres Speichers, %{storage_name}, wird derzeit als „Gesund“ angezeigt.'
+            summary: "Gute Nachrichten! Der Status Ihres Speichers, %{storage_name}, wird derzeit als „Gesund“ angezeigt."
             error-solved-on: "Gelöst am"
             recommendation: "Wir werden das System weiterhin überwachen, um sicherzustellen, dass es in gutem Zustand bleibt. Im Falle von Unstimmigkeiten werden wir Sie benachrichtigen."
             details: "Für weitere Einzelheiten oder um notwendige Änderungen vorzunehmen, können Sie Ihre Speicherkonfiguration aufrufen"
           unhealthy:
-            summary: 'Der Status Ihres Speichers, %{storage_name}, wird derzeit als „Fehler“ angezeigt. Wir haben ein Problem festgestellt, das möglicherweise Ihre Aufmerksamkeit erfordert.'
+            summary: "Der Status Ihres Speichers, %{storage_name}, wird derzeit als „Fehler“ angezeigt. Wir haben ein Problem festgestellt, das möglicherweise Ihre Aufmerksamkeit erfordert."
             error-details: "Fehlerdetails"
             error-message: "Fehlermeldung"
             error-occurred-on: "Aufgetreten am"
@@ -2516,11 +2509,11 @@
         email_notification_settings: "Einstellungen für E-Mail-Benachrichtigungen zur Speicherung"
         see_storage_settings: "Siehe Speicherungseinstellungen"
         healthy:
-          subject: 'Der Speicher „%{name}“ ist jetzt gesund!'
+          subject: "Der Speicher „%{name}“ ist jetzt gesund!"
           solved_at: "gelöst am"
           summary: "Das Problem mit Ihrer %{storage_name}-Speicherintegration ist nun gelöst"
         unhealthy:
-          subject: 'Der Speicher „%{name}“ ist ungesund!'
+          subject: "Der Speicher „%{name}“ ist ungesund!"
           since: "seit"
           summary: "Es gibt ein Problem mit Ihrer %{storage_name}-Speicherintegration"
           troubleshooting:
@@ -2618,11 +2611,11 @@
   notice_account_wrong_password: "Falsches Kennwort."
   notice_account_registered_and_logged_in: "Willkommen, ihr Benutzerkonto wurde aktiviert. Sie sind nun angemeldet."
   notice_activation_failed: Das Konto konnte nicht aktiviert werden.
-  notice_auth_stage_verification_error: "Konnte Stufe \"%{stage}\" nicht verifizieren."
-  notice_auth_stage_wrong_stage: "Erwartet Authentifizierungs-Stufe \"%{expected}\" zu beenden, aber \"%{actual}\" zurückgegeben."
-  notice_auth_stage_error: "Authentifizierungs-Stufe \"%{stage}\" gescheitert."
+  notice_auth_stage_verification_error: 'Konnte Stufe "%{stage}" nicht verifizieren.'
+  notice_auth_stage_wrong_stage: 'Erwartet Authentifizierungs-Stufe "%{expected}" zu beenden, aber "%{actual}" zurückgegeben.'
+  notice_auth_stage_error: 'Authentifizierungs-Stufe "%{stage}" gescheitert.'
   notice_can_t_change_password: "Dieses Konto verwendet eine externe Authentifizierungs-Quelle; das Kennwort kann nicht geändert werden."
-  notice_custom_options_deleted: "Option \"%{option_value}\" und ihre %{num_deleted} Vorkommen wurden gelöscht."
+  notice_custom_options_deleted: 'Option "%{option_value}" und ihre %{num_deleted} Vorkommen wurden gelöscht.'
   notice_email_error: "Beim Senden einer E-Mail ist ein Fehler aufgetreten (%{value})."
   notice_email_sent: "Eine E-Mail wurde an %{value} gesendet."
   notice_failed_to_save_work_packages: "%{count} von %{total} ausgewählten Arbeitspaketen konnte(n) nicht gespeichert werden: %{ids}."
@@ -2634,8 +2627,8 @@
   notice_locking_conflict: "Die Informationen wurde zwischenzeitlich von einem anderen Benutzer geändert."
   notice_locking_conflict_additional_information: "Die Änderung(en) wurde(n) durchgeführt von %{users}."
   notice_locking_conflict_reload_page: "Bitte laden Sie die Seite neu, prüfen Sie die Anpassungen und geben Sie Ihre Änderungen noch einmal ein."
-  notice_member_added: '%{name} zum Projekt hinzugefügt.'
-  notice_members_added: '%{number} Benutzer zum Projekt hinzugefügt.'
+  notice_member_added: "%{name} zum Projekt hinzugefügt."
+  notice_members_added: "%{number} Benutzer zum Projekt hinzugefügt."
   notice_member_removed: "%{user} aus dem Projekt entfernt."
   notice_member_deleted: "%{user} wurde aus dem Projekt entfernt und gelöscht."
   notice_no_principals_found: "Keine Treffer gefunden."
@@ -2885,7 +2878,7 @@
       exception_title: "Kann nicht auf das Projektarchiv zugreifen: %{message}"
       disabled_or_unknown_type: "Der gewählte Typ %{type} ist deaktiviert oder nicht mehr verfügbar für den Versionskontroll-Anbieter %{vendor}."
       disabled_or_unknown_vendor: "Der Versionskontrollsystem-Anbieter %{vendor} ist deaktiviert oder nicht mehr verfügbar."
-      remote_call_failed: "Aufruf des verwalteten Projektarchivs mit Fehlermeldung \"%{message}\" gescheitert (Code: %{code})"
+      remote_call_failed: 'Aufruf des verwalteten Projektarchivs mit Fehlermeldung "%{message}" gescheitert (Code: %{code})'
       remote_invalid_response: "Ungültige Antwort vom verwalteten Projektarchiv erhalten."
       remote_save_failed: "Speicherung des Projektarchivs mit den Parametern der Remote-Verbindung nicht möglich."
     git:
@@ -3029,7 +3022,7 @@
   setting_work_package_done_ratio_explanation_html: >
     Im <b>aufwandsbezogenen</b> Modus wird % Abgeschlossen durch das Verhältnis zu, Gesamtaufwand berechnet. Im <b>statusbezogenen</b> Modus ist mit jedem Status ein fester Wert für % Abgeschlossen verbunden. Wenn Sie den Status ändern, ändert sich dadurch auch das % Abgeschlossen Attribut.
   setting_work_package_properties: "Arbeitspaket-Eigenschaften"
-  setting_work_package_startdate_is_adddate: "Neue Arbeitspakete haben \"Heute\" als Anfangsdatum"
+  setting_work_package_startdate_is_adddate: 'Neue Arbeitspakete haben "Heute" als Anfangsdatum'
   setting_work_packages_projects_export_limit: "Arbeitspakete / Exportlimit für Projekte"
   setting_journal_aggregation_time_minutes: "Benutzeraktionen aggregiert innerhalb"
   setting_log_requesting_user: "Logge Benutzer Login, Name und Mailadresse für alle Anfragen"
@@ -3105,7 +3098,7 @@
           Wählen Sie die Aktion aus, die für Dateien durchgeführt werden soll, in denen ein Virus erkannt wurde: <br/> <ul> <li><strong>%{quarantine_option}</strong>: Die Datei unter Quarantäne stellen, sodass Benutzer nicht darauf zugreifen können. Administratoren können die unter Quarantäne gestellten Dateien in der Administration überprüfen und löschen.</li> <li><strong>%{delete_option}</strong>: Die Datei sofort löschen.</li> </ul>
       modes:
         clamav_socket_html: Geben Sie den Socket für den clamd-Daemon ein, z.B. %{example}
-        clamav_host_html: 'Geben Sie den Hostnamen und den Port des clamd Daemons ein, getrennt durch einen Doppelpunkt. z.B.: %{example}'
+        clamav_host_html: "Geben Sie den Hostnamen und den Port des clamd Daemons ein, getrennt durch einen Doppelpunkt. z.B.: %{example}"
         description_html: >
           Wählen Sie den Betriebsmodus für die Integration des Antiviren-Scanners aus. <br/> <ul> <li><strong>%{disabled_option}</strong>: Hochgeladene Dateien werden nicht auf Viren gescannt.</li> <li><strong>%{socket_option}</strong>: Sie haben ClamAV auf demselben Server wie OpenProject eingerichtet und der Scan-Daemon clamd läuft im Hintergrund</li> <li><strong>%{host_option}</strong>: Sie streamen Dateien an einen externen Virenscanner.</li> </ul>
     brute_force_prevention: "Automatisches Sperren von Benutzern"
@@ -3292,7 +3285,7 @@
     views:
       project: >
         %{plural} sind immer einem Projekt zugeordnet. Sie können hier nur Projekte auswählen, bei denen das %{plural} -Modul aktiv ist. Nach dem Erstellen eines %{singular} können Sie Arbeitspakete aus anderen Projekten hinzufügen.
-      public: "Veröffentlichen Sie diese Ansicht und erlauben Sie anderen Benutzern, auf sie zuzugreifen. Benutzer mit der Berechtigung \"Öffentliche Ansichten verwalten\" können öffentliche Abfragen ändern oder entfernen. Dies hat keinen Einfluss auf die Sichtbarkeit von Arbeitspaketen in dieser Ansicht und je nach Berechtigung, können Benutzer unterschiedliche Ergebnisse sehen."
+      public: 'Veröffentlichen Sie diese Ansicht und erlauben Sie anderen Benutzern, auf sie zuzugreifen. Benutzer mit der Berechtigung "Öffentliche Ansichten verwalten" können öffentliche Abfragen ändern oder entfernen. Dies hat keinen Einfluss auf die Sichtbarkeit von Arbeitspaketen in dieser Ansicht und je nach Berechtigung, können Benutzer unterschiedliche Ergebnisse sehen.'
       favoured: "Markiert diese Ansicht als Favorit und fügt sie der linken Seitenleiste hinzu."
   time:
     am: "vormittags"
@@ -3536,7 +3529,7 @@
       missing_content_type: "nicht angegeben"
       missing_property: "Fehlende Eigenschaft '%{property}'."
       missing_request_body: "Die Abfrage enthielt keinen Inhalt."
-      missing_or_malformed_parameter: "Der Query-Parameter \"%{parameter}\" fehlt oder ist fehlerhaft."
+      missing_or_malformed_parameter: 'Der Query-Parameter "%{parameter}" fehlt oder ist fehlerhaft.'
       multipart_body_error: "Die Anfrage enthielt nicht die erwarteten mehrteiligen Abschnitte."
       multiple_errors: "Einschränkungen für mehrere Felder wurden verletzt."
       unable_to_create_attachment: "Der Anhang konnte nicht erstellt werden"
