--- conflicted
+++ resolved
@@ -300,12 +300,9 @@
         new_project_mapping_form:
           add_projects: Projekte erstellen
           include_sub_projects: Andere Projekte einbeziehen
-<<<<<<< HEAD
-=======
         project_mapping_filter:
           label: Projekt suchen
           placeholder: Nach Text filtern
->>>>>>> cc726d78
       types:
         no_results_title_text: Derzeit stehen keine Typen zur Verfügung.
         form:
