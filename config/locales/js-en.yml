--- conflicted
+++ resolved
@@ -1040,10 +1040,7 @@
 
     invite_user_modal:
       back: 'Back'
-<<<<<<< HEAD
       invite: 'Invite'
-=======
->>>>>>> ae10aa40
       title:
         invite: 'Invite user'
         invite_to_project: 'Invite %{type} to %{project}'
