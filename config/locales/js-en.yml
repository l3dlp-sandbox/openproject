#-- copyright
# OpenProject is a project management system.
# Copyright (C) 2012-2018 the OpenProject Foundation (OPF)
#
# This program is free software; you can redistribute it and/or
# modify it under the terms of the GNU General Public License version 3.
#
# OpenProject is a fork of ChiliProject, which is a fork of Redmine. The copyright follows:
# Copyright (C) 2006-2017 Jean-Philippe Lang
# Copyright (C) 2010-2013 the ChiliProject Team
#
# This program is free software; you can redistribute it and/or
# modify it under the terms of the GNU General Public License
# as published by the Free Software Foundation; either version 2
# of the License, or (at your option) any later version.
#
# This program is distributed in the hope that it will be useful,
# but WITHOUT ANY WARRANTY; without even the implied warranty of
# MERCHANTABILITY or FITNESS FOR A PARTICULAR PURPOSE.  See the
# GNU General Public License for more details.
#
# You should have received a copy of the GNU General Public License
# along with this program; if not, write to the Free Software
# Foundation, Inc., 51 Franklin Street, Fifth Floor, Boston, MA  02110-1301, USA.
#
# See docs/COPYRIGHT.rdoc for more details.
#++

en:
  js:
    ajax:
      hide: "Hide"
      loading: "Loading ..."
    autocomplete_select:
      placeholder:
       multi: "Add \"%{name}\""
       single: "Select \"%{name}\""
      remove: "Remove %{name}"
      active: "Active %{label} %{name}"
    close_popup_title: "Close popup"
    close_filter_title: "Close filter"
    close_form_title: "Close form"

    clipboard:
      browser_error: "Your browser doesn't support copying to clipboard. Please copy the selected text manually."
      copied_successful: "Sucessfully copied to clipboard!"

    button_add_watcher: "Add watcher"
    button_back_to_list_view: "Back to list view"
    button_cancel: "Cancel"
    button_close: "Close"
    button_check_all: "Check all"
    button_configure-form: "Configure form"
    button_confirm: "Confirm"
    button_continue: "Continue"
    button_copy: "Copy"
    button_custom-fields: "Custom fields"
    button_delete: "Delete"
    button_delete_watcher: "Delete watcher"
    button_details_view: "Details view"
    button_duplicate: "Duplicate"
    button_edit: "Edit"
    button_filter: "Filter"
    button_list_view: "List view"
    button_show_view: "Fullscreen view"
    button_log_time: "Log time"
    button_more: "More"
    button_move: "Move"
    button_open_details: "Open details view"
    button_close_details: "Close details view"
    button_open_fullscreen: "Open fullscreen view"
    button_quote: "Quote"
    button_save: "Save"
    button_settings: "Settings"
    button_uncheck_all: "Uncheck all"
    button_update: "Update"
    button_export-pdf: "Download PDF"
    button_export-atom: "Download Atom"
    description_available_columns: "Available Columns"
    description_current_position: "You are here:"
    description_select_work_package: "Select work package #%{id}"
    description_selected_columns: "Selected Columns"
    description_subwork_package: "Child of work package #%{id}"
    error:
      internal: "An internal error has occurred."
      query_saving: "The query could not be saved."
    filter:
      description:
        text_open_filter: "Open this filter with 'ALT' and arrow keys."
        text_close_filter: "To select an entry leave the focus for example by pressing enter. To leave without filter select the first (empty) entry."
      noneElement: "(none)"
      time_zone_converted:
        two_values: "%{from} - %{to} in your local time."
        only_start: "From %{from} in your local time."
        only_end: "Till %{to} in your local time."
      value_spacer: "-"
      sorting:
        criteria:
          one: "First sorting criteria"
          two: "Second sorting criteria"
          three: "Third sorting criteria"
      upsale_for_more: "For more advanced filters, check out the"
      upsale_link: 'Enterprise Edition.'
    general_text_no: "no"
    general_text_yes: "yes"
    general_text_No: "No"
    general_text_Yes: "Yes"
    label_activate: "Activate"
    label_activity_no: "Activity entry number %{activityNo}"
    label_activity_with_comment_no: "Activity entry number %{activityNo}. Has a user comment."
    label_add_columns: "Add columns"
    label_add_comment: "Add comment"
    label_add_comment_title: "Comment and type @ to notify other people"
    label_add_selected_columns: "Add selected columns"
    label_added_by: "added by"
    label_added_time_by: "Added by %{author} %{age}"
    label_ago: "days ago"
    label_all: "all"
    label_all_work_packages: "all work packages"
    label_and: "and"
    label_ascending: "Ascending"
    label_author: "Author: %{user}"
    label_between: "between"
    label_board_locked: "Locked"
    label_board_sticky: "Sticky"
    label_create_work_package: "Create new work package"
    label_created_by: "Created by"
    label_date: "Date"
    label_date_with_format: "Enter the %{date_attribute} using the following format: %{format}"
    label_deactivate: "Deactivate"
    label_descending: "Descending"
    label_description: "Description"
    label_cancel_comment: "Cancel comment"
    label_closed_work_packages: "closed"
    label_collapse: "Collapse"
    label_collapsed: "collapsed"
    label_collapse_all: "Collapse all"
    label_comment: "Comment"
    label_committed_at: "%{committed_revision_link} at %{date}"
    label_committed_link: "committed revision %{revision_identifier}"
    label_contains: "contains"
    label_created_on: "created on"
    label_edit_comment: "Edit this comment"
    label_edit_status: "Edit the status of the work package"
    label_equals: "is"
    label_expand: "Expand"
    label_expanded: "expanded"
    label_expand_all: "Expand all"
    label_expand_project_menu: "Expand project menu"
    label_export: "Export"
    label_filename: "File"
    label_filesize: "Size"
    label_greater_or_equal: ">="
    label_group_by: "Group by"
    label_hide_attributes: "Show less"
    label_hide_column: "Hide column"
    label_hide_project_menu: "Collapse project menu"
    label_in: "in"
    label_in_less_than: "in less than"
    label_in_more_than: "in more than"
    label_latest_activity: "Latest Activity"
    label_last_updated_on: "Last updated on"
    label_less_or_equal: "<="
    label_less_than_ago: "less than days ago"
    label_loading: "Loading..."
    label_me: "me"
    label_menu_collapse: "collapse"
    label_menu_expand: "expand"
    label_more_than_ago: "more than days ago"
    label_next: "Next"
    label_no_data: "No data to display"
    label_no_due_date: "no end date"
    label_no_start_date: "no start date"
    label_none: "none"
    label_not_contains: "doesn't contain"
    label_not_equals: "is not"
    label_on: "on"
    label_open_menu: "Open menu"
    label_open_context_menu: "Open context menu"
    label_open_work_packages: "open"
    label_password: "Password"
    label_previous: "Previous"
    label_per_page: "Per page:"
    label_please_wait: "Please wait"
    label_visibility_settings: "Visibility settings"
    label_quote_comment: "Quote this comment"
    label_reset: "Reset"
    label_remove_columns: "Remove selected columns"
    label_save_as: "Save as"
    label_select_watcher: "Select a watcher..."
    label_selected_filter_list: "Selected filters"
    label_show_attributes: "Show all attributes"
    label_show_in_menu: "Show page in menu"
    label_sort_by: "Sort by"
    label_sorted_by: "sorted by"
    label_sort_higher: "Move up"
    label_sort_lower: "Move down"
    label_sorting: "Sorting"
    label_sum_for: "Sum for"
    label_subject: "Subject"
    label_this_week: "this week"
    label_today: "today"
    label_up: "Up"
    label_activity_show_only_comments: "Show activities with comments only"
    label_activity_show_all: "Show all activities"
    label_total_progress: "%{percent}% Total progress"
    label_visible_for_others: "Page visible for others"
    label_updated_on: "updated on"
    label_warning: "Warning"
    label_work_package: "Work package"
    label_work_package_plural: "Work packages"
    label_watch: "Watch"
    label_watch_work_package: "Watch work package"
    label_watcher_added_successfully: "Watcher successfully added!"
    label_watcher_deleted_successfully: "Watcher successfully deleted!"
    label_work_package_details_you_are_here: "You're on the %{tab} tab for %{type} %{subject}."
    label_unwatch: "Unwatch"
    label_unwatch_work_package: "Unwatch work package"
    label_uploaded_by: "Uploaded by"
    label_global_queries: "Shared queries"
    label_custom_queries: "Private queries"
    label_columns: "Columns"
    label_attachments: Files
    label_drop_files: Drop files here
    label_drop_files_hint: or click to add files
    label_add_attachments: "Add attachments"
    label_formattable_attachment_hint: "Attach and link files by dropping on this field, or pasting from the clipboard."
    label_remove_file: "Delete %{fileName}"
    label_remove_watcher: "Remove watcher %{name}"
    label_remove_all_files: Delete all files
    label_add_description: "Add a description for %{file}"
    label_upload_notification: "Uploading files for Work package #%{id}: %{subject}"
    label_files_to_upload: "These files will be uploaded:"
    label_rejected_files: "These files cannot be uploaded:"
    label_rejected_files_reason: "These files cannot be uploaded as their size is greater than %{maximumFilesize}"
    label_wait: "Please wait for configuration..."
    label_upload_counter: "%{done} of %{count} files finished"
    label_validation_error: "The work package could not be saved due to the following errors:"

    help_texts:
      show_modal: 'Show attribute help text entry'

    password_confirmation:
      field_description: 'You need to enter your account password to confirm this change.'
      title: 'Confirm your password to continue'

    pagination:
      no_other_page: "You are on the only page."
      pages:
        next: "Forward to the next page"
        previous: "Back to the previous page"

    placeholders:
      default: '-'
      subject: 'Enter subject here'
      selection: 'Please select'
      relation_description: 'Click to add description for this relation'

    project:
      required_outside_context: 'You are not within a project context. Please choose the project context first in order to select type and status'
      context: 'Project context'
      work_package_belongs_to: 'This work package belongs to project %{projectname}.'
      click_to_switch_context: 'Open this work package in that project.'

      autocompleter:
        label: 'Project autocompletion'

    text_are_you_sure: "Are you sure?"

    types:
      attribute_groups:
        error_duplicate_group_name: "The name %{group} is used more than once. Group names must be unique."
        reset_title: "Reset form configuration"
        confirm_reset: >
          Warning: Are you sure you want to reset the form configuration?
          This will reset the attributes to their default group, unset the visibility checkboxes, and disable ALL custom fields.
        upgrade_to_ee: "Upgrade to Enterprise Edition"
        upgrade_to_ee_text: "Wow! If you need this feature you are a super pro! Would you mind supporting us OpenSource developers by becoming an Enterprise Edition client?"
        more_information: "More information"
        nevermind: "Nevermind"

    watchers:
      label_loading: loading watchers...
      label_error_loading: An error occurred while loading the watchers
      label_search_watchers: Search watchers
      label_add: Add watchers
      label_discard: Discard selection
      typeahead_placeholder: Search for possible watchers

    relation_labels:
      parent: "Parent"
      children: "Children"
      relates: "Related To"
      duplicates: "Duplicates"
      duplicated: "Duplicated by"
      blocks: "Blocks"
      blocked: "Blocked by"
      precedes: "Precedes"
      follows: "Follows"
      includes: "Includes"
      partof: "Part of"
      requires: "Requires"
      required: "Required by"

      relation_type: "relation type"

    relations_hierarchy:
      parent_headline: "Parent"
      children_headline: "Children"

    relation_buttons:
      change_parent: "Change parent"
      remove_parent: "Remove parent"
      group_by_wp_type: "Group by work package type"
      group_by_relation_type: "Group by relation type"
      add_parent: "Add existing parent"
      add_new_child: "Create new child"
      add_existing_child: "Add existing child"
      remove_child: "Remove child"
      add_new_relation: "Create new relation"
      update_description: "Set or update description of this relation"
      toggle_description: "Toggle relation description"
      update_relation: "Click to change the relation type"
      add_follower: "Add follower"
      add_predecessor: "Add predecessor"
      remove: "Remove relation"
      save: "Save relation"
      abort: "Abort"

    relations_autocomplete:
      placeholder: "Enter the related work package id"

    repositories:
      select_tag: 'Select tag'
      select_branch: 'Select branch'

    field_value_enter_prompt: "Enter a value for '%{field}'"

    select2:
      input_too_short:
        one: "Please enter one more character"
        other: "Please enter {{count}} more characters"
        zero: "Please enter more characters"
      load_more: "Loading more results ..."
      no_matches: "No matches found"
      searching: "Searching ..."
      selection_too_big:
        one: "You can only select one item"
        other: "You can only select {{limit}} items"
        zero: "You cannot select any items"

<<<<<<< HEAD
=======
    show_hide_project_menu: "Expand/Collapse project menu"
    project_menu_details: "Details"

>>>>>>> 4426b006
    sort:
      sorted_asc: 'Ascending sort applied, '
      sorted_dsc: 'Descending sort applied, '
      sorted_no : 'No sort applied, '
      sorting_disabled: 'sorting is disabled'
      activate_asc: 'activate to apply an ascending sort'
      activate_dsc: 'activate to apply a descending sort'
      activate_no: 'activate to remove the sort'

    text_work_packages_destroy_confirmation: "Are you sure you want to delete the selected work package(s)?"
    text_query_destroy_confirmation: "Are you sure you want to delete the selected query?"
    text_attachment_destroy_confirmation: "Are you sure you want to delete the attachment?"
    timelines:
      gantt_chart: 'Gantt chart'
      labels:
        title: 'Label configuration'
        bar: 'Bar labels'
        left: 'Left'
        right: 'Right'
        farRight: 'Far right'
        showNone: '-- No label --'
        description: >
          Select the attributes you want to be shown in the respective positions of the Gantt chart at all times.
          Note that when hovering an element, its date labels will be shown instead of these attributes.

      button_activate: 'Activate timeline mode'
      button_deactivate: 'Deactivate timeline mode'
      cancel: Cancel
      change: "Change in planning"
      due_date: "Due date"
      empty: "(empty)"
      error: "An error has occurred."
      errors:
        not_implemented: "The timeline could not be rendered because it uses a feature that is not yet implemented."
        report_comparison: "The timeline could not render the configured comparisons. Please check the appropriate section in the configuration, resetting it can help solve this problem."
        report_epicfail: "The timeline could not be loaded due to an unexpected error."
        report_timeout: "The timeline could not be loaded in a reasonable amount of time."
      filter:
        column:
          assigned_to: "Assignee"
          type: "Type"
          due_date: "End date"
          name: "Name"
          status: "Status"
          responsible: "Responsible"
          start_date: "Start date"
        grouping_other: "Other"
        noneSelection: "(none)"
      name: "Name"
      outline: "Reset Outline"
      outlines:
        aggregation: "Show aggregations only"
        level1:      "Expand level 1"
        level2:      "Expand level 2"
        level3:      "Expand level 3"
        level4:      "Expand level 4"
        level5:      "Expand level 5"
        all:         "Show all"
      project_status: "Project status"
      project_type: "Project type"
      really_close_dialog: "Do you really want to close the dialog and lose the entered data?"
      responsible: "Responsible"
      save: Save
      start_date: "Start date"
      tooManyProjects: "More than %{count} Projects. Please use a better filter!"
      selection_mode:
        notification: 'Click on any highlighted work package to create the relation. Press escape to cancel.'
      zoom:
        in: "Zoom in"
        out: "Zoom out"
        auto: "Auto zoom"
        days: "Days"
        weeks: "Weeks"
        months: "Months"
        quarters: "Quarters"
        years: "Years"
        slider: "Zoom slider"
    tl_toolbar:
      zooms: "Zoom level"
      outlines: "Hierarchy level"
    unsupported_browser:
      title: "Your browser version is not supported"
      message: "The browser version you are using is no longer supported by OpenProject."
      update_message: 'Please update your browser.'
      update_ie_user: "Please switch to Mozilla Firefox or Google Chrome, or upgrade to Microsoft Edge."
      learn_more: "Learn more"
      close_warning: "Ignore this warning."
    wiki_formatting:
      strong: "Strong"
      italic: "Italic"
      underline: "Underline"
      deleted: "Deleted"
      code: "Inline Code"
      heading1: "Heading 1"
      heading2: "Heading 2"
      heading3: "Heading 3"
      unordered_list: "Unordered List"
      ordered_list: "Ordered List"
      quote: "Quote"
      unquote: "Unquote"
      preformatted_text: "Preformatted Text"
      wiki_link: "Link to a Wiki page"
      image: "Image"
    work_packages:
      bulk_actions:
        move: 'Bulk move'
        edit: 'Bulk edit'
        copy: 'Bulk copy'
        delete: 'Bulk delete'
      button_clear: "Clear"
      comment_added: "The comment was successfully added."
      comment_send_failed: "An error has occurred. Could not submit the comment."
      comment_updated: "The comment was successfully updated."
      confirm_edit_cancel: "Are you sure you want to cancel editing the work package?"
      description_filter: "Filter"
      description_enter_text: "Enter text"
      description_options_hide: "Hide options"
      description_options_show: "Show options"
      error:
        edit_prohibited: "Editing %{attribute} is blocked for this work package. Either this attribute is derived from relations (e.g, children) or otherwise not configurable."
        format:
          date: "%{attribute} is no valid date - YYYY-MM-DD expected."
        general: "An error has occurred."
      edit_attribute: "%{attribute} - Edit"
      key_value: "%{key}: %{value}"
      label_enable_multi_select: "Enable multiselect"
      label_disable_multi_select: "Disable multiselect"
      label_filter_add: "Add filter"
      label_options: "Options"
      label_column_multiselect: "Combined dropdown field: Select with arrow keys, confirm selection with enter, delete with backspace"
      label_switch_to_single_select: "Switch to single select"
      label_switch_to_multi_select: "Switch to multi select"
      message_error_during_bulk_delete: An error occurred while trying to delete work packages.
      message_successful_bulk_delete: Successfully deleted work packages.
      message_successful_show_in_fullscreen: "Click here to open this work package in fullscreen view."
      message_view_spent_time: "Show spent time for this work package"
      no_value: "No value"
      inline_create:
       title: 'Click here to add a new work package to this list'
      create:
        title: 'New work package'
        header: 'New %{type}'
        header_no_type: 'New work package (Type not yet set)'
        header_with_parent: 'New %{type} (Child of %{parent_type} #%{id})'
        button: 'Create'
      copy:
        title: 'Copy work package'
      hierarchy:
        show: "Show hierarchy mode"
        hide: "Hide hierarchy mode"
        toggle_button: 'Click to toggle hierarchy mode.'
        leaf: 'Work package leaf at level %{level}.'
        children_collapsed: 'Hierarchy level %{level}, collapsed. Click to show the filtered children'
        children_expanded: 'Hierarchy level %{level}, expanded. Click to collapse the filtered children'
      faulty_query:
        title: Work packages could not be loaded.
        description: Your query is erroneous and could not be processed.
      no_results:
        title: No work packages to display.
        description: Either none have been created or all work packages are filtered out.
      property_groups:
        details: "Details"
        people: "People"
        estimatesAndTime: "Estimates & Time"
        other: "Other"
      properties:
        assignee: "Assignee"
        author: "Author"
        createdAt: "Created on"
        description: "Description"
        date: "Date"
        dueDate: "Due date"
        estimatedTime: "Estimated time"
        spentTime: "Spent time"
        category: "Category"
        percentageDone: "Percentage done"
        priority: "Priority"
        projectName: "Project"
        responsible: "Responsible"
        startDate: "Start date"
        status: "Status"
        subject: "Subject"
        title: "Title"
        type: "Type"
        updatedAt: "Updated on"
        versionName: "Version"
        version: "Version"
      jump_marks:
        pagination: "Jump to table pagination"
        label_pagination: "Click here to skip over the work packages table and go to pagination"
        content: "Jump to content"
        label_content: "Click here to skip over the menu and go to the content"
      placeholders:
        default: "-"
        description: "Click to enter description..."
      query:
        column_names: "Columns"
        group_by: "Group results by"
        group: "Group by"
        group_by_disabled_by_hierarchy: "Group by is disabled due to the hierarchy mode being active."
        hierarchy_disabled_by_group_by: "Hierarchy mode is disabled due to results being grouped by %{column}."
        sort_ascending: "Sort ascending"
        sort_descending: "Sort descending"
        move_column_left: "Move column left"
        move_column_right: "Move column right"
        hide_column: "Hide column"
        insert_columns: "Insert columns ..."
        filters: "Filters"
        display_sums: "Display Sums"
        errors:
          unretrievable_query: "Unable to retrieve query from URL"
          not_found: "There is no such query"
        text_no_results: "No matching queries were found."
      table:
        configure_button: 'Configure work package table'
        summary: "Table with rows of work package and columns of work package attributes."
        text_inline_edit: "Most cells of this table are buttons that activate inline-editing functionality of that attribute."
        text_sort_hint: "With the links in the table headers you can sort, group, reorder, remove and add table columns."
        text_select_hint: "Select boxes should be opened with 'ALT' and arrow keys."
      table_configuration:
        button: 'Configure this work package table'
        modal_title: 'Work package table configuration'
        embedded_tab_disabled: "This configuration tab is not available for the embedded query you're editing."
        display_settings: 'Display settings'
        grouped_mode: "Grouped mode"
        grouped_hint: "Table results will be grouped by the given attribute."
        default_mode: "Default mode"
        hierarchy_mode: "Hierarchy mode"
        hierarchy_hint: "All filtered table results will be augmented with their ancestors. Hierarchies can be expanded and collapsed."
        display_sums_hint: "Display sums of all summable attributes in a row below the table results."
        show_timeline_hint: "Show an interactive gantt chart on the right side of the table. You can change its width by dragging the divider between table and gantt chart."
      tabs:
        overview: Overview
        activity: Activity
        relations: Relations
        watchers: Watchers
        attachments: Attachments
      time_relative:
        days: "days"
        weeks: "weeks"
        months: "months"
    toolbar:
      settings:
        columns: "Columns ..."
        sort_by: "Sort by ..."
        group_by: "Group by ..."
        display_sums: "Display sums"
        display_hierarchy: "Display hierarchy"
        hide_hierarchy: "Hide hierarchy"
        hide_sums: "Hide sums"
        save: "Save"
        save_as: "Save as ..."
        export: "Export ..."
        publish: "Publish ..."
        page_settings: "Rename query ..."
        delete: "Delete"
      filter: "Filter"
      unselected_title: "Work package"
      search_query_label: "Search saved filter queries"
      search_query_title: "Click to search saved filter queries"
    modals:
      label_settings: "Rename query"
      label_name: "Name"
      label_delete_page: "Delete current page"
      button_apply: "Apply"
      button_save: "Save"
      button_submit: "Submit"
      button_cancel: "Cancel"
      form_submit:
        title: 'Confirm to continue'
        text: 'Are you sure you want to perform this action?'
      upsale_relation_columns: 'Need to see relations in the work package list?'
      upsale_relation_columns_link: 'Check out the Enterprise Edition.'
      destroy_work_package:
        title: "Confirm deletion of %{label}"
        text: "Are you sure you want to delete the following %{label} ?"
        has_children: "The work package has %{childUnits}:"
        deletes_children: "All child work packages will also be deleted."


    notice_successful_create: "Successful creation."
    notice_successful_delete: "Successful deletion."
    notice_successful_update: "Successful update."

    notice_bad_request: "Bad Request."
    relations:
      empty: No relation exists
      remove: Remove relation
    inplace:
      button_edit: "%{attribute}: Edit"
      button_save: "%{attribute}: Save"
      button_cancel: "%{attribute}: Cancel"
      button_save_all: "Save"
      button_cancel_all: "Cancel"
      link_formatting_help: "Text formatting help"
      btn_preview_enable: "Preview"
      btn_preview_disable: "Disable preview"
      null_value_label: "No value"
      clear_value_label: "-"
      errors:
        required: '%{field} cannot be empty'
        number: '%{field} is not a valid number'
        maxlength: '%{field} cannot contain more than %{maxLength} digit(s)'
        minlength: '%{field} cannot contain less than %{minLength} digit(s)'
        messages_on_field: 'This field is invalid: %{messages}'

    error_could_not_resolve_version_name: "Couldn't resolve version name"
    error_could_not_resolve_user_name: "Couldn't resolve user name"

    units:
      workPackage:
        one: "work package"
        other: "work packages"
      child_work_packages:
        one: "one child work package"
        other: "%{count} work package children"
      hour:
        one: "1 hour"
        other: "%{count} hours"
        zero: "0 hours"
    zen_mode:
      button_activate: 'Activate zen mode'
      button_deactivate: 'Deactivate zen mode'<|MERGE_RESOLUTION|>--- conflicted
+++ resolved
@@ -349,12 +349,8 @@
         other: "You can only select {{limit}} items"
         zero: "You cannot select any items"
 
-<<<<<<< HEAD
-=======
-    show_hide_project_menu: "Expand/Collapse project menu"
     project_menu_details: "Details"
 
->>>>>>> 4426b006
     sort:
       sorted_asc: 'Ascending sort applied, '
       sorted_dsc: 'Descending sort applied, '
