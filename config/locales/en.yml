#-- copyright
# OpenProject is an open source project management software.
# Copyright (C) 2012-2023 the OpenProject GmbH
#
# This program is free software; you can redistribute it and/or
# modify it under the terms of the GNU General Public License version 3.
#
# OpenProject is a fork of ChiliProject, which is a fork of Redmine. The copyright follows:
# Copyright (C) 2006-2013 Jean-Philippe Lang
# Copyright (C) 2010-2013 the ChiliProject Team
#
# This program is free software; you can redistribute it and/or
# modify it under the terms of the GNU General Public License
# as published by the Free Software Foundation; either version 2
# of the License, or (at your option) any later version.
#
# This program is distributed in the hope that it will be useful,
# but WITHOUT ANY WARRANTY; without even the implied warranty of
# MERCHANTABILITY or FITNESS FOR A PARTICULAR PURPOSE.  See the
# GNU General Public License for more details.
#
# You should have received a copy of the GNU General Public License
# along with this program; if not, write to the Free Software
# Foundation, Inc., 51 Franklin Street, Fifth Floor, Boston, MA  02110-1301, USA.
#
# See COPYRIGHT and LICENSE files for more details.
#++

en:
  no_results_title_text: There is currently nothing to display.

  activities:
    index:
      no_results_title_text: There has not been any activity for the project within this time frame.

  admin:
    plugins:
      no_results_title_text: There are currently no plugins available.
    custom_styles:
      color_theme: "Color theme"
      color_theme_custom: "(Custom)"
      colors:
        alternative-color: "Alternative"
        content-link-color: "Link font"
        primary-color: "Primary"
        primary-color-dark: "Primary (dark)"
        header-bg-color: "Header background"
        header-item-bg-hover-color: "Header background on hover"
        header-item-font-color: "Header font"
        header-item-font-hover-color: "Header font on hover"
        header-border-bottom-color: "Header border"
        main-menu-bg-color: "Main menu background"
        main-menu-bg-selected-background: "Main menu when selected"
        main-menu-bg-hover-background: "Main menu on hover"
        main-menu-font-color: "Main menu font"
        main-menu-selected-font-color: "Main menu font when selected"
        main-menu-hover-font-color: "Main menu font on hover"
        main-menu-border-color: "Main menu border"
      custom_colors: "Custom colors"
      customize: "Customize your OpenProject installation with your own logo and colors."
      enterprise_notice: "As a special 'Thank you!' for their financial contribution to develop OpenProject, this tiny add-on is only available for Enterprise edition support subscribers."
      enterprise_more_info: "Note: the used logo will be publicly accessible."
      manage_colors: "Edit color select options"
      instructions:
        alternative-color: "Strong accent color, typically used for the most important button on a screen."
        content-link-color: "Font color of most of the links."
        primary-color: "Main color."
        primary-color-dark: "Typically a darker version of the main color used for hover effects."
        header-item-bg-hover-color: "Background color of clickable header items when hovered with the mouse."
        header-item-font-color: "Font color of clickable header items."
        header-item-font-hover-color: "Font color of clickable header items when hovered with the mouse."
        header-border-bottom-color: "Thin line under the header. Leave this field empty if you don't want any line."
        main-menu-bg-color: "Left side menu's background color."
      theme_warning: Changing the theme will overwrite you custom style. The design will then be lost. Are you sure you want to continue?
    enterprise:
      upgrade_to_ee: "Upgrade to the Enterprise edition"
      add_token: "Upload an Enterprise edition support token"
      delete_token_modal:
        text: "Are you sure you want to remove the current Enterprise edition token used?"
        title: "Delete token"
      replace_token: "Replace your current support token"
      order: "Order Enterprise on-premises edition"
      paste: "Paste your Enterprise edition support token"
      required_for_feature: "This add-on is only available with an active Enterprise edition support token."
      enterprise_link: "For more information, click here."
      start_trial: 'Start free trial'
      book_now: 'Book now'
      get_quote: 'Get a quote'
      buttons:
        upgrade: "Upgrade now"
        contact: "Contact us for a demo"
      enterprise_info_html: "is an Enterprise <span class='spot-icon spot-icon_inline spot-icon_enterprise-addons'></span> add-on."
      upgrade_info: "Please upgrade to a paid plan to activate and start using it in your team."
    journal_aggregation:
      explanation:
        text: "Individual actions of a user (e.g. updating a work package twice) are aggregated into a single action if their age difference is less than the specified timespan. They will be displayed as a single action within the application. This will also delay notifications by the same amount of time reducing the number of emails being sent and will also affect %{webhook_link} delay."
        link: "webhook"

  announcements:
    show_until: Show until
    is_active: currently displayed
    is_inactive: currently not displayed

  attribute_help_texts:
    note_public: 'Any text and images you add to this field is publicly visible to all logged in users!'
    text_overview: 'In this view, you can create custom help texts for attributes view. When defined, these texts can be shown by clicking the help icon next to its belonging attribute.'
    label_plural: 'Attribute help texts'
    show_preview: 'Preview text'
    add_new: 'Add help text'
    edit: "Edit help text for %{attribute_caption}"
    enterprise:
      description: 'Provide additional information for attributes (incl. custom fields) of work packages and projects. Help texts are displayed when users click on the question mark symbol next to input fields in projects and work packages.'

  auth_sources:
    index:
      no_results_content_title: There are currently no authentication modes.
      no_results_content_text: Create a new authentication mode

  background_jobs:
    status:
      error_requeue: "Job experienced an error but is retrying. The error was: %{message}"
      cancelled_due_to: "Job was cancelled due to error: %{message}"

  ldap_auth_sources:
    technical_warning_html: |
      This LDAP form requires technical knowledge of your LDAP / Active Directory setup.
      <br/>
      <a href="https://www.openproject.org/help/administration/manage-ldap-authentication/">Please visit our documentation for detailed instructions</a>.
    attribute_texts:
      name: Arbitrary name of the LDAP connection
      host: LDAP host name or IP address
      login_map: The attribute key in LDAP that is used to identify the unique user login. Usually, this will be `uid` or `samAccountName`.
      generic_map: The attribute key in LDAP that is mapped to the OpenProject `%{attribute}` attribute
      admin_map_html: "Optional: The attribute key in LDAP that <strong>if present</strong> marks the OpenProject user an admin. Leave empty when in doubt."
      system_user_dn_html: |
        Enter the DN of the system user used for read-only access.
        <br/>
        Example: uid=openproject,ou=system,dc=example,dc=com
      system_user_password: Enter the bind password of the system user
      base_dn: |
        Enter the Base DN of the subtree in LDAP you want OpenProject to look for users and groups.
        OpenProject will filter for provided usernames in this subtree only.
        Example: ou=users,dc=example,dc=com
      filter_string: |
        Add an optional RFC4515 filter to apply to the results returned for users filtered in the LDAP.
        This can be used to restrict the set of users that are found by OpenProject for authentication and group synchronization.
      filter_string_concat: |
        OpenProject will always filter for the login attribute provided by the user to identify the record. If you provide a filter here,
        it will be concatenated with an AND. By default, a catch-all (objectClass=*) will be used as a filter.
      onthefly_register: |
        If you check this box, OpenProject will automatically create new users from their LDAP entries
        when they first authenticate with OpenProject.
        Leave this unchecked to only allow existing accounts in OpenProject to authenticate through LDAP!

    connection_encryption: 'Connection encryption'
    encryption_details: 'LDAPS / STARTTLS options'
    system_account: 'System account'
    system_account_legend: |
      OpenProject requires read-only access through a system account to lookup users and groups in your LDAP tree.
      Please specify the bind credentials for that system user in the following section.
    ldap_details: 'LDAP details'
    user_settings: 'Attribute mapping'
    user_settings_legend: |
      The following fields are related to how users are created in OpenProject from LDAP entries and
      what LDAP attributes are used to define the attributes of an OpenProject user (attribute mapping).
    tls_mode:
      plain: 'none'
      simple_tls: 'LDAPS'
      start_tls: 'STARTTLS'
      plain_description: "Opens an unencrypted connection to the LDAP server. Not recommended for production."
      simple_tls_description: "Use LDAPS. Requires a separate port on the LDAP server. This mode is often deprecated, we recommend using STARTTLS whenever possible."
      start_tls_description: "Sends a STARTTLS command after connecting to the standard LDAP port. Recommended for encrypted connections."
      section_more_info_link_html: >
        This section concerns the connection security of this LDAP authentication source.
        For more information, visit <a href="%{link}">the Net::LDAP documentation</a>.
    tls_options:
      verify_peer: "Verify SSL certificate"
      verify_peer_description_html: >
        Enables strict SSL verification of the certificate trusted chain.
        <br/>
        <strong>Warning:</strong> Unchecking this option disables SSL verification of the LDAP server certificate.
        This exposes your connection to Man in the Middle attacks.
      tls_certificate_description: "If the LDAP server certificate is not in the trust sources of this system, you can add it manually here. Enter a PEM X509 certifiate string."
  forums:
    show:
      no_results_title_text: There are currently no posts for the forum.

  colors:
    index:
      no_results_title_text: There are currently no colors.
      no_results_content_text: Create a new color
    label_no_color: 'No color'

  custom_actions:
    actions:
      name: 'Actions'
      add: 'Add action'
      assigned_to:
        executing_user_value: '(Assign to executing user)'
    conditions: 'Conditions'
    plural: 'Custom actions'
    new: 'New custom action'
    edit: 'Edit custom action %{name}'
    execute: 'Execute %{name}'
    upsale:
      title: 'Custom actions'
      description: 'Custom actions are one-click shortcuts to a set of pre-defined actions that you can make available on certain work packages based on status, role, type or project.'

  custom_fields:
    text_add_new_custom_field: >
      To add new custom fields to a project you first need to create them before
      you can add them to this project.
    is_enabled_globally: 'Is enabled globally'
    enabled_in_project: 'Enabled in project'
    contained_in_type: 'Contained in type'
    confirm_destroy_option: "Deleting an option will delete all of its occurrences (e.g. in work packages). Are you sure you want to delete it?"
    reorder_alphabetical: "Reorder values alphabetically"
    reorder_confirmation: "Warning: The current order of available values will be lost. Continue?"
    tab:
      no_results_title_text: There are currently no custom fields.
      no_results_content_text: Create a new custom field

  concatenation:
    single: 'or'

  global_search:
    overwritten_tabs:
      wiki_pages: "Wiki"
      messages: "Forum"

  groups:
    index:
      no_results_title_text: There are currently no groups.
      no_results_content_text: Create a new group
    users:
      no_results_title_text: There are currently no users part of this group.
    memberships:
      no_results_title_text: There are currently no projects part of this group.

  incoming_mails:
    ignore_filenames: >
      Specify a list of names to ignore when processing attachments for incoming mails (e.g., signatures or icons).
      Enter one filename per line.

  projects:
    copy:
      # Contains custom strings for options when copying a project that cannot be found elsewhere.
      members: 'Project members'
      overviews: 'Project overview'
      queries: 'Work packages: saved views'
      wiki_page_attachments: 'Wiki pages: attachments'
      work_package_attachments: 'Work packages: attachments'
      work_package_categories: 'Work packages: categories'
      work_package_file_links: 'Work packages: file links'
    delete:
      scheduled: "Deletion has been scheduled and is performed in the background. You will be notified of the result."
      schedule_failed: "Project cannot be deleted: %{errors}"
      failed: "Deletion of project %{name} has failed"
      failed_text: "The request to delete project %{name} has failed. The project was left archived."
      completed: "Deletion of project %{name} completed"
      completed_text: "The request to delete project '%{name}' has been completed."
      completed_text_children: "Additionally, the following subprojects have been deleted:"
    index:
      open_as_gantt: 'Open as Gantt view'
      open_as_gantt_title: "Use this button to generate a Gantt view that filters work packages for the projects visible on this page."
      open_as_gantt_title_admin: "You can modify the view settings (such as selected work package types) in the administration under project settings."
      no_results_title_text: There are currently no projects
      no_results_content_text: Create a new project
    settings:
      change_identifier: Change identifier
      activities:
        no_results_title_text: There are currently no activities available.
      forums:
        no_results_title_text: There are currently no forums for the project.
        no_results_content_text: Create a new forum
      categories:
        no_results_title_text: There are currently no work package categories.
        no_results_content_text: Create a new work package category
      custom_fields:
        no_results_title_text: There are currently no custom fields available.
      types:
        no_results_title_text: There are currently no types available.
      versions:
        no_results_title_text: There are currently no versions for the project.
        no_results_content_text: Create a new version
      storage:
        no_results_title_text: There is no additional recorded disk space consumed by this project.

  members:
    index:
      no_results_title_text: There are currently no members part of this project.
      no_results_content_text: Add a member to the project
    invite_by_mail: "Send invite to %{mail}"

  my:
    access_token:
      failed_to_reset_token: "Failed to reset access token: %{error}"
      notice_reset_token: "A new %{type} token has been generated. Your access token is:"
      token_value_warning: "Note: This is the only time you will see this token, make sure to copy it now."
      no_results_title_text: There are currently no access tokens available.
      notice_ical_tokens_reverted: "iCalendar token \"%{token_name}\" for calendar \"%{calendar_name}\" of project \"%{project_name}\" has been revoked. The iCalendar URL with this token is now invalid."

  news:
    index:
      no_results_title_text: There is currently no news to report.
      no_results_content_text: Add a news item

  users:
    sessions:
      session_name: "%{browser_name} %{browser_version} on %{os_name}"
      browser: 'Browser'
      device: 'Device / OS'
      unknown_browser: 'unknown browser'
      unknown_os: 'unknown operating system'
      current: 'Current session'
      title: 'Session management'
      instructions: 'This is a list of devices that have logged into your account. Revoke any sessions that you do not recognize or you have no longer access to.'
      may_not_delete_current: 'You cannot delete your current session.'
    groups:
      member_in_these_groups: 'This user is currently a member of the following groups:'
      no_results_title_text: This user is currently not a member in any group.
    memberships:
      no_results_title_text: This user is currently not a member of a project.

  placeholder_users:
    right_to_manage_members_missing: >
      You are not allowed to delete the placeholder user.
      You do not have the right to manage members for all projects that the placeholder user is a member of.
    delete_tooltip: "Delete placeholder user"
    deletion_info:
      heading: "Delete placeholder user %{name}"
      data_consequences: >
        All occurrences of the placeholder user (e.g., as assignee, responsible or other user values)
        will be reassigned to an account called "Deleted user".

        As the data of every deleted account is reassigned to this account
        it will not be possible to distinguish the data the user created from
        the data of another deleted account.
      irreversible: "This action is irreversible"
      confirmation: "Enter the placeholder user name %{name} to confirm the deletion."
    upsale:
      title: Placeholder users
      description: >
        Placeholder users are a way to assign work packages to users who are not part of your project.
        They can be useful in a range of scenarios; for example, if you need to track tasks for a resource that is not yet named or available,
         or if you don’t want to give that person access to OpenProject but still want to track tasks assigned to them.
  prioritiies:
    edit:
      priority_color_text: |
        Click to assign or change the color of this priority.
        It can be used for highlighting work packages in the table.

  reportings:
    index:
      no_results_title_text: There are currently no status reportings.
      no_results_content_text: Add a status reporting

  statuses:
    edit:
      status_readonly_html: |
        Check this option to mark work packages with this status as read-only.
        No attributes can be changed with the exception of the status.
        <br/>
        <strong>Note</strong>: Inherited values (e.g., from children or relations) will still apply.
      status_color_text: |
        Click to assign or change the color of this status.
        It is shown in the status button and can be used for highlighting work packages in the table.
    index:
      no_results_title_text: There are currently no work package statuses.
      no_results_content_text: Add a new status

  types:
    index:
      no_results_title_text: There are currently no types.
      no_results_content_text: Create a new type
    edit:
      settings: "Settings"
      form_configuration: "Form configuration"
      more_info_text_html: >
        Enterprise edition allows you to customize form configuration with these additional add-ons: <br>
        <ul class="%{list_styling_class}">
          <li><b>Add new attribute groups</b></li>
          <li><b>Rename attribute groups</b></li>
          <li><b>Add a table of related work packages</b></li>
        </ul>
      projects: "Projects"
      enabled_projects: "Enabled projects"
      edit_query: "Edit table"
      query_group_placeholder: "Give the table a name"
      reset: "Reset to defaults"
      type_color_text: |
        The selected color distinguishes different types
        in Gantt charts or work packages tables. It is therefore recommended to use a strong color.

  versions:
    overview:
      no_results_title_text: There are currently no work packages assigned to this version.

  wiki:
    page_not_editable_index: The requested page does not (yet) exist. You have been redirected to the index of all wiki pages.
    no_results_title_text: There are currently no wiki pages.
    print_hint: This will print the content of this wiki page without any navigation bars.

    index:
      no_results_content_text: Add a new wiki page

  work_flows:
    index:
      no_results_title_text: There are currently no workflows.

  work_packages:
    x_descendants:
      one: 'One descendant work package'
      other: '%{count} work package descendants'

    bulk:
      copy_failed: "The work packages could not be copied."
      move_failed: "The work packages could not be moved."
      could_not_be_saved: "The following work packages could not be saved:"
      none_could_be_saved: "None of the %{total} work packages could be updated."
      x_out_of_y_could_be_saved: "%{failing} out of the %{total} work packages could not be updated while %{success} could."
      selected_because_descendants: "While %{selected} work packages where selected, in total %{total} work packages are affected which includes descendants."
      descendant: "descendant of selected"


    move:
      no_common_statuses_exists: "There is no status available for all selected work packages. Their status cannot be changed."
      unsupported_for_multiple_projects: 'Bulk move/copy is not supported for work packages from multiple projects'

    summary:
      reports:
        category:
          no_results_title_text: There are currently no categories available.
        assigned_to:
          no_results_title_text: There are currently no members part of this project.
        responsible:
          no_results_title_text: There are currently no members part of this project.
        author:
          no_results_title_text: There are currently no members part of this project.
        priority:
          no_results_title_text: There are currently no priorities available.
        type:
          no_results_title_text: There are currently no types available.
        version:
          no_results_title_text: There are currently no versions available.

  label_invitation: Invitation
  account:
    delete: "Delete account"
    delete_confirmation: "Are you sure you want to delete the account?"
    deletion_pending: "Account has been locked and was scheduled for deletion. Note that this process takes place in the background. It might take a few moments until the user is fully deleted."
    deletion_info:
      data_consequences:
        other: "Of the data the user created (e.g. email, preferences, work packages, wiki entries) as much as possible will be deleted. Note however, that data like work packages and wiki entries can not be deleted without impeding the work of the other users. Such data is hence reassigned to an account called \"Deleted user\". As the data of every deleted account is reassigned to this account it will not be possible to distinguish the data the user created from the data of another deleted account."
        self: "Of the data you created (e.g. email, preferences, work packages, wiki entries) as much as possible will be deleted. Note however, that data like work packages and wiki entries can not be deleted without impeding the work of the other users. Such data is hence reassigned to an account called \"Deleted user\". As the data of every deleted account is reassigned to this account it will not be possible to distinguish the data you created from the data of another deleted account."
      heading: "Delete account %{name}"
      info:
        other: "Deleting the user account is an irreversible action."
        self: "Deleting your user account is an irreversible action."
      login_consequences:
        other: "The account will be deleted from the system. Therefore, the user will no longer be able to log in with his current credentials. He/she can choose to become a user of this application again by the means this application grants."
        self: "Your account will be deleted from the system. Therefore, you will no longer be able to log in with your current credentials. If you choose to become a user of this application again, you can do so by using the means this application grants."
      login_verification:
        other: "Enter the login %{name} to verify the deletion. Once submitted, you will be asked to confirm your password."
        self: "Enter your login %{name} to verify the deletion. Once submitted, you will be asked to confirm your password."
    error_inactive_activation_by_mail: >
      Your account has not yet been activated.
      To activate your account, click on the link that was emailed to you.
    error_inactive_manual_activation: >
      Your account has not yet been activated.
      Please wait for an administrator to activate your account.
    error_self_registration_disabled: >
      User registration is disabled on this system. Please ask an administrator to create an
      account for you.
    login_with_auth_provider: "or sign in with your existing account"
    signup_with_auth_provider: "or sign up using"
    auth_source_login: Please login as <em>%{login}</em> to activate your account.
    omniauth_login: Please login to activate your account.

  actionview_instancetag_blank_option: "Please select"

  activerecord:
    attributes:
      announcements:
        show_until: "Display until"
      attachment:
        attachment_content: "Attachment content"
        attachment_file_name: "Attachment file name"
        downloads: "Downloads"
        file: "File"
        filename: "File"
        filesize: "Size"
      attribute_help_text:
        attribute_name: 'Attribute'
        help_text: 'Help text'
      auth_source:
        account: "Account"
        attr_firstname: "Firstname attribute"
        attr_lastname: "Lastname attribute"
        attr_login: "Username attribute"
        attr_mail: "Email attribute"
        base_dn: "Base DN"
        host: "Host"
        onthefly: "Automatic user creation"
        port: "Port"
        tls_certificate_string: "LDAP server SSL certificate"
      changeset:
        repository: "Repository"
      comment:
        commented: "Commented" # an object that this comment belongs to
      custom_action:
        actions: "Actions"
      custom_field:
        default_value: "Default value"
        editable: "Editable"
        field_format: "Format"
        is_filter: "Used as a filter"
        is_required: "Required"
        max_length: "Maximum length"
        min_length: "Minimum length"
        multi_value: "Allow multi-select"
        possible_values: "Possible values"
        regexp: "Regular expression"
        searchable: "Searchable"
        visible: "Visible"
      custom_value:
        value: "Value"
      enterprise_token:
        starts_at: "Valid since"
        expires_at: "Expires at"
        subscriber: "Subscriber"
        encoded_token: "Enterprise support token"
        active_user_count_restriction: "Maximum active users"
      grids/grid:
        page: "Page"
        row_count: "Number of rows"
        column_count: "Number of columns"
        widgets: "Widgets"
      relation:
        delay: "Delay"
        from: "Work package"
        to: "Related work package"
      status:
        is_closed: "Work package closed"
        is_readonly: "Work package read-only"
      journal:
        notes: "Notes"
      member:
        roles: "Roles"
      project:
        active_value:
          true: "unarchived"
          false: "archived"
        identifier: "Identifier"
        latest_activity_at: "Latest activity at"
        parent: "Subproject of"
        public_value:
          title: "Visibility"
          true: "public"
          false: "private"
        queries: "Queries"
        status_code: 'Project status'
        status_explanation: 'Project status description'
        status_codes:
          not_started: 'Not started'
          on_track: 'On track'
          at_risk: 'At risk'
          off_track: 'Off track'
          finished: 'Finished'
          discontinued: 'Discontinued'
        templated: "Template project"
        templated_value:
          true: "marked as template"
          false: "unmarked as template"
        types: "Types"
        versions: "Versions"
        work_packages: "Work Packages"
      query:
        column_names: "Columns"
        relations_to_type_column: "Relations to %{type}"
        relations_of_type_column: "%{type} relations"
        group_by: "Group results by"
        filters: "Filters"
        timeline_labels: "Timeline labels"
      repository:
        url: "URL"
      role:
        permissions: "Permissions"
      time_entry:
        activity: "Activity"
        hours: "Hours"
        spent_on: "Date"
        type: "Type"
      type:
        description: "Default text for description"
        attribute_groups: ''
        is_in_roadmap: "Displayed in roadmap by default"
        is_default: "Activated for new projects by default"
        is_milestone: "Is milestone"
        color: "Color"
      user:
        admin: "Administrator"
        auth_source: "Authentication mode"
        current_password: "Current password"
        force_password_change: "Enforce password change on next login"
        language: "Language"
        last_login_on: "Last login"
        new_password: "New password"
        password_confirmation: "Confirmation"
        consented_at: "Consented at"
      user_preference:
        comments_sorting: "Display comments"
        hide_mail: "Hide my email address"
        impaired: "Accessibility mode"
        time_zone: "Time zone"
        auto_hide_popups: "Auto-hide success notifications"
        warn_on_leaving_unsaved: "Warn me when leaving a work package with unsaved changes"
      version:
        effective_date: "Finish date"
        sharing: "Sharing"
      wiki_content:
        text: "Text"
      wiki_page:
        parent_title: "Parent page"
        redirect_existing_links: "Redirect existing links"
      planning_element_type_color:
        hexcode: Hex code
      work_package:
        begin_insertion: "Begin of the insertion"
        begin_deletion: "Begin of the deletion"
        children: "Subelements"
        done_ratio: "Progress (%)"
        duration: "Duration"
        end_insertion: "End of the insertion"
        end_deletion: "End of the deletion"
        ignore_non_working_days: "Ignore non working days"
        include_non_working_days:
          title: 'Working days'
          false: 'working days only'
          true: 'include non-working days'
        parent: "Parent"
        parent_issue: "Parent"
        parent_work_package: "Parent"
        priority: "Priority"
        progress: "Progress (%)"
        readonly: "Read only"
        schedule_manually: "Manual scheduling"
        spent_hours: "Spent time"
        spent_time: "Spent time"
        subproject: "Subproject"
        time_entries: "Log time"
        type: "Type"
        version: "Version"
        watcher: "Watcher"
      'doorkeeper/application':
        uid: "Client ID"
        secret: "Client secret"
        owner: "Owner"
        redirect_uri: "Redirect URI"
        client_credentials_user_id: "Client Credentials User ID"
        scopes: "Scopes"
        confidential: "Confidential"

    errors:
      messages:
        accepted: "must be accepted."
        after: "must be after %{date}."
        after_or_equal_to: "must be after or equal to %{date}."
        before: "must be before %{date}."
        before_or_equal_to: "must be before or equal to %{date}."
        blank: "can't be blank."
        blank_nested: "needs to have the property '%{property}' set."
        cant_link_a_work_package_with_a_descendant: "A work package cannot be linked to one of its subtasks."
        circular_dependency: "This relation would create a circular dependency."
        confirmation: "doesn't match %{attribute}."
        could_not_be_copied: "%{dependency} could not be (fully) copied."
        does_not_exist: "does not exist."
        error_enterprise_only: "%{action} is only available in the OpenProject Enterprise edition"
        error_unauthorized: "may not be accessed."
        error_readonly: "was attempted to be written but is not writable."
        email: "is not a valid email address."
        empty: "can't be empty."
        even: "must be even."
        exclusion: "is reserved."
        file_too_large: "is too large (maximum size is %{count} Bytes)."
        filter_does_not_exist: "filter does not exist."
        format: "does not match the expected format '%{expected}'."
        format_nested: "does not match the expected format '%{expected}' at path '%{path}'."
        greater_than: "must be greater than %{count}."
        greater_than_or_equal_to: "must be greater than or equal to %{count}."
        greater_than_or_equal_to_start_date: "must be greater than or equal to the start date."
        greater_than_start_date: "must be greater than the start date."
        inclusion: "is not set to one of the allowed values."
        inclusion_nested: "is not set to one of the allowed values at path '%{path}'."
        invalid: "is invalid."
        invalid_url: 'is not a valid URL.'
        invalid_url_scheme: 'is not a supported protocol (allowed: %{allowed_schemes}).'
        less_than_or_equal_to: "must be less than or equal to %{count}."
        not_available: "is not available due to a system configuration."
        not_deletable: "cannot be deleted."
        not_current_user: "is not the current user."
        not_a_date: "is not a valid date."
        not_a_datetime: "is not a valid date time."
        not_a_number: "is not a number."
        not_allowed: "is invalid because of missing permissions."
        not_an_integer: "is not an integer."
        not_an_iso_date: "is not a valid date. Required format: YYYY-MM-DD."
        not_same_project: "doesn't belong to the same project."
        odd: "must be odd."
        regex_invalid: "could not be validated with the associated regular expression."
        smaller_than_or_equal_to_max_length: "must be smaller than or equal to maximum length."
        taken: "has already been taken."
        too_long: "is too long (maximum is %{count} characters)."
        too_short: "is too short (minimum is %{count} characters)."
        type_mismatch: "is not of type '%{type}'"
        type_mismatch_nested: "is not of type '%{type}' at path '%{path}'"
        unchangeable: "cannot be changed."
        unknown_property: "is not a known property."
        unknown_property_nested: "has the unknown path '%{path}'."
        unremovable: "cannot be removed."
        url_not_secure_context: >
          is not providing a "Secure Context". Either use HTTPS or a loopback address, such as localhost.
        wrong_length: "is the wrong length (should be %{count} characters)."
      models:
        auth_source:
          attributes:
            tls_certificate_string:
              invalid_certificate: "The provided SSL certificate is invalid: %{additional_message}"
              format: "%{message}"
        attachment:
          attributes:
            content_type:
              blank: "The content type of the file cannot be blank."
              not_whitelisted: "The file was rejected by an automatic filter. '%{value}' is not whitelisted for upload."
              format: "%{message}"
        capability:
          context:
            global: 'Global'
          query:
            filters:
              minimum: "need to include at least one filter for principal, context or id with the '=' operator."
        custom_field:
          at_least_one_custom_option: "At least one option needs to be available."
        custom_actions:
          only_one_allowed: "(%{name}) only one value is allowed."
          empty: "(%{name}) value can't be empty."
          inclusion: "(%{name}) value is not set to one of the allowed values."
          not_logged_in: "(%{name}) value cannot be set because you are not logged in."
          not_an_integer: "(%{name}) is not an integer."
          smaller_than_or_equal_to: "(%{name}) must be smaller than or equal to %{count}."
          greater_than_or_equal_to: "(%{name}) must be greater than or equal to %{count}."
          format: "%{message}"
        doorkeeper/application:
          attributes:
            redirect_uri:
              fragment_present: 'cannot contain a fragment.'
              invalid_uri: 'must be a valid URI.'
              relative_uri: 'must be an absolute URI.'
              secured_uri: 'is not providing a "Secure Context". Either use HTTPS or a loopback address, such as localhost.'
              forbidden_uri: 'is forbidden by the server.'
            scopes:
              not_match_configured: "doesn't match available scopes."
        enterprise_token:
          unreadable: "can't be read. Are you sure it is a support token?"
        grids/grid:
          overlaps: 'overlap.'
          outside: 'is outside of the grid.'
          end_before_start: 'end value needs to be larger than the start value.'
        ical_token_query_assignment:
          attributes:
            name:
              blank: "is mandatory. Please select a name."
              not_unique: "is already in use. Please select another name."
        notifications:
          at_least_one_channel: 'At least one channel for sending notifications needs to be specified.'
          attributes:
            read_ian:
              read_on_creation: 'cannot be set to true on notification creation.'
            mail_reminder_sent:
              set_on_creation: 'cannot be set to true on notification creation.'
            reason:
              no_notification_reason: 'cannot be blank as IAN is chosen as a channel.'
            reason_mail_digest:
              no_notification_reason: 'cannot be blank as mail digest is chosen as a channel.'
        non_working_day:
          attributes:
            date:
              taken: "A non-working day already exists for %{value}."
              format: "%{message}"
        parse_schema_filter_params_service:
          attributes:
            base:
              unsupported_operator: "The operator is not supported."
              invalid_values: "A value is invalid."
              id_filter_required: "An 'id' filter is required."
        project:
          archived_ancestor: 'The project has an archived ancestor.'
          foreign_wps_reference_version: 'Work packages in non descendant projects reference versions of the project or its descendants.'
          attributes:
            base:
              archive_permission_missing_on_subprojects: "You do not have the permissions required to archive all sub-projects. Please contact an administrator."
            types:
              in_use_by_work_packages: "still in use by work packages: %{types}"
            enabled_modules:
              dependency_missing: "The module '%{dependency}' needs to be enabled as well since the module '%{module}' depends on it."
              format: "%{message}"
        query:
          attributes:
            project:
              error_not_found: "not found"
            public:
              error_unauthorized: "- The user has no permission to create public views."
            group_by:
              invalid: "Can't group by: %{value}"
              format: "%{message}"
            column_names:
              invalid: "Invalid query column: %{value}"
              format: "%{message}"
            sort_criteria:
              invalid: "Can't sort by column: %{value}"
              format: "%{message}"
            timestamps:
              invalid: "Timestamps contain invalid values: %{values}"
              forbidden: "Timestamps contain forbidden values: %{values}"
              format: "%{message}"
          group_by_hierarchies_exclusive: "is mutually exclusive with group by '%{group_by}'. You cannot activate both."
          filters:
            custom_fields:
              inexistent: "There is no custom field for the filter."
        queries/filters/base:
          attributes:
            values:
              inclusion: "filter has invalid values."
              format: "%{message}"
        relation:
          typed_dag:
            circular_dependency: "The relationship creates a circle of relationships."
          attributes:
            to:
              error_not_found: "work package in `to` position not found or not visible"
              error_readonly: "an existing relation's `to` link is immutable"
            from:
              error_not_found: "work package in `from` position not found or not visible"
              error_readonly: "an existing relation's `from` link is immutable"
        repository:
          not_available: "SCM vendor is not available"
          not_whitelisted: "is not allowed by the configuration."
          invalid_url: "is not a valid repository URL or path."
          must_not_be_ssh: "must not be an SSH url."
          no_directory: "is not a directory."
        role:
          attributes:
            permissions:
              dependency_missing: "need to also include '%{dependency}' as '%{permission}' is selected."
        setting:
          attributes:
            base:
              working_days_are_missing: 'At least one day of the week must be defined as a working day.'
              previous_working_day_changes_unprocessed: 'The previous changes to the working days configuration have not been applied yet.'
        time_entry:
          attributes:
            hours:
              day_limit: "is too high as a maximum of 24 hours can be logged per date."
        user_preference:
          attributes:
            pause_reminders:
              invalid_range: "can only be a valid date range."
            daily_reminders:
              full_hour: "can only be configured to be delivered at a full hour."
            notification_settings:
              only_one_global_setting: 'There must only be one global notification setting.'
              email_alerts_global: 'The email notification settings can only be set globally.'
              format: "%{message}"
              wrong_date: 'Wrong value for Start date, Due date, or Overdue.'
        watcher:
          attributes:
            user_id:
              not_allowed_to_view: "is not allowed to view this resource."
              locked: "is locked."
        wiki_page:
          attributes:
            slug:
              undeducible: "cannot be deduced from the title '%{title}'."
        work_package:
          is_not_a_valid_target_for_time_entries: "Work package #%{id} is not a valid target for reassigning the time entries."
          attributes:
            assigned_to:
              format: "%{message}"
            due_date:
              not_start_date: "is not on start date, although this is required for milestones."
              cannot_be_null: "can not be set to null as start date and duration are known."
            duration:
              larger_than_dates: "is larger than the interval between the start and the finish date."
              smaller_than_dates: "is smaller than the interval between the start and the finish date."
              not_available_for_milestones: "is not available for milestone typed work packages."
              cannot_be_null: "can not be set to null as start date and finish date are known."
            parent:
              cannot_be_milestone: "cannot be a milestone."
              cannot_be_self_assigned: "cannot be assigned to itself."
              cannot_be_in_another_project: "cannot be in another project."
              not_a_valid_parent: "is invalid."
            start_date:
              violates_relationships: "can only be set to %{soonest_start} or later so as not to violate the work package's relationships."
              cannot_be_null: "can not be set to null as finish date and duration are known."
            status_id:
              status_transition_invalid: "is invalid because no valid transition exists from old to new status for the current user's roles."
              status_invalid_in_type: "is invalid because the current status does not exist in this type."
            type:
              cannot_be_milestone_due_to_children: "cannot be a milestone because this work package has children."
            priority_id:
              only_active_priorities_allowed: "needs to be active."
            category:
              only_same_project_categories_allowed:
                "The category of a work package must be within the same project as the work package."
              does_not_exist: "The specified category does not exist."
            estimated_hours:
              only_values_greater_or_equal_zeroes_allowed: "must be >= 0."
          readonly_status: 'The work package is in a readonly status so its attributes cannot be changed.'
        type:
          attributes:
            attribute_groups:
              attribute_unknown: "Invalid work package attribute used."
              attribute_unknown_name: "Invalid work package attribute used: %{attribute}"
              duplicate_group: "The group name '%{group}' is used more than once. Group names must be unique."
              query_invalid: "The embedded query '%{group}' is invalid: %{details}"
              group_without_name: "Unnamed groups are not allowed."
        user:
          attributes:
            base:
              user_limit_reached: "User limit reached. No more accounts can be created on the current plan."
            password_confirmation:
              confirmation: "Password confirmation does not match password."
              format: "%{message}"
            password:
              weak: "Must contain characters of the following classes (at least %{min_count} of %{all_count}): %{rules}."
              lowercase: "lowercase (e.g. 'a')"
              uppercase: "uppercase (e.g. 'A')"
              numeric: "numeric (e.g. '1')"
              special: "special (e.g. '%')"
              reused:
                one: "has been used before. Please choose one that is different from your last one."
                other: "has been used before. Please choose one that is different from your last %{count}."
              match:
                confirm: "Confirm new password."
                description: "'Password confirmation' should match the input in the 'New password' field."
            status:
              invalid_on_create: "is not a valid status for new users."
            auth_source:
              error_not_found: "not found"
        member:
          principal_blank: "Please choose at least one user or group."
          role_blank: "need to be assigned."
          attributes:
            roles:
              ungrantable: "has an unassignable role."
            principal:
              unassignable: "cannot be assigned to a project."
        version:
          undeletable_work_packages_attached: "The version cannot be deleted as it has work packages attached to it."
        status:
          readonly_default_exlusive: "can not be activated for statuses that are marked default."
      template:
        body: "Please check the following fields:"
        header:
          one: "1 error prohibited this %{model} from being saved"
          other: "%{count} errors prohibited this %{model} from being saved"

    models:
      attachment: "File"
      attribute_help_text: "Attribute help text"
      forum: "Forum"
      comment: "Comment"
      custom_action: "Custom action"
      custom_field: "Custom field"
      group: "Group"
      category: "Category"
      status: "Work package status"
      member: "Member"
      news: "News"
      notification:
        one: "Notification"
        other: "Notifications"
      placeholder_user: "Placeholder user"
      project: "Project"
      query: "Custom query"
      role:
        one: "Role"
        other: "Roles"
      type: "Type"
      user: "User"
      version: "Version"
      wiki: "Wiki"
      wiki_page: "Wiki page"
      workflow: "Workflow"
      work_package: "Work package"
      'doorkeeper/application': "OAuth application"

  errors:
    header_invalid_fields: "There were problems with the following fields:"
    field_erroneous_label: "This field is invalid: %{full_errors}\nPlease enter a valid value."

  activity:
    item:
      created_by_on: "created by %{user} on %{datetime}"
      created_by_on_time_entry: "time logged by %{user} on %{datetime}"
      created_on: "created on %{datetime}"
      updated_by_on: "updated by %{user} on %{datetime}"
      updated_by_on_time_entry: "time logged updated by %{user} on %{datetime}"
      updated_on: "updated on %{datetime}"
      parent_without_of: "Subproject"
      parent_no_longer: "No longer subproject of"
      time_entry:
        hour:
          one: "%{count} hour"
          other: "%{count} hours"
        hour_html:
          one: "<i>%{count} hour</i>"
          other: "<i>%{count} hours</i>"
        updated: "changed from %{old_value} to %{value}"
        logged_for: "Logged for"
    filter:
      changeset: "Changesets"
      message: "Forums"
      news: "News"
      project_attribute: "Project attributes"
      subproject: "Include subprojects"
      time_entry: "Spent time"
      wiki_edit: "Wiki"
      work_package: "Work packages"

  # common attributes of all models
  attributes:
    active: "Active"
    assigned_to: "Assignee"
    assignee: "Assignee"
    attachments: "Attachments"
    author: "Author"
    base: "General Error:"
    blocks_ids: "IDs of blocked work packages"
    category: "Category"
    comment: "Comment"
    comments: "Comment"
    content: "Content"
    color: "Color"
    created_at: "Created on"
    custom_options: "Possible values"
    custom_values: "Custom fields"
    date: "Date"
    default_columns: "Default columns"
    description: "Description"
    derived_due_date: "Derived finish date"
    derived_estimated_hours: "Derived estimated time"
    derived_start_date: "Derived start date"
    display_sums: "Display Sums"
    due_date: "Finish date"
    estimated_hours: "Estimated time"
    estimated_time: "Estimated time"
    firstname: "First name"
    group: "Group"
    groups: "Groups"
    id: "ID"
    is_default: "Default value"
    is_for_all: "For all projects"
    public: "Public"
    # kept for backwards compatibility
    issue: "Work package"
    lastname: "Last name"
    login: "Username"
    mail: "Email"
    name: "Name"
    password: "Password"
    priority: "Priority"
    project: "Project"
    responsible: "Accountable"
    role: "Role"
    roles: "Roles"
    start_date: "Start date"
    status: "Status"
    subject: "Subject"
    summary: "Summary"
    title: "Title"
    type: "Type"
    updated_at: "Updated on"
    updated_on: "Updated on"
    uploader: "Uploader"
    user: "User"
    value: "Value"
    version: "Version"
    work_package: "Work package"

  backup:
    failed: "Backup failed"
    label_backup_token: "Backup token"
    label_create_token: "Create backup token"
    label_delete_token: "Delete backup token"
    label_reset_token: "Reset backup token"
    label_token_users: "The following users have active backup tokens"
    reset_token:
      action_create: Create
      action_reset: Reset
      heading_reset: "Reset backup token"
      heading_create: "Create backup token"
      implications: >
        Enabling backups will allow any user with the required permissions and this backup token
        to download a backup containing all data of this OpenProject installation.
        This includes the data of all other users.
      info: >
        You will need to generate a backup token to be able to create a backup.
        Each time you want to request a backup you will have to provide this token.
        You can delete the backup token to disable backups for this user.
      verification: >
        Enter %{word} to confirm you want to %{action} the backup token.
      verification_word_reset: reset
      verification_word_create: create
      warning: >
        When you create a new token you will only be allowed to request a backup after
        24 hours. This is a safety measure. After that you can request a backup any time using that token.
    text_token_deleted:
      Backup token deleted. Backups are now disabled.
    error:
      invalid_token: Invalid or missing backup token
      token_cooldown: The backup token will be valid in %{hours} hours.
      backup_pending: There is already a backup pending.
      limit_reached: You can only do %{limit} backups per day.

  button_add: "Add"
  button_add_comment: "Add comment"
  button_add_member: Add member
  button_add_watcher: "Add watcher"
  button_annotate: "Annotate"
  button_apply: "Apply"
  button_archive: "Archive"
  button_back: "Back"
  button_cancel: "Cancel"
  button_change: "Change"
  button_change_parent_page: "Change parent page"
  button_change_password: "Change password"
  button_check_all: "Check all"
  button_clear: "Clear"
  button_click_to_reveal: "Click to reveal"
  button_close: 'Close'
  button_collapse_all: "Collapse all"
  button_configure: "Configure"
  button_continue: "Continue"
  button_copy: "Copy"
  button_copy_to_clipboard: "Copy to clipboard"
  button_copy_and_follow: "Copy and follow"
  button_create: "Create"
  button_create_and_continue: "Create and continue"
  button_delete: "Delete"
  button_decline: "Decline"
  button_delete_watcher: "Delete watcher %{name}"
  button_download: "Download"
  button_duplicate: "Duplicate"
  button_edit: "Edit"
  button_edit_associated_wikipage: "Edit associated Wiki page: %{page_title}"
  button_expand_all: "Expand all"
  button_filter: "Filter"
  button_generate: "Generate"
  button_list: "List"
  button_lock: "Lock"
  button_login: "Sign in"
  button_move: "Move"
  button_move_and_follow: "Move and follow"
  button_print: "Print"
  button_quote: "Quote"
  button_remove: Remove
  button_rename: "Rename"
  button_replace: "Replace"
  button_revoke: "Revoke"
  button_reply: "Reply"
  button_reset: "Reset"
  button_rollback: "Rollback to this version"
  button_save: "Save"
  button_apply_changes: "Apply changes"
  button_save_back: "Save and back"
  button_show: "Show"
  button_sort: "Sort"
  button_submit: "Submit"
  button_test: "Test"
  button_unarchive: "Unarchive"
  button_uncheck_all: "Uncheck all"
  button_unlock: "Unlock"
  button_unwatch: "Unwatch"
  button_update: "Update"
  button_upgrade: "Upgrade"
  button_upload: "Upload"
  button_view: "View"
  button_watch: "Watch"
  button_manage_menu_entry: "Configure menu item"
  button_add_menu_entry: "Add menu item"
  button_configure_menu_entry: "Configure menu item"
  button_delete_menu_entry: "Delete menu item"

  consent:
    checkbox_label: I have noted and do consent to the above.
    failure_message: Consent failed, cannot proceed.
    title: User Consent
    decline_warning_message: You have declined to consent and have been logged out.
    user_has_consented: User has consented to your configured statement at the given time.
    not_yet_consented: User has not consented yet, will be requested upon next login.
    contact_mail_instructions: Define the mail address that users can reach a data controller to perform data change or removal requests.
    contact_your_administrator: Please contact your administrator if you want to have your account deleted.
    contact_this_mail_address: Please contact %{mail_address} if you want to have your account deleted.
    text_update_consent_time: Check this box to force users to consent again. Enable when you have changed the legal aspect of the consent information above.
    update_consent_last_time: "Last update of consent: %{update_time}"

  copy_project:
    title: 'Copy project "%{source_project_name}"'
    started: "Started to copy project \"%{source_project_name}\" to \"%{target_project_name}\". You will be informed by mail as soon as \"%{target_project_name}\" is available."
    failed: "Cannot copy project %{source_project_name}"
    failed_internal: "Copying failed due to an internal error."
    succeeded: "Created project %{target_project_name}"
    errors: "Error"
    project_custom_fields: 'Custom fields on project'
    x_objects_of_this_type:
      zero: 'No objects of this type'
      one: 'One object of this type'
      other: '%{count} objects of this type'
    text:
      failed: "Could not copy project \"%{source_project_name}\" to project \"%{target_project_name}\"."
      succeeded: "Copied project \"%{source_project_name}\" to \"%{target_project_name}\"."

  create_new_page: "Wiki page"

  date:
    abbr_day_names: [ "Sun", "Mon", "Tue", "Wed", "Thu", "Fri", "Sat" ]
    abbr_month_names: [ ~, "Jan", "Feb", "Mar", "Apr", "May", "Jun", "Jul", "Aug", "Sep", "Oct", "Nov", "Dec" ]
    abbr_week: 'Wk'
    day_names: [ "Sunday", "Monday", "Tuesday", "Wednesday", "Thursday", "Friday", "Saturday" ]
    formats:
      # Use the strftime parameters for formats.
      # When no format has been given, it uses default.
      # You can provide other formats here if you like!
      default: "%m/%d/%Y"
      long: "%B %d, %Y"
      short: "%b %d"
    # Don't forget the nil at the beginning; there's no such thing as a 0th month
    month_names: [ ~, "January", "February", "March", "April", "May", "June", "July", "August", "September", "October", "November", "December" ]
    # Used in date_select and datetime_select.
    order:
      - :year
      - :month
      - :day

  datetime:
    distance_in_words:
      about_x_hours:
        one: "about 1 hour"
        other: "about %{count} hours"
      about_x_months:
        one: "about 1 month"
        other: "about %{count} months"
      about_x_years:
        one: "about 1 year"
        other: "about %{count} years"
      almost_x_years:
        one: "almost 1 year"
        other: "almost %{count} years"
      half_a_minute: "half a minute"
      less_than_x_minutes:
        one: "less than a minute"
        other: "less than %{count} minutes"
      less_than_x_seconds:
        one: "less than 1 second"
        other: "less than %{count} seconds"
      over_x_years:
        one: "over 1 year"
        other: "over %{count} years"
      x_days:
        one: "1 day"
        other: "%{count} days"
      x_minutes:
        one: "1 minute"
        other: "%{count} minutes"
      x_months:
        one: "1 month"
        other: "%{count} months"
      x_seconds:
        one: "1 second"
        other: "%{count} seconds"
    units:
      hour:
        one: "hour"
        other: "hours"

  description_active: "Active?"
  description_attachment_toggle: "Show/Hide attachments"
  description_autocomplete: >
    This field uses autocomplete. While typing the title of a work
    package you will receive a list of possible candidates. Choose one
    using the arrow up and arrow down key and select it with tab or
    enter. Alternatively you can enter the work package number directly.
  description_available_columns: "Available Columns"
  description_choose_project: "Projects"
  description_compare_from: "Compare from"
  description_compare_to: "Compare to"
  description_current_position: "You are here: "
  description_date_from: "Enter start date"
  description_date_to: "Enter end date"
  description_enter_number: "Enter number"
  description_enter_text: "Enter text"
  description_filter: "Filter"
  description_filter_toggle: "Show/Hide filter"
  description_category_reassign: "Choose category"
  description_message_content: "Message content"
  description_my_project: "You are member"
  description_notes: "Notes"
  description_parent_work_package: "Parent work package of current"
  description_project_scope: "Search scope"
  description_query_sort_criteria_attribute: "Sort attribute"
  description_query_sort_criteria_direction: "Sort direction"
  description_search: "Searchfield"
  description_select_work_package: "Select work package"
  description_selected_columns: "Selected Columns"
  description_sub_work_package: "Sub work package of current"
  description_toc_toggle: "Show/Hide table of contents"
  description_wiki_subpages_reassign: "Choose new parent page"

  # Text direction: Left-to-Right (ltr) or Right-to-Left (rtl)
  direction: ltr

  ee:
    upsale:
      form_configuration:
        description: "Customize the form configuration with these additional add-ons:"
        add_groups: "Add new attribute groups"
        rename_groups: "Rename attributes groups"
      project_filters:
        description_html: "Filtering and sorting on custom fields is an Enterprise edition add-on."

  enumeration_activities: "Time tracking activities"
  enumeration_work_package_priorities: "Work package priorities"
  enumeration_reported_project_statuses: "Reported project status"

  error_auth_source_sso_failed: "Single Sign-On (SSO) for user '%{value}' failed"
  error_can_not_archive_project: "This project cannot be archived: %{errors}"
  error_can_not_delete_entry: "Unable to delete entry"
  error_can_not_delete_custom_field: "Unable to delete custom field"
  error_can_not_delete_type:
    explanation: 'This type contains work packages and cannot be deleted. You can see all affected work packages in <a target="_blank" href="%{url}">this view</a>.'
    archived_projects: 'There are also work packages in archived projects. You need to reactivate the following projects first, before you can change the type of the respective work packages: %{archived_projects}'
  error_can_not_delete_standard_type: "Standard types cannot be deleted."
  error_can_not_invite_user: "Failed to send invitation to user."
  error_can_not_remove_role: "This role is in use and cannot be deleted."
  error_can_not_reopen_work_package_on_closed_version: "A work package assigned to a closed version cannot be reopened"
  error_can_not_find_all_resources: "Could not find all related resources to this request."
  error_can_not_unarchive_project: "This project cannot be unarchived: %{errors}"
  error_check_user_and_role: "Please choose a user and a role."
  error_code: "Error %{code}"
  error_cookie_missing: 'The OpenProject cookie is missing. Please ensure that cookies are enabled, as this application will not properly function without.'
  error_custom_option_not_found: "Option does not exist."
  error_enterprise_activation_user_limit: "Your account could not be activated (user limit reached). Please contact your administrator to gain access."
  error_enterprise_token_invalid_domain: "The Enterprise edition is not active. Your Enterprise token's domain (%{actual}) does not match the system's host name (%{expected})."
  error_failed_to_delete_entry: 'Failed to delete this entry.'
  error_in_dependent: "Error attempting to alter dependent object: %{dependent_class} #%{related_id} - %{related_subject}: %{error}"
  error_in_new_dependent: "Error attempting to create dependent object: %{dependent_class} - %{related_subject}: %{error}"
  error_invalid_selected_value: "Invalid selected value."
  error_journal_attribute_not_present: "Journal does not contain attribute %{attribute}."
  error_pdf_export_too_many_columns: "Too many columns selected for the PDF export. Please reduce the number of columns."
  error_pdf_failed_to_export: "The PDF export could not be saved: %{error}"
  error_token_authenticity: 'Unable to verify Cross-Site Request Forgery token. Did you try to submit data on multiple browsers or tabs? Please close all tabs and try again.'
  error_work_package_done_ratios_not_updated: "Work package done ratios not updated."
  error_work_package_not_found_in_project: "The work package was not found or does not belong to this project"
  error_must_be_project_member: "must be project member"
  error_migrations_are_pending: "Your OpenProject installation has pending database migrations. You have likely missed running the migrations on your last upgrade. Please check the upgrade guide to properly upgrade your installation."
  error_migrations_visit_upgrade_guides: "Please visit our upgrade guide documentation"
  error_no_default_work_package_status: "No default work package status is defined. Please check your configuration (Go to \"Administration -> Work package statuses\")."
  error_no_type_in_project: "No type is associated to this project. Please check the Project settings."
  error_omniauth_registration_timed_out: "The registration via an external authentication provider timed out. Please try again."
  error_omniauth_invalid_auth: "The authentication information returned from the identity provider was invalid. Please contact your administrator for further help."
  error_password_change_failed: 'An error occurred when trying to change the password.'
  error_scm_command_failed: "An error occurred when trying to access the repository: %{value}"
  error_scm_not_found: "The entry or revision was not found in the repository."
  error_unable_delete_status: "The work package status cannot be deleted since it is used by at least one work package."
  error_unable_delete_default_status: "Unable to delete the default work package status. Please select another default work package status before deleting the current one."
  error_unable_to_connect: "Unable to connect (%{value})"
  error_unable_delete_wiki: "Unable to delete the wiki page."
  error_unable_update_wiki: "Unable to update the wiki page."
  error_workflow_copy_source: "Please select a source type or role"
  error_workflow_copy_target: "Please select target type(s) and role(s)"
  error_menu_item_not_created: Menu item could not be added
  error_menu_item_not_saved: Menu item could not be saved
  error_wiki_root_menu_item_conflict: >
    Can't rename "%{old_name}" to "%{new_name}" due to a conflict in the resulting menu item
    with the existing menu item "%{existing_caption}" (%{existing_identifier}).

  error_external_authentication_failed: "An error occurred during external authentication. Please try again."
  error_attribute_not_highlightable: "Attribute(s) not highlightable: %{attributes}"

  events:
    changeset: 'Changeset edited'
    message: Message edited
    news: News
    project_attributes: 'Project attributes edited'
    projects: 'Project edited'
    reply: Replied
    time_entry: 'Timelog edited'
    wiki_page: 'Wiki page edited'
    work_package_closed: 'Work Package closed'
    work_package_edit: 'Work Package edited'
    work_package_note: 'Work Package note added'
    title:
      project: "Project: %{name}"
      subproject: "Subproject: %{name}"

  export:
    your_work_packages_export: "Your work packages export"
    succeeded: "The export has completed successfully."
    failed: "The export has failed: %{message}"
    format:
      atom: "Atom"
      csv: "CSV"
      pdf: "PDF"
      pdf_overview_table: "PDF Table"
      pdf_report_with_images: "PDF Report with images"
      pdf_report: "PDF Report"
    image:
      omitted: "Image not exported."
    units:
      hours: h
      days: d

  extraction:
    available:
      pdftotext: "Pdftotext available (optional)"
      unrtf: "Unrtf available (optional)"
      catdoc: "Catdoc available (optional)"
      xls2csv: "Xls2csv available (optional)"
      catppt: "Catppt available (optional)"
      tesseract: "Tesseract available (optional)"

  general_csv_decimal_separator: "."
  general_csv_encoding: "UTF-8"
  general_csv_separator: ","
  general_first_day_of_week: "7"
  general_pdf_encoding: "ISO-8859-1"
  general_text_no: "no"
  general_text_yes: "yes"
  general_text_No: "No"
  general_text_Yes: "Yes"
  general_text_true: "true"
  general_text_false: "false"

  gui_validation_error: "1 error"
  gui_validation_error_plural: "%{count} errors"

  homescreen:
    additional:
      projects: "Newest visible projects in this instance."
      no_visible_projects: "There are no visible projects in this instance."
      users: "Newest registered users in this instance."
    blocks:
      community: "OpenProject community"
      upsale:
        title: "Upgrade to Enterprise edition"
        more_info: "More information"
    links:
      upgrade_enterprise_edition: "Upgrade to Enterprise edition"
      postgres_migration: "Migrating your installation to PostgreSQL"
      user_guides: "User guides"
      faq: "FAQ"
      glossary: "Glossary"
      shortcuts: "Shortcuts"
      blog: "OpenProject blog"
      forums: "Community forum"
      newsletter: "Security alerts / Newsletter"

  image_conversion:
    imagemagick: 'Imagemagick'

  journals:
    changes_retracted: "The changes were retracted."

  links:
    configuration_guide: 'Configuration guide'
    get_in_touch: "You have questions? Get in touch with us."

  instructions_after_registration: "You can sign in as soon as your account has been activated by clicking %{signin}."
  instructions_after_logout: "You can sign in again by clicking %{signin}."
  instructions_after_error: "You can try to sign in again by clicking %{signin}. If the error persists, ask your admin for help."

  menus:
    admin:
      mail_notification: "Email notifications"
      mails_and_notifications: "Emails and notification"
      aggregation: 'Aggregation'
      api_and_webhooks: "API and webhooks"
    quick_add:
      label: "Open quick add menu"

  my_account:
    access_tokens:
      no_results:
        title: "No access tokens to display"
        description: "All of them have been disabled. They can be re-enabled in the administration menu."
      access_tokens: "Access tokens"
      headers:
        action: "Action"
        expiration: "Expires"
      indefinite_expiration: "Never"

  notifications:
    send_notifications: "Send notifications for this action"
    work_packages:
      subject:
        created: "The work package was created."
        assigned: "You have been assigned to %{work_package}"
        subscribed: "You subscribed to %{work_package}"
        mentioned: "You have been mentioned in %{work_package}"
        responsible: "You have become accountable for %{work_package}"
        watched: "You are watching %{work_package}"
    update_info_mail:
      body: >
        We are excited to announce the release of OpenProject 12.0. It's a major release that will hopefully significantly improve the way you use OpenProject.


        Starting with this release, we are introducing in-app notifications. From now on, you will receive notifications for updates to work packages directly in OpenProject. You can mark these notifications as read, reply to a comment or even directly modify work package attributes without leaving the notification center.


        This also means that we will no longer be using emails for notifications. We think the new notification center is a better place to view and act upon these updates. Nevertheless, if you would like continue receiving updates via email, you can choose to receive daily email reminders at particular times of your choosing.


        Please make sure to verify your new default notification settings, and set your preferences for notifications and email reminders via your account settings. You can do this through the “Change email settings” button bellow.


        We hope you find in-app notifications useful and that they makes you even more productive.


        Sincerely,

        The OpenProject team
      body_header: 'Version 12.0 with Notification Center'
      body_subheader: 'News'
      subject: 'Important changes to notifications with the release of 12.0'

  label_accessibility: "Accessibility"
  label_account: "Account"
  label_active: "Active"
  label_activate_user: 'Activate user'
  label_active_in_new_projects: "Active in new projects"
  label_activity: "Activity"
  label_add_edit_translations: "Add and edit translations"
  label_add_another_file: "Add another file"
  label_add_columns: "Add selected columns"
  label_add_note: "Add a note"
  label_add_related_work_packages: "Add related work packages"
  label_add_subtask: "Add subtask"
  label_added: "added"
  label_added_time_by: "Added by %{author} %{age} ago"
  label_additional_workflow_transitions_for_assignee: "Additional transitions allowed when the user is the assignee"
  label_additional_workflow_transitions_for_author: "Additional transitions allowed when the user is the author"
  label_administration: "Administration"
  label_advanced_settings: "Advanced settings"
  label_age: "Age"
  label_ago: "days ago"
  label_all: "all"
  label_all_time: "all time"
  label_all_words: "All words"
  label_all_open_wps: "All open"
  label_always_visible: "Always displayed"
  label_announcement: "Announcement"
  label_api_access_key: "API access key"
  label_api_access_key_created_on: "API access key created %{value} ago"
  label_api_access_key_type: "API"
  label_ical_access_key_type: "iCalendar"
  label_ical_access_key_description: "iCalendar token \"%{token_name}\" for \"%{calendar_name}\" in \"%{project_name}\""
  label_ical_access_key_not_present: "iCalendar token(s) not present."
  label_ical_access_key_generation_hint: "Automatically generated when subscribing to a calendar."
  label_ical_access_key_latest: "latest"
  label_ical_access_key_revoke: "Revoke"
  label_applied_status: "Applied status"
  label_archive_project: "Archive project"
  label_ascending: "Ascending"
  label_assigned_to_me_work_packages: "Work packages assigned to me"
  label_associated_revisions: "Associated revisions"
  label_attachment_delete: "Delete file"
  label_attachment_new: "New file"
  label_attachment_plural: "Files"
  label_attribute: "Attribute"
  label_attribute_plural: "Attributes"
  label_auth_source: "Authentication mode"
  label_auth_source_new: "New authentication mode"
  label_auth_source_plural: "Authentication modes"
  label_authentication: "Authentication"
  label_available_project_work_package_categories: 'Available work package categories'
  label_available_project_work_package_types: 'Available work package types'
  label_available_project_forums: 'Available forums'
  label_available_project_versions: 'Available versions'
  label_available_project_repositories: 'Available repositories'
  label_api_documentation: "API documentation"
  label_backup: "Backup"
  label_between: "between"
  label_blocked_by: "blocked by"
  label_blocks: "blocks"
  label_blog: "Blog"
  label_forums_locked: "Locked"
  label_forum_new: "New forum"
  label_forum_plural: "Forums"
  label_forum_sticky: "Sticky"
  label_boolean: "Boolean"
  label_branch: "Branch"
  label_browse: "Browse"
  label_bulk_edit_selected_work_packages: "Bulk edit selected work packages"
  label_bundled: '(Bundled)'
  label_calendar: "Calendar"
  label_calendars_and_dates: "Calendars and dates"
  label_calendar_show: "Show Calendar"
  label_category: "Category"
  label_consent_settings: "User Consent"
  label_wiki_menu_item: Wiki menu item
  label_select_main_menu_item: Select new main menu item
  label_required_disk_storage: "Required disk storage"
  label_send_invitation: Send invitation
  label_change_plural: "Changes"
  label_change_properties: "Change properties"
  label_change_status: "Change status"
  label_change_status_of_user: "Change status of #{username}"
  label_change_view_all: "View all changes"
  label_changes_details: "Details of all changes"
  label_changeset: "Changeset"
  label_changeset_id: "Changeset ID"
  label_changeset_plural: "Changesets"
  label_checked: "checked"
  label_check_uncheck_all_in_column: "Check/Uncheck all in column"
  label_check_uncheck_all_in_row: "Check/Uncheck all in row"
  label_child_element: "Child element"
  label_chronological_order: "Oldest first"
  label_close_versions: "Close completed versions"
  label_closed_work_packages: "closed"
  label_collapse: "Collapse"
  label_collapsed_click_to_show: "Collapsed. Click to show"
  label_configuration: configuration
  label_comment_add: "Add a comment"
  label_comment_added: "Comment added"
  label_comment_delete: "Delete comments"
  label_comment_plural: "Comments"
  label_commits_per_author: "Commits per author"
  label_commits_per_month: "Commits per month"
  label_confirmation: "Confirmation"
  label_contains: "contains"
  label_content: "Content"
  label_copied: "copied"
  label_copy_same_as_target: "Same as target"
  label_copy_source: "Source"
  label_copy_target: "Target"
  label_copy_workflow_from: "Copy workflow from"
  label_copy_project: "Copy project"
  label_core_version: "Core version"
  label_current_status: "Current status"
  label_current_version: "Current version"
  label_custom_field_add_no_type: "Add this field to a work package type"
  label_custom_field_new: "New custom field"
  label_custom_field_plural: "Custom fields"
  label_custom_field_default_type: "Empty type"
  label_custom_style: "Design"
  label_database_version: "PostgreSQL version"
  label_date: "Date"
  label_date_and_time: "Date and time"
  label_date_format: "Date format"
  label_date_from: "From"
  label_date_from_to: "From %{start} to %{end}"
  label_date_to: "To"
  label_day_plural: "days"
  label_default: "Default"
  label_delete_user: "Delete user"
  label_delete_project: "Delete project"
  label_deleted: "deleted"
  label_deleted_custom_field: "(deleted custom field)"
  label_deleted_custom_option: "(deleted option)"
  label_missing_or_hidden_custom_option: "(missing value or lacking permissions to access)"
  label_descending: "Descending"
  label_details: "Details"
  label_development_roadmap: "Development roadmap"
  label_diff: "diff"
  label_diff_inline: "inline"
  label_diff_side_by_side: "side by side"
  label_digital_accessibility: 'Digital accessibility (DE)'
  label_disabled: "disabled"
  label_display: "Display"
  label_display_per_page: "Per page: %{value}"
  label_display_used_statuses_only: "Only display statuses that are used by this type"
  label_download: "%{count} Download"
  label_download_plural: "%{count} Downloads"
  label_downloads_abbr: "D/L"
  label_duplicated_by: "duplicated by"
  label_duplicate: "duplicate"
  label_duplicates: "duplicates"
  label_edit: "Edit"
  label_edit_x: "Edit: %{x}"
  label_enable_multi_select: "Toggle multiselect"
  label_enabled_project_custom_fields: 'Enabled custom fields'
  label_enabled_project_modules: 'Enabled modules'
  label_enabled_project_activities: 'Enabled time tracking activities'
  label_end_to_end: "end to end"
  label_end_to_start: "end to start"
  label_enumeration_new: "New enumeration value"
  label_enumeration_value: "Enumeration value"
  label_enumerations: "Enumerations"
  label_enterprise: "Enterprise"
  label_enterprise_active_users: "%{current}/%{limit} booked active users"
  label_enterprise_edition: "Enterprise edition"
  label_enterprise_support: "Enterprise support"
  label_environment: "Environment"
  label_estimates_and_time: "Estimates and time"
  label_equals: "is"
  label_everywhere: "everywhere"
  label_example: "Example"
  label_experimental: "Experimental"
  label_import: "Import"
  label_export_to: "Also available in:"
  label_expanded_click_to_collapse: "Expanded. Click to collapse"
  label_f_hour: "%{value} hour"
  label_f_hour_plural: "%{value} hours"
  label_feed_plural: "Feeds"
  label_feeds_access_key: "RSS access key"
  label_feeds_access_key_created_on: "RSS access key created %{value} ago"
  label_feeds_access_key_type: "RSS"
  label_file_plural: "Files"
  label_filter_add: "Add filter"
  label_filter_plural: "Filters"
  label_filters_toggle: "Show/hide filters"
  label_float: "Float"
  label_folder: "Folder"
  label_follows: "follows"
  label_force_user_language_to_default: "Set language of users having a non allowed language to default"
  label_form_configuration: "Form configuration"
  label_gantt: "Gantt"
  label_gantt_chart: "Gantt chart"
  label_general: "General"
  label_generate_key: "Generate a key"
  label_git_path: "Path to .git directory"
  label_greater_or_equal: ">="
  label_group_by: "Group by"
  label_group_new: "New group"
  label_group: "Group"
  label_group_named: "Group %{name}"
  label_group_plural: "Groups"
  label_help: "Help"
  label_here: here
  label_hide: "Hide"
  label_history: "History"
  label_hierarchy_leaf: "Hierarchy leaf"
  label_home: "Home"
  label_subject_or_id: "Subject or ID"
  label_icalendar: "iCalendar"
  label_impressum: "Legal notice"
  label_in: "in"
  label_in_less_than: "in less than"
  label_in_more_than: "in more than"
  label_inactive: "Inactive"
  label_incoming_emails: "Incoming emails"
  label_includes: 'includes'
  label_index_by_date: "Index by date"
  label_index_by_title: "Index by title"
  label_information: "Information"
  label_information_plural: "Information"
  label_installation_guides: 'Installation guides'
  label_integer: "Integer"
  label_internal: "Internal"
  label_introduction_video: "Introduction video"
  label_invite_user: "Invite user"
  label_show_hide: "Show/hide"
  label_show_all_registered_users: "Show all registered users"
  label_journal: "Journal"
  label_journal_diff: "Description Comparison"
  label_language: "Language"
  label_languages: "Languages"
  label_jump_to_a_project: "Jump to a project..."
  label_keyword_plural: 'Keywords'
  label_language_based: "Based on user's language"
  label_last_activity: "Last activity"
  label_last_change_on: "Last change on"
  label_last_changes: "last %{count} changes"
  label_last_login: "Last login"
  label_last_month: "last month"
  label_last_n_days: "last %{count} days"
  label_last_week: "last week"
  label_latest_revision: "Latest revision"
  label_latest_revision_plural: "Latest revisions"
  label_ldap_authentication: "LDAP authentication"
  label_less_or_equal: "<="
  label_less_than_ago: "less than days ago"
  label_list: "List"
  label_loading: "Loading..."
  label_lock_user: 'Lock user'
  label_logged_as: "Logged in as"
  label_login: "Sign in"
  label_custom_logo: "Custom logo"
  label_custom_export_logo: "Custom export logo"
  label_custom_favicon: "Custom favicon"
  label_custom_touch_icon: "Custom touch icon"
  label_logout: "Sign out"
  label_main_menu: "Side Menu"
  label_manage_groups: "Manage groups"
  label_managed_repositories_vendor: "Managed %{vendor} repositories"
  label_max_size: "Maximum size"
  label_me: "me"
  label_member_new: "New member"
  label_member_all_admin: "(All roles due to admin status)"
  label_member_plural: "Members"
  lable_membership_added: 'Member added'
  lable_membership_updated: 'Member updated'
  label_menu_badge:
    pre_alpha: 'pre-alpha'
    alpha: 'alpha'
    beta: 'beta'
  label_menu_item_name: "Name of menu item"
  label_message: "Message"
  label_message_last: "Last message"
  label_message_new: "New message"
  label_message_plural: "Messages"
  label_message_posted: "Message added"
  label_min_max_length: "Min - Max length"
  label_minute_plural: "minutes"
  label_missing_api_access_key: "Missing API access key"
  label_missing_feeds_access_key: "Missing RSS access key"
  label_modification: "%{count} change"
  label_modified: "modified"
  label_module_plural: "Modules"
  label_modules: "Modules"
  label_months_from: "months from"
  label_more: "More"
  label_more_than_ago: "more than days ago"
  label_move_work_package: "Move work package"
  label_my_account: "My account"
  label_my_activity: "My activity"
  label_my_account_data: "My account data"
  label_my_projects: "My projects"
  label_my_queries: "My custom queries"
  label_name: "Name"
  label_never: "Never"
  label_new: "New"
  label_new_features: "New features"
  label_new_statuses_allowed: "New statuses allowed"
  label_news_singular: "News"
  label_news_added: "News added"
  label_news_comment_added: "Comment added to a news"
  label_news_latest: "Latest news"
  label_news_new: "Add news"
  label_news_edit: "Edit news"
  label_news_plural: "News"
  label_news_view_all: "View all news"
  label_next: "Next"
  label_next_week: "Next week"
  label_no_change_option: "(No change)"
  label_no_data: "No data to display"
  label_no_parent_page: "No parent page"
  label_nothing_display: "Nothing to display"
  label_nobody: "nobody"
  label_not_found: 'not found'
  label_none: "none"
  label_none_parentheses: "(none)"
  label_not_contains: "doesn't contain"
  label_not_equals: "is not"
  label_on: "on"
  label_operator_all: "is not empty"
  label_operator_none: "is empty"
  label_operator_equals_or: "is (OR)"
  label_operator_equals_all: "is (AND)"
  label_open_menu: "Open menu"
  label_open_work_packages: "open"
  label_open_work_packages_plural: "open"
  label_openproject_website: "OpenProject website"
  label_optional_description: "Description"
  label_options: "Options"
  label_other: "Other"
  label_overall_activity: "Overall activity"
  label_overview: "Overview"
  label_page_title: "Page title"
  label_part_of: "part of"
  label_password_lost: "Forgot your password?"
  label_password_rule_lowercase: "Lowercase"
  label_password_rule_numeric: "Numeric Characters"
  label_password_rule_special: "Special Characters"
  label_password_rule_uppercase: "Uppercase"
  label_path_encoding: "Path encoding"
  label_per_page: "Per page"
  label_people: "People"
  label_permissions: "Permissions"
  label_permissions_report: "Permissions report"
  label_personalize_page: "Personalize this page"
  label_placeholder_user: "Placeholder user"
  label_placeholder_user_new: "New placeholder user"
  label_placeholder_user_plural: "Placeholder users"
  label_planning: "Planning"
  label_please_login: "Please log in"
  label_plugins: "Plugins"
  label_modules_and_plugins: "Modules and Plugins"
  label_precedes: "precedes"
  label_preferences: "Preferences"
  label_preview: "Preview"
  label_previous: "Previous"
  label_previous_week: "Previous week"
  label_principal_invite_via_email: " or invite new users via email"
  label_principal_search: "Add existing users or groups"
  label_privacy_policy: "Data privacy and security policy"
  label_product_version: "Product version"
  label_profile: "Profile"
  label_project_activity: "Project activity"
  label_project_attribute_plural: "Project attributes"
  label_project_count: "Total number of projects"
  label_project_copy_notifications: "Send email notifications during the project copy"
  label_project_latest: "Latest projects"
  label_project_default_type: "Allow empty type"
  label_project_hierarchy: "Project hierarchy"
  label_project_new: "New project"
  label_project_plural: "Projects"
  label_project_settings: "Project settings"
  label_project_storage_plural: "Storages"
  label_projects_storage_information: "%{count} projects using %{storage} disk storage"
  label_project_view_all: "View all projects"
  label_project_show_details: "Show project details"
  label_project_hide_details: "Hide project details"
  label_public_projects: "Public projects"
  label_query_new: "New query"
  label_query_plural: "Custom queries"
  label_read: "Read..."
  label_register: "Create a new account"
  label_register_with_developer: "Register as developer"
  label_registered_on: "Registered on"
  label_registration_activation_by_email: "account activation by email"
  label_registration_automatic_activation: "automatic account activation"
  label_registration_manual_activation: "manual account activation"
  label_related_work_packages: "Related work packages"
  label_relates: "related to"
  label_relates_to: "related to"
  label_relation_delete: "Delete relation"
  label_relation_new: "New relation"
  label_release_notes: "Release notes"
  label_remove_columns: "Remove selected columns"
  label_renamed: "renamed"
  label_reply_plural: "Replies"
  label_report: "Report"
  label_report_bug: "Report a bug"
  label_report_plural: "Reports"
  label_reported_work_packages: "Reported work packages"
  label_reporting: "Reporting"
  label_reporting_plural: "Reportings"
  label_repository: "Repository"
  label_repository_root: "Repository root"
  label_repository_plural: "Repositories"
  label_required: 'required'
  label_requires: 'requires'
  label_result_plural: "Results"
  label_reverse_chronological_order: "Newest first"
  label_revision: "Revision"
  label_revision_id: "Revision %{value}"
  label_revision_plural: "Revisions"
  label_roadmap: "Roadmap"
  label_roadmap_edit: "Edit roadmap %{name}"
  label_roadmap_due_in: "Due in %{value}"
  label_roadmap_no_work_packages: "No work packages for this version"
  label_roadmap_overdue: "%{value} late"
  label_role_and_permissions: "Roles and permissions"
  label_role_new: "New role"
  label_role_plural: "Roles"
  label_role_search: "Assign role to new members"
  label_scm: "SCM"
  label_search: "Search"
  label_send_information: "Send new credentials to the user"
  label_send_test_email: "Send a test email"
  label_setting_plural: "Settings"
  label_system_settings: "System settings"
  label_show_completed_versions: "Show completed versions"
  label_sort: "Sort"
  label_sort_by: "Sort by %{value}"
  label_sorted_by: "sorted by %{value}"
  label_sort_higher: "Move up"
  label_sort_highest: "Move to top"
  label_sort_lower: "Move down"
  label_sort_lowest: "Move to bottom"
  label_spent_time: "Spent time"
  label_start_to_end: "start to end"
  label_start_to_start: "start to start"
  label_statistics: "Statistics"
  label_status: "Status"
  label_stay_logged_in: "Stay logged in"
  label_storage_free_space: "Remaining disk space"
  label_storage_used_space: "Used disk space"
  label_storage_group: "Storage filesystem %{identifier}"
  label_storage_for: "Encompasses storage for"
  label_string: "Text"
  label_subproject: "Subproject"
  label_subproject_new: "New subproject"
  label_subproject_plural: "Subprojects"
  label_subtask_plural: "Subtasks"
  label_summary: "Summary"
  label_system: "System"
  label_system_storage: "Storage information"
  label_table_of_contents: "Table of contents"
  label_tag: "Tag"
  label_text: "Long text"
  label_this_month: "this month"
  label_this_week: "this week"
  label_this_year: "this year"
  label_time_entry_plural: "Spent time"
  label_projects_menu: "Projects"
  label_today: "today"
  label_top_menu: "Top Menu"
  label_topic_plural: "Topics"
  label_total: "Total"
  label_type_new: "New type"
  label_type_plural: "Types"
  label_ui: "User Interface"
  label_update_work_package_done_ratios: "Update work package done ratios"
  label_updated_time: "Updated %{value} ago"
  label_updated_time_at: "%{author} %{age}"
  label_updated_time_by: "Updated by %{author} %{age} ago"
  label_upgrade_guides: 'Upgrade guides'
  label_used_by: "Used by"
  label_used_by_types: "Used by types"
  label_used_in_projects: "Used in projects"
  label_user: "User"
  label_user_and_permission: "Users and permissions"
  label_user_named: "User %{name}"
  label_user_activity: "%{value}'s activity"
  label_user_anonymous: "Anonymous"
  label_user_mail_option_all: "For any event on all my projects"
  label_user_mail_option_none: "No events"
  label_user_mail_option_only_assigned: "Only for things I am assigned to"
  label_user_mail_option_only_my_events: "Only for things I watch or I'm involved in"
  label_user_mail_option_only_owner: "Only for things I am the owner of"
  label_user_mail_option_selected: "For any event on the selected projects only"
  label_user_new: "New user"
  label_user_plural: "Users"
  label_user_search: "Search for user"
  label_user_settings: "User settings"
  label_users_settings: "Users settings"
  label_version_new: "New version"
  label_version_plural: "Versions"
  label_version_sharing_descendants: "With subprojects"
  label_version_sharing_hierarchy: "With project hierarchy"
  label_version_sharing_none: "Not shared"
  label_version_sharing_system: "With all projects"
  label_version_sharing_tree: "With project tree"
  label_videos: "Videos"
  label_view_all_revisions: "View all revisions"
  label_view_diff: "View differences"
  label_view_revisions: "View revisions"
  label_watched_work_packages: "Watched work packages"
  label_what_is_this: "What is this?"
  label_week: "Week"
  label_wiki_content_added: "Wiki page added"
  label_wiki_content_updated: "Wiki page updated"
  label_wiki_toc: "Table of Contents"
  label_wiki_toc_empty: "Table of Contents is empty as no headings are present."
  label_wiki_dont_show_menu_item: "Do not show this wikipage in project navigation"
  label_wiki_edit: "Wiki edit"
  label_wiki_edit_plural: "Wiki edits"
  label_wiki_page_attachments: "Wiki page attachments"
  label_wiki_page_id: "Wiki page ID"
  label_wiki_navigation: "Wiki navigation"
  label_wiki_page: "Wiki page"
  label_wiki_page_plural: "Wiki pages"
  label_wiki_show_index_page_link: "Show submenu item 'Table of Contents'"
  label_wiki_show_menu_item: "Show as menu item in project navigation"
  label_wiki_show_new_page_link: "Show submenu item 'Create new child page'"
  label_wiki_show_submenu_item: "Show as submenu item of "
  label_wiki_start: "Start page"
  label_work_package: "Work package"
  label_work_package_attachments: "Work package attachments"
  label_work_package_category_new: "New category"
  label_work_package_category_plural: "Work package categories"
  label_work_package_hierarchy: "Work package hierarchy"
  label_work_package_new: "New work package"
  label_work_package_edit: "Edit work package %{name}"
  label_work_package_plural: "Work packages"
  label_work_package_status: "Work package status"
  label_work_package_status_new: "New status"
  label_work_package_status_plural: "Work package statuses"
  label_work_package_types: "Work package types"
  label_work_package_tracking: "Work package tracking"
  label_work_package_view_all: "View all work packages"
  label_workflow: "Workflow"
  label_workflow_plural: "Workflows"
  label_workflow_summary: "Summary"
  label_working_days: "Working days"
  label_x_closed_work_packages_abbr:
    one: "1 closed"
    other: "%{count} closed"
    zero: "0 closed"
  label_x_comments:
    one: "1 comment"
    other: "%{count} comments"
    zero: "no comments"
  label_x_open_work_packages_abbr:
    one: "1 open"
    other: "%{count} open"
    zero: "0 open"
  label_x_projects:
    one: "1 project"
    other: "%{count} projects"
    zero: "no projects"
  label_yesterday: "yesterday"
  label_role_type: "Type"
  label_member_role: "Project Role"
  label_global_role: "Global Role"
  label_not_changeable: "(not changeable)"
  label_global: "Global"

  auth_source:
    using_abstract_auth_source: "Can't use an abstract authentication source."
    ldap_error: "LDAP-Error: %{error_message}"
    ldap_auth_failed: "Could not authenticate at the LDAP-Server."

  macro_execution_error: "Error executing the macro %{macro_name}"
  macro_unavailable: "Macro %{macro_name} cannot be displayed."
  macros:
    placeholder: '[Placeholder] Macro %{macro_name}'
    errors:
      missing_or_invalid_parameter: 'Missing or invalid macro parameter.'
    legacy_warning:
      timeline: 'This legacy timeline macro has been removed and is no longer available. You can replace the functionality with an embedded table macro.'
    include_wiki_page:
      removed: 'The macro does no longer exist.'
    wiki_child_pages:
      errors:
        page_not_found: "Cannot find the wiki page '%{name}'."
    create_work_package_link:
      errors:
        no_project_context: 'Calling create_work_package_link macro from outside project context.'
        invalid_type: "No type found with name '%{type}' in project '%{project}'."
      link_name: 'New work package'
      link_name_type: 'New %{type_name}'

  mail:
    actions: 'Actions'
    digests:
      including_mention_singular: 'including a mention'
      including_mention_plural: 'including %{number_mentioned} mentions'
      unread_notification_singular: '1 unread notification'
      unread_notification_plural: '%{number_unread} unread notifications'
      you_have: 'You have'
    logo_alt_text: 'Logo'
    mention:
      subject: "%{user_name} mentioned you in #%{id} - %{subject}"
    notification:
      center: 'To notification center'
      see_in_center: 'See comment in notification center'
      settings: 'Change email settings'
    salutation: 'Hello %{user}'
    work_packages:
      created_at: 'Created at %{timestamp} by %{user} '
      login_to_see_all: 'Log in to see all notifications.'
      mentioned: 'You have been <b>mentioned in a comment</b>'
      mentioned_by: '%{user} mentioned you in a comment'
      more_to_see:
        one: 'There is 1 more work package with notifications.'
        other: 'There are %{count} more work packages with notifications.'
      reason:
        watched: 'Watched'
        assigned: 'Assigned'
        responsible: 'Accountable'
        mentioned: 'Mentioned'
        subscribed: 'all'
        prefix: 'Received because of the notification setting: %{reason}'
        date_alert_start_date: 'Date alert'
        date_alert_due_date: 'Date alert'
      see_all: 'See all'
      updated_at: 'Updated at %{timestamp} by %{user}'


  mail_body_account_activation_request: "A new user (%{value}) has registered. The account is pending your approval:"
  mail_body_account_information: "Your account information"
  mail_body_account_information_external: "You can use your %{value} account to log in."
  mail_body_backup_ready: "Your requested backup is ready. You can download it here:"
  mail_body_backup_token_reset_admin_info: The backup token for user '%{user}' has been reset.
  mail_body_backup_token_reset_user_info: Your backup token has been reset.
  mail_body_backup_token_info: The previous token is no longer valid.
  mail_body_backup_waiting_period: The new token will be enabled in %{hours} hours.
  mail_body_backup_token_warning: If this wasn't you, login to OpenProject immediately and reset it again.
  mail_body_incoming_email_error: The email you sent to OpenProject could not be processed.
  mail_body_incoming_email_error_in_reply_to: "At %{received_at} %{from_email} wrote"
  mail_body_incoming_email_error_logs: "Logs"
  mail_body_lost_password: "To change your password, click on the following link:"
  mail_body_register: "Welcome to %{app_title}. Please activate your account by clicking on this link:"
  mail_body_register_header_title: "Project member invitation email"
  mail_body_register_user: "Dear %{name}, "
  mail_body_register_links_html: |
    Please feel free to browse our youtube channel (%{youtube_link}) where we provide a webinar (%{webinar_link})
    and “Get started” videos (%{get_started_link}) to make your first steps in OpenProject as easy as possible.
    <br />
    If you have any further questions, consult our documentation (%{documentation_link}) or contact your administrator.
  mail_body_register_closing: "Your OpenProject team"
  mail_body_register_ending: "Stay connected! Kind regards,"
  mail_body_reminder: "%{count} work package(s) that are assigned to you are due in the next %{days} days:"
  mail_body_group_reminder: "%{count} work package(s) that are assigned to group \"%{group}\" are due in the next %{days} days:"
  mail_body_wiki_content_added: "The '%{id}' wiki page has been added by %{author}."
  mail_body_wiki_content_updated: "The '%{id}' wiki page has been updated by %{author}."
  mail_subject_account_activation_request: "%{value} account activation request"
  mail_subject_backup_ready: "Your backup is ready"
  mail_subject_backup_token_reset: "Backup token reset"
  mail_subject_incoming_email_error: "An email you sent to OpenProject could not be processed"
  mail_subject_lost_password: "Your %{value} password"
  mail_subject_register: "Your %{value} account activation"
  mail_subject_wiki_content_added: "'%{id}' wiki page has been added"
  mail_subject_wiki_content_updated: "'%{id}' wiki page has been updated"

  mail_member_added_project:
    subject: "%{project} - You have been added as a member"
    body:
      added_by:
        without_message: "%{user} added you as a member to the project '%{project}'."
        with_message: "%{user} added you as a member to the project '%{project}' writing:"
      roles: "You have the following roles:"

  mail_member_updated_project:
    subject: "%{project} - Your roles have been updated"
    body:
      updated_by:
        without_message: "%{user} updated the roles you have in the project '%{project}'."
        with_message: "%{user} updated the roles you have in the project '%{project}' writing:"
      roles: "You now have the following roles:"

  mail_member_updated_global:
    subject: "Your global permissions have been updated"
    body:
      updated_by:
        without_message: "%{user} updated the roles you have globally."
        with_message: "%{user} updated the roles you have globally writing:"
      roles: "You now have the following roles:"

  mail_user_activation_limit_reached:
    subject: User activation limit reached
    message: |
      A new user (%{email}) tried to create an account on an OpenProject environment that you manage (%{host}).
      The user cannot activate their account since the user limit has been reached.
    steps:
      label: "To allow the user to sign in you can either: "
      a: "Upgrade your payment plan ([here](upgrade_url))" # here turned into a link
      b: "Lock or delete an existing user ([here](users_url))" # here turned into a link


  more_actions: "More functions"

  noscript_description: "You need to activate JavaScript in order to use OpenProject!"
  noscript_heading: "JavaScript disabled"
  noscript_learn_more: "Learn more"

  notice_accessibility_mode: The accessibility mode can be enabled in your [account settings](url).
  notice_account_activated: "Your account has been activated. You can now log in."
  notice_account_already_activated: The account has already been activated.
  notice_account_invalid_token: Invalid activation token
  notice_account_invalid_credentials: "Invalid user or password"
  notice_account_invalid_credentials_or_blocked: "Invalid user or password or the account is blocked due to multiple failed login attempts. If so, it will be unblocked automatically in a short time."
  notice_account_lost_email_sent: "An email with instructions to choose a new password has been sent to you."
  notice_account_new_password_forced: "A new password is required."
  notice_account_password_expired: "Your password expired after %{days} days. Please set a new one."
  notice_account_password_updated: "Password was successfully updated."
  notice_account_pending: "Your account was created and is now pending administrator approval."
  notice_account_register_done: "Account was successfully created. To activate your account, click on the link that was emailed to you."
  notice_account_unknown_email: "Unknown user."
  notice_account_update_failed: "Account setting could not be saved. Please have a look at your account page."
  notice_account_updated: "Account was successfully updated."
  notice_account_other_session_expired: "All other sessions tied to your account have been invalidated."
  notice_account_wrong_password: "Wrong password"
  notice_account_registered_and_logged_in: "Welcome, your account has been activated. You are logged in now."
  notice_activation_failed: The account could not be activated.
  notice_auth_stage_verification_error: "Could not verify stage '%{stage}'."
  notice_auth_stage_wrong_stage: "Expected to finish authentication stage '%{expected}', but '%{actual}' returned."
  notice_auth_stage_error: "Authentication stage '%{stage}' failed."
  notice_can_t_change_password: "This account uses an external authentication source. Impossible to change the password."
  notice_custom_options_deleted: "Option '%{option_value}' and its %{num_deleted} occurrences were deleted."
  notice_email_error: "An error occurred while sending mail (%{value})"
  notice_email_sent: "An email was sent to %{value}"
  notice_failed_to_save_work_packages: "Failed to save %{count} work package(s) on %{total} selected: %{ids}."
  notice_failed_to_save_members: "Failed to save member(s): %{errors}."
  notice_deletion_scheduled: "The deletion has been scheduled and is performed asynchronously."

  notice_file_not_found: "The page you were trying to access doesn't exist or has been removed."
  notice_forced_logout: "You have been automatically logged out after %{ttl_time} minutes of inactivity."
  notice_internal_server_error: "An error occurred on the page you were trying to access. If you continue to experience problems please contact your %{app_title} administrator for assistance."
  notice_work_package_done_ratios_updated: "Work package done ratios updated."
  notice_locking_conflict: "Information has been updated by at least one other user in the meantime."
  notice_locking_conflict_additional_information: "The update(s) came from %{users}."
  notice_locking_conflict_reload_page: "Please reload the page, review the changes and reapply your updates."
  notice_member_added: Added %{name} to the project.
  notice_members_added: Added %{number} users to the project.
  notice_member_removed: "Removed %{user} from project."
  notice_member_deleted: "%{user} has been removed from the project and deleted."
  notice_no_principals_found: "No results found."
  notice_bad_request: "Bad Request."
  notice_not_authorized: "You are not authorized to access this page."
  notice_not_authorized_archived_project: "The project you're trying to access has been archived."
  notice_password_confirmation_failed: "Your password is not correct. Cannot continue."
  notice_principals_found_multiple: "There are %{number} results found. \n Tab to focus the first result."
  notice_principals_found_single: "There is one result. \n Tab to focus it."
  notice_project_not_deleted: "The project wasn't deleted."
  notice_successful_connection: "Successful connection."
  notice_successful_create: "Successful creation."
  notice_successful_delete: "Successful deletion."
  notice_successful_update: "Successful update."
  notice_successful_update_custom_fields_added_to_project: |
    Successful update. The custom fields of the activated types are automatically activated
    on the work package form. <a href="%{url}" target="_blank">See more</a>.
  notice_successful_update_custom_fields_added_to_type: |
    Successful update. The active custom fields are automatically activated for
    the associated projects of this type.
  notice_to_many_principals_to_display: "There are too many results.\nNarrow down the search by typing in the name of the new member (or group)."
  notice_user_missing_authentication_method: User has yet to choose a password or another way to sign in.
  notice_user_invitation_resent: An invitation has been sent to %{email}.
  present_access_key_value: "Your %{key_name} is: %{value}"
  notice_automatic_set_of_standard_type: "Set standard type automatically."
  notice_logged_out: "You have been logged out."
  notice_wont_delete_auth_source: The authentication mode cannot be deleted as long as there are still users using it.
  notice_project_cannot_update_custom_fields: "You cannot update the project's available custom fields. The project is invalid: %{errors}"
  notice_attachment_migration_wiki_page: >
    This page was generated automatically during the update of OpenProject.
    It contains all attachments previously associated with the %{container_type} "%{container_name}".

  # Default format for numbers
  number:
    format:
      delimiter: ""
      precision: 3
      separator: "."
    human:
      format:
        delimiter: ""
        precision: 1
      storage_units:
        format: "%n %u"
        units:
          byte:
            one: "Byte"
            other: "Bytes"
          gb: "GB"
          kb: "kB"
          mb: "MB"
          tb: "TB"

  onboarding:
    heading_getting_started: "Get an overview"
    text_getting_started_description: "Get a quick overview of project management and team collaboration with OpenProject. You can restart this video from the help menu."
    welcome: "Welcome to %{app_title}"
    select_language: "Please select your language"

  permission_add_work_package_notes: "Add notes"
  permission_add_work_packages: "Add work packages"
  permission_add_messages: "Post messages"
  permission_add_project: "Create project"
  permission_archive_project: "Archive project"
  permission_manage_user: "Create and edit users"
  permission_manage_placeholder_user: "Create, edit, and delete placeholder users"
  permission_add_subprojects: "Create subprojects"
  permission_add_work_package_watchers: "Add watchers"
  permission_assign_versions: "Assign versions"
  permission_browse_repository: "Read-only access to repository (browse and checkout)"
  permission_change_wiki_parent_page: "Change parent wiki page"
  permission_comment_news: "Comment news"
  permission_commit_access: "Read/write access to repository (commit)"
  permission_copy_projects: "Copy projects"
  permission_create_backup: "Create backup"
  permission_delete_work_package_watchers: "Delete watchers"
  permission_delete_work_packages: "Delete work packages"
  permission_delete_messages: "Delete messages"
  permission_delete_own_messages: "Delete own messages"
  permission_delete_reportings: "Delete reportings"
  permission_delete_timelines: "Delete timelines"
  permission_delete_wiki_pages: "Delete wiki pages"
  permission_delete_wiki_pages_attachments: "Delete attachments"
  permission_edit_work_package_notes: "Edit notes"
  permission_edit_work_packages: "Edit work packages"
  permission_edit_messages: "Edit messages"
  permission_edit_own_work_package_notes: "Edit own notes"
  permission_edit_own_messages: "Edit own messages"
  permission_edit_own_time_entries: "Edit own time logs"
  permission_edit_project: "Edit project"
  permission_edit_reportings: "Edit reportings"
  permission_edit_time_entries: "Edit time logs for other users"
  permission_edit_timelines: "Edit timelines"
  permission_edit_wiki_pages: "Edit wiki pages"
  permission_export_work_packages: "Export work packages"
  permission_export_wiki_pages: "Export wiki pages"
  permission_list_attachments: "List attachments"
  permission_log_own_time: "Log own time"
  permission_log_time: "Log time for other users"
  permission_manage_forums: "Manage forums"
  permission_manage_categories: "Manage work package categories"
  permission_manage_work_package_relations: "Manage work package relations"
  permission_manage_members: "Manage members"
  permission_manage_news: "Manage news"
  permission_manage_project_activities: "Manage project activities"
  permission_manage_public_queries: "Manage public views"
  permission_manage_repository: "Manage repository"
  permission_manage_subtasks: "Manage work package hierarchies"
  permission_manage_versions: "Manage versions"
  permission_manage_wiki: "Manage wiki"
  permission_manage_wiki_menu: "Manage wiki menu"
  permission_move_work_packages: "Move work packages"
  permission_protect_wiki_pages: "Protect wiki pages"
  permission_rename_wiki_pages: "Rename wiki pages"
  permission_save_queries: "Save views"
  permission_select_custom_fields: "Select custom fields"
  permission_select_project_modules: "Select project modules"
  permission_manage_types: "Select types"
  permission_view_changesets: "View repository revisions in OpenProject"
  permission_view_commit_author_statistics: "View commit author statistics"
  permission_view_work_package_watchers: "View watchers list"
  permission_view_work_packages: "View work packages"
  permission_view_messages: "View messages"
  permission_view_members: "View members"
  permission_view_reportings: "View reportings"
  permission_view_time_entries: "View spent time"
  permission_view_timelines: "View timelines"
  permission_view_wiki_edits: "View wiki history"
  permission_view_wiki_pages: "View wiki"
  permission_work_package_assigned: "Become assignee/responsible"
  permission_work_package_assigned_explanation: "Work packages can be assigned to users and groups in possession of this role in the respective project"

  placeholders:
    default: "-"

  project:
    destroy:
      confirmation: "If you continue, the project %{identifier} and all related data will be permanently destroyed."
      info: "Deleting the project is an irreversible action."
      project_verification: "Enter the project's name %{name} to verify the deletion."
      subprojects_confirmation: "Its subproject(s): %{value} will also be deleted."
      title: "Delete the project %{name}"
    identifier:
      warning_one: Members of the project will have to relocate the project's repositories.
      warning_two: Existing links to the project will no longer work.
      title: Change the project's identifier
    template:
      copying: >
        Your project is being created from the selected template project.
        You will be notified by mail as soon as the project is available.
      use_template: 'Use template'
      make_template: 'Set as template'
      remove_from_templates: 'Remove from templates'
    archive:
      are_you_sure: "Are you sure you want to archive the project '%{name}'?"
      archived: "Archived"

  project_module_activity: "Activity"
  project_module_forums: "Forums"
  project_module_work_package_tracking: "Work package tracking"
  project_module_news: "News"
  project_module_repository: "Repository"
  project_module_wiki: "Wiki"

  query:
    attribute_and_direction: "%{attribute} (%{direction})"

  # possible query parameters (e.g. issue queries),
  # which are not attributes of an AR-Model.
  query_fields:
    active_or_archived: "Active or archived"
    assigned_to_role: "Assignee's role"
    member_of_group: "Assignee's group"
    assignee_or_group: "Assignee or belonging group"
    subproject_id: "Including subproject"
    only_subproject_id: "Only subproject"
    name_or_identifier: "Name or identifier"

  repositories:
    at_identifier: 'at %{identifier}'
    atom_revision_feed: 'Atom revision feed'
    autofetch_information: "Check this if you want repositories to be updated automatically when accessing the repository module page.\nThis encompasses the retrieval of commits from the repository and refreshing the required disk storage."
    checkout:
      access:
        readwrite: 'Read + Write'
        read: 'Read-only'
        none: 'No checkout access, you may only view the repository through this application.'
      access_permission: 'Your permissions on this repository'
      url: "Checkout URL"
      base_url_text: "The base URL to use for generating checkout URLs (e.g., https://myserver.example.org/repos/).\nNote: The base URL is only used for rewriting checkout URLs in managed repositories. Other repositories are not altered."
      default_instructions:
        git: |-
          The data contained in this repository can be downloaded to your computer with Git.
          Please consult the documentation of Git if you need more information on the checkout procedure and available clients.
        subversion: |-
          The data contained in this repository can be downloaded to your computer with Subversion.
          Please consult the documentation of Subversion if you need more information on the checkout procedure and available clients.
      enable_instructions_text: "Displays checkout instructions defined below on all repository-related pages."
      instructions: "Checkout instructions"
      show_instructions: "Display checkout instructions"
      text_instructions: "This text is displayed alongside the checkout URL for guidance on how to check out the repository."
      not_available: "Checkout instructions are not defined for this repository. Ask your administrator to enable them for this repository in the system settings."
    create_managed_delay: "Please note: The repository is managed, it is created asynchronously on the disk and will be available shortly."
    create_successful: "The repository has been registered."
    delete_sucessful: "The repository has been deleted."
    destroy:
      confirmation: "If you continue, this will permanently delete the managed repository."
      info: "Deleting the repository is an irreversible action."
      info_not_managed: "Note: This will NOT delete the contents of this repository, as it is not managed by OpenProject."
      managed_path_note: "The following directory will be erased: %{path}"
      repository_verification: "Enter the project's identifier %{identifier} to verify the deletion of its repository."
      subtitle: "Do you really want to delete the %{repository_type} of the project %{project_name}?"
      subtitle_not_managed: "Do you really want to remove the linked %{repository_type} %{url} from the project %{project_name}?"
      title: "Delete the %{repository_type}"
      title_not_managed: "Remove the linked %{repository_type}?"
    errors:
      build_failed: "Unable to create the repository with the selected configuration. %{reason}"
      managed_delete: "Unable to delete the managed repository."
      managed_delete_local: "Unable to delete the local repository on filesystem at '%{path}': %{error_message}"
      empty_repository: "The repository exists, but is empty. It does not contain any revisions yet."
      exists_on_filesystem: "The repository directory already exists in the filesystem."
      filesystem_access_failed: "An error occurred while accessing the repository in the filesystem: %{message}"
      not_manageable: "This repository vendor cannot be managed by OpenProject."
      path_permission_failed: "An error occurred trying to create the following path: %{path}. Please ensure that OpenProject may write to that folder."
      unauthorized: "You're not authorized to access the repository or the credentials are invalid."
      unavailable: "The repository is unavailable."
      exception_title: "Cannot access the repository: %{message}"
      disabled_or_unknown_type: "The selected type %{type} is disabled or no longer available for the SCM vendor %{vendor}."
      disabled_or_unknown_vendor: "The SCM vendor %{vendor} is disabled or no longer available."
      remote_call_failed: "Calling the managed remote failed with message '%{message}' (Code: %{code})"
      remote_invalid_response: "Received an invalid response from the managed remote."
      remote_save_failed: "Could not save the repository with the parameters retrieved from the remote."
    git:
      instructions:
        managed_url: "This is the URL of the managed (local) Git repository."
        path: >-
          Specify the path to your local Git repository ( e.g., %{example_path} ).
          You can also use remote repositories which are cloned to a local copy by
          using a value starting with http(s):// or file://.
        path_encoding: "Override Git path encoding (Default: UTF-8)"
      local_title: "Link existing local Git repository"
      local_url: "Local URL"
      local_introduction: "If you have an existing local Git repository, you can link it with OpenProject to access it from within the application."
      managed_introduction: "Let OpenProject create and integrate a local Git repository automatically."
      managed_title: "Git repository integrated into OpenProject"
      managed_url: "Managed URL"
      path: "Path to Git repository"
      path_encoding: "Path encoding"
    go_to_revision: "Go to revision"
    managed_remote: "Managed repositories for this vendor are handled remotely."
    managed_remote_note: "Information on the URL and path of this repository is not available prior to its creation."
    managed_url: "Managed URL"
    settings:
      automatic_managed_repos_disabled: "Disable automatic creation"
      automatic_managed_repos: "Automatic creation of managed repositories"
      automatic_managed_repos_text: "By setting a vendor here, newly created projects will automatically receive a managed repository of this vendor."
    scm_vendor: "Source control management system"
    scm_type: "Repository type"
    scm_types:
      local: "Link existing local repository"
      existing: "Link existing repository"
      managed: "Create new repository in OpenProject"
    storage:
      not_available: "Disk storage consumption is not available for this repository."
      update_timeout: "Keep the last required disk space information for a repository for N minutes.\nAs counting the required disk space of a repository may be costly, increase this value to reduce performance impact."
      oauth_application_details: "The client secret value will not be accessible again after you close this window. Please copy these values into the Nextcloud OpenProject Integration settings:"
      oauth_application_details_link_text: "Go to settings page"
      setup_documentation_details: "If you need help configuring a new file storage please check the documentation: "
      setup_documentation_details_link_text: "File Storages setup"
      show_warning_details: "To use this file storage remember to activate the module and the specific storage in the project settings of each desired project."
    subversion:
      existing_title: "Existing Subversion repository"
      existing_introduction: "If you have an existing Subversion repository, you can link it with OpenProject to access it from within the application."
      existing_url: "Existing URL"
      instructions:
        managed_url: "This is the URL of the managed (local) Subversion repository."
        url: "Enter the repository URL. This may either target a local repository (starting with %{local_proto} ), or a remote repository.\nThe following URL schemes are supported:"
      managed_title: "Subversion repository integrated into OpenProject"
      managed_introduction: "Let OpenProject create and integrate a local Subversion repository automatically."
      managed_url: "Managed URL"
      password: "Repository Password"
      username: "Repository username"
    truncated: "Sorry, we had to truncate this directory to %{limit} files. %{truncated} entries were omitted from the list."
    named_repository: "%{vendor_name} repository"
    update_settings_successful: "The settings have been successfully saved."
    url: "URL to repository"
    warnings:
      cannot_annotate: "This file cannot be annotated."

  scheduling:
    activated: 'activated'
    deactivated: 'deactivated'

  search_input_placeholder: "Search ..."

  setting_apiv3_cors_enabled: "Enable CORS"
  setting_apiv3_cors_origins: "API V3 Cross-Origin Resource Sharing (CORS) allowed origins"
  setting_apiv3_cors_origins_text_html: >
    If CORS is enabled, these are the origins that are allowed to access OpenProject API.
    <br/>
    Please check the <a href="%{origin_link}" target="_blank">Documentation on the Origin header</a> on how to specify the expected values.
  setting_apiv3_max_page_size: "Maximum API page size"
  setting_apiv3_max_page_instructions_html: >
    Set the maximum page size the API will respond with.
    It will not be possible to perform API requests that return more values on a single page.
    <br/>
    <strong>Warning:</strong> Please only change this value if you are sure why you need it.
    Setting to a high value will result in significant performance impacts, while a value lower than the per page options
    will cause errors in paginated views.
  setting_apiv3_docs: "Documentation"
  setting_apiv3_docs_enabled: "Enable docs page"
  setting_apiv3_docs_enabled_instructions_html: >
    If the docs page is enabled you can get an interactive view of the APIv3 documentation under
    <a href="%{link}" target="_blank">%{link}</a>.
  setting_attachment_whitelist: "Attachment upload whitelist"
  setting_email_delivery_method: "Email delivery method"
  setting_sendmail_location: "Location of the sendmail executable"
  setting_smtp_enable_starttls_auto: "Automatically use STARTTLS if available"
  setting_smtp_ssl: "Use SSL connection"
  setting_smtp_address: "SMTP server"
  setting_smtp_port: "SMTP port"
  setting_smtp_authentication: "SMTP authentication"
  setting_smtp_user_name: "SMTP username"
  setting_smtp_password: "SMTP password"
  setting_smtp_domain: "SMTP HELO domain"
  setting_activity_days_default: "Days displayed on project activity"
  setting_app_subtitle: "Application subtitle"
  setting_app_title: "Application title"
  setting_attachment_max_size: "Attachment max. size"
  setting_autofetch_changesets: "Autofetch repository changes"
  setting_autologin: "Autologin"
  setting_available_languages: "Available languages"
  setting_bcc_recipients: "Blind carbon copy recipients (bcc)"
  setting_brute_force_block_after_failed_logins: "Block user after this number of failed login attempts"
  setting_brute_force_block_minutes: "Time the user is blocked for"
  setting_cache_formatted_text: "Cache formatted text"
  setting_use_wysiwyg_description: "Select to enable CKEditor5 WYSIWYG editor for all users by default. CKEditor has limited functionality for GFM Markdown."
  setting_column_options: "Customize the appearance of the work package lists"
  setting_commit_fix_keywords: "Fixing keywords"
  setting_commit_logs_encoding: "Commit messages encoding"
  setting_commit_logtime_activity_id: "Activity for logged time"
  setting_commit_logtime_enabled: "Enable time logging"
  setting_commit_ref_keywords: "Referencing keywords"
  setting_consent_time: "Consent time"
  setting_consent_info: "Consent information text"
  setting_consent_required: "Consent required"
  setting_consent_decline_mail: "Consent contact mail address"
  setting_cross_project_work_package_relations: "Allow cross-project work package relations"
  setting_first_week_of_year: "First week in year contains"
  setting_date_format: "Date"
  setting_default_language: "Default language"
  setting_default_projects_modules: "Default enabled modules for new projects"
  setting_default_projects_public: "New projects are public by default"
  setting_diff_max_lines_displayed: "Max number of diff lines displayed"
  setting_display_subprojects_work_packages: "Display subprojects work packages on main projects by default"
  setting_emails_footer: "Emails footer"
  setting_emails_header: "Emails header"
  setting_email_login: "Use email as login"
  setting_enabled_scm: "Enabled SCM"
  setting_enabled_projects_columns: "Visible in project list"
  setting_feeds_enabled: "Enable Feeds"
  setting_ical_enabled: "Enable iCalendar subscriptions"
  setting_feeds_limit: "Feed content limit"
  setting_file_max_size_displayed: "Max size of text files displayed inline"
  setting_host_name: "Host name"
  setting_invitation_expiration_days: "Activation email expires after"
  setting_work_package_done_ratio: "Calculate the work package done ratio with"
  setting_work_package_done_ratio_field: "Use the work package field"
  setting_work_package_done_ratio_status: "Use the work package status"
  setting_work_package_done_ratio_disabled: "Disable (hide the progress)"
  setting_work_package_list_default_columns: "Display by default"
  setting_work_package_properties: "Work package properties"
  setting_work_package_startdate_is_adddate: "Use current date as start date for new work packages"
  setting_work_packages_projects_export_limit: "Work packages / Projects export limit"
  setting_journal_aggregation_time_minutes: "User actions aggregated within"
  setting_log_requesting_user: "Log user login, name, and mail address for all requests"
  setting_login_required: "Authentication required"
  setting_mail_from: "Emission email address"
  setting_mail_handler_api_key: "API key"
  setting_mail_handler_body_delimiters: "Truncate emails after one of these lines"
  setting_mail_handler_body_delimiter_regex: "Truncate emails matching this regex"
  setting_mail_handler_ignore_filenames: "Ignored mail attachments"
  setting_new_project_user_role_id: "Role given to a non-admin user who creates a project"
  setting_password_active_rules: "Active character classes"
  setting_password_count_former_banned: "Number of most recently used passwords banned for reuse"
  setting_password_days_valid: "Number of days, after which to enforce a password change"
  setting_password_min_length: "Minimum length"
  setting_password_min_adhered_rules: "Minimum number of required classes"
  setting_per_page_options: "Objects per page options"
  setting_plain_text_mail: "Plain text mail (no HTML)"
  setting_protocol: "Protocol"
  setting_project_gantt_query: "Project portfolio Gantt view"
  setting_project_gantt_query_text: "You can modify the query that is used to display Gantt chart from the project overview page."
  setting_security_badge_displayed: "Display security badge"
  setting_registration_footer: "Registration footer"
  setting_repositories_automatic_managed_vendor: "Automatic repository vendor type"
  setting_repositories_encodings: "Repositories encodings"
  setting_repository_authentication_caching_enabled: "Enable caching for authentication request of version control software"
  setting_repository_storage_cache_minutes: "Repository disk size cache"
  setting_repository_checkout_display: "Show checkout instructions"
  setting_repository_checkout_base_url: "Checkout base URL"
  setting_repository_checkout_text: "Checkout instruction text"
  setting_repository_log_display_limit: "Maximum number of revisions displayed on file log"
  setting_repository_truncate_at: "Maximum number of files displayed in the repository browser"
  setting_rest_api_enabled: "Enable REST web service"
  setting_self_registration: "Self-registration"
  setting_session_ttl: "Session expiry time after inactivity"
  setting_session_ttl_hint: "Value below 5 works like disabled"
  setting_session_ttl_enabled: "Session expires"
  setting_start_of_week: "Week starts on"
  setting_sys_api_enabled: "Enable repository management web service"
  setting_sys_api_description: "The repository management web service provides integration and user authorization for accessing repositories."
  setting_time_format: "Time"
  setting_accessibility_mode_for_anonymous: "Enable accessibility mode for anonymous users"
  setting_user_format: "Users name format"
  setting_user_default_timezone: "Users default time zone"
  setting_users_deletable_by_admins: "User accounts deletable by admins"
  setting_users_deletable_by_self: "Users allowed to delete their accounts"
  setting_welcome_text: "Welcome block text"
  setting_welcome_title: "Welcome block title"
  setting_welcome_on_homescreen: "Display welcome block on homescreen"
  setting_work_package_list_default_highlighting_mode: "Default highlighting mode"
  setting_work_package_list_default_highlighted_attributes: "Default inline highlighted attributes"
  setting_working_days: "Working days"

  settings:
    attachments:
      whitelist_text_html: >
        Define a list of valid file extensions and/or mime types for uploaded files.
        <br/>
        Enter file extensions (e.g., <code>%{ext_example}</code>) or mime types (e.g., <code>%{mime_example}</code>).
        <br/>
        Leave empty to allow any file type to be uploaded.
        Multiple values allowed (one line for each value).
    brute_force_prevention: "Automated user blocking"
    date_format:
      first_date_of_week_and_year_set: >
        If either options "%{day_of_week_setting_name}" or "%{first_week_setting_name}" are set,
        the other has to be set as well to avoid inconsistencies in the frontend.
      first_week_of_year_text_html: >
        Select the date of January that is contained in the first week of the year.
        This value together with first day of the week determines the total number of weeks in a year.
<<<<<<< HEAD
        For more information, please see our <a href="%{link}" target="_blank">documentation</a> on this topic.
    general: "General"
=======
    experimental:
      save_confirmation: Caution! Risk of data loss! Only activate experimental features if you do not mind breaking your OpenProject installation and losing all of its data.
      warning_toast: Feature flags are settings that activate features that are still under development. They shall only be used for testing purposes. They shall never be activated on OpenProject installations holding important data. These features will very likely corrupt your data. Use them at your own risk.
      feature_flags: Feature flags
    projects:
      section_new_projects: "Settings for new projects"
      section_project_overview: "Settings for project overview list"
    user:
      default_preferences: "Default preferences"
      display_format: "Display format"
      deletion: "Deletion"
>>>>>>> 31d73723
    highlighting:
      mode_long:
        inline: "Highlight attribute(s) inline"
        none: "No highlighting"
        status: "Entire row by Status"
        type: "Entire row by Type"
        priority: "Entire row by Priority"
    icalendar:
      enable_subscriptions_text_html: Allows users with the necessary permissions to subscribe to OpenProject calendars and access work package information via an external calendar client.
      # below line needs to be appended above after docs are ready
      # <strong>Note:</strong> Please read about <a href="%{link}" target="_blank">iCalendar subscriptions</a> to understand potential security risks before enabling this.
    notifications:
      events_explanation: 'Governs for which event an email is sent out. Work packages are excluded from this list as the notifications for them can be configured specifically for every user.'
      delay_minutes_explanation: "Email sending can be delayed to allow users with configured in app notification to confirm the notification within the application before a mail is sent out. Users who read a notification within the application will not receive an email for the already read notification."
    other: "Other"
    passwords: "Passwords"
    projects:
      section_new_projects: "Settings for new projects"
      section_project_overview: "Settings for project overview list"
    session: "Session"
    user:
      default_preferences: "Default preferences"
      display_format: "Display format"
      deletion: "Deletion"
    working_days:
      section_work_week: "Work week"
      section_holidays_and_closures: "Holidays and closures"

  text_formatting:
    markdown: 'Markdown'
    plain: 'Plain text'

  status_active: "active"
  status_archived: "archived"
  status_invited: invited
  status_locked: locked
  status_registered: registered

  # Used in array.to_sentence.
  support:
    array:
      sentence_connector: "and"
      skip_last_comma: "false"

  text_accessibility_hint: "The accessibility mode is designed for users who are blind, motorically handicaped or have a bad eyesight. For the latter focused elements are specially highlighted. Please notice, that the Backlogs module is not available in this mode."
  text_access_token_hint: "Access tokens allow you to grant external applications access to resources in OpenProject."
  text_analyze: "Further analyze: %{subject}"
  text_are_you_sure: "Are you sure?"
  text_are_you_sure_continue: "Are you sure you want to continue?"
  text_are_you_sure_with_children: "Delete work package and all child work packages?"
  text_assign_to_project: "Assign to the project"
  text_form_configuration: >
    You can customize which fields will be displayed in work package forms.
    You can freely group the fields to reflect the needs for your domain.
  text_form_configuration_required_attribute: "Attribute is marked required and thus always shown"
  text_caracters_maximum: "%{count} characters maximum."
  text_caracters_minimum: "Must be at least %{count} characters long."
  text_comma_separated: "Multiple values allowed (comma separated)."
  text_comment_wiki_page: "Comment to wiki page: %{page}"
  text_custom_field_possible_values_info: "One line for each value"
  text_custom_field_hint_activate_per_project: >
    When using custom fields: Keep in mind that custom fields need to be
    activated per project, too.
  text_custom_field_hint_activate_per_project_and_type: >
    Custom fields need to be activated per work
    package type and per project.
  text_wp_status_read_only_html: >
    The Enterprise edition will add these additional add-ons for
    work packages' statuses fields: <br>
    <ul>
      <li><b>Allow to mark work packages to read-only for specific statuses</b></li>
    </ul>
  text_project_custom_field_html: >
    The Enterprise edition will add these additional add-ons for projects' custom fields: <br>
    <ul>
      <li><b>Add custom fields for projects to your Project list to create a project portfolio view</b></li>
    </ul>
  text_custom_logo_instructions: >
    A white logo on transparent background is recommended.
    For best results on both, conventional and retina displays,
    make sure your image's dimensions are 460px by 60px.
  text_custom_export_logo_instructions: >
    This is the logo that appears in your PDF exports.
    It needs to be a PNG or JPEG image file.
    A black or colored logo on transparent or white background is recommended.
  text_custom_favicon_instructions: >
    This is the tiny icon that appears in your browser window/tab next to the
    page's title.
    It needs to be a squared 32 by 32 pixels sized PNG image file with a transparent background.
  text_custom_touch_icon_instructions: >
    This is the icon that appears in your mobile or tablet when you place a
    bookmark on your homescreen.
    It needs to be a squared 180 by 180 pixels sized PNG image file. Please
    make sure the image's background is not transparent otherwise it will look
    bad on iOS.
  text_database_allows_tsv: "Database allows TSVector (optional)"
  text_default_administrator_account_changed: "Default administrator account changed"
  text_default_encoding: "Default: UTF-8"
  text_destroy: "Delete"
  text_destroy_with_associated: "There are additional objects assossociated with the work package(s) that are to be deleted. Those objects are of the following types:"
  text_destroy_what_to_do: "What do you want to do?"
  text_diff_truncated: "... This diff was truncated because it exceeds the maximum size that can be displayed."
  text_email_delivery_not_configured: "Email delivery is not configured, and notifications are disabled.\nConfigure your SMTP server to enable them."
  text_enumeration_category_reassign_to: "Reassign them to this value:"
  text_enumeration_destroy_question: "%{count} objects are assigned to this value."
  text_file_repository_writable: "Attachments directory writable"
  text_git_repo_example: "a bare and local repository (e.g. /gitrepo, c:\\gitrepo)"
  text_hint_date_format: "Enter a date in the form of YYYY-MM-DD. Other formats may be changed to an unwanted date."
  text_hint_disable_with_0: "Note: Disable with 0"
  text_hours_between: "Between %{min} and %{max} hours."
  text_work_package_added: "Work package %{id} has been reported by %{author}."
  text_work_package_category_destroy_assignments: "Remove category assignments"
  text_work_package_category_destroy_question: "Some work packages (%{count}) are assigned to this category. What do you want to do?"
  text_work_package_category_reassign_to: "Reassign work packages to this category"
  text_work_package_updated: "Work package %{id} has been updated by %{author}."
  text_work_package_watcher_added: "You have been added as a watcher to Work package %{id} by %{watcher_changer}."
  text_work_package_watcher_removed: "You have been removed from watchers of Work package %{id} by %{watcher_changer}."
  text_work_packages_destroy_confirmation: "Are you sure you want to delete the selected work package(s)?"
  text_work_packages_ref_in_commit_messages: "Referencing and fixing work packages in commit messages"
  text_journal_added: "%{label} %{value} added"
  text_journal_changed_plain: "%{label} changed from %{old} %{linebreak}to %{new}"
  text_journal_changed_no_detail: "%{label} updated"
  text_journal_changed_with_diff: "%{label} changed (%{link})"
  text_journal_deleted: "%{label} deleted (%{old})"
  text_journal_deleted_subproject: "%{label} %{old}"
  text_journal_deleted_with_diff: "%{label} deleted (%{link})"
  text_journal_of: "%{label} %{value}"
  text_journal_set_to: "%{label} set to %{value}"
  text_journal_set_with_diff: "%{label} set (%{link})"
  text_journal_label_value: "%{label} %{value}"
  text_latest_note: "The latest comment is: %{note}"
  text_length_between: "Length between %{min} and %{max} characters."
  text_line_separated: "Multiple values allowed (one line for each value)."
  text_load_default_configuration: "Load the default configuration"
  text_min_max_length_info: "0 means no restriction"
  text_no_roles_defined: There are no roles defined.
  text_no_access_tokens_configurable: "There are no access tokens which can be configured."
  text_no_configuration_data: "Roles, types, work package statuses and workflow have not been configured yet.\nIt is highly recommended to load the default configuration. You will be able to modify it once loaded."
  text_no_notes: "There are no comments available for this work package."
  text_notice_too_many_values_are_inperformant: "Note: Displaying more than 100 items per page can increase the page load time."
  text_notice_security_badge_displayed_html: >
    Note: if enabled, this will display a badge with your installation status in the <a href="%{information_panel_path}">%{information_panel_label}</a> administration panel,
    and on the home page. It is displayed to administrators only.
    <br/>
    The badge will check your current OpenProject version against the official OpenProject release database to alert you of any updates or known vulnerabilities.
    For more information on what the check provides, what data is needed to provide available updates, and how to disable this check, please visit <a href="%{more_info_url}">the configuration documentation</a>.
  text_own_membership_delete_confirmation: "You are about to remove some or all of your permissions and may no longer be able to edit this project after that.\nAre you sure you want to continue?"
  text_plugin_assets_writable: "Plugin assets directory writable"
  text_powered_by: "Powered by %{link}"
  text_project_identifier_info: "Only lower case letters (a-z), numbers, dashes and underscores are allowed, must start with a lower case letter."
  text_reassign: "Reassign to work package:"
  text_regexp_info: "eg. ^[A-Z0-9]+$"
  text_regexp_multiline: 'The regex is applied in a multi-line mode. e.g., ^---\s+'
  text_repository_usernames_mapping: "Select or update the OpenProject user mapped to each username found in the repository log.\nUsers with the same OpenProject and repository username or email are automatically mapped."
  text_status_changed_by_changeset: "Applied in changeset %{value}."
  text_table_difference_description: "In this table the single %{entries} are shown. You can view the difference between any two entries by first selecting the according checkboxes in the table. When clicking on the button below the table the differences are shown."
  text_time_logged_by_changeset: "Applied in changeset %{value}."
  text_tip_work_package_begin_day: "work package beginning this day"
  text_tip_work_package_begin_end_day: "work package beginning and ending this day"
  text_tip_work_package_end_day: "work package ending this day"
  text_type_no_workflow: "No workflow defined for this type"
  text_unallowed_characters: "Unallowed characters"
  text_user_invited: The user has been invited and is pending registration.
  text_user_wrote: "%{value} wrote:"
  text_warn_on_leaving_unsaved: "The work package contains unsaved text that will be lost if you leave this page."
  text_what_did_you_change_click_to_add_comment: "What did you change? Click to add comment"
  text_wiki_destroy_confirmation: "Are you sure you want to delete this wiki and all its content?"
  text_wiki_page_destroy_children: "Delete child pages and all their descendants"
  text_wiki_page_destroy_question: "This page has %{descendants} child page(s) and descendant(s). What do you want to do?"
  text_wiki_page_nullify_children: "Keep child pages as root pages"
  text_wiki_page_reassign_children: "Reassign child pages to this parent page"
  text_workflow_edit: "Select a role and a type to edit the workflow"
  text_zoom_in: "Zoom in"
  text_zoom_out: "Zoom out"
  text_setup_mail_configuration: "Configure your email provider"

  time:
    am: "am"
    formats:
      default: "%m/%d/%Y %I:%M %p"
      long: "%B %d, %Y %H:%M"
      short: "%d %b %H:%M"
      time: "%I:%M %p"
    pm: "pm"

  timeframe:
    show: "Show timeframe"
    end: "to"
    start: "from"

  timelines:
    admin_menu:
      color: "Color"
      colors: "Colors"
    associations: "Dependencies"
    button_delete_all: "Delete all"
    change: "Change in planning"
    children: "Child elements"
    color_could_not_be_saved: "Color could not be saved"
    current_planning: "Current planning"
    dates: "Dates"
    dates_are_calculated_based_on_sub_elements: "Dates are calculated based on sub elements."
    delete_all: "Delete all"
    delete_thing: "Delete"
    duration: "Duration"
    duration_days:
      one: "1 day"
      other: "%{count} days"
    edit_color: "Edit color"
    edit_thing: "Edit"
    edit_timeline: "Edit timeline report %{timeline}"
    delete_timeline: "Delete timeline report %{timeline}"
    empty: "(empty)"
    enable_type_in_project: 'Enable type "%{type}"'
    end: "End"
    errors:
      not_implemented: "The timeline could not be rendered because it uses a feature that is not yet implemented."
      report_comparison: "The timeline could not render the configured comparisons. Please check the appropriate section in the configuration, resetting it can help solve this problem."
      report_epicfail: "The timeline could not be loaded due to an unexpected error."
      report_timeout: "The timeline could not be loaded in a reasonable amount of time."
    filter:
      errors:
        timeframe_start: "The timeframe start "
        timeframe_end: "The timeframe end "
        compare_to_relative: "The value of the relative comparison "
        compare_to_absolute: "The value of the absolute comparison "
        planning_element_time_relative_one: "The start for work packages in a certain timeframe "
        planning_element_time_relative_two: "The end for work packages in a certain timeframe "
        planning_element_time_absolute_one: "The start for work packages in a certain timeframe  "
        planning_element_time_absolute_two: "The end for work packages in a certain timeframe  "
      sort:
        sortation: "Sort by"
        alphabet: "alphabet"
        explicit_order: "explicit order"
        project_sortation: "Sort projects by"
        date: "date"
        default: "default"
      column:
        assigned_to: "Assignee"
        type: "Type"
        due_date: "End date"
        name: "Name"
        status: "Status"
        start_date: "Start date"
      columns: "Columns"
      comparisons: "Comparisons"
      comparison:
        absolute: "Absolute"
        none: "None"
        relative: "Relative"
        compare_relative_prefix: "Compare current planning to"
        compare_relative_suffix: "ago"
        compare_absolute: "Compare current planning to %{date}"
      time_relative:
        days: "days"
        weeks: "weeks"
        months: "months"
      exclude_own_work_packages: "Hide work packages from this project"
      exclude_reporters: "Hide other projects"
      exclude_empty: "Hide empty projects"
      grouping: "Grouping"
      grouping_hide_group: "Hide group \"%{group}\""
      grouping_one: "First grouping criterion"
      grouping_one_phrase: "Is a subproject of"
      grouping_other: "Other"
      hide_chart: "Hide chart"
      noneElement: "(none)"
      noneSelection: "(none)"
      outline: "Initial outline expansion"
      parent: "Show subprojects of"
      work_package_responsible: "Show work packages with accountable"
      work_package_assignee: "Show work packages with assignee"
      types: "Show types"
      status: "Show status"

      project_time_filter: "Projects with a work package of a certain type in a certain timeframe"
      project_time_filter_timeframe: "Timeframe"
      project_time_filter_historical_from: "from"
      project_time_filter_historical_to: "to"
      project_time_filter_historical: "%{start_label} %{startdate} %{end_label} %{enddate}"
      project_time_filter_relative: "%{start_label} %{startspan}%{startspanunit} ago, %{end_label} %{endspan}%{endspanunit} from now"
      project_filters: "Filter projects"
      project_responsible: "Show projects with accountable"
      project_status: "Show project status"
      timeframe: "Show timeframe"
      timeframe_end: "to"
      timeframe_start: "from"
      timeline: "General Settings"
      zoom: "Zoom factor"
    history: "History"
    new_color: "New color"
    new_association: "New dependency"
    new_work_package: "New work package"
    new_reporting: "New reporting"
    new_timeline: "New timeline report"
    no_projects_for_reporting_available: "There are no projects to which a reporting association can be created."
    no_right_to_view_timeline: "You do not have the necessary permission to view the linked timeline."
    no_timeline_for_id: "There is no timeline with ID %{id}."
    notice_successful_deleted_all_elements: "Successfully deleted all elements"
    outline: "Reset Outline"
    outlines:
      aggregation: "Show aggregations only"
      level1: "Expand level 1"
      level2: "Expand level 2"
      level3: "Expand level 3"
      level4: "Expand level 4"
      level5: "Expand level 5"
      all: "Show all"
    reporting_for_project:
      show: "Status reported to project: %{title}"
      edit_delete: "status report for project: %{title}"
      history: "History for status for project: %{title}"
    reporting:
      delete: "Delete status: %{comment}"
      edit: "Edit status: %{comment}"
      show: "Status: %{comment}"

    planning_element_update: "Update: %{title}"
    type_could_not_be_saved: "Type could not be saved"
    reporting_could_not_be_saved: "Reporting could not be saved"
    properties: "Properties"
    really_delete_color: >
      Are you sure, you want to delete the following color?
      Types using this color will not be deleted.
    really_delete_reporting: >
      Are you sure, you want to delete the following reporting?
      Previous reporting statuses will be deleted, too.
    start: "Start"
    timeline: "Timeline report"
    timelines: "Timeline reports"
    settings: "Timelines"
    vertical_work_package: "Vertical work packages"
    you_are_viewing_the_selected_timeline: "You are viewing the selected timeline report"
    zoom:
      in: "Zoom in"
      out: "Zoom out"
      days: "Days"
      weeks: "Weeks"
      months: "Months"
      quarters: "Quarters"
      years: "Years"

  title_remove_and_delete_user: Remove the invited user from the project and delete him/her.
  title_enterprise_upgrade: "Upgrade to unlock more users."

  tooltip_user_default_timezone: >
    The default time zone for new users. Can be changed in a user's settings.
  tooltip_resend_invitation: >
    Sends another invitation email with a fresh token in
    case the old one expired or the user did not get the original email.
    Can also be used for active users to choose a new authentication method.
    When used with active users their status will be changed to 'invited'.

  tooltip:
    setting_email_login: >
      If enabled a user will be unable to chose a login during registration.
      Instead their given email address will serve as the login.
      An administrator may still change the login separately.

  queries:
    apply_filter: Apply preconfigured filter

  top_menu:
    additional_resources: "Additional resources"
    getting_started: "Getting started"
    help_and_support: "Help and support"

  total_progress: "Total progress"

  user:
    all: "all"
    active: "active"
    activate: "Activate"
    activate_and_reset_failed_logins: "Activate and reset failed logins"
    authentication_provider: "Authentication Provider"
    authentication_settings_disabled_due_to_external_authentication: >
      This user authenticates via an external authentication provider, so there is no password
      in OpenProject to be changed.
    authorization_rejected: "You are not allowed to sign in."
    assign_random_password: "Assign random password (sent to user via email)"
    blocked: "locked temporarily"
    blocked_num_failed_logins:
      one: "locked temporarily (one failed login attempt)"
      other: "locked temporarily (%{count} failed login attempts)"
    confirm_status_change: "You are about to change the status of '%{name}'. Are you sure you want to continue?"
    deleted: "Deleted user"
    error_status_change_failed: "Changing the user status failed due to the following errors: %{errors}"
    invite: Invite user via email
    invited: invited
    lock: "Lock permanently"
    locked: "locked permanently"
    no_login: "This user authenticates through login by password. Since it is disabled, they cannot log in."
    password_change_unsupported: Change of password is not supported.
    registered: "registered"
    reset_failed_logins: "Reset failed logins"
    status_user_and_brute_force: "%{user} and %{brute_force}"
    status_change: "Status change"
    text_change_disabled_for_provider_login: "The name is set by your login provider and can thus not be changed."
    unlock: "Unlock"
    unlock_and_reset_failed_logins: "Unlock and reset failed logins"

  version_status_closed: "closed"
  version_status_locked: "locked"
  version_status_open: "open"

  note: Note
  note_password_login_disabled: "Password login has been disabled by %{configuration}."
  warning: Warning
  warning_attachments_not_saved: "%{count} file(s) could not be saved."
  warning_imminent_user_limit: >
    You invited more users than are supported by your current plan.
    Invited users may not be able to join your OpenProject environment.
    Please <a href="%{upgrade_url}">upgrade your plan</a> or block existing
    users in order to allow invited and registered users to join.
  warning_registration_token_expired: |
    The activation email has expired. We sent you a new one to %{email}.
    Please click the link inside of it to activate your account.
  warning_user_limit_reached: >
    User limit reached. You cannot activate any more users.
    Please <a href="%{upgrade_url}">upgrade your plan</a> or block members to allow for additional users.
  warning_user_limit_reached_instructions: >
    You reached your user limit (%{current}/%{max} active users).
    Please contact sales@openproject.com to upgrade your Enterprise edition plan and add additional users.
  warning_protocol_mismatch_html: >

  warning_bar:
    https_mismatch:
      title: 'HTTPS mode setup mismatch'
      text_html: >
        Your application is running with HTTPS mode set to <code>%{set_protocol}</code>, but the request
        is an <code>%{actual_protocol}</code> request.
        This will result in errors! You will need to set the following configuration value: <code>%{setting_value}</code>.
        Please see <a href="%{more_info_path}">the installation documentation</a> on how to set this configuration.
    hostname_mismatch:
      title: 'Hostname setting mismatch'
      text_html: >
        Your application is running with its host name setting set to <code>%{set_hostname}</code>, but the request
        is a <code>%{actual_hostname}</code> hostname.
        This will result in errors! Go to <a href="%{setting_path}">System settings</a> and change the "Host name" setting to correct this.

  menu_item: "Menu item"
  menu_item_setting: "Visibility"

  wiki_menu_item_for: "Menu item for wikipage \"%{title}\""
  wiki_menu_item_setting: "Visibility"
  wiki_menu_item_new_main_item_explanation: >
    You are deleting the only main wiki menu item. You now have to choose a wiki page for which a new main item will be generated.
    To delete the wiki the wiki module can be deactivated by project administrators.
  wiki_menu_item_delete_not_permitted: The wiki menu item of the only wiki page cannot be deleted.

  # TODO: merge with work_packages top level key
  work_package:
    updated_automatically_by_child_changes: |
      _Updated automatically by changing values within child work package %{child}_
    destroy:
      info: "Deleting the work package is an irreversible action."
      title: "Delete the work package"

  working_days:
    info: >
      Days that are not selected are skipped when scheduling work packages (and not included in the day count). These can be overriden at a work-package level.
    instance_wide_info: >
      Dates added to the list below are considered non-working and skipped when scheduling work packages.
    change_button: "Change working days"
    warning: >
      Changing which days of the week are considered working days or non-working days can affect the start and finish days of all work packages in all projects in this instance. <br/>
      Please note that changes are only applied after you click on the apply changes button.
    journal_note:
      changed: _**Working days** changed (%{changes})._
      days:
        working: "%{day} is now working"
        non_working: "%{day} is now non-working"
      dates:
        working: "%{date} is now working"
        non_working: "%{date} is now non-working"
  nothing_to_preview: "Nothing to preview"

  api_v3:
    attributes:
      lock_version: "Lock Version"
      property: 'Property'
    errors:
      code_400: "Bad request: %{message}"
      code_401: "You need to be authenticated to access this resource."
      code_401_wrong_credentials: "You did not provide the correct credentials."
      code_403: "You are not authorized to access this resource."
      code_404: "The requested resource could not be found."
      code_409: "Could not update the resource because of conflicting modifications."
      code_429: "Too many requests. Please try again later."
      code_500: "An internal error has occurred."
      code_500_outbound_request_failure: "An outbound request to another resource has failed with status code %{status_code}."
      not_found:
        work_package: "The work package you are looking for cannot be found or has been deleted."
      expected:
        date: "YYYY-MM-DD (ISO 8601 date only)"
        datetime: "YYYY-MM-DDThh:mm:ss[.lll][+hh:mm] (any compatible ISO 8601 datetime)"
        duration: "ISO 8601 duration"
      invalid_content_type: "Expected CONTENT-TYPE to be '%{content_type}' but got '%{actual}'."
      invalid_format: "Invalid format for property '%{property}': Expected format like '%{expected_format}', but got '%{actual}'."
      invalid_json: "The request could not be parsed as JSON."
      invalid_relation: "The relation is invalid."
      invalid_resource: "For property '%{property}' a link like '%{expected}' is expected, but got '%{actual}'."
      invalid_signal:
        embed: "The requested embedding of %{invalid} is not supported. Supported embeddings are %{supported}."
        select: "The requested select of %{invalid} is not supported. Supported selects are %{supported}."
      invalid_user_status_transition: "The current user account status does not allow this operation."
      missing_content_type: "not specified"
      missing_property: "Missing property '%{property}'."
      missing_request_body: "There was no request body."
      missing_or_malformed_parameter: "The query parameter '%{parameter}' is missing or malformed."
      multipart_body_error: "The request body did not contain the expected multipart parts."
      multiple_errors: "Multiple field constraints have been violated."
      unable_to_create_attachment: "The attachment could not be created"
      unable_to_create_attachment_permissions: "The attachment could not be saved due to lacking file system permissions"
      render:
        context_not_parsable: "The context provided is not a link to a resource."
        unsupported_context: "The resource given is not supported as context."
        context_object_not_found: "Cannot find the resource given as the context."
      validation:
        done_ratio: "Done ratio cannot be set on parent work packages, when it is inferred by status or when it is disabled."
        due_date: "Finish date cannot be set on parent work packages."
        estimated_hours: "Estimated hours cannot be set on parent work packages."
        invalid_user_assigned_to_work_package: "The chosen user is not allowed to be '%{property}' for this work package."
        start_date: "Start date cannot be set on parent work packages."
      eprops:
        invalid_gzip: "is invalid gzip: %{message}"
        invalid_json: "is invalid json: %{message}"

    resources:
      schema: 'Schema'

    undisclosed:
      parent: Undisclosed - The selected parent is invisible because of lacking permissions.
      ancestor: Undisclosed - The ancestor is invisible because of lacking permissions.

  doorkeeper:
    pre_authorization:
      status: 'Pre-authorization'
    auth_url: 'Auth URL'
    access_token_url: 'Access token URL'

    errors:
      messages:
        # Common error messages
        invalid_request:
          unknown: 'The request is missing a required parameter, includes an unsupported parameter value, or is otherwise malformed.'
          missing_param: 'Missing required parameter: %{value}.'
          request_not_authorized: 'Request need to be authorized. Required parameter for authorizing request is missing or invalid.'
        invalid_redirect_uri: "The requested redirect uri is malformed or doesn't match client redirect URI."
        unauthorized_client: 'The client is not authorized to perform this request using this method.'
        access_denied: 'The resource owner or authorization server denied the request.'
        invalid_scope: 'The requested scope is invalid, unknown, or malformed.'
        invalid_code_challenge_method: 'The code challenge method must be plain or S256.'
        server_error: 'The authorization server encountered an unexpected condition which prevented it from fulfilling the request.'
        temporarily_unavailable: 'The authorization server is currently unable to handle the request due to a temporary overloading or maintenance of the server.'

        # Configuration error messages
        credential_flow_not_configured: 'Resource Owner Password Credentials flow failed due to Doorkeeper.configure.resource_owner_from_credentials being unconfigured.'
        resource_owner_authenticator_not_configured: 'Resource Owner find failed due to Doorkeeper.configure.resource_owner_authenticator being unconfigured.'
        admin_authenticator_not_configured: 'Access to admin panel is forbidden due to Doorkeeper.configure.admin_authenticator being unconfigured.'

        # Access grant errors
        unsupported_response_type: 'The authorization server does not support this response type.'
        unsupported_response_mode: 'The authorization server does not support this response mode.'

        # Access token errors
        invalid_client: 'Client authentication failed due to unknown client, no client authentication included, or unsupported authentication method.'
        invalid_grant: 'The provided authorization grant is invalid, expired, revoked, does not match the redirection URI used in the authorization request, or was issued to another client.'
        unsupported_grant_type: 'The authorization grant type is not supported by the authorization server.'

        invalid_token:
          revoked: "The access token was revoked"
          expired: "The access token expired"
          unknown: "The access token is invalid"
        revoke:
          unauthorized: "You are not authorized to revoke this token."

        forbidden_token:
          missing_scope: 'Access to this resource requires scope "%{oauth_scopes}".'

  unsupported_browser:
    title: "Your browser is outdated and unsupported."
    message: "You may run into errors and degraded experience on this page."
    update_message: 'Please update your browser.'
    close_warning: "Ignore this warning."

  oauth:
    application:
      singular: "OAuth application"
      plural: "OAuth applications"
      named: "OAuth application '%{name}'"
      new: "New OAuth application"
      default_scopes: "(Default scopes)"
      instructions:
        name: "The name of your application. This will be displayed to other users upon authorization."
        redirect_uri_html: >
          The allowed URLs authorized users can be redirected to. One entry per line.
          <br/>
          If you're registering a desktop application, use the following URL.
        confidential: "Check if the application will be used where the client secret can be kept confidential. Native mobile apps and Single Page Apps are assumed non-confidential."
        scopes: "Check the scopes you want the application to grant access to. If no scope is checked, api_v3 is assumed."
        client_credential_user_id: "Optional user ID to impersonate when clients use this application. Leave empty to allow public access only"
        register_intro: "If you are developing an OAuth API client application for OpenProject, you can register it using this form for all users to use."
        default_scopes: ""
    client_id: "Client ID"
    client_secret_notice: >
      This is the only time we can print the client secret, please note it down and keep it secure.
      It should be treated as a password and cannot be retrieved by OpenProject at a later time.
    authorization_dialog:
      authorize: "Authorize"
      cancel: "Cancel and deny authorization."
      prompt_html: "Authorize <strong>%{application_name}</strong> to use your account <em>%{login}</em>?"
      title: "Authorize %{application_name}"
      wants_to_access_html: >
        This application requests access to your OpenProject account.
        <br/>
        <strong>It has requested the following permissions:</strong>
    scopes:
      api_v3: "Full API v3 access"
      api_v3_text: "Application will receive full read & write access to the OpenProject API v3 to perform actions on your behalf."
    grants:
      created_date: "Approved on"
      scopes: "Permissions"
      successful_application_revocation: "Revocation of application %{application_name} successful."
      none_given: "No OAuth applications have been granted access to your user account."
    x_active_tokens:
      one: 'one active token'
      other: '%{count} active token'
    flows:
      authorization_code: "Authorization code flow"
      client_credentials: "Client credentials flow"
    client_credentials: "User used for Client credentials"
    client_credentials_impersonation_set_to: "Client credentials user set to"
    client_credentials_impersonation_warning: "Note: Clients using the 'Client credentials' flow in this application will have the rights of this user"
    client_credentials_impersonation_html: >
      By default, OpenProject provides OAuth 2.0 authorization via %{authorization_code_flow_link}.
      You can optionally enable %{client_credentials_flow_link}, but you must provide a user on whose behalf requests will be performed.
    authorization_error: "An authorization error has occurred."
    revoke_my_application_confirmation: "Do you really want to remove this application? This will revoke %{token_count} active for it."
    my_registered_applications: "Registered OAuth applications"

  oauth_client:
    urn_connection_status:
      connected: "Connected"
      error: "Error"
      failed_authorization: "Authorization failed"
    labels:
      label_oauth_integration: "OAuth2 integration"
      label_redirect_uri: "Redirect URI"
      label_request_token: "Request token"
      label_refresh_token: "Refresh token"
    errors:
      oauth_authorization_code_grant_had_errors: "OAuth2 returned an error"
      oauth_reported: "OAuth2 provider reported"
      oauth_returned_error: "OAuth2 returned an error"
      oauth_returned_json_error: "OAuth2 returned a JSON error"
      oauth_returned_http_error: "OAuth2 returned a network error"
      oauth_returned_standard_error: "OAuth2 returned an internal error"
      wrong_token_type_returned: "OAuth2 returned a wrong type of token, expecting AccessToken::Bearer"
      oauth_issue_contact_admin: "OAuth2 reported an error. Please contact your system administrator."
      oauth_client_not_found: "OAuth2 client not found in 'callback' endpoint (redirect_uri)."
      refresh_token_called_without_existing_token: >
        Internal error: Called refresh_token without a previously existing token.
      refresh_token_updated_failed: "Error during update of OAuthClientToken"
      oauth_client_not_found_explanation: >
        This error appears after you have updated the client_id and client_secret
        in OpenProject, but haven't updated the 'Return URI' field in the OAuth2 provider.
      oauth_code_not_present: "OAuth2 'code' not found in 'callback' endpoint (redirect_uri)."
      oauth_code_not_present_explanation: >
        This error appears if you have selected the wrong response_type
        in the OAuth2 provider. Response_type should be 'code' or similar.
      oauth_state_not_present: "OAuth2 'state' not found in 'callback' endpoint (redirect_uri)."
      oauth_state_not_present_explanation: >
        The 'state' is used to indicate to OpenProject where to continue
        after a successful OAuth2 authorization.
        A missing 'state' is an internal error that may appear during setup.
        Please contact your system administrator.
      rack_oauth2:
        client_secret_invalid: "Client secret is invalid (client_secret_invalid)"
        invalid_request: >
          OAuth2 Authorization Server responded with 'invalid_request'.
          This error appears if you try to authorize multiple times or in case of technical issues.
        invalid_response: "OAuth2 Authorization Server provided an invalid response (invalid_response)"
        invalid_grant: "The OAuth2 Authorization Server asks you to reauthorize (invalid_grant)."
        invalid_client: "The OAuth2 Authorization Server doesn't recognize OpenProject (invalid_client)."
        unauthorized_client: "The OAuth2 Authorization Server rejects the grant type (unauthorized_client)"
        unsupported_grant_type: "The OAuth2 Authorization Server asks you to reauthorize (unsupported_grant_type)."
        invalid_scope: "You are not allowed to access the requested resource (invalid_scope)."

  http:
    request:
      failed_authorization: "The server side request failed authorizing itself."
      missing_authorization: "The server side request failed due to missing authorization information."
    response:
      unexpected: "Unexpected response received."

  you: you<|MERGE_RESOLUTION|>--- conflicted
+++ resolved
@@ -2719,22 +2719,12 @@
       first_week_of_year_text_html: >
         Select the date of January that is contained in the first week of the year.
         This value together with first day of the week determines the total number of weeks in a year.
-<<<<<<< HEAD
         For more information, please see our <a href="%{link}" target="_blank">documentation</a> on this topic.
-    general: "General"
-=======
     experimental:
       save_confirmation: Caution! Risk of data loss! Only activate experimental features if you do not mind breaking your OpenProject installation and losing all of its data.
       warning_toast: Feature flags are settings that activate features that are still under development. They shall only be used for testing purposes. They shall never be activated on OpenProject installations holding important data. These features will very likely corrupt your data. Use them at your own risk.
       feature_flags: Feature flags
-    projects:
-      section_new_projects: "Settings for new projects"
-      section_project_overview: "Settings for project overview list"
-    user:
-      default_preferences: "Default preferences"
-      display_format: "Display format"
-      deletion: "Deletion"
->>>>>>> 31d73723
+    general: "General"
     highlighting:
       mode_long:
         inline: "Highlight attribute(s) inline"
