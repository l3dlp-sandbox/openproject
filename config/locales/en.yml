--- conflicted
+++ resolved
@@ -3020,12 +3020,8 @@
         Remaining files have been scanned. There are %{file_count} in quarantine.
         You are being redirected to the quarantine page. Use this page to delete or override quarantined files.
       remaining_rescanned_files: >
-<<<<<<< HEAD
-        With virus scanning now active, there are %{file_count} that need to be rescanned.
-=======
         Virus scanning has been enabled successfuly.
-        There are %{file_count} that were uploaded previously and still need to be scanned. 
->>>>>>> 56ed50b0
+        There are %{file_count} that were uploaded previously and still need to be scanned.
         This process has been scheduled in the background. The files will remain accessible during the scan.
       upsale:
         description: "Ensure uploaded files in OpenProject are scanned for viruses before being accessible by other users."
