#-- copyright
# OpenProject PDF Export Plugin
#
# Copyright (C)2014 the OpenProject Foundation (OPF)
#
# This program is free software; you can redistribute it and/or modify it under
# the terms of the GNU General Public License version 3.
#
# This program is free software; you can redistribute it and/or
# modify it under the terms of the GNU General Public License
# as published by the Free Software Foundation; either version 2
# of the License, or (at your option) any later version.
#
# This program is distributed in the hope that it will be useful,
# but WITHOUT ANY WARRANTY; without even the implied warranty of
# MERCHANTABILITY or FITNESS FOR A PARTICULAR PURPOSE.  See the
# GNU General Public License for more details.
#
# You should have received a copy of the GNU General Public License
# along with this program; if not, write to the Free Software
# Foundation, Inc., 51 Franklin Street, Fifth Floor, Boston, MA  02110-1301, USA.
#
# See doc/COPYRIGHT.md for more details.
#++


en:
  error_can_not_delete_export_card_configuration: "This config cannot be deleted."
  error_can_not_change_name_of_default_configuration: "The name of the default config cannot be changed."
  label_backlogs_export_card_config_select: "Select export card configuration"
  label_backlogs_export_card_export: "Export"
  label_export_card_configuration_new: "New Export Card Config"
  label_export_card_configuration: "Export Card Config"
  label_export_card_configuration_plural: "Export Card Configs"
  label_export_card_activate: "Activate"
  label_export_card_deactivate: "De-activate"
  notice_export_card_configuration_activated: "Config succesfully activated"
  notice_export_card_configuration_deactivated: "Config succesfully de-activated"
  error_can_not_activate_export_card_configuration: "This config cannot be activated"
  error_can_not_deactivate_export_card_configuration: "This config cannot be de-activated"
<<<<<<< HEAD
  validation_error_required_keys_not_present: "Required key(s) not present:"
  validation_error_yaml_is_badly_formed: "YAML is badly formed."
  validation_error_uknown_key: "Unknown key:"
  yaml_error: "YAML error:"
=======
  help_link_rows_format: "Rows Formatting"
>>>>>>> ff00ebfc
<|MERGE_RESOLUTION|>--- conflicted
+++ resolved
@@ -38,11 +38,8 @@
   notice_export_card_configuration_deactivated: "Config succesfully de-activated"
   error_can_not_activate_export_card_configuration: "This config cannot be activated"
   error_can_not_deactivate_export_card_configuration: "This config cannot be de-activated"
-<<<<<<< HEAD
   validation_error_required_keys_not_present: "Required key(s) not present:"
   validation_error_yaml_is_badly_formed: "YAML is badly formed."
   validation_error_uknown_key: "Unknown key:"
   yaml_error: "YAML error:"
-=======
-  help_link_rows_format: "Rows Formatting"
->>>>>>> ff00ebfc
+  help_link_rows_format: "Rows Formatting"