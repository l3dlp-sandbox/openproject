--- conflicted
+++ resolved
@@ -2400,14 +2400,11 @@
     If CORS is enabled, these are the origins that are allowed to access OpenProject API.
     <br/>
     Please check the <a href="%{origin_link}" target="_blank">Documentation on the Origin header</a> on how to specify the expected values.
-<<<<<<< HEAD
   setting_apiv3_docs: "Documentation"
   setting_apiv3_docs_enabled: "Enable docs page"
   setting_apiv3_docs_enabled_instructions_html: >
     If the docs page is enabled you can get an interactive view of the APIv3 documentation under
     <a href="%{link}" target="_blank">%{link}</a>.
-=======
->>>>>>> 3604fa69
   setting_attachment_whitelist: "Attachment upload whitelist"
   setting_email_delivery_method: "Email delivery method"
   setting_sendmail_location: "Location of the sendmail executable"
@@ -2536,11 +2533,8 @@
       retention_text: >
         Set the number of days notification events for users (the source for in-app notifications)
         will be kept in the system. Any events older than this time will be deleted.
-<<<<<<< HEAD
       events_explanation: 'Governs for which event an email is sent out. Work packages are excluded from this list as the notifications for them can be configured specifically for every user.'
-=======
       delay_minutes_explanation: "Email sending can be delayed to allow users with configured in app notification to confirm the notification within the application before a mail is sent out. Users who read a notification within the application will not receive an email for the already read notification."
->>>>>>> 3604fa69
     display:
       first_date_of_week_and_year_set: >
         If either options "%{day_of_week_setting_name}" or "%{first_week_setting_name}" are set,
