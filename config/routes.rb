#-- encoding: UTF-8
#-- copyright
# OpenProject is a project management system.
# Copyright (C) 2012-2018 the OpenProject Foundation (OPF)
#
# This program is free software; you can redistribute it and/or
# modify it under the terms of the GNU General Public License version 3.
#
# OpenProject is a fork of ChiliProject, which is a fork of Redmine. The copyright follows:
# Copyright (C) 2006-2017 Jean-Philippe Lang
# Copyright (C) 2010-2013 the ChiliProject Team
#
# This program is free software; you can redistribute it and/or
# modify it under the terms of the GNU General Public License
# as published by the Free Software Foundation; either version 2
# of the License, or (at your option) any later version.
#
# This program is distributed in the hope that it will be useful,
# but WITHOUT ANY WARRANTY; without even the implied warranty of
# MERCHANTABILITY or FITNESS FOR A PARTICULAR PURPOSE.  See the
# GNU General Public License for more details.
#
# You should have received a copy of the GNU General Public License
# along with this program; if not, write to the Free Software
# Foundation, Inc., 51 Franklin Street, Fifth Floor, Boston, MA  02110-1301, USA.
#
# See docs/COPYRIGHT.rdoc for more details.
#++

OpenProject::Application.routes.draw do
  root to: 'homescreen#index', as: 'home'
  rails_relative_url_root = OpenProject::Configuration['rails_relative_url_root'] || ''

  # Redirect deprecated issue links to new work packages uris
  get '/issues(/)'    => redirect("#{rails_relative_url_root}/work_packages")
  # The URI.escape doesn't escape / unless you ask it to.
  # see https://github.com/rails/rails/issues/5688
  get '/issues/*rest' => redirect { |params, _req| "#{rails_relative_url_root}/work_packages/#{URI.escape(params[:rest])}" }

  # Respond with 410 gone for APIV2 calls
  match '/api/v2(/*unmatched_route)', to: proc { [410, {}, ['']] }, via: :all

  # Redirect wp short url for work packages to full URL
  get '/wp(/)'    => redirect("#{rails_relative_url_root}/work_packages")
  get '/wp/*rest' => redirect { |params, _req| "#{rails_relative_url_root}/work_packages/#{URI.escape(params[:rest])}" }

  # Add catch method for Rack OmniAuth to allow route helpers
  # Note: This renders a 404 in rails but is caught by omniauth in Rack before
  get '/auth/failure', to: 'account#omniauth_failure'
  get '/auth/:provider', to: proc { [404, {}, ['']] }, as: 'omniauth_start'
  match '/auth/:provider/callback', to: 'account#omniauth_login', as: 'omniauth_login', via: %i[get post]

  scope controller: 'account' do
    get '/account/force_password_change', action: 'force_password_change'
    post '/account/change_password', action: 'change_password'
    match '/account/lost_password', action: 'lost_password', via: %i[get post]
    match '/account/register', action: 'register', via: %i[get post patch]
    get '/account/activate', action: 'activate'

    match '/login', action: 'login',  as: 'signin', via: %i[get post]
    get '/logout', action: 'logout', as: 'signout'

    get '/sso', action: 'auth_source_sso_failed', as: 'sso_failure'

    get '/login/:stage/failure', action: 'stage_failure', as: 'stage_failure'
    get '/login/:stage/:secret', action: 'stage_success', as: 'stage_success'
  end

  # Because of https://github.com/intridea/grape/pull/853/files this has to be
  # placed behind handling the deprecated v1 because otherwise, a 405 is
  # returned for all routes for which the v3 has also resources. Grape does
  # remove the prefix (v3) before checking whether the method is supported. I
  # don't understand why that should make sense.
  mount API::Root => '/'

  get '/roles/workflow/:id/:role_id/:type_id' => 'roles#workflow'
  get '/help/:ctrl/:page' => 'help#index'

  get   '/types/:id/edit/:tab' => "types#edit",
        as: "edit_type_tab"
  match '/types/:id/update/:tab' => "types#update",
        as: "update_type_tab",
        via: %i[post patch]
  resources :types do
    post 'move/:id', action: 'move', on: :collection
  end

  resources :statuses, except: :show do
    collection do
      post 'update_work_package_done_ratio'
    end
  end

  get 'custom_style/:digest/logo/:filename' => 'custom_styles#logo_download',
      as: 'custom_style_logo',
      constraints: { filename: /[^\/]*/ }

  get 'custom_style/:digest/favicon/:filename' => 'custom_styles#favicon_download',
      as: 'custom_style_favicon',
      constraints: { filename: /[^\/]*/ }

  get 'custom_style/:digest/touch-icon/:filename' => 'custom_styles#touch_icon_download',
      as: 'custom_style_touch_icon',
      constraints: { filename: /[^\/]*/ }

  resources :custom_fields, except: :show do
    member do
      match "options/:option_id",
            to: "custom_fields#delete_option",
            via: :delete,
            as: :delete_option_of
    end
  end

  get '(projects/:project_id)/search' => 'search#index', as: 'search'

  # only providing routes for journals when there are multiple subclasses of journals
  # all subclasses will look for the journals routes
  resources :journals, only: :index do
    get 'diff/:field', action: :diff, on: :member, as: 'diff'
  end

  # REVIEW: review those wiki routes
  scope 'projects/:project_id/wiki/:id' do
    resource :wiki_menu_item, only: %i[edit update]
  end

  # generic route for adding/removing watchers.
  # Models declared as acts_as_watchable will be automatically added to
  # OpenProject::Acts::Watchable::Routes.watched
  scope ':object_type/:object_id', constraints: OpenProject::Acts::Watchable::Routes do
    match '/watch' => 'watchers#watch', via: :post
    match '/unwatch' => 'watchers#unwatch', via: :delete
  end

  resources :projects, except: [:edit] do
    member do
      # this route let's you access the project specific settings (by tab)
      #
      #   settings_project_path(@project)
      #     => "/projects/1/settings"
      #
      #   settings_project_path(@project, tab: 'members')
      #     => "/projects/1/settings/members"
      #
      get 'settings(/:tab)', action: 'settings', as: :settings

      get 'identifier', action: 'identifier'
      patch 'identifier', action: 'update_identifier'

      match 'copy_project_from_(:coming_from)' => 'copy_projects#copy_project', via: :get, as: :copy_from,
            constraints: { coming_from: /(admin|settings)/ }
      match 'copy_from_(:coming_from)' => 'copy_projects#copy', via: :post, as: :copy,
            constraints: { coming_from: /(admin|settings)/ }
      put :modules
      put :custom_fields
      put :archive
      put :unarchive
      patch :types

      get 'column_sums', controller: 'work_packages'

      # Destroy uses a get request to prompt the user before the actual DELETE request
      get :destroy_info, as: 'confirm_destroy'
    end

    collection do
      get :level_list
    end

    resource :enumerations, controller: 'project_enumerations', only: %i[update destroy]

    resources :versions, only: %i[new create] do
      collection do
        put :close_completed
      end
    end

    # this is only another name for versions#index
    # For nice "road in the url for the index action
    # this could probably be rewritten with a resource as: 'roadmap'
    match '/roadmap' => 'versions#index', via: :get

    resources :news, only: %i[index new create]

    namespace :time_entries do
      resource :report, controller: 'reports', only: [:show]
    end
    resources :time_entries, controller: 'timelog'

    # Match everything to be the ID of the wiki page except the part that
    # is reserved for the format. This assumes that we have only two formats:
    # .txt and .html
    resources :wiki,
              constraints: { id: /([^\/]+(?=\.txt|\.html)|[^\/]+)/ },
              except: %i[index create] do
      collection do
        post '/new' => 'wiki#create', as: 'create'
        get :export
        get :date_index
        post :preview
        get '/index' => 'wiki#index'
      end

      member do
        get '/new' => 'wiki#new_child', as: 'new_child'
        get '/diff/:version/vs/:version_from' => 'wiki#diff', as: 'wiki_diff_compare'
        get '/diff(/:version)' => 'wiki#diff', as: 'wiki_diff'
        get '/annotate/:version' => 'wiki#annotate', as: 'wiki_annotate'
        get '/toc' => 'wiki#index'
        match :rename, via: %i[get patch]
        get :parent_page, action: 'edit_parent_page'
        patch :parent_page, action: 'update_parent_page'
        get :history
        post :protect
        post :add_attachment
        get :list_attachments
        get :select_main_menu_item, to: 'wiki_menu_items#select_main_menu_item'
        post :replace_main_menu_item, to: 'wiki_menu_items#replace_main_menu_item'
        post :preview
      end
    end

    # as routes for index and show are swapped
    # it is necessary to define the show action later
    # than any other route as it otherwise would
    # work as a catchall for everything under /wiki
    get 'wiki' => 'wiki#show'

    namespace :work_packages do
      resources :calendar, controller: 'calendars', only: [:index]
    end

    resources :work_packages, only: [] do
      collection do
        get '/report/:detail' => 'work_packages/reports#report_details'
        get '/report' => 'work_packages/reports#report'
      end

      # states managed by client-side routing on work_package#index
      get '(/*state)' => 'work_packages#index', on: :collection, as: ''
      get '/create_new' => 'work_packages#index', on: :collection, as: 'new_split'
      get '/new' => 'work_packages#index', on: :collection, as: 'new'

      # state for show view in project context
      get '(/*state)' => 'work_packages#show', on: :member, as: ''
    end

    resources :activity, :activities, only: :index, controller: 'activities'

    resources :boards do
      member do
        get :confirm_destroy
        get :move
        post :move
      end
    end

    resources :categories, except: %i[index show], shallow: true

    resources :members, only: %i[index create update destroy], shallow: true do
      collection do
        get :paginate_users
        match :autocomplete_for_member, via: %i[get post]
      end
    end

    resource :repository, controller: 'repositories', except: [:new] do
      get :edit # needed as show is configured manually with a wildcard

      # Destroy uses a get request to prompt the user before the actual DELETE request
      get :destroy_info
      get :committers
      post :committers
      get :graph
      get :revisions

      get '/statistics', action: :stats, as: 'stats'

      get '(/revisions/:rev)/diff.:format', action: :diff
      get '(/revisions/:rev)/diff(/*repo_path)', action: :diff,
                                            format: false

<<<<<<< HEAD
      get '(/revisions/:rev)/:format/*repo_path', action: :entry,
                                                  format: /raw/,
                                                  rev: /[a-z0-9\.\-_]+/,
                                                  as: :raw_entry

      %w{diff annotate changes entry browse}.each do |action|
        get "(/revisions/:rev)/#{action}(/*repo_path)", format: false,
                                                        action: action,
                                                        rev: /[a-z0-9\.\-_]+/,
                                                        as: "#{action}_revision"
=======
      get '(/revisions/:rev)/:format/*path', action: :entry,
                                             format: /raw/,
                                             rev: /[\w0-9\.\-_]+/

      %w{diff annotate changes entry browse}.each do |action|
        get "(/revisions/:rev)/#{action}(/*path)",
            format: 'html',
            action: action,
            constraints: { rev: /[\w0-9\.\-_]+/, path: /.*/ },
            as: "#{action}_revision"
>>>>>>> 1dbecee3
      end

      get '/revision(/:rev)', rev: /[\w0-9\.\-_]+/,
                              action: :revision,
                              as: 'show_revision'

<<<<<<< HEAD
      get '(/revisions/:rev)(/*repo_path)', action: :show,
                                            format: false,
                                            rev: /[a-z0-9\.\-_]+/,
                                            as: 'show_revisions_path'
=======
      get '(/revisions/:rev)(/*path)', action: :show,
                                       format: 'html',
                                       constraints: { rev: /[\w0-9\.\-_]+/, path: /.*/ },
                                       as: 'show_revisions_path'
>>>>>>> 1dbecee3
    end
  end

  resources :admin, controller: :admin, only: :index do
    collection do
      get :plugins
      get :info
      post :force_user_language
      post :test_email
    end
  end

  scope 'admin' do
    resource :announcements, only: %i[edit update]
    constraints(Enterprise) do
      resource :enterprise, only: %i[show create destroy]
    end
    resources :enumerations

    delete 'design/logo' => 'custom_styles#logo_delete', as: 'custom_style_logo_delete'
    delete 'design/favicon' => 'custom_styles#favicon_delete', as: 'custom_style_favicon_delete'
    delete 'design/touch_icon' => 'custom_styles#touch_icon_delete', as: 'custom_style_touch_icon_delete'
    get 'design/upsale' => 'custom_styles#upsale', as: 'custom_style_upsale'
    post 'design/colors' => 'custom_styles#update_colors', as: 'update_design_colors'
    resource :custom_style, only: %i[update show create], path: 'design'

    resources :attribute_help_texts, only: %i(index new create edit update destroy)

    resources :groups do
      member do
        get :autocomplete_for_user
        # this should be put into it's own resource
        match '/members' => 'groups#add_users', via: :post, as: 'members_of'
        match '/members/:user_id' => 'groups#remove_user', via: :delete, as: 'member_of'
        # this should be put into it's own resource
        match '/memberships/:membership_id' => 'groups#edit_membership', via: :put, as: 'membership_of'
        match '/memberships/:membership_id' => 'groups#destroy_membership', via: :delete
        match '/memberships' => 'groups#create_memberships', via: :post, as: 'memberships_of'
      end
    end

    resources :roles, only: %i[index new create edit update destroy] do
      collection do
        put '/' => 'roles#bulk_update'
        get :report
      end
    end

    resources :auth_sources, :ldap_auth_sources do
      member do
        get :test_connection
      end
    end

    resources :custom_actions, except: :show
  end

  # We should fix this crappy routing (split up and rename controller methods)
  get '/settings' => 'settings#index'
  scope 'settings', controller: 'settings' do
    match 'edit', action: 'edit', via: %i[get post]
    match 'plugin/:id', action: 'plugin', via: %i[get post]
  end

  # We should fix this crappy routing (split up and rename controller methods)
  get '/workflows' => 'workflows#index'
  scope 'workflows', controller: 'workflows' do
    match 'edit', action: 'edit', via: %i[get post]
    match 'copy', action: 'copy', via: %i[get post]
  end

  namespace :work_packages do
    match 'auto_complete' => 'auto_completes#index', via: %i[get post]
    resources :calendar, controller: 'calendars', only: [:index]
    resource :bulk, controller: 'bulk', only: %i[edit update destroy]
    # FIXME: this is kind of evil!! We need to remove this soonest and
    # cover the functionality. Route is being used in work-package-service.js:331
    get '/bulk' => 'bulk#destroy'
  end

  resources :work_packages, only: [:index] do
    get :column_data, on: :collection # TODO move to API

    # move bulk of wps
    get 'move/new' => 'work_packages/moves#new', on: :collection, as: 'new_move'
    post 'move' => 'work_packages/moves#create', on: :collection, as: 'move'
    # move individual wp
    resource :move, controller: 'work_packages/moves', only: %i[new create]

    # this duplicate mapping is required for the timelog_helper
    namespace :time_entries do
      resource :report, controller: 'reports'
    end
    resources :time_entries, controller: 'timelog'

    # states managed by client-side routing on work_package#index
    get 'details/*state' => 'work_packages#index', on: :collection, as: :details

    # states managed by client-side (angular) routing on work_package#show
    get '/' => 'work_packages#index', on: :collection, as: 'index'
    get '/create_new' => 'work_packages#index', on: :collection, as: 'new_split'
    get '/new' => 'work_packages#index', on: :collection, as: 'new', state: 'new'
    get '(/*state)' => 'work_packages#show', on: :member, as: ''
    get '/edit' => 'work_packages#show', on: :member, as: 'edit'
  end

  resources :versions, only: %i[show edit update destroy] do
    member do
      get :status_by
    end
  end

  namespace :time_entries do
    resource :report, controller: 'reports',
                      only: [:show]
  end

  resources :time_entries, controller: 'timelog'

  resources :activity, :activities, only: :index, controller: 'activities'

  resources :users do
    resources :memberships, controller: 'users/memberships', only: %i[update create destroy]

    member do
      match '/edit/:tab' => 'users#edit', via: :get, as: 'tab_edit'
      match '/change_status/:change_action' => 'users#change_status_info', via: :get, as: 'change_status_info'
      post :change_status
      post :resend_invitation
      get :deletion_info
    end
  end

  resources :boards, only: [] do
    resources :topics, controller: 'messages', except: [:index], shallow: true do
      member do
        get :quote
        post :reply, as: 'reply_to'
        post :preview
      end

      post :preview, on: :collection
    end
  end

  resources :news, only: %i[index destroy update edit show] do
    resources :comments, controller: 'news/comments', only: %i[create destroy], shallow: true

    post :preview, on: :member
    post :preview, on: :collection
  end

  # redirect for backwards compatibility
  scope constraints: { id: /\d+/, filename: /[^\/]*/ } do
    get '/attachments/download/:id/:filename',
        to: redirect("#{rails_relative_url_root}/attachments/%{id}/%{filename}"),
        format: false

    get '/attachments/download/:id',
        to: redirect("#{rails_relative_url_root}/attachments/%{id}"),
        format: false
  end

  resources :attachments, only: %i{destroy fulltext}, format: false do
    member do
      scope via: :get, constraints: { id: /\d+/, filename: /[^\/]*/ } do
        match '(/:filename)' => 'attachments#download', as: 'download'
      end

      scope via: :get, constraints: { id: /\d+/, filename: /[^\/]*/ } do
        match '(/:filename/fulltext)' => 'attachments#fulltext', as: 'fulltext'
      end
    end
  end

  resource :help, controller: :help, only: [] do
    member do
      get :wiki_syntax
      get :wiki_syntax_detailed
      get :keyboard_shortcuts
    end
  end

  scope controller: 'sys' do
    match '/sys/repo_auth', action: 'repo_auth', via: %i[get post]
    get '/sys/projects', action: 'projects'
    get '/sys/fetch_changesets', action: 'fetch_changesets'
    get '/sys/projects/:id/repository/update_storage', action: 'update_required_storage'
  end

  # alternate routes for the current user
  scope 'my' do
    match '/deletion_info' => 'users#deletion_info', via: :get, as: 'delete_my_account_info'
  end

  scope controller: 'my' do
    post '/my/add_block', action: 'add_block'
    post '/my/remove_block', action: 'remove_block'
    post '/my/order_blocks', action: 'order_blocks'
    get '/my/page_layout', action: 'page_layout'
    get '/my/password', action: 'password'
    post '/my/change_password', action: 'change_password'
    get '/my/page', action: 'page'
    match '/my/account', action: 'account', via: %i[get patch]
    match '/my/settings', action: 'settings', via: %i[get patch]
    match '/my/mail_notifications', action: 'mail_notifications', via: %i[get patch]
    post '/my/generate_rss_key', action: 'generate_rss_key'
    post '/my/generate_api_key', action: 'generate_api_key'
    get '/my/access_token', action: 'access_token'
  end

  get 'authentication' => 'authentication#index'

  resources :colors, controller: 'planning_element_type_colors' do
    member do
      get :confirm_destroy
      get :move
      post :move
    end
  end

  resources :project_types, controller: 'project_types' do
    member do
      get :confirm_destroy
      get :move
      post :move
    end

    resources :projects, only: %i[index show], controller: 'projects'
  end

  # This route should probably be removed, but it's used at least by one cuke and we don't
  # want to break it.
  # This route intentionally occurs after the admin/roles/new route, so that one takes
  # precedence when creating routes (possibly via helpers).
  get 'roles/new' => 'roles#new', as: 'deprecated_roles_new'

  get '/robots' => 'homescreen#robots', defaults: { format: :txt }

  root to: 'account#login'

  # Development route for styleguide
  if Rails.env.development?
    get '/styleguide' => redirect('/assets/styleguide.html')
  end
end<|MERGE_RESOLUTION|>--- conflicted
+++ resolved
@@ -278,49 +278,32 @@
       get '/statistics', action: :stats, as: 'stats'
 
       get '(/revisions/:rev)/diff.:format', action: :diff
-      get '(/revisions/:rev)/diff(/*repo_path)', action: :diff,
-                                            format: false
-
-<<<<<<< HEAD
-      get '(/revisions/:rev)/:format/*repo_path', action: :entry,
-                                                  format: /raw/,
-                                                  rev: /[a-z0-9\.\-_]+/,
-                                                  as: :raw_entry
+      get '(/revisions/:rev)/diff(/*repo_path)',
+          action: :diff,
+          format: false
+
+      get '(/revisions/:rev)/:format/*repo_path',
+          action: :entry,
+          format: /raw/,
+          rev: /[\w0-9\.\-_]+/
 
       %w{diff annotate changes entry browse}.each do |action|
-        get "(/revisions/:rev)/#{action}(/*repo_path)", format: false,
-                                                        action: action,
-                                                        rev: /[a-z0-9\.\-_]+/,
-                                                        as: "#{action}_revision"
-=======
-      get '(/revisions/:rev)/:format/*path', action: :entry,
-                                             format: /raw/,
-                                             rev: /[\w0-9\.\-_]+/
-
-      %w{diff annotate changes entry browse}.each do |action|
-        get "(/revisions/:rev)/#{action}(/*path)",
+        get "(/revisions/:rev)/#{action}(/*repo_path)",
             format: 'html',
             action: action,
-            constraints: { rev: /[\w0-9\.\-_]+/, path: /.*/ },
+            constraints: { rev: /[\w0-9\.\-_]+/, repo_path: /.*/ },
             as: "#{action}_revision"
->>>>>>> 1dbecee3
       end
 
       get '/revision(/:rev)', rev: /[\w0-9\.\-_]+/,
                               action: :revision,
                               as: 'show_revision'
 
-<<<<<<< HEAD
-      get '(/revisions/:rev)(/*repo_path)', action: :show,
-                                            format: false,
-                                            rev: /[a-z0-9\.\-_]+/,
-                                            as: 'show_revisions_path'
-=======
-      get '(/revisions/:rev)(/*path)', action: :show,
-                                       format: 'html',
-                                       constraints: { rev: /[\w0-9\.\-_]+/, path: /.*/ },
-                                       as: 'show_revisions_path'
->>>>>>> 1dbecee3
+      get '(/revisions/:rev)(/*repo_path)',
+          action: :show,
+          format: 'html',
+          constraints: { rev: /[\w0-9\.\-_]+/, repo_path: /.*/ },
+          as: 'show_revisions_path'
     end
   end
 
