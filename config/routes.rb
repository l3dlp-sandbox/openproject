--- conflicted
+++ resolved
@@ -547,17 +547,6 @@
     # states managed by client-side routing on work_package#index
     get "details/*state" => "work_packages#index", on: :collection, as: :details
 
-<<<<<<< HEAD
-    # Rails managed sharing route
-    resources :shares, controller: "work_packages/shares", only: %i[index create] do
-      member do
-        post "resend_invite" => "work_packages/shares#resend_invite"
-      end
-      collection do
-        resource :bulk, controller: "work_packages/shares/bulk", only: %i[update destroy], as: :shares_bulk
-      end
-    end
-
     resources :activities, controller: "work_packages/activities_tab", only: %i[index create edit update] do
       member do
         get :cancel_edit
@@ -569,8 +558,6 @@
       end
     end
 
-=======
->>>>>>> ef125b0f
     resource :progress, only: %i[new edit update], controller: "work_packages/progress"
     collection do
       resource :progress,
