#-- copyright
# OpenProject is an open source project management software.
# Copyright (C) the OpenProject GmbH
#
# This program is free software; you can redistribute it and/or
# modify it under the terms of the GNU General Public License version 3.
#
# OpenProject is a fork of ChiliProject, which is a fork of Redmine. The copyright follows:
# Copyright (C) 2006-2013 Jean-Philippe Lang
# Copyright (C) 2010-2013 the ChiliProject Team
#
# This program is free software; you can redistribute it and/or
# modify it under the terms of the GNU General Public License
# as published by the Free Software Foundation; either version 2
# of the License, or (at your option) any later version.
#
# This program is distributed in the hope that it will be useful,
# but WITHOUT ANY WARRANTY; without even the implied warranty of
# MERCHANTABILITY or FITNESS FOR A PARTICULAR PURPOSE.  See the
# GNU General Public License for more details.
#
# You should have received a copy of the GNU General Public License
# along with this program; if not, write to the Free Software
# Foundation, Inc., 51 Franklin Street, Fifth Floor, Boston, MA  02110-1301, USA.
#
# See COPYRIGHT and LICENSE files for more details.
#++

Rails.application.reloader.to_prepare do
  OpenProject::AccessControl.map do |map|
    map.project_module nil, order: 100 do
      map.permission :add_project,
                     { projects: %i[new] },
                     permissible_on: :global,
                     require: :loggedin,
                     contract_actions: { projects: %i[create] }

      map.permission :archive_project,
                     {
                       "projects/archive": %i[create]
                     },
                     permissible_on: :project,
                     require: :member

      map.permission :create_backup,
                     {
                       admin: %i[index],
                       "admin/backups": %i[delete_token perform_token_reset reset_token show]
                     },
                     permissible_on: :global,
                     require: :loggedin,
                     visible: -> { OpenProject::Configuration.backup_enabled? }

      map.permission :create_user,
                     {
                       users: %i[index show new create resend_invitation],
                       "users/memberships": %i[create],
                       admin: %i[index]
                     },
                     permissible_on: :global,
                     require: :loggedin,
                     contract_actions: { users: %i[read create] }

      map.permission :manage_user,
                     {
                       users: %i[index show edit update change_status change_status_info],
                       "users/memberships": %i[create update destroy],
                       admin: %i[index]
                     },
                     permissible_on: :global,
                     require: :loggedin,
                     contract_actions: { users: %i[read update] }

      map.permission :manage_placeholder_user,
                     {
                       placeholder_users: %i[index show new create edit update deletion_info destroy],
                       "placeholder_users/memberships": %i[create update destroy],
                       admin: %i[index]
                     },
                     permissible_on: :global,
                     require: :loggedin,
                     contract_actions: { placeholder_users: %i[create read update] }

      map.permission :view_user_email,
                     {},
                     permissible_on: :global,
                     require: :loggedin

      map.permission :view_project,
                     { projects: [:show] },
                     permissible_on: :project,
                     public: true

      map.permission :search_project,
                     { search: :index },
                     permissible_on: :project,
                     public: true

      map.permission :edit_project,
                     {
                       "projects/settings/general": %i[show],
                       "projects/settings/storage": %i[show],
                       "projects/templated": %i[create destroy],
                       "projects/identifier": %i[show update]
                     },
                     permissible_on: :project,
                     require: :member,
                     contract_actions: { projects: %i[update] }

      map.permission :select_project_modules,
                     {
                       "projects/settings/modules": %i[show update]
                     },
                     permissible_on: :project,
                     require: :member

      map.permission :view_project_attributes,
                     {},
                     permissible_on: :project,
                     dependencies: :view_project

      map.permission :edit_project_attributes,
                     {},
                     permissible_on: :project,
                     require: :member,
                     dependencies: :view_project_attributes,
                     contract_actions: { projects: %i[update] }

      map.permission :select_project_custom_fields,
                     {
                       "projects/settings/project_custom_fields": %i[show toggle enable_all_of_section disable_all_of_section]
                     },
                     permissible_on: :project,
                     require: :member

      map.permission :manage_members,
                     {
                       members: %i[index new create update destroy destroy_by_principal autocomplete_for_member menu],
                       "members/menus": %i[show]
                     },
                     permissible_on: :project,
                     require: :member,
                     dependencies: :view_members,
                     contract_actions: { members: %i[create update destroy] }

      map.permission :view_members,
                     {
                       members: %i[index menu],
                       "members/menus": %i[show]
                     },
                     permissible_on: :project,
                     contract_actions: { members: %i[read] }

      map.permission :manage_versions,
                     {
                       "projects/settings/versions": [:show],
                       versions: %i[new create edit update close_completed destroy]
                     },
                     permissible_on: :project,
                     require: :member

      map.permission :manage_types,
                     {
                       "projects/settings/types": %i[show update]
                     },
                     permissible_on: :project,
                     require: :member

      map.permission :select_custom_fields,
                     {
                       "projects/settings/custom_fields": %i[show update]
                     },
                     permissible_on: :project,
                     require: :member

      map.permission :add_subprojects,
                     { projects: %i[new] },
                     permissible_on: :project,
                     require: :member

      map.permission :copy_projects,
                     {
                       projects: %i[copy]
                     },
                     permissible_on: :project,
                     require: :member,
                     contract_actions: { projects: %i[copy] }

      map.permission :edit_attribute_help_texts,
                     {
                       admin: %i[index],
                       attribute_help_texts: %i[index new edit upsale create update destroy]
                     },
                     permissible_on: :global,
                     require: :loggedin,
                     grant_to_admin: true

      map.permission :manage_public_project_queries,
                     {
                       "projects/queries": %i[toggle_public]
                     },
                     permissible_on: :global,
                     require: :loggedin,
                     grant_to_admin: true

      map.permission :view_project_query,
                     {},
                     permissible_on: :project_query,
                     require: :loggedin

      map.permission :edit_project_query,
                     {},
                     permissible_on: :project_query,
                     require: :loggedin
    end

    map.project_module :work_package_tracking, order: 90 do |wpt|
      wpt.permission :view_work_packages,
                     {
                       versions: %i[index show status_by],
                       journals: %i[index],
                       work_packages: %i[show index],
                       work_packages_api: [:get],
                       "work_packages/reports": %i[report report_details],
<<<<<<< HEAD
                       "work_packages/activities_tab": %i[index update_streams update_sorting update_filter],
                       "work_packages/menus": %i[show]
=======
                       "work_packages/menus": %i[show],
                       "work_packages/hover_card": %i[show]
>>>>>>> f2f94d60
                     },
                     permissible_on: %i[work_package project],
                     contract_actions: { work_packages: %i[read] }

      wpt.permission :add_work_packages,
                     {},
                     permissible_on: :project,
                     dependencies: :view_work_packages,
                     contract_actions: { work_packages: %i[create] }

      wpt.permission :edit_work_packages,
                     {
                       "work_packages/bulk": %i[edit update]
                     },
                     permissible_on: %i[work_package project],
                     require: :member,
                     dependencies: :view_work_packages,
                     contract_actions: { work_packages: %i[update] }

      wpt.permission :move_work_packages,
                     { "work_packages/moves": %i[new create] },
                     permissible_on: :project,
                     require: :loggedin,
                     dependencies: :view_work_packages,
                     contract_actions: { work_packages: %i[move] }

      wpt.permission :copy_work_packages,
                     {},
                     permissible_on: %i[work_package project],
                     require: :loggedin,
                     dependencies: :view_work_packages

      wpt.permission :add_work_package_notes,
                     {
                       # FIXME: Although the endpoint is removed, the code checking whether a user
                       # is eligible to add work packages through the API still seems to rely on this.
                       journals: [:new],
                       "work_packages/activities_tab": %i[create]
                     },
                     permissible_on: %i[work_package project],
                     dependencies: :view_work_packages

      wpt.permission :edit_work_package_notes,
                     {
                       "work_packages/activities_tab": %i[edit cancel_edit update]
                     },
                     permissible_on: :project,
                     require: :loggedin,
                     dependencies: :view_work_packages

      wpt.permission :edit_own_work_package_notes,
                     {
                       "work_packages/activities_tab": %i[edit cancel_edit update]
                     },
                     permissible_on: %i[work_package project],
                     require: :loggedin,
                     dependencies: :view_work_packages

      # WP attachments can be added with :edit_work_packages, this permission allows it without Edit WP as well.
      wpt.permission :add_work_package_attachments,
                     {},
                     permissible_on: %i[work_package project],
                     dependencies: :view_work_packages

      # WorkPackage categories
      wpt.permission :manage_categories,
                     {
                       "projects/settings/categories": [:show],
                       categories: %i[new create edit update destroy]
                     },
                     permissible_on: :project,
                     require: :member

      wpt.permission :export_work_packages,
                     {
                       work_packages: %i[index export_dialog all]
                     },
                     permissible_on: %i[work_package project],
                     dependencies: :view_work_packages

      wpt.permission :delete_work_packages,
                     {
                       work_packages: :destroy,
                       "work_packages/bulk": :destroy
                     },
                     permissible_on: :project,
                     require: :member,
                     dependencies: :view_work_packages

      wpt.permission :manage_work_package_relations,
                     {
                       work_package_relations: %i[create destroy]
                     },
                     permissible_on: %i[work_package project],
                     dependencies: :view_work_packages

      wpt.permission :manage_subtasks,
                     {},
                     permissible_on: :project,
                     dependencies: :view_work_packages
      # Queries
      wpt.permission :manage_public_queries,
                     {},
                     permissible_on: :project,
                     require: :member

      wpt.permission :save_queries,
                     {},
                     permissible_on: :project,
                     require: :loggedin,
                     dependencies: :view_work_packages,
                     contract_actions: { queries: %i[create] }
      # Watchers
      wpt.permission :view_work_package_watchers,
                     {},
                     permissible_on: :project,
                     dependencies: :view_work_packages

      wpt.permission :add_work_package_watchers,
                     {},
                     permissible_on: :project,
                     dependencies: :view_work_packages

      wpt.permission :delete_work_package_watchers,
                     {},
                     permissible_on: :project,
                     dependencies: :view_work_packages

      map.permission :share_work_packages,
                     {
                       members: %i[destroy_by_principal]
                     },
                     permissible_on: :project,
                     dependencies: %i[edit_work_packages view_shared_work_packages],
                     require: :member

      map.permission :view_shared_work_packages,
                     {},
                     permissible_on: :project,
                     require: :member,
                     contract_actions: { work_package_shares: %i[index] }

      wpt.permission :assign_versions,
                     {},
                     permissible_on: :project,
                     dependencies: :view_work_packages

      # WP status can be changed with :edit_work_packages, this permission allows it without Edit WP as well.
      wpt.permission :change_work_package_status,
                     {},
                     permissible_on: :project,
                     dependencies: :view_work_packages

      # A user having the following permission can become assignee and/or responsible of a work package.
      # This is a passive permission in the sense that a user having the permission isn't eligible to perform
      # actions but rather to have actions taken together with him/her.
      wpt.permission :work_package_assigned,
                     {},
                     permissible_on: %i[work_package project],
                     require: :member,
                     contract_actions: { work_packages: %i[assigned] },
                     grant_to_admin: false
    end

    map.project_module :news do |news|
      news.permission :view_news,
                      { news: %i[index show] },
                      permissible_on: :project,
                      public: true

      news.permission :manage_news,
                      {
                        news: %i[new create edit update destroy preview],
                        "news/comments": [:destroy]
                      },
                      permissible_on: :project,
                      require: :member

      news.permission :comment_news,
                      { "news/comments": :create },
                      permissible_on: :project
    end

    map.project_module :wiki do |wiki|
      wiki.permission :view_wiki_pages,
                      { wiki: %i[index show special menu] },
                      permissible_on: :project

      wiki.permission :list_attachments,
                      { wiki: :list_attachments },
                      permissible_on: :project,
                      require: :member

      wiki.permission :manage_wiki,
                      { wikis: %i[edit destroy] },
                      permissible_on: :project,
                      require: :member

      wiki.permission :manage_wiki_menu,
                      { wiki_menu_items: %i[edit update select_main_menu_item replace_main_menu_item] },
                      permissible_on: :project,
                      require: :member

      wiki.permission :rename_wiki_pages,
                      { wiki: :rename },
                      permissible_on: :project,
                      require: :member

      wiki.permission :change_wiki_parent_page,
                      { wiki: %i[edit_parent_page update_parent_page] },
                      permissible_on: :project,
                      require: :member

      wiki.permission :delete_wiki_pages,
                      { wiki: :destroy },
                      permissible_on: :project,
                      require: :member

      wiki.permission :export_wiki_pages,
                      { wiki: [:export] },
                      permissible_on: :project

      wiki.permission :view_wiki_edits,
                      { wiki: %i[history diff annotate] },
                      permissible_on: :project

      wiki.permission :edit_wiki_pages,
                      { wiki: %i[edit update preview add_attachment new new_child create] },
                      permissible_on: :project

      wiki.permission :delete_wiki_pages_attachments,
                      {},
                      permissible_on: :project

      wiki.permission :protect_wiki_pages,
                      { wiki: :protect },
                      permissible_on: :project,
                      require: :member
    end

    map.project_module :repository do |repo|
      repo.permission :browse_repository,
                      { repositories: %i[show browse entry annotate changes diff stats graph] },
                      permissible_on: :project

      repo.permission :commit_access,
                      {},
                      permissible_on: :project

      repo.permission :manage_repository,
                      {
                        repositories: %i[edit create update committers destroy_info destroy],
                        "projects/settings/repository": :show
                      },
                      permissible_on: :project,
                      require: :member

      repo.permission :view_changesets,
                      { repositories: %i[show revisions revision] },
                      permissible_on: :project

      repo.permission :view_commit_author_statistics,
                      {},
                      permissible_on: :project
    end

    map.project_module :forums do |forum|
      forum.permission :manage_forums,
                       { forums: %i[new create edit update move destroy] },
                       permissible_on: :project,
                       require: :member

      forum.permission :view_messages,
                       { forums: %i[index show],
                         messages: [:show] },
                       permissible_on: :project,
                       public: true

      forum.permission :add_messages,
                       { messages: %i[new create reply quote preview] },
                       permissible_on: :project

      forum.permission :edit_messages,
                       { messages: %i[edit update preview] },
                       permissible_on: :project,
                       require: :member

      forum.permission :edit_own_messages,
                       { messages: %i[edit update preview] },
                       permissible_on: :project,
                       require: :loggedin

      forum.permission :delete_messages,
                       { messages: :destroy },
                       permissible_on: :project,
                       require: :member

      forum.permission :delete_own_messages,
                       { messages: :destroy },
                       permissible_on: :project,
                       require: :loggedin
    end

    map.project_module :activity do
      map.permission :view_project_activity,
                     { activities: %i[index menu] },
                     permissible_on: :project,
                     public: true,
                     contract_actions: { activities: %i[read] }
    end
  end
end<|MERGE_RESOLUTION|>--- conflicted
+++ resolved
@@ -222,13 +222,9 @@
                        work_packages: %i[show index],
                        work_packages_api: [:get],
                        "work_packages/reports": %i[report report_details],
-<<<<<<< HEAD
                        "work_packages/activities_tab": %i[index update_streams update_sorting update_filter],
-                       "work_packages/menus": %i[show]
-=======
                        "work_packages/menus": %i[show],
                        "work_packages/hover_card": %i[show]
->>>>>>> f2f94d60
                      },
                      permissible_on: %i[work_package project],
                      contract_actions: { work_packages: %i[read] }
