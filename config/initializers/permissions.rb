--- conflicted
+++ resolved
@@ -205,12 +205,9 @@
                        work_packages: %i[show index],
                        work_packages_api: [:get],
                        "work_packages/reports": %i[report report_details],
-<<<<<<< HEAD
                        "work_packages/activities_tab": %i[index create update_streams edit cancel_edit update
-                                                          update_sorting update_filter]
-=======
+                                                          update_sorting update_filter],
                        "work_packages/menus": %i[show]
->>>>>>> bd9c2538
                      },
                      permissible_on: %i[work_package project],
                      contract_actions: { work_packages: %i[read] }
