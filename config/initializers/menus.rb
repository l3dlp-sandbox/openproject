--- conflicted
+++ resolved
@@ -330,19 +330,6 @@
             caption: Proc.new { Workflow.model_name.human },
             parent: :admin_work_packages
 
-<<<<<<< HEAD
-  menu.push :admin_projects_settings,
-            { controller: '/admin/settings/project_custom_fields', action: :index },
-            if: Proc.new { User.current.admin? },
-            caption: :label_project_plural,
-            icon: 'projects'
-
-  menu.push :project_custom_fields_settings,
-            { controller: '/admin/settings/project_custom_fields', action: :index },
-            if: Proc.new { User.current.admin? },
-            caption: :label_project_attributes_plural,
-            parent: :admin_projects_settings
-=======
   if OpenProject::FeatureDecisions.project_attributes_active?
     menu.push :admin_projects_settings,
               { controller: '/admin/settings/project_custom_fields', action: :index },
@@ -362,7 +349,6 @@
               caption: :label_project_plural,
               icon: 'projects'
   end
->>>>>>> 8a6068f5
 
   menu.push :projects_settings,
             { controller: '/admin/settings/projects_settings', action: :show },
@@ -637,7 +623,6 @@
 
   project_menu_items = {
     general: :label_information_plural,
-    project_custom_fields: :label_project_attributes_plural,
     modules: :label_module_plural,
     types: :label_work_package_types,
     custom_fields: :label_custom_field_plural,
