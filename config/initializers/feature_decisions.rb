--- conflicted
+++ resolved
@@ -37,13 +37,8 @@
 #
 #   initializer 'the_engine.feature_decisions' do
 #     OpenProject::FeatureDecisions.add :some_flag
-<<<<<<< HEAD
 #   end
-OpenProject::FeatureDecisions.add :favorite_projects
 OpenProject::FeatureDecisions.add :percent_complete_edition,
                                   description: "Allow edition of % Complete in work-based progress calculation mode. " \
                                                "Will be enabled by default in OpenProject 15.0. " \
-                                               "See work package #52233 for more details."
-=======
-#   end
->>>>>>> 6ec3ab69
+                                               "See work package #52233 for more details."