--- conflicted
+++ resolved
@@ -38,14 +38,9 @@
 #   initializer 'the_engine.feature_decisions' do
 #     OpenProject::FeatureDecisions.add :some_flag
 #   end
-<<<<<<< HEAD
 #
 OpenProject::FeatureDecisions.add :primerized_work_package_activities
-OpenProject::FeatureDecisions.add :favorite_projects
-OpenProject::FeatureDecisions.add :dark_mode
-=======
 OpenProject::FeatureDecisions.add :percent_complete_edition,
                                   description: "Allow edition of % Complete in work-based progress calculation mode. " \
                                                "Will be enabled by default in OpenProject 15.0. " \
-                                               "See work package #52233 for more details."
->>>>>>> 17dac48b
+                                               "See work package #52233 for more details."