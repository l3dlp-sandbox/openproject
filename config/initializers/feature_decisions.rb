# --copyright
# OpenProject is an open source project management software.
# Copyright (C) the OpenProject GmbH
#
# This program is free software; you can redistribute it and/or
# modify it under the terms of the GNU General Public License version 3.
#
# OpenProject is a fork of ChiliProject, which is a fork of Redmine. The copyright follows:
# Copyright (C) 2006-2013 Jean-Philippe Lang
# Copyright (C) 2010-2013 the ChiliProject Team
#
# This program is free software; you can redistribute it and/or
# modify it under the terms of the GNU General Public License
# as published by the Free Software Foundation; either version 2
# of the License, or (at your option) any later version.
#
# This program is distributed in the hope that it will be useful,
# but WITHOUT ANY WARRANTY; without even the implied warranty of
# MERCHANTABILITY or FITNESS FOR A PARTICULAR PURPOSE.  See the
# GNU General Public License for more details.
#
# You should have received a copy of the GNU General Public License
# along with this program; if not, write to the Free Software
# Foundation, Inc., 51 Franklin Street, Fifth Floor, Boston, MA  02110-1301, USA.
#
# See COPYRIGHT and LICENSE files for more details.
# ++

require_relative "../../lib_static/open_project/feature_decisions"

# Add feature flags here via e.g.
#
#   OpenProject::FeatureDecisions.add :some_flag
#
# If the feature to be flag-guarded stems from a module, add an initializer
# to that module's engine:
#
#   initializer 'the_engine.feature_decisions' do
#     OpenProject::FeatureDecisions.add :some_flag
#   end
<<<<<<< HEAD
#
OpenProject::FeatureDecisions.add :primerized_work_package_activities
OpenProject::FeatureDecisions.add :percent_complete_edition,
                                  description: "Allow edition of % Complete in work-based progress calculation mode. " \
                                               "Will be enabled by default in OpenProject 15.0. " \
                                               "See work package #52233 for more details."

OpenProject::FeatureDecisions.add :meeting_updated_notification,
                                  description: "Allow flash messages to notify users about concurrent meeting edits. " \
                                               "See work package #54744 for more details."

OpenProject::FeatureDecisions.add :enable_custom_field_for_multiple_projects,
                                  description: "Allow a custom field to be enabled for multiple projects at once. " \
                                               "See work package #56909 for more details."

=======
>>>>>>> a56b53d2
OpenProject::FeatureDecisions.add :built_in_oauth_applications,
                                  description: "Allows the display and use of built-in OAuth applications."<|MERGE_RESOLUTION|>--- conflicted
+++ resolved
@@ -38,23 +38,7 @@
 #   initializer 'the_engine.feature_decisions' do
 #     OpenProject::FeatureDecisions.add :some_flag
 #   end
-<<<<<<< HEAD
-#
+
 OpenProject::FeatureDecisions.add :primerized_work_package_activities
-OpenProject::FeatureDecisions.add :percent_complete_edition,
-                                  description: "Allow edition of % Complete in work-based progress calculation mode. " \
-                                               "Will be enabled by default in OpenProject 15.0. " \
-                                               "See work package #52233 for more details."
-
-OpenProject::FeatureDecisions.add :meeting_updated_notification,
-                                  description: "Allow flash messages to notify users about concurrent meeting edits. " \
-                                               "See work package #54744 for more details."
-
-OpenProject::FeatureDecisions.add :enable_custom_field_for_multiple_projects,
-                                  description: "Allow a custom field to be enabled for multiple projects at once. " \
-                                               "See work package #56909 for more details."
-
-=======
->>>>>>> a56b53d2
 OpenProject::FeatureDecisions.add :built_in_oauth_applications,
                                   description: "Allows the display and use of built-in OAuth applications."