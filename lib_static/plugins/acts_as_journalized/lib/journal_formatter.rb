#-- copyright
# OpenProject is an open source project management software.
# Copyright (C) 2012-2024 the OpenProject GmbH
#
# This program is free software; you can redistribute it and/or
# modify it under the terms of the GNU General Public License version 3.
#
# OpenProject is a fork of ChiliProject, which is a fork of Redmine. The copyright follows:
# Copyright (C) 2006-2013 Jean-Philippe Lang
# Copyright (C) 2010-2013 the ChiliProject Team
#
# This program is free software; you can redistribute it and/or
# modify it under the terms of the GNU General Public License
# as published by the Free Software Foundation; either version 2
# of the License, or (at your option) any later version.
#
# This program is distributed in the hope that it will be useful,
# but WITHOUT ANY WARRANTY; without even the implied warranty of
# MERCHANTABILITY or FITNESS FOR A PARTICULAR PURPOSE.  See the
# GNU General Public License for more details.
#
# You should have received a copy of the GNU General Public License
# along with this program; if not, write to the Free Software
# Foundation, Inc., 51 Franklin Street, Fifth Floor, Boston, MA  02110-1301, USA.
#
# See COPYRIGHT and LICENSE files for more details.
#++

# This file is part of the acts_as_journalized plugin for the redMine
# project management software
#
# Copyright (C) 2010  Finn GmbH, http://finn.de
#
# This program is free software; you can redistribute it and/or
# modify it under the terms of the GNU General Public License
# as published by the Free Software Foundation; either journal 2
# of the License, or (at your option) any later journal.
#
# This program is distributed in the hope that it will be useful,
# but WITHOUT ANY WARRANTY; without even the implied warranty of
# MERCHANTABILITY or FITNESS FOR A PARTICULAR PURPOSE.  See the
# GNU General Public License for more details.
#
# You should have received a copy of the GNU General Public License
# along with this program; if not, write to the Free Software
# Foundation, Inc., 51 Franklin Street, Fifth Floor, Boston, MA  02110-1301, USA.

# This module holds the formatting methods that each journal has.
# It provides the hooks to apply different formatting to the details
# of a specific journal.

require_relative "journal_formatter_cache"
require_relative "journal_formatter/base"
require_relative "journal_formatter/attribute"
require_relative "journal_formatter/datetime"
require_relative "journal_formatter/day_count"
require_relative "journal_formatter/decimal"
require_relative "journal_formatter/fraction"
require_relative "journal_formatter/id"
require_relative "journal_formatter/named_association"
require_relative "journal_formatter/percentage"
require_relative "journal_formatter/plaintext"

module JournalFormatter
  mattr_accessor :formatters, :registered_fields

  def self.register(hash)
    formatters.merge!(hash)
  end

  def self.register_formatted_field(journal_data_type, field, formatter_key)
    field_key = field.is_a?(Regexp) ? field : Regexp.new("^#{field}$")

    registered_fields[journal_data_type].merge!(field_key => formatter_key.to_sym)
  end

  def self.default_formatters
    {
      datetime: JournalFormatter::Datetime,
      day_count: JournalFormatter::DayCount,
      decimal: JournalFormatter::Decimal,
      fraction: JournalFormatter::Fraction,
      id: JournalFormatter::Id,
      named_association: JournalFormatter::NamedAssociation,
<<<<<<< HEAD
      percentage: JournalFormatter::Percentage,
      plaintext: JournalFormatter::Plaintext }
=======
      plaintext: JournalFormatter::Plaintext
    }
>>>>>>> fa80c2e9
  end

  self.formatters = default_formatters
  self.registered_fields = Hash.new do |hash, journal_data_type|
    hash[journal_data_type] = {}
  end

  def render_detail(detail, options = {})
    options = options.reverse_merge(html: true, only_path: true, cache: JournalFormatterCache.request_instance)

    if detail.respond_to? :to_ary
      field = detail.first
      values = detail.last
    else
      field = detail
      values = details[field.to_s]
    end

    formatter = formatter_instance(field)

    return if formatter.nil?

    formatter
      .render(field, values, options)
      &.html_safe # rubocop:disable Rails/OutputSafety
  end

  def formatter_instance(field)
    # Some attributes on a model are named dynamically.
    # This is especially true for associations created by plugins.
    # Those are sometimes named according to the schema "association_name[n]" or
    # "association_name_[n]" where n is an integer representing an id.
    # Using regexp we are able to handle those fields with the rest.
    formatter_key = lookup_formatter_key(field)

    formatter_instances[formatter_key] if formatter_key
  end

  def journal_data_type
    data_type
  end

  def lookup_formatter_key(field)
    JournalFormatter
      .registered_fields[journal_data_type]
      .find { |regexp, _formatter_key| field.match(regexp) }
      .then { |_regexp, formatter_key| formatter_key }
  end

  def formatter_instances
    @formatter_instances ||= Hash.new do |hash, formatter_key|
      formatter_class = JournalFormatter.formatters[formatter_key]
      hash[formatter_key] = formatter_class.new(self)
    end
  end
end<|MERGE_RESOLUTION|>--- conflicted
+++ resolved
@@ -82,13 +82,9 @@
       fraction: JournalFormatter::Fraction,
       id: JournalFormatter::Id,
       named_association: JournalFormatter::NamedAssociation,
-<<<<<<< HEAD
       percentage: JournalFormatter::Percentage,
-      plaintext: JournalFormatter::Plaintext }
-=======
       plaintext: JournalFormatter::Plaintext
     }
->>>>>>> fa80c2e9
   end
 
   self.formatters = default_formatters
