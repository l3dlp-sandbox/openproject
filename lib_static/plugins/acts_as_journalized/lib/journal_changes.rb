#-- copyright
# OpenProject is an open source project management software.
# Copyright (C) 2012-2024 the OpenProject GmbH
#
# This program is free software; you can redistribute it and/or
# modify it under the terms of the GNU General Public License version 3.
#
# OpenProject is a fork of ChiliProject, which is a fork of Redmine. The copyright follows:
# Copyright (C) 2006-2013 Jean-Philippe Lang
# Copyright (C) 2010-2013 the ChiliProject Team
#
# This program is free software; you can redistribute it and/or
# modify it under the terms of the GNU General Public License
# as published by the Free Software Foundation; either version 2
# of the License, or (at your option) any later version.
#
# This program is distributed in the hope that it will be useful,
# but WITHOUT ANY WARRANTY; without even the implied warranty of
# MERCHANTABILITY or FITNESS FOR A PARTICULAR PURPOSE.  See the
# GNU General Public License for more details.
#
# You should have received a copy of the GNU General Public License
# along with this program; if not, write to the Free Software
# Foundation, Inc., 51 Franklin Street, Fifth Floor, Boston, MA  02110-1301, USA.
#
# See COPYRIGHT and LICENSE files for more details.
#++

module JournalChanges
  def get_changes
    return @changes if @changes
    return {} if data.nil?

    changes = [
      get_cause_changes,
      get_data_changes,
      get_attachments_changes,
      get_custom_fields_changes,
      get_file_links_changes,
      get_agenda_items_changes
    ].compact

<<<<<<< HEAD
    if journable&.customizable?
      customizable_changes = ::Acts::Journalized::JournableDiffer.association_changes(
          predecessor,
          self,
          'customizable_journals',
          'custom_fields',
          :custom_field_id,
          :value
        )

      if journable.class.name == "Project"
        remove_disabled_project_custom_fields!(customizable_changes)
      end

      @changes.merge!(customizable_changes)
    end
=======
    @changes = changes.reduce({}.with_indifferent_access, :merge!)
  end
>>>>>>> 11c2a674

  def get_cause_changes
    return if cause.blank?

    { cause: [nil, cause] }
  end

  def get_data_changes
    ::Acts::Journalized::JournableDiffer.changes(predecessor&.data, data)
  end

  def get_attachments_changes
    return unless journable&.attachable?

    ::Acts::Journalized::JournableDiffer.association_changes(
      predecessor,
      self,
      "attachable_journals",
      "attachments",
      :attachment_id,
      :filename
    )
  end

  def get_custom_fields_changes
    return unless journable&.customizable?

    customizable_changes = ::Acts::Journalized::JournableDiffer.association_changes(
      predecessor,
      self,
      "customizable_journals",
      "custom_fields",
      :custom_field_id,
      :value
    )

    if journable.class.name == "Project"
      remove_disabled_project_custom_fields!(customizable_changes)
    end

    customizable_changes
  end

  def get_file_links_changes
    return unless has_file_links?

    ::Acts::Journalized::FileLinkJournalDiffer.get_changes_to_file_links(
      predecessor,
      storable_journals
    )
  end

  def get_agenda_items_changes
    return unless journable.respond_to?(:agenda_items)

    ::Acts::Journalized::JournableDiffer.association_changes_multiple_attributes(
      predecessor,
      self,
      "agenda_item_journals",
      "agenda_items",
      :agenda_item_id,
      %i[title duration_in_minutes notes position work_package_id]
    )
  end

  private

  def remove_disabled_project_custom_fields!(customizable_changes)
    allowed_custom_field_keys = journable
      .project_custom_field_project_mappings
      .map { |c| "custom_fields_#{c.custom_field_id}" }

    customizable_changes.delete_if { |key| !key.in?(allowed_custom_field_keys) }
  end

  private

  def remove_disabled_project_custom_fields!(customizable_changes)
    allowed_custom_field_keys = journable
      .project_custom_field_project_mappings
      .map{ |c| "custom_fields_#{c.custom_field_id}" }

    customizable_changes.delete_if { |key| !key.in?(allowed_custom_field_keys) }
  end
end<|MERGE_RESOLUTION|>--- conflicted
+++ resolved
@@ -40,27 +40,8 @@
       get_agenda_items_changes
     ].compact
 
-<<<<<<< HEAD
-    if journable&.customizable?
-      customizable_changes = ::Acts::Journalized::JournableDiffer.association_changes(
-          predecessor,
-          self,
-          'customizable_journals',
-          'custom_fields',
-          :custom_field_id,
-          :value
-        )
-
-      if journable.class.name == "Project"
-        remove_disabled_project_custom_fields!(customizable_changes)
-      end
-
-      @changes.merge!(customizable_changes)
-    end
-=======
     @changes = changes.reduce({}.with_indifferent_access, :merge!)
   end
->>>>>>> 11c2a674
 
   def get_cause_changes
     return if cause.blank?
@@ -135,14 +116,4 @@
 
     customizable_changes.delete_if { |key| !key.in?(allowed_custom_field_keys) }
   end
-
-  private
-
-  def remove_disabled_project_custom_fields!(customizable_changes)
-    allowed_custom_field_keys = journable
-      .project_custom_field_project_mappings
-      .map{ |c| "custom_fields_#{c.custom_field_id}" }
-
-    customizable_changes.delete_if { |key| !key.in?(allowed_custom_field_keys) }
-  end
 end