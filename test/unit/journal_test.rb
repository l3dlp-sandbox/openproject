# Redmine - project management software
# Copyright (C) 2006-2011  Jean-Philippe Lang
#
# This program is free software; you can redistribute it and/or
# modify it under the terms of the GNU General Public License
# as published by the Free Software Foundation; either version 2
# of the License, or (at your option) any later version.
# 
# This program is distributed in the hope that it will be useful,
# but WITHOUT ANY WARRANTY; without even the implied warranty of
# MERCHANTABILITY or FITNESS FOR A PARTICULAR PURPOSE.  See the
# GNU General Public License for more details.
# 
# You should have received a copy of the GNU General Public License
# along with this program; if not, write to the Free Software
# Foundation, Inc., 51 Franklin Street, Fifth Floor, Boston, MA  02110-1301, USA.

require File.expand_path('../../test_helper', __FILE__)

class JournalTest < ActiveSupport::TestCase
  fixtures :issues, :issue_statuses, :journals

  def setup
    @journal = IssueJournal.find(1)
  end

  def test_journalized_is_an_issue
    issue = @journal.journalized
    assert_kind_of Issue, issue
    assert_equal 1, issue.id
  end

  def test_new_status
    status = @journal.new_status
    assert_not_nil status
    assert_kind_of IssueStatus, status
    assert_equal 2, status.id 
  end
  
  def test_create_should_send_email_notification
    ActionMailer::Base.deliveries.clear
    issue = Issue.find(:first)
    if issue.journals.empty?
      issue.init_journal(User.current, "This journal represents the creational journal version 1")
      issue.save
    end
    user = User.find(:first)

    assert_equal 0, ActionMailer::Base.deliveries.size
    issue.update_attribute(:subject, "New subject to trigger automatic journal entry")
    assert_equal 1, ActionMailer::Base.deliveries.size
  end
<<<<<<< HEAD
=======
  
  def test_visible_scope_for_anonymous
    # Anonymous user should see issues of public projects only
    journals = Journal.visible(User.anonymous).all
    assert journals.any?
    assert_nil journals.detect {|journal| !journal.issue.project.is_public?}
    # Anonymous user should not see issues without permission
    Role.anonymous.remove_permission!(:view_issues)
    journals = Journal.visible(User.anonymous).all
    assert journals.empty?
  end
  
  def test_visible_scope_for_user
    user = User.find(9)
    assert user.projects.empty?
    # Non member user should see issues of public projects only
    journals = Journal.visible(user).all
    assert journals.any?
    assert_nil journals.detect {|journal| !journal.issue.project.is_public?}
    # Non member user should not see issues without permission
    Role.non_member.remove_permission!(:view_issues)
    user.reload
    journals = Journal.visible(user).all
    assert journals.empty?
    # User should see issues of projects for which he has view_issues permissions only
    Member.create!(:principal => user, :project_id => 1, :role_ids => [1])
    user.reload
    journals = Journal.visible(user).all
    assert journals.any?
    assert_nil journals.detect {|journal| journal.issue.project_id != 1}
  end
  
  def test_visible_scope_for_admin
    user = User.find(1)
    user.members.each(&:destroy)
    assert user.projects.empty?
    journals = Journal.visible(user).all
    assert journals.any?
    # Admin should see issues on private projects that he does not belong to
    assert journals.detect {|journal| !journal.issue.project.is_public?}
  end

  def test_create_should_not_send_email_notification_if_told_not_to
    ActionMailer::Base.deliveries.clear
    issue = Issue.find(:first)
    user = User.find(:first)
    journal = issue.init_journal(user, issue)
    JournalObserver.instance.send_notification = false

    assert journal.save
    assert_equal 0, ActionMailer::Base.deliveries.size
  end
>>>>>>> bf90848a
end<|MERGE_RESOLUTION|>--- conflicted
+++ resolved
@@ -50,8 +50,6 @@
     issue.update_attribute(:subject, "New subject to trigger automatic journal entry")
     assert_equal 1, ActionMailer::Base.deliveries.size
   end
-<<<<<<< HEAD
-=======
   
   def test_visible_scope_for_anonymous
     # Anonymous user should see issues of public projects only
@@ -104,5 +102,4 @@
     assert journal.save
     assert_equal 0, ActionMailer::Base.deliveries.size
   end
->>>>>>> bf90848a
 end