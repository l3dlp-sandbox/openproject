--- conflicted
+++ resolved
@@ -5,12 +5,12 @@
 # modify it under the terms of the GNU General Public License
 # as published by the Free Software Foundation; either version 2
 # of the License, or (at your option) any later version.
-# 
+#
 # This program is distributed in the hope that it will be useful,
 # but WITHOUT ANY WARRANTY; without even the implied warranty of
 # MERCHANTABILITY or FITNESS FOR A PARTICULAR PURPOSE.  See the
 # GNU General Public License for more details.
-# 
+#
 # You should have received a copy of the GNU General Public License
 # along with this program; if not, write to the Free Software
 # Foundation, Inc., 51 Franklin Street, Fifth Floor, Boston, MA  02110-1301, USA.
@@ -20,45 +20,43 @@
     # Class used to retrieve activity events
     class Fetcher
       attr_reader :user, :project, :scope
-      
+
       # Needs to be unloaded in development mode
       @@constantized_providers = Hash.new {|h,k| h[k] = Redmine::Activity.providers[k].collect {|t| t.constantize } }
-      
+
       def initialize(user, options={})
         options.assert_valid_keys(:project, :with_subprojects, :author)
         @user = user
         @project = options[:project]
         @options = options
-        
+
         @scope = event_types
       end
-      
+
       # Returns an array of available event types
       def event_types
         return @event_types unless @event_types.nil?
 
         @event_types = Redmine::Activity.available_event_types
-<<<<<<< HEAD
-        @event_types = @event_types.select {|o| @project.self_and_descendants.detect {|p| @user.allowed_to?("view_#{o}".to_sym, p)}} if @project
-=======
         if @project
           @event_types = @event_types.select do |o|
-            permissions = constantized_providers(o).collect do |p|
-              p.activity_provider_options[o].try(:[], :permission)
-            end.compact
-            return @user.allowed_to?("view_#{o}".to_sym, @project) if permissions.blank?
-            permissions.all? {|p| @user.allowed_to?(p, @project) } if @project
+            @project.self_and_descendants.detect do |p|
+              permissions = constantized_providers(o).collect do |p|
+                p.activity_provider_options[o].try(:[], :permission)
+              end.compact
+              return @user.allowed_to?("view_#{o}".to_sym, @project) if permissions.blank?
+              permissions.all? {|p| @user.allowed_to?(p, @project) } if @project
+            end
           end
         end
->>>>>>> 4804d22f
         @event_types
       end
-      
+
       # Yields to filter the activity scope
       def scope_select(&block)
         @scope = @scope.select {|t| yield t }
       end
-      
+
       # Sets the scope
       # Argument can be :all, :default or an array of event types
       def scope=(s)
@@ -71,12 +69,12 @@
           @scope = s & event_types
         end
       end
-      
+
       # Resets the scope to the default scope
       def default_scope!
         @scope = Redmine::Activity.default_event_types
       end
-      
+
       # Returns an array of events for the given date range
       # sorted in reverse chronological order
       def events(from = nil, to = nil, options={})
@@ -98,7 +96,7 @@
       end
 
       private
-      
+
       def constantized_providers(event_type)
         @@constantized_providers[event_type]
       end
