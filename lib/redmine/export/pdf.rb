--- conflicted
+++ resolved
@@ -361,19 +361,11 @@
         pdf.Ln  
         for journal in issue.journals.find(:all, :include => [:user, :details], :order => "#{Journal.table_name}.created_at ASC")
           pdf.SetFontStyle('B',8)
-<<<<<<< HEAD
-          pdf.RDMCell(190,5, format_time(journal.created_on) + " - " + journal.user.name)
+          pdf.RDMCell(190,5, format_time(journal.created_at) + " - " + journal.user.name)
           pdf.Ln
           pdf.SetFontStyle('I',8)
           for detail in journal.details
-            pdf.RDMCell(190,5, "- " + show_detail(detail, true))
-=======
-          pdf.Cell(190,5, format_time(journal.created_at) + " - " + journal.user.name)
-          pdf.Ln
-          pdf.SetFontStyle('I',8)
-          for detail in journal.details
-            pdf.Cell(190,5, "- " + show_detail(journal, detail, true))
->>>>>>> 61f0e67c
+            pdf.RDMCell(190,5, "- " + journal.render_detail(detail, true))
             pdf.Ln
           end
           if journal.notes?
