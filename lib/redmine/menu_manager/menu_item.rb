#-- encoding: UTF-8
#-- copyright
# OpenProject is a project management system.
# Copyright (C) 2012-2018 the OpenProject Foundation (OPF)
#
# This program is free software; you can redistribute it and/or
# modify it under the terms of the GNU General Public License version 3.
#
# OpenProject is a fork of ChiliProject, which is a fork of Redmine. The copyright follows:
# Copyright (C) 2006-2017 Jean-Philippe Lang
# Copyright (C) 2010-2013 the ChiliProject Team
#
# This program is free software; you can redistribute it and/or
# modify it under the terms of the GNU General Public License
# as published by the Free Software Foundation; either version 2
# of the License, or (at your option) any later version.
#
# This program is distributed in the hope that it will be useful,
# but WITHOUT ANY WARRANTY; without even the implied warranty of
# MERCHANTABILITY or FITNESS FOR A PARTICULAR PURPOSE.  See the
# GNU General Public License for more details.
#
# You should have received a copy of the GNU General Public License
# along with this program; if not, write to the Free Software
# Foundation, Inc., 51 Franklin Street, Fifth Floor, Boston, MA  02110-1301, USA.
#
# See docs/COPYRIGHT.rdoc for more details.
#++

class Redmine::MenuManager::MenuItem < Redmine::MenuManager::TreeNode
  include Redmine::I18n
<<<<<<< HEAD
  attr_reader :name,
              :url,
              :param,
              :icon,
              :icon_after,
              :context,
              :condition,
              :parent,
              :child_menus,
              :last,
              :partial,
              :badge,
              :engine
=======
  attr_reader :name, :param, :icon_after, :context, :condition, :parent, :child_menus, :last, :partial
>>>>>>> 7fdfb06d

  def initialize(name, url, options)
    raise ArgumentError, "Invalid option :if for menu item '#{name}'" if options[:if] && !options[:if].respond_to?(:call)
    raise ArgumentError, "Invalid option :html for menu item '#{name}'" if options[:html] && !options[:html].is_a?(Hash)
    raise ArgumentError, 'Cannot set the :parent to be the same as this item' if options[:parent] == name.to_sym
    raise ArgumentError, "Invalid option :children for menu item '#{name}'" if options[:children] && !options[:children].respond_to?(:call)
    @name = name
    @url = url
    @condition = options[:if]
    @param = options[:param] || :id
    @icon = options[:icon]
    @icon_after = options[:icon_after]
    @caption = options[:caption]
    @context = options[:context]
    @html_options = options[:html].nil? ? {} : options[:html].dup
    # Adds a unique class to each menu item based on its name
    @html_options[:class] = [
      @html_options[:class], "#{@name.to_s.dasherize}-menu-item", 'ellipsis'
    ].compact.join(' ')
    @parent = options[:parent]
    @child_menus = options[:children]
    @last = options[:last] || false
    @partial = options[:partial]
    @badge = options[:badge]
    @engine = options[:engine]
    super @name.to_sym
  end

  def caption(project = nil)
    if @caption.is_a?(Proc)
      c = @caption.call(project).to_s
      c = @name.to_s.humanize if c.blank?
      c
    else
      if @caption.nil?
        l_or_humanize(name, prefix: 'label_')
      else
        @caption.is_a?(Symbol) ? l(@caption) : @caption
      end
    end
  end

  def caption=(new_caption)
    @caption = new_caption
  end

  def icon(project = nil)
    if @icon.is_a?(Proc)
      @icon.call(project).to_s
    else
      @icon
    end
  end

  def icon=(new_icon)
    @icon = new_icon
  end

  def badge(project = nil)
    if @badge.is_a?(Proc)
      @badge.call(project).to_s
    else
      @badge
    end
  end

  def badge=(new_badge)
    @badge = new_badge
  end

  def url(project = nil)
    if @url.is_a?(Proc)
      @url.call(project)
    else
      @url
    end
  end

  def url=(new_url)
    @url = new_url
  end

  def html_options(options = {})
    if options[:selected]
      o = @html_options.dup
      o[:class] += ' selected'
      o
    else
      @html_options
    end
  end

  def add_condition(new_condition)
    raise ArgumentError, 'Condition needs to be callable' unless new_condition.respond_to?(:call)
    old_condition = @condition
    if old_condition.respond_to?(:call)
      @condition = -> (project) { old_condition.call(project) && new_condition.call(project) }
    else
      @condition = -> (project) { new_condition.call(project) }
    end
  end
end<|MERGE_RESOLUTION|>--- conflicted
+++ resolved
@@ -29,11 +29,8 @@
 
 class Redmine::MenuManager::MenuItem < Redmine::MenuManager::TreeNode
   include Redmine::I18n
-<<<<<<< HEAD
   attr_reader :name,
-              :url,
               :param,
-              :icon,
               :icon_after,
               :context,
               :condition,
@@ -41,11 +38,7 @@
               :child_menus,
               :last,
               :partial,
-              :badge,
               :engine
-=======
-  attr_reader :name, :param, :icon_after, :context, :condition, :parent, :child_menus, :last, :partial
->>>>>>> 7fdfb06d
 
   def initialize(name, url, options)
     raise ArgumentError, "Invalid option :if for menu item '#{name}'" if options[:if] && !options[:if].respond_to?(:call)
