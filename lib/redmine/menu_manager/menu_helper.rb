--- conflicted
+++ resolved
@@ -91,12 +91,8 @@
   end
 
   def render_single_menu_node(item, caption, url, selected)
-<<<<<<< HEAD
     position_span = selected ? "<span class = 'hidden-for-sighted'>#{l(:description_current_position)}</span>" : ""
-    position_span + link_to(h(caption), url, item.html_options(:selected => selected))
-=======
-    link_to(h(caption), url, item.html_options(:selected => selected).merge({:title => h(caption)}))
->>>>>>> 82a138a1
+    position_span + link_to(h(caption), url, item.html_options(:selected => selected).merge({:title => h(caption)}))
   end
 
   def render_unattached_menu_item(menu_item, project)
