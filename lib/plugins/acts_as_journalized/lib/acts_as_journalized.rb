#-- copyright
# OpenProject is an open source project management software.
# Copyright (C) 2012-2020 the OpenProject GmbH
#
# This program is free software; you can redistribute it and/or
# modify it under the terms of the GNU General Public License version 3.
#
# OpenProject is a fork of ChiliProject, which is a fork of Redmine. The copyright follows:
# Copyright (C) 2006-2017 Jean-Philippe Lang
# Copyright (C) 2010-2013 the ChiliProject Team
#
# This program is free software; you can redistribute it and/or
# modify it under the terms of the GNU General Public License
# as published by the Free Software Foundation; either version 2
# of the License, or (at your option) any later version.
#
# This program is distributed in the hope that it will be useful,
# but WITHOUT ANY WARRANTY; without even the implied warranty of
# MERCHANTABILITY or FITNESS FOR A PARTICULAR PURPOSE.  See the
# GNU General Public License for more details.
#
# You should have received a copy of the GNU General Public License
# along with this program; if not, write to the Free Software
# Foundation, Inc., 51 Franklin Street, Fifth Floor, Boston, MA  02110-1301, USA.
#
# See docs/COPYRIGHT.rdoc for more details.
#++

#-- encoding: UTF-8

# This file is part of the acts_as_journalized plugin for the redMine
# project management software
#
# Copyright (C) 2010  Finn GmbH, http://finn.de
#
# This program is free software; you can redistribute it and/or
# modify it under the terms of the GNU General Public License
# as published by the Free Software Foundation; either journal 2
# of the License, or (at your option) any later journal.
#
# This program is distributed in the hope that it will be useful,
# but WITHOUT ANY WARRANTY; without even the implied warranty of
# MERCHANTABILITY or FITNESS FOR A PARTICULAR PURPOSE.  See the
# GNU General Public License for more details.
#
# You should have received a copy of the GNU General Public License
# along with this program; if not, write to the Free Software
# Foundation, Inc., 51 Franklin Street, Fifth Floor, Boston, MA  02110-1301, USA.

require 'journal_changes'
require 'journal_formatter'

module Acts
end

Dir[File.expand_path('../acts/journalized/*.rb', __FILE__)].sort.each { |f| require f }

module Acts
  module Journalized
    def self.included(base)
      base.extend ClassMethods
      base.extend Journalized
    end

    module ClassMethods
      def plural_name
        name.underscore.pluralize
      end

      # This call will start journaling the model.
      def acts_as_journalized(options = {})
        return if journaled?

<<<<<<< HEAD
          has_many :journals, -> {
            order("#{Journal.table_name}.version ASC")
          }, **journal_hash, &block
        end
=======
        include_aaj_modules
>>>>>>> 6dda6258

        journal_hash = prepare_journaled_options(options)

        has_many :journals, -> {
          order("#{Journal.table_name}.version ASC")
        }, journal_hash
      end

      private

      def include_aaj_modules
        include Options
        include Creation
        include Reversion
        include Permissions
        include SaveHooks
        include FormatHooks
        include DataClass
      end
    end
  end
end<|MERGE_RESOLUTION|>--- conflicted
+++ resolved
@@ -71,20 +71,13 @@
       def acts_as_journalized(options = {})
         return if journaled?
 
-<<<<<<< HEAD
-          has_many :journals, -> {
-            order("#{Journal.table_name}.version ASC")
-          }, **journal_hash, &block
-        end
-=======
         include_aaj_modules
->>>>>>> 6dda6258
 
         journal_hash = prepare_journaled_options(options)
 
         has_many :journals, -> {
           order("#{Journal.table_name}.version ASC")
-        }, journal_hash
+        }, **journal_hash
       end
 
       private
