#-- copyright
# OpenProject Backlogs Plugin
#
# Copyright (C)2013-2014 the OpenProject Foundation (OPF)
# Copyright (C)2011 Stephan Eckardt, Tim Felgentreff, Marnen Laibow-Koser, Sandro Munda
# Copyright (C)2010-2011 friflaj
# Copyright (C)2010 Maxime Guilbot, Andrew Vit, Joakim Kolsjö, ibussieres, Daniel Passos, Jason Vasquez, jpic, Emiliano Heyns
# Copyright (C)2009-2010 Mark Maglana
# Copyright (C)2009 Joe Heck, Nate Lowrie
#
# This program is free software; you can redistribute it and/or modify it under
# the terms of the GNU General Public License version 3.
#
# OpenProject Backlogs is a derivative work based on ChiliProject Backlogs.
# The copyright follows:
# Copyright (C) 2010-2011 - Emiliano Heyns, Mark Maglana, friflaj
# Copyright (C) 2011 - Jens Ulferts, Gregor Schmidt - Finn GmbH - Berlin, Germany
#
# This program is free software; you can redistribute it and/or
# modify it under the terms of the GNU General Public License
# as published by the Free Software Foundation; either version 2
# of the License, or (at your option) any later version.
#
# This program is distributed in the hope that it will be useful,
# but WITHOUT ANY WARRANTY; without even the implied warranty of
# MERCHANTABILITY or FITNESS FOR A PARTICULAR PURPOSE.  See the
# GNU General Public License for more details.
#
# You should have received a copy of the GNU General Public License
# along with this program; if not, write to the Free Software
# Foundation, Inc., 51 Franklin Street, Fifth Floor, Boston, MA  02110-1301, USA.
#
# See doc/COPYRIGHT.rdoc for more details.
#++

module OpenProject
  module Backlogs
<<<<<<< HEAD
    VERSION = '4.3.0'
=======
    VERSION = "5.0.0-alpha"
>>>>>>> 2b8a167f
  end
end<|MERGE_RESOLUTION|>--- conflicted
+++ resolved
@@ -35,10 +35,6 @@
 
 module OpenProject
   module Backlogs
-<<<<<<< HEAD
-    VERSION = '4.3.0'
-=======
     VERSION = "5.0.0-alpha"
->>>>>>> 2b8a167f
   end
 end