--- conflicted
+++ resolved
@@ -276,14 +276,10 @@
                 href: "https://apps.nextcloud.com/apps/integration_openproject"
               },
               one_drive_oauth_application: {
-<<<<<<< HEAD
                 href: 'https://portal.azure.com/'
               },
               troubleshooting: {
                 href: 'https://www.openproject.org/docs/user-guide/file-management/nextcloud-integration/#possible-errors-and-troubleshooting'
-=======
-                href: "https://portal.azure.com/"
->>>>>>> 9a2bcf3d
               }
             },
             ical_docs: {
