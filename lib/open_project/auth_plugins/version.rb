--- conflicted
+++ resolved
@@ -29,10 +29,6 @@
 
 module OpenProject
   module AuthPlugins
-<<<<<<< HEAD
-    VERSION = '4.0.0'
-=======
-    VERSION = "4.1.0"
->>>>>>> 8c7dc5b3
+    VERSION = '4.1.0'
   end
 end