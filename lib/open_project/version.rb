#-- copyright
# OpenProject is an open source project management software.
# Copyright (C) 2012-2024 the OpenProject GmbH
#
# This program is free software; you can redistribute it and/or
# modify it under the terms of the GNU General Public License version 3.
#
# OpenProject is a fork of ChiliProject, which is a fork of Redmine. The copyright follows:
# Copyright (C) 2006-2013 Jean-Philippe Lang
# Copyright (C) 2010-2013 the ChiliProject Team
#
# This program is free software; you can redistribute it and/or
# modify it under the terms of the GNU General Public License
# as published by the Free Software Foundation; either version 2
# of the License, or (at your option) any later version.
#
# This program is distributed in the hope that it will be useful,
# but WITHOUT ANY WARRANTY; without even the implied warranty of
# MERCHANTABILITY or FITNESS FOR A PARTICULAR PURPOSE.  See the
# GNU General Public License for more details.
#
# You should have received a copy of the GNU General Public License
# along with this program; if not, write to the Free Software
# Foundation, Inc., 51 Franklin Street, Fifth Floor, Boston, MA  02110-1301, USA.
#
# See COPYRIGHT and LICENSE files for more details.
#++

require "rexml/document"
require "open3"

module OpenProject
  module VERSION # :nodoc:
    MAJOR = 14
<<<<<<< HEAD
    MINOR = 2
    PATCH = 1
=======
    MINOR = 3
    PATCH = 0
>>>>>>> c3e8b5d5

    class << self
      # Used by semver to define the special version (if any).
      # A special version "satisfy but have a lower precedence than the associated
      # normal version". So 2.0.0RC1 would be part of the 2.0.0 series but
      # be considered to be an older version.
      #
      #   1.4.0 < 2.0.0RC1 < 2.0.0RC2 < 2.0.0 < 2.1.0
      #
      # This method may be overridden by third party code to provide vendor or
      # distribution specific versions. They may or may not follow semver.org:
      #
      #   2.0.0debian-2
      def special
        ""
      end

      def revision
        revision_from_core_sha || revision_from_git
      end

      def core_sha
        cached_or_block(:@core_sha) do
          read_optional "CORE_VERSION"
        end
      end

      def core_url
        cached_or_block(:@core_url) do
          read_optional "CORE_URL"
        end
      end

      def product_sha
        cached_or_block(:@product_sha) do
          read_optional "PRODUCT_VERSION"
        end
      end

      def product_url
        cached_or_block(:@product_url) do
          read_optional "PRODUCT_URL"
        end
      end

      def builder_sha
        cached_or_block(:@builder_sha) do
          read_optional "BUILDER_VERSION"
        end
      end

      ##
      # Get information on when this version was created / updated from either
      # 1. A RELEASE_DATE file
      # 2. From the git revision
      def updated_on
        release_date_from_file || release_date_from_git
      end

      def to_a; ARRAY end

      def to_s; STRING end

      def to_semver
        [MAJOR, MINOR, PATCH].join(".") + special
      end

      private

      def release_date_from_file
        cached_or_block(:@release_date_from_file) do
          path = Rails.root.join("RELEASE_DATE")
          if File.exist? path
            s = File.read(path)
            Time.zone.parse(s)
          end
        end
      end

      def release_date_from_git
        cached_or_block(:@release_date_from_git) do
          date, = Open3.capture3("git", "log", "-1", "--format=%cd", "--date=iso8601")
          Time.zone.parse(date) if date
        end
      end

      def revision_from_core_sha
        return unless core_sha.is_a?(String)

        core_sha.split.first
      end

      def revision_from_git
        cached_or_block(:@revision) do
          revision, = Open3.capture3("git", "rev-parse", "HEAD")
          if revision.present?
            revision.strip[0..8]
          end
        end
      end

      def read_optional(file)
        path = Rails.root.join(file)
        if File.exist? path
          String(File.read(path)).strip
        end
      end

      def cached_or_block(variable)
        return instance_variable_get(variable) if instance_variable_defined?(variable)

        value = begin
          yield
        rescue StandardError
          nil
        end

        instance_variable_set(variable, value)
      end
    end

    REVISION = revision
    ARRAY = [MAJOR, MINOR, PATCH, REVISION].compact
    STRING = ARRAY.join(".")
  end
end<|MERGE_RESOLUTION|>--- conflicted
+++ resolved
@@ -32,13 +32,8 @@
 module OpenProject
   module VERSION # :nodoc:
     MAJOR = 14
-<<<<<<< HEAD
-    MINOR = 2
-    PATCH = 1
-=======
     MINOR = 3
     PATCH = 0
->>>>>>> c3e8b5d5
 
     class << self
       # Used by semver to define the special version (if any).
