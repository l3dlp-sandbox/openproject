#-- copyright
# OpenProject Documents Plugin
#
# Former OpenProject Core functionality extracted into a plugin.
#
# Copyright (C) 2009-2014 the OpenProject Foundation (OPF)
#
# This program is free software; you can redistribute it and/or
# modify it under the terms of the GNU General Public License version 3.
#
# OpenProject is a fork of ChiliProject, which is a fork of Redmine. The copyright follows:
# Copyright (C) 2006-2013 Jean-Philippe Lang
# Copyright (C) 2010-2013 the ChiliProject Team
#
# This program is free software; you can redistribute it and/or
# modify it under the terms of the GNU General Public License
# as published by the Free Software Foundation; either version 2
# of the License, or (at your option) any later version.
#
# This program is distributed in the hope that it will be useful,
# but WITHOUT ANY WARRANTY; without even the implied warranty of
# MERCHANTABILITY or FITNESS FOR A PARTICULAR PURPOSE.  See the
# GNU General Public License for more details.
#
# You should have received a copy of the GNU General Public License
# along with this program; if not, write to the Free Software
# Foundation, Inc., 51 Franklin Street, Fifth Floor, Boston, MA  02110-1301, USA.
#
# See doc/COPYRIGHT.rdoc for more details.
#++

module OpenProject
  module Documents
<<<<<<< HEAD
    VERSION = "1.0.1"
=======
    VERSION = "1.0.2"
>>>>>>> 97b9da6d
  end
end<|MERGE_RESOLUTION|>--- conflicted
+++ resolved
@@ -31,10 +31,6 @@
 
 module OpenProject
   module Documents
-<<<<<<< HEAD
-    VERSION = "1.0.1"
-=======
     VERSION = "1.0.2"
->>>>>>> 97b9da6d
   end
 end