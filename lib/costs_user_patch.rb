--- conflicted
+++ resolved
@@ -18,76 +18,9 @@
   end
 
   module InstanceMethods
-<<<<<<< HEAD
-    def allowed_to_with_inheritance?(action, context, options = {})
-      options.reverse_merge!(:granular => true)
-
-      allowed = allowed_to_without_inheritance?(action, context, options)
-
-      if !allowed &&
-         options[:granular] &&
-         action.is_a?(Symbol) &&
-         Redmine::AccessControl.permission(action).present?
-
-        perm = Redmine::AccessControl.permission(action)
-        granulars = Redmine::AccessControl.permissions.select{ |p| p.granular_for == perm }
-
-        if granulars
-          allowed = granulars.any?{ |p| self.allowed_to? p.name, context, options.reverse_merge(:for => self) }
-        end
-      end
-
-      allowed
-    end
-
-    def allowed_for_role(action, project, role, users, options={})
-      allowed = role.allowed_to?(action)
-
-      if action.is_a? Symbol
-        perm = Redmine::AccessControl.permission(action)
-        if perm.granular_for
-          allowed && users.include?(options[:for] || self)
-        elsif !allowed &&
-              options[:granular] &&
-              options[:for] &&
-              granulars = Redmine::AccessControl.permissions.select{|p| p.granular_for == perm}
-
-          granulars.any?{|p| self.allowed_to? p.name, project, options} ?
-            role :
-            false
-        else
-          allowed
-        end
-      else
-        allowed
-      end
-    end
-
-    def granular_roles_for_project(project)
-      roles = {}
-      # No role on archived projects
-      return roles unless project && project.active?
-      if logged?
-        # Find project membership
-        # FIXME: Use AR proxy object properly and avoid the use enumberable methods
-        membership = memberships.detect {|m| m.project_id == project.id}
-        if membership
-          roles = granular_roles(membership.member_roles)
-        else
-          @role_non_member ||= Role.non_member
-          roles[@role_non_member] = [self]
-        end
-      else
-        @role_anonymous ||= Role.anonymous
-        roles[@role_anonymous] = [self]
-      end
-      roles
-    end
-=======
     def allowed_to_condition_with_project_id(permission, projects = nil)
       ids = Project.all(:select => :id,
                         :conditions => Project.allowed_to_condition(self, permission, :project => projects)).map(&:id)
->>>>>>> b4cc8591
 
       ids.empty? ?
         "1=0" :
