--- conflicted
+++ resolved
@@ -50,14 +50,10 @@
         property :_type, exec_context: :decorator
 
         link :self do
-<<<<<<< HEAD
           {
             href: "#{root_url}api/v3/work_packages/#{represented.work_package.id}",
             title: "#{represented.subject}"
           }
-=======
-          { href: "#{root_url}api/v3/work_packages/#{represented.work_package.id}", title: represented.subject }
->>>>>>> a59ee37f
         end
 
         link :author do
