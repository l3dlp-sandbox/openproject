#-- copyright
# OpenProject is an open source project management software.
# Copyright (C) 2012-2023 the OpenProject GmbH
#
# This program is free software; you can redistribute it and/or
# modify it under the terms of the GNU General Public License version 3.
#
# OpenProject is a fork of ChiliProject, which is a fork of Redmine. The copyright follows:
# Copyright (C) 2006-2013 Jean-Philippe Lang
# Copyright (C) 2010-2013 the ChiliProject Team
#
# This program is free software; you can redistribute it and/or
# modify it under the terms of the GNU General Public License
# as published by the Free Software Foundation; either version 2
# of the License, or (at your option) any later version.
#
# This program is distributed in the hope that it will be useful,
# but WITHOUT ANY WARRANTY; without even the implied warranty of
# MERCHANTABILITY or FITNESS FOR A PARTICULAR PURPOSE.  See the
# GNU General Public License for more details.
#
# You should have received a copy of the GNU General Public License
# along with this program; if not, write to the Free Software
# Foundation, Inc., 51 Franklin Street, Fifth Floor, Boston, MA  02110-1301, USA.
#
# See COPYRIGHT and LICENSE files for more details.
#++

module API
  module V3
    module WorkPackages
      module EagerLoading
        class Base
<<<<<<< HEAD
          def initialize(work_packages)
=======
          def initialize(work_packages, **options)
>>>>>>> 4ea8fe4d
            self.work_packages = work_packages
            options.each do |key, value|
              send("#{key}=", value) if respond_to?("#{key}=")
            end
          end

          def apply(_work_package)
            raise NotImplementedError
          end

          def self.module
            NoOp
          end

          protected

          attr_accessor :work_packages
        end

        module NoOp; end
      end
    end
  end
end<|MERGE_RESOLUTION|>--- conflicted
+++ resolved
@@ -31,11 +31,7 @@
     module WorkPackages
       module EagerLoading
         class Base
-<<<<<<< HEAD
-          def initialize(work_packages)
-=======
           def initialize(work_packages, **options)
->>>>>>> 4ea8fe4d
             self.work_packages = work_packages
             options.each do |key, value|
               send("#{key}=", value) if respond_to?("#{key}=")
