#-- copyright
# OpenProject is an open source project management software.
# Copyright (C) 2012-2023 the OpenProject GmbH
#
# This program is free software; you can redistribute it and/or
# modify it under the terms of the GNU General Public License version 3.
#
# OpenProject is a fork of ChiliProject, which is a fork of Redmine. The copyright follows:
# Copyright (C) 2006-2013 Jean-Philippe Lang
# Copyright (C) 2010-2013 the ChiliProject Team
#
# This program is free software; you can redistribute it and/or
# modify it under the terms of the GNU General Public License
# as published by the Free Software Foundation; either version 2
# of the License, or (at your option) any later version.
#
# This program is distributed in the hope that it will be useful,
# but WITHOUT ANY WARRANTY; without even the implied warranty of
# MERCHANTABILITY or FITNESS FOR A PARTICULAR PURPOSE.  See the
# GNU General Public License for more details.
#
# You should have received a copy of the GNU General Public License
# along with this program; if not, write to the Free Software
# Foundation, Inc., 51 Franklin Street, Fifth Floor, Boston, MA  02110-1301, USA.
#
# See COPYRIGHT and LICENSE files for more details.
#++

require 'roar/decorator'
require 'roar/json/hal'

module API
  module V3
    module Projects
      class ProjectRepresenter < ::API::Decorators::Single
        include API::Decorators::LinkedResource
        include API::Decorators::DateProperty
        include ::API::Caching::CachedRepresenter
        include API::Decorators::FormattableProperty
        extend ::API::V3::Utilities::CustomFieldInjector::RepresenterClass

        cached_representer key_parts: %i(status),
                           disabled: false

        self_link

        def from_hash(body)
          # Representable is broken when passing nil as parameters
          # it will set the property :status and :statusExplanation
          # regardless of what the setter actually does
          # Bug opened at https://github.com/trailblazer/representable/issues/234
          super(body).tap do |struct|
            next unless struct.respond_to?(:status_attributes)

            # Set the status attribute properly
            struct.status = struct.status_attributes

            # Remove temporary attributes workaround
            struct.delete(:status_attributes)

            # Remove nil status_explanation when passed as nil
            if struct.respond_to?(:status_explanation)
              struct.delete(:status_explanation)
            end
          end
        end

        link :createWorkPackage,
             cache_if: -> { current_user_allowed_to(:add_work_packages, context: represented) } do
          {
            href: api_v3_paths.create_project_work_package_form(represented.id),
            method: :post
          }
        end

        link :createWorkPackageImmediately,
             cache_if: -> { current_user_allowed_to(:add_work_packages, context: represented) } do
          {
            href: api_v3_paths.work_packages_by_project(represented.id),
            method: :post
          }
        end

        link :workPackages,
             cache_if: -> {
               current_user_allowed_to(:view_work_packages, context: represented)
             } do
          { href: api_v3_paths.work_packages_by_project(represented.id) }
        end

        links :storages,
              cache_if: -> {
                current_user_allowed_to(:view_file_links, context: represented)
              } do
          represented.storages.map do |storage|
            {
              href: api_v3_paths.storage(storage.id),
              title: storage.name
            }
          end
        end

        link :categories do
          { href: api_v3_paths.categories_by_project(represented.id) }
        end

        link :versions,
             cache_if: -> {
               current_user_allowed_to(:view_work_packages, context: represented) ||
                 current_user_allowed_to(:manage_versions, context: represented)
             } do
          { href: api_v3_paths.versions_by_project(represented.id) }
        end

        link :memberships,
             cache_if: -> {
               current_user_allowed_to(:view_members, context: represented)
             } do
          {
            href: api_v3_paths.path_for(:memberships, filters: [{ project: { operator: "=", values: [represented.id.to_s] } }])
          }
        end

        link :types,
             cache_if: -> {
               current_user_allowed_to(:view_work_packages, context: represented) ||
                 current_user_allowed_to(:manage_types, context: represented)
             } do
          { href: api_v3_paths.types_by_project(represented.id) }
        end

        link :update,
             cache_if: -> {
               current_user_allowed_to(:edit_project, context: represented)
             } do
          {
            href: api_v3_paths.project_form(represented.id),
            method: :post
          }
        end

        link :updateImmediately,
             cache_if: -> {
               current_user_allowed_to(:edit_project, context: represented)
             } do
          {
            href: api_v3_paths.project(represented.id),
            method: :patch
          }
        end

        link :delete,
             cache_if: -> { current_user.admin? } do
          {
            href: api_v3_paths.project(represented.id),
            method: :delete
          }
        end

        link :schema do
          {
            href: api_v3_paths.projects_schema
          }
        end

        links :ancestors,
              uncacheable: true do
          represented.ancestors_from_root.map do |ancestor|
            # Explicitly check for admin as an archived project
            # will lead to the admin losing permissions in the project.
            if current_user.admin? || ancestor.visible?
              {
                href: api_v3_paths.project(ancestor.id),
                title: ancestor.name
              }
            else
              {
                href: API::V3::URN_UNDISCLOSED,
                title: I18n.t(:'api_v3.undisclosed.ancestor')
              }
            end
          end
        end

        link :projectStorages, uncacheable: true do
<<<<<<< HEAD
          { href: "#{api_v3_paths.project_storages}?filters=[{\"projectId\":{\"operator\":\"=\",\"values\":[\"#{represented.id}\"]}}]" }
=======
          filters = [{ projectId: { operator: "=", values: [represented.id.to_s] } }]
          { href: api_v3_paths.path_for(:project_storages, filters:) }
>>>>>>> e101717f
        end

        associated_resource :parent,
                            v3_path: :project,
                            representer: ::API::V3::Projects::ProjectRepresenter,
                            uncacheable_link: true,
                            undisclosed: true,
                            skip_render: ->(*) { represented.parent && !represented.parent.visible? && !current_user.admin? }

        property :id
        property :identifier,
                 render_nil: true

        property :name,
                 render_nil: true

        property :active
        property :public

        formattable_property :description

        date_time_property :created_at

        date_time_property :updated_at

        resource :status,
                 getter: ->(*) {
                   next unless represented.status&.code

                   ::API::V3::Projects::Statuses::StatusRepresenter
                     .create(represented.status.code, current_user:, embed_links:)
                 },
                 link: ->(*) {
                   if represented.status&.code
                     {
                       href: api_v3_paths.project_status(represented.status.code),
                       title: I18n.t(:"activerecord.attributes.projects/status.codes.#{represented.status.code}",
                                     default: nil)
                     }.compact
                   else
                     {
                       href: nil
                     }
                   end
                 },
                 setter: ->(fragment:, represented:, **) {
                   represented.status_attributes ||= API::ParserStruct.new

                   link = ::API::Decorators::LinkObject.new(represented.status_attributes,
                                                            path: :project_status,
                                                            property_name: :status,
                                                            getter: :code,
                                                            setter: :'code=')

                   link.from_hash(fragment)
                 }

        property :status_explanation,
                 writable: -> { represented.writable?(:status) },
                 getter: ->(*) {
                   ::API::Decorators::Formattable.new(status&.explanation,
                                                      object: self,
                                                      plain: false)
                 },
                 setter: ->(fragment:, represented:, **) {
                   represented.status_attributes ||= API::ParserStruct.new
                   represented.status_attributes[:explanation] = fragment["raw"]
                 }

        def _type
          'Project'
        end

        self.to_eager_load = [:status,
                              :parent,
                              :enabled_modules,
                              { custom_values: :custom_field }]

        self.checked_permissions = [:add_work_packages]
      end
    end
  end
end<|MERGE_RESOLUTION|>--- conflicted
+++ resolved
@@ -183,12 +183,8 @@
         end
 
         link :projectStorages, uncacheable: true do
-<<<<<<< HEAD
-          { href: "#{api_v3_paths.project_storages}?filters=[{\"projectId\":{\"operator\":\"=\",\"values\":[\"#{represented.id}\"]}}]" }
-=======
           filters = [{ projectId: { operator: "=", values: [represented.id.to_s] } }]
           { href: api_v3_paths.path_for(:project_storages, filters:) }
->>>>>>> e101717f
         end
 
         associated_resource :parent,
