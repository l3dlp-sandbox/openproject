--- conflicted
+++ resolved
@@ -507,12 +507,8 @@
               sortBy: sort_by&.to_json,
               groupBy: group_by,
               pageSize: page_size,
-<<<<<<< HEAD
-              offset: offset
-=======
               offset: offset,
               select: select
->>>>>>> daba0a6d
             }.compact_blank
 
             if query_params.any?
