--- conflicted
+++ resolved
@@ -27,20 +27,12 @@
     name = "values[#{filter_class.underscore_name}][]"
     id_prefix = "#{filter_class.underscore_name}_"
 
-<<<<<<< HEAD
-    write(content_tag(:span, class: 'advanced-filters--filter-value -binary align-left') do
-=======
-    write(content_tag(:span, class: 'advanced-filters--filter-value') do
->>>>>>> 6f026d33
+    write(content_tag(:span, class: 'advanced-filters--filter-value -binary') do
       label1 = label_tag "#{id_prefix}arg_1_val",
                          h(filter_class.label) + ' ' + l(:label_filter_value),
                          class: 'hidden-for-sighted'
 
-<<<<<<< HEAD
       arg1 = content_tag :span, id: "#{id_prefix}arg_1" do
-=======
-      arg1 = content_tag :span, id: "#{id_prefix}arg_1", class: 'advanced-filters--filter-value1' do
->>>>>>> 6f026d33
         text1 = text_field_tag name, @filter.values.first.to_s,
                                size: 10,
                                class: 'advanced-filters--text-field',
@@ -54,11 +46,7 @@
                          h(filter_class.label) + ' ' + l(:label_filter_value),
                          class: 'hidden-for-sighted'
 
-<<<<<<< HEAD
-      arg2 = content_tag :span, id: "#{id_prefix}arg_2" do
-=======
       arg2 = content_tag :span, id: "#{id_prefix}arg_2", class: 'advanced-filters--filter-value2' do
->>>>>>> 6f026d33
         text2 = text_field_tag "#{name}", @filter.values.second.to_s,
                                size: 10,
                                class: 'advanced-filters--text-field',
