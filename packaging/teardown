#!/usr/bin/env bash

set -e

echo "Cleaning up current node_modules folders"
<<<<<<< HEAD

rm -rf node_modules frontend/node_modules || true
echo "Cleaning up current docs folders"
rm -rf docs/* || true
=======
rm -rf node_modules frontend/node_modules || true

echo "Cleaning up current node_modules folders"
rm -rf node_modules frontend/node_modules || true
>>>>>>> cce8c0eb
<|MERGE_RESOLUTION|>--- conflicted
+++ resolved
@@ -3,14 +3,8 @@
 set -e
 
 echo "Cleaning up current node_modules folders"
-<<<<<<< HEAD
 
-rm -rf node_modules frontend/node_modules || true
-echo "Cleaning up current docs folders"
-rm -rf docs/* || true
-=======
 rm -rf node_modules frontend/node_modules || true
 
 echo "Cleaning up current node_modules folders"
-rm -rf node_modules frontend/node_modules || true
->>>>>>> cce8c0eb
+rm -rf node_modules frontend/node_modules || true