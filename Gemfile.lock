GIT
  remote: https://github.com/citizensadvice/capybara_accessible_selectors
  revision: 347bbe06cb420416855e80bb4e3a3016b2d5872c
  branch: main
  specs:
    capybara_accessible_selectors (0.11.0)
      capybara (~> 3.36)

GIT
  remote: https://github.com/opf/md-to-pdf
  revision: 8772c791a21819751c0d111be903b3b44ef7d862
  ref: 8772c791a21819751c0d111be903b3b44ef7d862
  specs:
    md_to_pdf (0.0.27)
      color_conversion (~> 0.1)
      front_matter_parser (~> 1.0)
      json-schema (~> 4.3)
      markly (~> 0.10)
      matrix (~> 0.4)
      nokogiri (~> 1.1)
      prawn (~> 2.4)
      prawn-table (~> 0.2)
      text-hyphen (~> 1.5)

GIT
  remote: https://github.com/opf/omniauth
  revision: fe862f986b2e846e291784d2caa3d90a658c67f0
  ref: fe862f986b2e846e291784d2caa3d90a658c67f0
  specs:
    omniauth (1.9.0)
      hashie (>= 3.4.6, < 3.7.0)
      rack (>= 1.6.2, < 3)

GIT
  remote: https://github.com/opf/omniauth-openid-connect.git
  revision: d63f5967514d10db9ddece798dadfa2ac532cbe0
  ref: d63f5967514d10db9ddece798dadfa2ac532cbe0
  specs:
    omniauth-openid-connect (0.4.0)
      addressable (~> 2.5)
      omniauth (~> 1.6)
      openid_connect (~> 2.2.0)

GIT
  remote: https://github.com/opf/omniauth-openid_connect-providers.git
  revision: c7e2498a8b093cfc5693d4960cae2e903a5e10cd
  ref: c7e2498a8b093cfc5693d4960cae2e903a5e10cd
  specs:
    omniauth-openid_connect-providers (0.2.0)
      omniauth-openid-connect (>= 0.2.1)

GIT
  remote: https://github.com/opf/turbo_tests.git
  revision: c1c4707f536a5642a168650d273d714dfb62d842
  ref: with-patches
  specs:
    turbo_tests (2.2.0)
      parallel_tests (>= 3.3.0, < 5)
      rspec (>= 3.10)

PATH
  remote: modules/auth_plugins
  specs:
    openproject-auth_plugins (1.0.0)
      omniauth (~> 1.0)

PATH
  remote: modules/auth_saml
  specs:
    openproject-auth_saml (1.0.0)
      omniauth-saml (~> 1.10.1)

PATH
  remote: modules/avatars
  specs:
    openproject-avatars (1.0.0)
      fastimage (~> 2.3.0)
      gravatar_image_tag (~> 1.2.0)

PATH
  remote: modules/backlogs
  specs:
    openproject-backlogs (1.0.0)
      acts_as_list (~> 1.1.0)

PATH
  remote: modules/bim
  specs:
    openproject-bim (1.0.0)
      activerecord-import
      rubyzip (~> 2.3.0)

PATH
  remote: modules/boards
  specs:
    openproject-boards (1.0.0)

PATH
  remote: modules/budgets
  specs:
    budgets (1.0.0)

PATH
  remote: modules/calendar
  specs:
    openproject-calendar (1.0.0)
      icalendar (~> 2.10.0)

PATH
  remote: modules/costs
  specs:
    costs (1.0.0)

PATH
  remote: modules/dashboards
  specs:
    dashboards (1.0.0)
      grids

PATH
  remote: modules/documents
  specs:
    openproject-documents (1.0.0)

PATH
  remote: modules/gantt
  specs:
    openproject-gantt (1.0.0)

PATH
  remote: modules/github_integration
  specs:
    openproject-github_integration (1.0.0)
      openproject-webhooks

PATH
  remote: modules/gitlab_integration
  specs:
    openproject-gitlab_integration (3.0.0)
      openproject-webhooks

PATH
  remote: modules/grids
  specs:
    grids (1.0.0)

PATH
  remote: modules/job_status
  specs:
    openproject-job_status (1.0.0)

PATH
  remote: modules/ldap_groups
  specs:
    openproject-ldap_groups (1.0.0)

PATH
  remote: modules/meeting
  specs:
    openproject-meeting (1.0.0)
      icalendar (~> 2.10.0)

PATH
  remote: modules/my_page
  specs:
    my_page (1.0.0)
      grids

PATH
  remote: modules/openid_connect
  specs:
    openproject-openid_connect (1.0.0)
      lobby_boy (~> 0.1.3)
      omniauth-openid_connect-providers (~> 0.1)
      openproject-auth_plugins

PATH
  remote: modules/overviews
  specs:
    overviews (1.0.0)
      grids

PATH
  remote: modules/recaptcha
  specs:
    openproject-recaptcha (1.0.0)
      recaptcha (~> 5.7)

PATH
  remote: modules/reporting
  specs:
    openproject-reporting (1.0.0)
      costs

PATH
  remote: modules/storages
  specs:
    openproject-storages (1.0.0)

PATH
  remote: modules/team_planner
  specs:
    openproject-team_planner (1.0.0)

PATH
  remote: modules/two_factor_authentication
  specs:
    openproject-two_factor_authentication (1.0.0)
      aws-sdk-sns (~> 1.75.0)
      messagebird-rest (~> 1.4.2)
      rotp (~> 6.1)
      webauthn (~> 3.0)

PATH
  remote: modules/webhooks
  specs:
    openproject-webhooks (1.0.0)

PATH
  remote: modules/xls_export
  specs:
    openproject-xls_export (1.0.0)
      spreadsheet (~> 1.3.0)

GEM
  remote: https://rubygems.org/
  specs:
    Ascii85 (1.1.1)
    actioncable (7.1.3.4)
      actionpack (= 7.1.3.4)
      activesupport (= 7.1.3.4)
      nio4r (~> 2.0)
      websocket-driver (>= 0.6.1)
      zeitwerk (~> 2.6)
    actionmailbox (7.1.3.4)
      actionpack (= 7.1.3.4)
      activejob (= 7.1.3.4)
      activerecord (= 7.1.3.4)
      activestorage (= 7.1.3.4)
      activesupport (= 7.1.3.4)
      mail (>= 2.7.1)
      net-imap
      net-pop
      net-smtp
    actionmailer (7.1.3.4)
      actionpack (= 7.1.3.4)
      actionview (= 7.1.3.4)
      activejob (= 7.1.3.4)
      activesupport (= 7.1.3.4)
      mail (~> 2.5, >= 2.5.4)
      net-imap
      net-pop
      net-smtp
      rails-dom-testing (~> 2.2)
    actionpack (7.1.3.4)
      actionview (= 7.1.3.4)
      activesupport (= 7.1.3.4)
      nokogiri (>= 1.8.5)
      racc
      rack (>= 2.2.4)
      rack-session (>= 1.0.1)
      rack-test (>= 0.6.3)
      rails-dom-testing (~> 2.2)
      rails-html-sanitizer (~> 1.6)
    actionpack-xml_parser (2.0.1)
      actionpack (>= 5.0)
      railties (>= 5.0)
    actiontext (7.1.3.4)
      actionpack (= 7.1.3.4)
      activerecord (= 7.1.3.4)
      activestorage (= 7.1.3.4)
      activesupport (= 7.1.3.4)
      globalid (>= 0.6.0)
      nokogiri (>= 1.8.5)
    actionview (7.1.3.4)
      activesupport (= 7.1.3.4)
      builder (~> 3.1)
      erubi (~> 1.11)
      rails-dom-testing (~> 2.2)
      rails-html-sanitizer (~> 1.6)
    activejob (7.1.3.4)
      activesupport (= 7.1.3.4)
      globalid (>= 0.3.6)
    activemodel (7.1.3.4)
      activesupport (= 7.1.3.4)
    activemodel-serializers-xml (1.0.2)
      activemodel (> 5.x)
      activesupport (> 5.x)
      builder (~> 3.1)
    activerecord (7.1.3.4)
      activemodel (= 7.1.3.4)
      activesupport (= 7.1.3.4)
      timeout (>= 0.4.0)
    activerecord-import (1.7.0)
      activerecord (>= 4.2)
    activerecord-nulldb-adapter (1.0.1)
      activerecord (>= 5.2.0, < 7.2)
    activerecord-session_store (2.1.0)
      actionpack (>= 6.1)
      activerecord (>= 6.1)
      cgi (>= 0.3.6)
      multi_json (~> 1.11, >= 1.11.2)
      rack (>= 2.0.8, < 4)
      railties (>= 6.1)
    activestorage (7.1.3.4)
      actionpack (= 7.1.3.4)
      activejob (= 7.1.3.4)
      activerecord (= 7.1.3.4)
      activesupport (= 7.1.3.4)
      marcel (~> 1.0)
    activesupport (7.1.3.4)
      base64
      bigdecimal
      concurrent-ruby (~> 1.0, >= 1.0.2)
      connection_pool (>= 2.2.5)
      drb
      i18n (>= 1.6, < 2)
      minitest (>= 5.1)
      mutex_m
      tzinfo (~> 2.0)
    acts_as_list (1.1.0)
      activerecord (>= 4.2)
    acts_as_tree (2.9.1)
      activerecord (>= 3.0.0)
    addressable (2.8.6)
      public_suffix (>= 2.0.2, < 6.0)
    aes_key_wrap (1.1.0)
    afm (0.2.2)
    airbrake (13.0.4)
      airbrake-ruby (~> 6.0)
    airbrake-ruby (6.2.2)
      rbtree3 (~> 0.6)
    android_key_attestation (0.3.0)
    appsignal (3.7.6)
      rack
    ast (2.4.2)
    attr_required (1.0.2)
    auto_strip_attributes (2.6.0)
      activerecord (>= 4.0)
    awesome_nested_set (3.6.0)
      activerecord (>= 4.0.0, < 7.2)
    awrence (1.2.1)
    aws-eventstream (1.3.0)
    aws-partitions (1.942.0)
    aws-sdk-core (3.197.0)
      aws-eventstream (~> 1, >= 1.3.0)
      aws-partitions (~> 1, >= 1.651.0)
      aws-sigv4 (~> 1.8)
      jmespath (~> 1, >= 1.6.1)
    aws-sdk-kms (1.83.0)
      aws-sdk-core (~> 3, >= 3.197.0)
      aws-sigv4 (~> 1.1)
    aws-sdk-s3 (1.152.1)
      aws-sdk-core (~> 3, >= 3.197.0)
      aws-sdk-kms (~> 1)
      aws-sigv4 (~> 1.8)
    aws-sdk-sns (1.75.0)
      aws-sdk-core (~> 3, >= 3.193.0)
      aws-sigv4 (~> 1.1)
    aws-sigv4 (1.8.0)
      aws-eventstream (~> 1, >= 1.0.2)
    axe-core-api (4.9.1)
      dumb_delegator
      virtus
    axe-core-rspec (4.9.1)
      axe-core-api (= 4.9.1)
      dumb_delegator
      virtus
    axiom-types (0.1.1)
      descendants_tracker (~> 0.0.4)
      ice_nine (~> 0.11.0)
      thread_safe (~> 0.3, >= 0.3.1)
    base64 (0.2.0)
    bcrypt (3.1.20)
    better_html (2.1.1)
      actionview (>= 6.0)
      activesupport (>= 6.0)
      ast (~> 2.0)
      erubi (~> 1.4)
      parser (>= 2.4)
      smart_properties
    bigdecimal (3.1.8)
    bindata (2.5.0)
    bootsnap (1.18.3)
      msgpack (~> 1.2)
    brakeman (6.1.2)
      racc
    browser (6.0.0)
    builder (3.3.0)
    byebug (11.1.3)
    capybara (3.40.0)
      addressable
      matrix
      mini_mime (>= 0.1.3)
      nokogiri (~> 1.11)
      rack (>= 1.6.0)
      rack-test (>= 0.6.3)
      regexp_parser (>= 1.5, < 3.0)
      xpath (~> 3.2)
    capybara-screenshot (1.0.26)
      capybara (>= 1.0, < 4)
      launchy
    carrierwave (1.3.4)
      activemodel (>= 4.0.0)
      activesupport (>= 4.0.0)
      mime-types (>= 1.16)
      ssrf_filter (~> 1.0, < 1.1.0)
    carrierwave_direct (2.1.0)
      carrierwave (>= 1.0.0)
      fog-aws
    cbor (0.5.9.8)
    cgi (0.4.1)
    childprocess (5.0.0)
    climate_control (1.2.0)
    closure_tree (7.4.0)
      activerecord (>= 4.2.10)
      with_advisory_lock (>= 4.0.0)
    coderay (1.1.3)
    coercible (1.0.0)
      descendants_tracker (~> 0.0.1)
    color_conversion (0.1.1)
    colored2 (4.0.0)
    commonmarker (1.1.4)
      rb_sys (~> 0.9)
    compare-xml (0.66)
      nokogiri (~> 1.8)
    concurrent-ruby (1.3.1)
    connection_pool (2.4.1)
    cookiejar (0.3.4)
    cose (1.3.0)
      cbor (~> 0.5.9)
      openssl-signature_algorithm (~> 1.0)
    crack (1.0.0)
      bigdecimal
      rexml
    crass (1.0.6)
    css_parser (1.17.1)
      addressable
    csv (3.3.0)
    cuprite (0.15)
      capybara (~> 3.0)
      ferrum (~> 0.14.0)
    daemons (1.4.1)
    dalli (3.2.8)
    date (3.3.4)
    date_validator (0.12.0)
      activemodel (>= 3)
      activesupport (>= 3)
    debug (1.9.2)
      irb (~> 1.10)
      reline (>= 0.3.8)
    deckar01-task_list (2.3.4)
      html-pipeline (~> 2.0)
    declarative (0.0.20)
    descendants_tracker (0.0.4)
      thread_safe (~> 0.3, >= 0.3.1)
    diff-lcs (1.5.1)
    disposable (0.6.3)
      declarative (>= 0.0.9, < 1.0.0)
      representable (>= 3.1.1, < 4)
    doorkeeper (5.7.0)
      railties (>= 5)
    dotenv (3.1.2)
    dotenv-rails (3.1.2)
      dotenv (= 3.1.2)
      railties (>= 6.1)
    drb (2.2.1)
    dry-container (0.11.0)
      concurrent-ruby (~> 1.0)
    dry-core (1.0.1)
      concurrent-ruby (~> 1.0)
      zeitwerk (~> 2.6)
    dry-inflector (1.0.0)
    dry-logic (1.5.0)
      concurrent-ruby (~> 1.0)
      dry-core (~> 1.0, < 2)
      zeitwerk (~> 2.6)
    dry-types (1.7.2)
      bigdecimal (~> 3.0)
      concurrent-ruby (~> 1.0)
      dry-core (~> 1.0)
      dry-inflector (~> 1.0)
      dry-logic (~> 1.4)
      zeitwerk (~> 2.6)
    dumb_delegator (1.0.0)
    em-http-request (1.1.7)
      addressable (>= 2.3.4)
      cookiejar (!= 0.3.1)
      em-socksify (>= 0.3)
      eventmachine (>= 1.0.3)
      http_parser.rb (>= 0.6.0)
    em-socksify (0.3.2)
      eventmachine (>= 1.0.0.beta.4)
    em-synchrony (1.0.6)
      eventmachine (>= 1.0.0.beta.1)
    email_validator (2.2.4)
      activemodel
    equivalent-xml (0.6.0)
      nokogiri (>= 1.4.3)
    erb_lint (0.5.0)
      activesupport
      better_html (>= 2.0.1)
      parser (>= 2.7.1.4)
      rainbow
      rubocop
      smart_properties
    erblint-github (1.0.1)
    erubi (1.12.0)
    escape_utils (1.3.0)
    et-orbi (1.2.11)
      tzinfo
    eventmachine (1.2.7)
    eventmachine_httpserver (0.2.1)
    excon (0.110.0)
    factory_bot (6.4.6)
      activesupport (>= 5.0.0)
    factory_bot_rails (6.4.3)
      factory_bot (~> 6.4)
      railties (>= 5.0.0)
    faraday (2.9.0)
      faraday-net_http (>= 2.0, < 3.2)
    faraday-follow_redirects (0.3.0)
      faraday (>= 1, < 3)
    faraday-net_http (3.1.0)
      net-http
    fastimage (2.3.1)
    ferrum (0.14)
      addressable (~> 2.5)
      concurrent-ruby (~> 1.1)
      webrick (~> 1.7)
      websocket-driver (>= 0.6, < 0.8)
    ffi (1.17.0)
    flamegraph (0.9.5)
    fog-aws (3.22.0)
      fog-core (~> 2.1)
      fog-json (~> 1.1)
      fog-xml (~> 0.1)
    fog-core (2.4.0)
      builder
      excon (~> 0.71)
      formatador (>= 0.2, < 2.0)
      mime-types
    fog-json (1.2.0)
      fog-core
      multi_json (~> 1.10)
    fog-xml (0.1.4)
      fog-core
      nokogiri (>= 1.5.11, < 2.0.0)
    formatador (1.1.0)
    friendly_id (5.5.1)
      activerecord (>= 4.0.0)
    front_matter_parser (1.0.1)
    fugit (1.11.0)
      et-orbi (~> 1, >= 1.2.11)
      raabro (~> 1.4)
    fuubar (2.5.1)
      rspec-core (~> 3.0)
      ruby-progressbar (~> 1.4)
    glob (0.4.0)
    globalid (1.2.1)
      activesupport (>= 6.1)
    gon (6.4.0)
      actionpack (>= 3.0.20)
      i18n (>= 0.7)
      multi_json
      request_store (>= 1.0)
    good_job (3.26.2)
      activejob (>= 6.0.0)
      activerecord (>= 6.0.0)
      concurrent-ruby (>= 1.0.2)
      fugit (>= 1.1)
      railties (>= 6.0.0)
      thor (>= 0.14.1)
    google-apis-core (0.15.0)
      addressable (~> 2.5, >= 2.5.1)
      googleauth (~> 1.9)
      httpclient (>= 2.8.1, < 3.a)
      mini_mime (~> 1.0)
      representable (~> 3.0)
      retriable (>= 2.0, < 4.a)
      rexml
    google-apis-gmail_v1 (0.41.0)
      google-apis-core (>= 0.15.0, < 2.a)
    google-cloud-env (2.1.1)
      faraday (>= 1.0, < 3.a)
    googleauth (1.11.0)
      faraday (>= 1.0, < 3.a)
      google-cloud-env (~> 2.1)
      jwt (>= 1.4, < 3.0)
      multi_json (~> 1.11)
      os (>= 0.9, < 2.0)
      signet (>= 0.16, < 2.a)
    grape (2.0.0)
      activesupport (>= 5)
      builder
      dry-types (>= 1.1)
      mustermann-grape (~> 1.0.0)
      rack (>= 1.3.0)
      rack-accept
    grape_logging (1.8.4)
      grape
      rack
    gravatar_image_tag (1.2.0)
    hana (1.3.7)
    hashdiff (1.1.0)
    hashery (2.1.2)
    hashie (3.6.0)
    highline (3.0.1)
    html-pipeline (2.14.3)
      activesupport (>= 2)
      nokogiri (>= 1.4)
    htmlbeautifier (1.4.3)
    htmldiff (0.0.1)
    htmlentities (4.3.4)
    http-2-next (1.0.3)
    http_parser.rb (0.6.0)
    httpclient (2.8.3)
    httpx (1.2.5)
      http-2-next (>= 1.0.3)
    i18n (1.14.5)
      concurrent-ruby (~> 1.0)
    i18n-js (4.2.3)
      glob (>= 0.4.0)
      i18n
    i18n-tasks (1.0.14)
      activesupport (>= 4.0.2)
      ast (>= 2.1.0)
      erubi
      highline (>= 2.0.0)
      i18n
      parser (>= 3.2.2.1)
      rails-i18n
      rainbow (>= 2.2.2, < 4.0)
      terminal-table (>= 1.5.1)
    icalendar (2.10.1)
      ice_cube (~> 0.16)
    ice_cube (0.16.4)
    ice_nine (0.11.2)
    interception (0.5)
    io-console (0.7.2)
    irb (1.13.1)
      rdoc (>= 4.0.0)
      reline (>= 0.4.2)
    iso8601 (0.13.0)
    jmespath (1.6.2)
    json (2.7.2)
    json-jwt (1.16.6)
      activesupport (>= 4.2)
      aes_key_wrap
      base64
      bindata
      faraday (~> 2.0)
      faraday-follow_redirects
    json-schema (4.3.0)
      addressable (>= 2.8)
    json_schemer (2.2.1)
      base64
      bigdecimal
      hana (~> 1.3)
      regexp_parser (~> 2.0)
      simpleidn (~> 0.2)
    json_spec (1.1.5)
      multi_json (~> 1.0)
      rspec (>= 2.0, < 4.0)
    jwt (2.8.1)
      base64
    ladle (1.0.1)
      open4 (~> 1.0)
    language_server-protocol (3.17.0.3)
    launchy (3.0.1)
      addressable (~> 2.8)
      childprocess (~> 5.0)
    lefthook (1.6.15)
    letter_opener (1.10.0)
      launchy (>= 2.2, < 4)
    letter_opener_web (3.0.0)
      actionmailer (>= 6.1)
      letter_opener (~> 1.9)
      railties (>= 6.1)
      rexml
    listen (3.9.0)
      rb-fsevent (~> 0.10, >= 0.10.3)
      rb-inotify (~> 0.9, >= 0.9.10)
    lobby_boy (0.1.3)
      omniauth (~> 1.1)
      omniauth-openid-connect (>= 0.2.1)
      rails (>= 3.2.21)
    lograge (0.14.0)
      actionpack (>= 4)
      activesupport (>= 4)
      railties (>= 4)
      request_store (~> 1.0)
    loofah (2.22.0)
      crass (~> 1.0.2)
      nokogiri (>= 1.12.0)
    lookbook (2.3.1)
      activemodel
      css_parser
      htmlbeautifier (~> 1.3)
      htmlentities (~> 4.3.4)
      marcel (~> 1.0)
      railties (>= 5.0)
      redcarpet (~> 3.5)
      rouge (>= 3.26, < 5.0)
      view_component (>= 2.0)
      yard (~> 0.9)
      zeitwerk (~> 2.5)
    mail (2.8.1)
      mini_mime (>= 0.1.1)
      net-imap
      net-pop
      net-smtp
    marcel (1.0.4)
    markly (0.10.0)
    matrix (0.4.2)
    messagebird-rest (1.4.2)
    meta-tags (2.21.0)
      actionpack (>= 6.0.0, < 7.2)
    method_source (1.1.0)
    mime-types (3.5.2)
      mime-types-data (~> 3.2015)
    mime-types-data (3.2024.0507)
    mini_magick (4.12.0)
    mini_mime (1.1.5)
    mini_portile2 (2.8.7)
    minitest (5.23.1)
    msgpack (1.7.2)
    multi_json (1.15.0)
    mustermann (3.0.0)
      ruby2_keywords (~> 0.0.1)
    mustermann-grape (1.0.2)
      mustermann (>= 1.0.0)
    mutex_m (0.2.0)
    net-http (0.4.1)
      uri
    net-imap (0.4.12)
      date
      net-protocol
    net-ldap (0.19.0)
    net-pop (0.1.2)
      net-protocol
    net-protocol (0.2.2)
      timeout
    net-smtp (0.5.0)
      net-protocol
    nio4r (2.7.3)
    nokogiri (1.16.5)
      mini_portile2 (~> 2.8.2)
      racc (~> 1.4)
<<<<<<< HEAD
    numerizer (0.2.0)
    oj (3.16.4)
=======
    oj (3.16.3)
>>>>>>> 622c27ef
      bigdecimal (>= 3.0)
    okcomputer (1.18.5)
    omniauth-saml (1.10.3)
      omniauth (~> 1.3, >= 1.3.2)
      ruby-saml (~> 1.9)
    op-clamav-client (3.4.2)
    open4 (1.3.4)
    openid_connect (2.2.1)
      activemodel
      attr_required (>= 1.0.0)
      faraday (~> 2.0)
      faraday-follow_redirects
      json-jwt (>= 1.16)
      rack-oauth2 (~> 2.2)
      swd (~> 2.0)
      tzinfo
      validate_email
      validate_url
      webfinger (~> 2.0)
    openproject-octicons (19.14.0)
    openproject-octicons_helper (19.14.0)
      actionview
      openproject-octicons (= 19.14.0)
      railties
    openproject-primer_view_components (0.33.2)
      actionview (>= 5.0.0)
      activesupport (>= 5.0.0)
      openproject-octicons (>= 19.12.0)
      view_component (>= 3.1, < 4.0)
    openproject-token (4.0.0)
      activemodel
    openssl (3.2.0)
    openssl-signature_algorithm (1.3.0)
      openssl (> 2.0)
    os (1.1.4)
    ox (2.14.18)
    paper_trail (15.1.0)
      activerecord (>= 6.1)
      request_store (~> 1.4)
    parallel (1.25.1)
    parallel_tests (4.7.1)
      parallel
    parser (3.3.2.0)
      ast (~> 2.4.1)
      racc
    pdf-core (0.9.0)
    pdf-inspector (1.3.0)
      pdf-reader (>= 1.0, < 3.0.a)
    pdf-reader (2.12.0)
      Ascii85 (~> 1.0)
      afm (~> 0.2.1)
      hashery (~> 2.0)
      ruby-rc4
      ttfunk
    pg (1.5.6)
    plaintext (0.3.4)
      activesupport (> 2.2.1)
      nokogiri (~> 1.10, >= 1.10.4)
      rubyzip (>= 1.2.0)
    prawn (2.4.0)
      pdf-core (~> 0.9.0)
      ttfunk (~> 1.7)
    prawn-table (0.2.2)
      prawn (>= 1.3.0, < 3.0.0)
    pry (0.14.2)
      coderay (~> 1.1)
      method_source (~> 1.0)
    pry-byebug (3.10.1)
      byebug (~> 11.0)
      pry (>= 0.13, < 0.15)
    pry-doc (1.5.0)
      pry (~> 0.11)
      yard (~> 0.9.11)
    pry-rails (0.3.9)
      pry (>= 0.10.4)
    pry-rescue (1.6.0)
      interception (>= 0.5)
      pry (>= 0.12.0)
    psych (5.1.2)
      stringio
    public_suffix (5.0.5)
    puffing-billy (4.0.0)
      addressable (~> 2.5)
      em-http-request (~> 1.1, >= 1.1.0)
      em-synchrony
      eventmachine (~> 1.2)
      eventmachine_httpserver
      http_parser.rb (~> 0.6.0)
      multi_json
    puma (6.4.2)
      nio4r (~> 2.0)
    puma-plugin-statsd (2.6.0)
      puma (>= 5.0, < 7)
    raabro (1.4.0)
    racc (1.8.0)
    rack (2.2.9)
    rack-accept (0.4.5)
      rack (>= 0.4)
    rack-attack (6.7.0)
      rack (>= 1.0, < 4)
    rack-cors (2.0.2)
      rack (>= 2.0.0)
    rack-mini-profiler (3.3.1)
      rack (>= 1.2.0)
    rack-oauth2 (2.2.1)
      activesupport
      attr_required
      faraday (~> 2.0)
      faraday-follow_redirects
      json-jwt (>= 1.11.0)
      rack (>= 2.1.0)
    rack-protection (3.2.0)
      base64 (>= 0.1.0)
      rack (~> 2.2, >= 2.2.4)
    rack-session (1.0.2)
      rack (< 3)
    rack-test (2.1.0)
      rack (>= 1.3)
    rack-timeout (0.7.0)
    rack_session_access (0.2.0)
      builder (>= 2.0.0)
      rack (>= 1.0.0)
    rackup (1.0.0)
      rack (< 3)
      webrick
    rails (7.1.3.4)
      actioncable (= 7.1.3.4)
      actionmailbox (= 7.1.3.4)
      actionmailer (= 7.1.3.4)
      actionpack (= 7.1.3.4)
      actiontext (= 7.1.3.4)
      actionview (= 7.1.3.4)
      activejob (= 7.1.3.4)
      activemodel (= 7.1.3.4)
      activerecord (= 7.1.3.4)
      activestorage (= 7.1.3.4)
      activesupport (= 7.1.3.4)
      bundler (>= 1.15.0)
      railties (= 7.1.3.4)
    rails-controller-testing (1.0.5)
      actionpack (>= 5.0.1.rc1)
      actionview (>= 5.0.1.rc1)
      activesupport (>= 5.0.1.rc1)
    rails-dom-testing (2.2.0)
      activesupport (>= 5.0.0)
      minitest
      nokogiri (>= 1.6)
    rails-html-sanitizer (1.6.0)
      loofah (~> 2.21)
      nokogiri (~> 1.14)
    rails-i18n (7.0.9)
      i18n (>= 0.7, < 2)
      railties (>= 6.0.0, < 8)
    railties (7.1.3.4)
      actionpack (= 7.1.3.4)
      activesupport (= 7.1.3.4)
      irb
      rackup (>= 1.0.0)
      rake (>= 12.2)
      thor (~> 1.0, >= 1.2.2)
      zeitwerk (~> 2.6)
    rainbow (3.1.1)
    rake (13.2.1)
    rb-fsevent (0.11.2)
    rb-inotify (0.11.1)
      ffi (~> 1.0)
    rb_sys (0.9.97)
    rbtree3 (0.7.1)
    rdoc (6.7.0)
      psych (>= 4.0.0)
    recaptcha (5.17.0)
    redcarpet (3.6.0)
    redis (5.2.0)
      redis-client (>= 0.22.0)
    redis-client (0.22.2)
      connection_pool
    regexp_parser (2.9.2)
    reline (0.5.8)
      io-console (~> 0.5)
    representable (3.2.0)
      declarative (< 0.1.0)
      trailblazer-option (>= 0.1.1, < 0.2.0)
      uber (< 0.2.0)
    request_store (1.7.0)
      rack (>= 1.4)
    responders (3.1.1)
      actionpack (>= 5.2)
      railties (>= 5.2)
    retriable (3.1.2)
    rexml (3.3.0)
      strscan
    rinku (2.0.6)
    roar (1.2.0)
      representable (~> 3.1)
    rotp (6.3.0)
    rouge (4.2.1)
    rspec (3.13.0)
      rspec-core (~> 3.13.0)
      rspec-expectations (~> 3.13.0)
      rspec-mocks (~> 3.13.0)
    rspec-core (3.13.0)
      rspec-support (~> 3.13.0)
    rspec-expectations (3.13.0)
      diff-lcs (>= 1.2.0, < 2.0)
      rspec-support (~> 3.13.0)
    rspec-mocks (3.13.1)
      diff-lcs (>= 1.2.0, < 2.0)
      rspec-support (~> 3.13.0)
    rspec-rails (6.1.2)
      actionpack (>= 6.1)
      activesupport (>= 6.1)
      railties (>= 6.1)
      rspec-core (~> 3.13)
      rspec-expectations (~> 3.13)
      rspec-mocks (~> 3.13)
      rspec-support (~> 3.13)
    rspec-retry (0.6.2)
      rspec-core (> 3.3)
    rspec-support (3.13.1)
    rubocop (1.64.1)
      json (~> 2.3)
      language_server-protocol (>= 3.17.0)
      parallel (~> 1.10)
      parser (>= 3.3.0.2)
      rainbow (>= 2.2.2, < 4.0)
      regexp_parser (>= 1.8, < 3.0)
      rexml (>= 3.2.5, < 4.0)
      rubocop-ast (>= 1.31.1, < 2.0)
      ruby-progressbar (~> 1.7)
      unicode-display_width (>= 2.4.0, < 3.0)
    rubocop-ast (1.31.3)
      parser (>= 3.3.1.0)
    rubocop-capybara (2.21.0)
      rubocop (~> 1.41)
    rubocop-factory_bot (2.26.1)
      rubocop (~> 1.61)
    rubocop-performance (1.21.0)
      rubocop (>= 1.48.1, < 2.0)
      rubocop-ast (>= 1.31.1, < 2.0)
    rubocop-rails (2.25.0)
      activesupport (>= 4.2.0)
      rack (>= 1.1)
      rubocop (>= 1.33.0, < 2.0)
      rubocop-ast (>= 1.31.1, < 2.0)
    rubocop-rspec (3.0.1)
      rubocop (~> 1.61)
    rubocop-rspec_rails (2.30.0)
      rubocop (~> 1.61)
      rubocop-rspec (~> 3, >= 3.0.1)
    ruby-duration (3.2.3)
      activesupport (>= 3.0.0)
      i18n
      iso8601
    ruby-ole (1.2.13.1)
    ruby-prof (1.7.0)
    ruby-progressbar (1.13.0)
    ruby-rc4 (0.1.5)
    ruby-saml (1.16.0)
      nokogiri (>= 1.13.10)
      rexml
    ruby2_keywords (0.0.5)
    rubytree (2.0.3)
      json (~> 2.0, > 2.3.1)
    rubyzip (2.3.2)
    safety_net_attestation (0.4.0)
      jwt (~> 2.0)
    sanitize (6.1.0)
      crass (~> 1.0.2)
      nokogiri (>= 1.12.0)
    secure_headers (6.5.0)
    selenium-devtools (0.125.0)
      selenium-webdriver (~> 4.2)
    selenium-webdriver (4.21.1)
      base64 (~> 0.2)
      rexml (~> 3.2, >= 3.2.5)
      rubyzip (>= 1.2.2, < 3.0)
      websocket (~> 1.0)
    semantic (1.6.1)
    shoulda-context (2.0.0)
    shoulda-matchers (6.2.0)
      activesupport (>= 5.2.0)
    signet (0.19.0)
      addressable (~> 2.8)
      faraday (>= 0.17.5, < 3.a)
      jwt (>= 1.5, < 3.0)
      multi_json (~> 1.10)
    simpleidn (0.2.3)
    smart_properties (1.17.0)
    spreadsheet (1.3.1)
      bigdecimal
      ruby-ole
    spring (4.2.1)
    spring-commands-rspec (1.0.4)
      spring (>= 0.9.1)
    spring-commands-rubocop (0.4.0)
      spring (>= 1.0)
    sprockets (3.7.3)
      base64
      concurrent-ruby (~> 1.0)
      rack (> 1, < 3)
    sprockets-rails (3.5.1)
      actionpack (>= 6.1)
      activesupport (>= 6.1)
      sprockets (>= 3.0.0)
    ssrf_filter (1.0.8)
    stackprof (0.2.26)
    store_attribute (1.2.0)
      activerecord (>= 6.0)
    stringex (2.8.6)
    stringio (3.1.0)
    strscan (3.1.0)
    structured_warnings (0.4.0)
    svg-graph (2.2.2)
    swd (2.0.3)
      activesupport (>= 3)
      attr_required (>= 0.0.5)
      faraday (~> 2.0)
      faraday-follow_redirects
    sys-filesystem (1.4.5)
      ffi (~> 1.1)
    table_print (1.5.7)
    terminal-table (3.0.2)
      unicode-display_width (>= 1.1.1, < 3)
    test-prof (1.3.3)
    text-hyphen (1.5.0)
    thor (1.3.1)
    thread_safe (0.3.6)
    timecop (0.9.9)
    timeout (0.4.1)
    tpm-key_attestation (0.12.0)
      bindata (~> 2.4)
      openssl (> 2.0)
      openssl-signature_algorithm (~> 1.0)
    trailblazer-option (0.1.2)
    ttfunk (1.7.0)
    turbo-rails (2.0.5)
      actionpack (>= 6.0.0)
      activejob (>= 6.0.0)
      railties (>= 6.0.0)
    typed_dag (2.0.2)
      rails (>= 5.0.4)
    tzinfo (2.0.6)
      concurrent-ruby (~> 1.0)
    tzinfo-data (1.2024.1)
      tzinfo (>= 1.0.0)
    uber (0.1.0)
    unicode-display_width (2.5.0)
    uri (0.13.0)
    validate_email (0.1.6)
      activemodel (>= 3.0)
      mail (>= 2.2.5)
    validate_url (1.0.15)
      activemodel (>= 3.0.0)
      public_suffix
    vcr (6.2.0)
    view_component (3.12.1)
      activesupport (>= 5.2.0, < 8.0)
      concurrent-ruby (~> 1.0)
      method_source (~> 1.0)
    virtus (2.0.0)
      axiom-types (~> 0.1)
      coercible (~> 1.0)
      descendants_tracker (~> 0.0, >= 0.0.3)
    warden (1.2.9)
      rack (>= 2.0.9)
    warden-basic_auth (0.2.1)
      warden (~> 1.2)
    webauthn (3.1.0)
      android_key_attestation (~> 0.3.0)
      awrence (~> 1.1)
      bindata (~> 2.4)
      cbor (~> 0.5.9)
      cose (~> 1.1)
      openssl (>= 2.2)
      safety_net_attestation (~> 0.4.0)
      tpm-key_attestation (~> 0.12.0)
    webfinger (2.1.3)
      activesupport
      faraday (~> 2.0)
      faraday-follow_redirects
    webmock (3.23.1)
      addressable (>= 2.8.0)
      crack (>= 0.3.2)
      hashdiff (>= 0.4.0, < 2.0.0)
    webrick (1.8.1)
    websocket (1.2.10)
    websocket-driver (0.7.6)
      websocket-extensions (>= 0.1.0)
    websocket-extensions (0.1.5)
    will_paginate (4.0.1)
    with_advisory_lock (5.1.0)
      activerecord (>= 6.1)
      zeitwerk (>= 2.6)
    xpath (3.2.0)
      nokogiri (~> 1.8)
    yard (0.9.36)
    zeitwerk (2.6.15)

PLATFORMS
  ruby

DEPENDENCIES
  actionpack-xml_parser (~> 2.0.0)
  activemodel-serializers-xml (~> 1.0.1)
  activerecord-import (~> 1.7.0)
  activerecord-nulldb-adapter (~> 1.0.0)
  activerecord-session_store (~> 2.1.0)
  acts_as_list (~> 1.1.0)
  acts_as_tree (~> 2.9.0)
  addressable (~> 2.8.0)
  airbrake (~> 13.0.0)
  appsignal (~> 3.0)
  auto_strip_attributes (~> 2.5)
  awesome_nested_set (~> 3.6.0)
  aws-sdk-core (~> 3.107)
  aws-sdk-s3 (~> 1.91)
  axe-core-rspec
  bcrypt (~> 3.1.6)
  bootsnap (~> 1.18.0)
  brakeman (~> 6.1.0)
  browser (~> 6.0.0)
  budgets!
  capybara (~> 3.40.0)
  capybara-screenshot (~> 1.0.17)
  capybara_accessible_selectors!
  carrierwave (~> 1.3.4)
  carrierwave_direct (~> 2.1.0)
  climate_control
  closure_tree (~> 7.4.0)
  colored2
  commonmarker (~> 1.1.3)
  compare-xml (~> 0.66)
  costs!
  csv (~> 3.3)
  cuprite (~> 0.15.0)
  daemons
  dalli (~> 3.2.0)
  dashboards!
  date_validator (~> 0.12.0)
  debug
  deckar01-task_list (~> 2.3.1)
  disposable (~> 0.6.2)
  doorkeeper (~> 5.7.0)
  dotenv-rails
  dry-container
  email_validator (~> 2.2.3)
  equivalent-xml (~> 0.6)
  erb_lint
  erblint-github
  escape_utils (~> 1.3)
  factory_bot (~> 6.4.0)
  factory_bot_rails (~> 6.4.0)
  ffi (~> 1.15)
  flamegraph
  fog-aws
  friendly_id (~> 5.5.0)
  fuubar (~> 2.5.0)
  gon (~> 6.4.0)
  good_job (= 3.26.2)
  google-apis-gmail_v1
  googleauth
  grape (~> 2.0.0)
  grape_logging (~> 1.8.4)
  grids!
  html-pipeline (~> 2.14.0)
  htmldiff
  httpx
  i18n-js (~> 4.2.3)
  i18n-tasks (~> 1.0.13)
  json_schemer (~> 2.2.0)
  json_spec (~> 1.1.4)
  ladle
  launchy (~> 3.0.0)
  lefthook
  letter_opener_web
  listen (~> 3.9.0)
  lograge (~> 0.14.0)
  lookbook (~> 2.3.0)
  mail (= 2.8.1)
  markly (~> 0.10)
  matrix (~> 0.4.2)
  md_to_pdf!
  meta-tags (~> 2.21.0)
  mini_magick (~> 4.12.0)
  multi_json (~> 1.15.0)
  my_page!
  net-ldap (~> 0.19.0)
  nokogiri (~> 1.16.0)
  oj (~> 3.16.0)
  okcomputer (~> 1.18.1)
  omniauth!
  omniauth-openid-connect!
  omniauth-openid_connect-providers!
  omniauth-saml (~> 1.10.1)
  op-clamav-client (~> 3.4)
  openproject-auth_plugins!
  openproject-auth_saml!
  openproject-avatars!
  openproject-backlogs!
  openproject-bim!
  openproject-boards!
  openproject-calendar!
  openproject-documents!
  openproject-gantt!
  openproject-github_integration!
  openproject-gitlab_integration!
  openproject-job_status!
  openproject-ldap_groups!
  openproject-meeting!
  openproject-octicons (~> 19.14.0)
  openproject-octicons_helper (~> 19.14.0)
  openproject-openid_connect!
  openproject-primer_view_components (~> 0.33.1)
  openproject-recaptcha!
  openproject-reporting!
  openproject-storages!
  openproject-team_planner!
  openproject-token (~> 4.0)
  openproject-two_factor_authentication!
  openproject-webhooks!
  openproject-xls_export!
  overviews!
  ox
  paper_trail (~> 15.1.0)
  parallel_tests (~> 4.0)
  pdf-inspector (~> 1.2)
  pg (~> 1.5.0)
  plaintext (~> 0.3.2)
  prawn (~> 2.4)
  pry-byebug (~> 3.10.0)
  pry-doc
  pry-rails (~> 0.3.6)
  pry-rescue (~> 1.6.0)
  puffing-billy (~> 4.0.0)
  puma (~> 6.4)
  puma-plugin-statsd (~> 2.0)
  rack-attack (~> 6.7.0)
  rack-cors (~> 2.0.2)
  rack-mini-profiler
  rack-protection (~> 3.2.0)
  rack-test (~> 2.1.0)
  rack-timeout (~> 0.7.0)
  rack_session_access
  rails (~> 7.1.3)
  rails-controller-testing (~> 1.0.2)
  rails-i18n (~> 7.0.0)
  rdoc (>= 2.4.2)
  redis (~> 5.2.0)
  request_store (~> 1.7.0)
  responders (~> 3.0)
  retriable (~> 3.1.1)
  rinku (~> 2.0.4)
  roar (~> 1.2.0)
  rouge (~> 4.2.0)
  rspec (~> 3.13.0)
  rspec-rails (~> 6.1.0)
  rspec-retry (~> 0.6.1)
  rubocop
  rubocop-capybara
  rubocop-factory_bot
  rubocop-performance
  rubocop-rails
  rubocop-rspec
  rubocop-rspec_rails
  ruby-duration (~> 3.2.0)
  ruby-prof
  ruby-progressbar (~> 1.13.0)
  rubytree (~> 2.0.0)
  sanitize (~> 6.1.0)
  secure_headers (~> 6.5.0)
  selenium-devtools
  selenium-webdriver (~> 4.20)
  semantic (~> 1.6.1)
  shoulda-context (~> 2.0)
  shoulda-matchers (~> 6.0)
  spring
  spring-commands-rspec
  spring-commands-rubocop
  sprockets (~> 3.7.2)
  sprockets-rails (~> 3.5.1)
  stackprof
  store_attribute (~> 1.0)
  stringex (~> 2.8.5)
  structured_warnings (~> 0.4.0)
  svg-graph (~> 2.2.0)
  sys-filesystem (~> 1.4.0)
  table_print (~> 1.5.6)
  test-prof (~> 1.3.0)
  timecop (~> 0.9.0)
  ttfunk (~> 1.7.0)
  turbo-rails (~> 2.0.0)
  turbo_tests!
  typed_dag (~> 2.0.2)
  tzinfo-data (~> 1.2024.1)
  validate_url
  vcr
  view_component
  warden (~> 1.2)
  warden-basic_auth (~> 0.2.1)
  webmock (~> 3.12)
  will_paginate (~> 4.0.0)
  with_advisory_lock (~> 5.1.0)

RUBY VERSION
   ruby 3.3.2p78

BUNDLED WITH
   2.5.11<|MERGE_RESOLUTION|>--- conflicted
+++ resolved
@@ -747,12 +747,8 @@
     nokogiri (1.16.5)
       mini_portile2 (~> 2.8.2)
       racc (~> 1.4)
-<<<<<<< HEAD
     numerizer (0.2.0)
     oj (3.16.4)
-=======
-    oj (3.16.3)
->>>>>>> 622c27ef
       bigdecimal (>= 3.0)
     okcomputer (1.18.5)
     omniauth-saml (1.10.3)
