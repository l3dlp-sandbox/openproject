GIT
  remote: https://github.com/carrierwaveuploader/carrierwave
  revision: 5367a636053b85bd639f2d1ee6ab25ef8305aeaf
  branch: master
  specs:
    carrierwave (1.0.0.beta)
      activemodel (>= 4.0.0)
      activesupport (>= 4.0.0)
      mime-types (>= 1.16)

GIT
  remote: https://github.com/dr0verride/RubyTree.git
  revision: 06f53ee78cc2a48377c1bd177d3bc83c1504701c
  ref: 06f53ee
  specs:
    rubytree (0.9.7)
      json (~> 1.8)

GIT
  remote: https://github.com/finnlabs/rspec-example_disabler.git
  revision: deb9c38e3f4e3688724583ac1ff58e1ae8aba409
  specs:
    rspec-example_disabler (0.0.1)

GIT
  remote: https://github.com/finnlabs/transactional_lock.git
  revision: 6948b1d446db0da5645e68ffeeddca1c4944c3bc
  branch: master
  specs:
    transactional_lock (0.1.0)
      activerecord (>= 4.0)

GIT
  remote: https://github.com/globalize/globalize
  revision: 38443bcd07da78b7b8a9433e4c6c32dd51f964a3
  ref: 38443bcd
  specs:
    globalize (5.1.0)
      activemodel (>= 4.2, < 5.1)
      activerecord (>= 4.2, < 5.1)
      request_store (~> 1.0)

GIT
  remote: https://github.com/goodwill/capybara-select2
  revision: 585192e4bb0db8d52e761ab68f08c17294806447
  ref: 585192e
  specs:
    capybara-select2 (1.0.1)
      capybara
      rspec

GIT
  remote: https://github.com/oliverguenther/omniauth
  revision: 40c6f5f751d2da7cce5444bbd96c390c450440a9
  ref: 40c6f5f751d2da7cce5444bbd96c390c450440a9
  specs:
    omniauth (1.6.1)
      hashie (>= 3.4.6, < 3.6.0)
      rack (>= 1.6.2, < 3)

GIT
  remote: https://github.com/opf/openproject-translations.git
<<<<<<< HEAD
  revision: 55fb23a63fc423a78f8cc7dc3b9967210f10a8fb
  branch: stable/7
=======
  revision: cc77898be143470f96b5fa2a94eb166b2e20379b
  branch: release/7.2
>>>>>>> 85679017
  specs:
    openproject-translations (7.2.0)
      crowdin-api (~> 0.4.1)
      mixlib-shellout (~> 2.1.0)
      rails (~> 5.0.0)
      rubyzip

GIT
  remote: https://github.com/opf/rails-angular-xss
  revision: a45267d53d32610bad01f903e9f1b49a81b7c37b
  ref: a45267d5
  specs:
    rails-angular-xss (0.3.0.pre.pre)
      rails (>= 5.0.0, < 5.1)

GIT
  remote: https://github.com/rspec/rspec-activemodel-mocks
  revision: 5cd4c9d552bcc75d60ea4b7dda96e7377197ab8d
  specs:
    rspec-activemodel-mocks (1.0.3)
      activemodel (>= 3.0)
      activesupport (>= 3.0)
      rspec-mocks (>= 2.99, < 4.0)

GEM
  remote: https://rubygems.org/
  specs:
    actioncable (5.0.4)
      actionpack (= 5.0.4)
      nio4r (>= 1.2, < 3.0)
      websocket-driver (~> 0.6.1)
    actionmailer (5.0.4)
      actionpack (= 5.0.4)
      actionview (= 5.0.4)
      activejob (= 5.0.4)
      mail (~> 2.5, >= 2.5.4)
      rails-dom-testing (~> 2.0)
    actionpack (5.0.4)
      actionview (= 5.0.4)
      activesupport (= 5.0.4)
      rack (~> 2.0)
      rack-test (~> 0.6.3)
      rails-dom-testing (~> 2.0)
      rails-html-sanitizer (~> 1.0, >= 1.0.2)
    actionpack-xml_parser (2.0.1)
      actionpack (>= 5.0)
      railties (>= 5.0)
    actionview (5.0.4)
      activesupport (= 5.0.4)
      builder (~> 3.1)
      erubis (~> 2.7.0)
      rails-dom-testing (~> 2.0)
      rails-html-sanitizer (~> 1.0, >= 1.0.3)
    active_record_query_trace (1.5.4)
    activejob (5.0.4)
      activesupport (= 5.0.4)
      globalid (>= 0.3.6)
    activemodel (5.0.4)
      activesupport (= 5.0.4)
    activemodel-serializers-xml (1.0.1)
      activemodel (> 5.x)
      activerecord (> 5.x)
      activesupport (> 5.x)
      builder (~> 3.1)
    activerecord (5.0.4)
      activemodel (= 5.0.4)
      activesupport (= 5.0.4)
      arel (~> 7.0)
    activerecord-session_store (1.1.0)
      actionpack (>= 4.0, < 5.2)
      activerecord (>= 4.0, < 5.2)
      multi_json (~> 1.11, >= 1.11.2)
      rack (>= 1.5.2, < 3)
      railties (>= 4.0, < 5.2)
    activesupport (5.0.4)
      concurrent-ruby (~> 1.0, >= 1.0.2)
      i18n (~> 0.7)
      minitest (~> 5.1)
      tzinfo (~> 1.1)
    acts_as_list (0.9.7)
      activerecord (>= 3.0)
    acts_as_tree (2.6.1)
      activerecord (>= 3.0.0)
    addressable (2.5.1)
      public_suffix (~> 2.0, >= 2.0.2)
    airbrake (5.1.0)
      airbrake-ruby (~> 1.1)
    airbrake-ruby (1.5.0)
    arel (7.1.4)
    ast (2.3.0)
    autoprefixer-rails (7.1.2.3)
      execjs
    awesome_nested_set (3.1.3)
      activerecord (>= 4.0.0, < 5.2)
    aws-sdk (2.10.13)
      aws-sdk-resources (= 2.10.13)
    aws-sdk-core (2.10.13)
      aws-sigv4 (~> 1.0)
      jmespath (~> 1.0)
    aws-sdk-resources (2.10.13)
      aws-sdk-core (= 2.10.13)
    aws-sigv4 (1.0.1)
    axiom-types (0.1.1)
      descendants_tracker (~> 0.0.4)
      ice_nine (~> 0.11.0)
      thread_safe (~> 0.3, >= 0.3.1)
    bcrypt (3.1.11)
    binding_of_caller (0.7.2)
      debug_inspector (>= 0.0.1)
    bourbon (4.3.4)
      sass (~> 3.4)
      thor (~> 0.19)
    builder (3.2.3)
    byebug (9.0.6)
    capybara (2.14.4)
      addressable
      mime-types (>= 1.16)
      nokogiri (>= 1.3.3)
      rack (>= 1.0.0)
      rack-test (>= 0.5.4)
      xpath (~> 2.0)
    capybara-ng (0.2.7)
    capybara-screenshot (1.0.17)
      capybara (>= 1.0, < 3)
      launchy
    cells (4.1.3)
      tilt (>= 1.4, < 3)
      uber (>= 0.0.9)
    cells-erb (0.0.8)
      cells (~> 4.0)
      erbse (>= 0.0.2)
    cells-rails (0.0.6)
      actionpack (>= 3.0)
      cells (>= 4.1)
    childprocess (0.7.1)
      ffi (~> 1.0, >= 1.0.11)
    climate_control (0.0.3)
      activesupport (>= 3.0)
    cocaine (0.5.8)
      climate_control (>= 0.0.3, < 1.0)
    coderay (1.1.1)
    coercible (1.0.0)
      descendants_tracker (~> 0.0.1)
    color-tools (1.3.0)
    concurrent-ruby (1.0.5)
    crack (0.4.3)
      safe_yaml (~> 1.0.0)
    crowdin-api (0.4.1)
      rest-client (~> 1.8)
    cucumber (2.4.0)
      builder (>= 2.1.2)
      cucumber-core (~> 1.5.0)
      cucumber-wire (~> 0.0.1)
      diff-lcs (>= 1.1.3)
      gherkin (~> 4.0)
      multi_json (>= 1.7.5, < 2.0)
      multi_test (>= 0.1.2)
    cucumber-core (1.5.0)
      gherkin (~> 4.0)
    cucumber-rails (1.4.5)
      capybara (>= 1.1.2, < 3)
      cucumber (>= 1.3.8, < 4)
      mime-types (>= 1.16, < 4)
      nokogiri (~> 1.5)
      railties (>= 3, < 5.1)
    cucumber-wire (0.0.1)
    daemons (1.2.4)
    dalli (2.7.6)
    database_cleaner (1.6.1)
    date_validator (0.9.0)
      activemodel
      activesupport
    debug_inspector (0.0.2)
    declarative (0.0.9)
    declarative-builder (0.1.0)
      declarative-option (< 0.2.0)
    declarative-option (0.1.0)
    delayed_job (4.1.3)
      activesupport (>= 3.0, < 5.2)
    delayed_job_active_record (4.1.2)
      activerecord (>= 3.0, < 5.2)
      delayed_job (>= 3.0, < 5)
    descendants_tracker (0.0.4)
      thread_safe (~> 0.3, >= 0.3.1)
    diff-lcs (1.3)
    disposable (0.4.2)
      declarative (>= 0.0.9, < 1.0.0)
      declarative-builder (< 0.2.0)
      declarative-option (< 0.2.0)
      representable (>= 2.4.0, <= 3.1.0)
      uber (< 0.2.0)
    docile (1.1.5)
    domain_name (0.5.20170404)
      unf (>= 0.0.5, < 1.0.0)
    equalizer (0.0.11)
    equivalent-xml (0.6.0)
      nokogiri (>= 1.4.3)
    erbse (0.0.2)
    erubis (2.7.0)
    eventmachine (1.2.3)
    excon (0.52.0)
    execjs (2.7.0)
    factory_girl (4.7.0)
      activesupport (>= 3.0.0)
    factory_girl_rails (4.7.0)
      factory_girl (~> 4.7.0)
      railties (>= 3.0.0)
    faker (1.8.4)
      i18n (~> 0.5)
    ffi (1.9.18)
    fog-aws (0.11.0)
      fog-core (~> 1.38)
      fog-json (~> 1.0)
      fog-xml (~> 0.1)
      ipaddress (~> 0.8)
    fog-core (1.42.0)
      builder
      excon (~> 0.49)
      formatador (~> 0.2)
    fog-json (1.0.2)
      fog-core (~> 1.0)
      multi_json (~> 1.10)
    fog-xml (0.1.2)
      fog-core
      nokogiri (~> 1.5, >= 1.5.11)
    formatador (0.2.5)
    friendly_id (5.2.1)
      activerecord (>= 4.0.0)
    fuubar (2.2.0)
      rspec-core (~> 3.0)
      ruby-progressbar (~> 1.4)
    get_process_mem (0.2.1)
    gherkin (4.1.3)
    globalid (0.4.0)
      activesupport (>= 4.2.0)
    gon (6.1.0)
      actionpack (>= 3.0)
      json
      multi_json
      request_store (>= 1.0)
    grape (1.0.0)
      activesupport
      builder
      mustermann-grape (~> 1.0.0)
      rack (>= 1.3.0)
      rack-accept
      virtus (>= 1.0.0)
    gravatar_image_tag (1.2.0)
    hashdiff (0.3.4)
    hashie (3.5.6)
    health_check (2.6.0)
      rails (>= 4.0)
    htmldiff (0.0.1)
    http-cookie (1.0.3)
      domain_name (~> 0.5)
    i18n (0.8.6)
    i18n-js (3.0.0)
      i18n (~> 0.6, >= 0.6.6)
    ice_nine (0.11.2)
    interception (0.5)
    ipaddress (0.8.3)
    iso8601 (0.9.1)
    jmespath (1.3.1)
    json (1.8.6)
    json_spec (1.1.5)
      multi_json (~> 1.0)
      rspec (>= 2.0, < 4.0)
    kgio (2.11.0)
    launchy (2.4.3)
      addressable (~> 2.3)
    letter_opener (1.4.1)
      launchy (~> 2.2)
    livingstyleguide (2.0.2)
      minisyntax (>= 0.2.5)
      redcarpet
      sass
      thor
      tilt
    loofah (2.0.3)
      nokogiri (>= 1.5.9)
    mail (2.6.6)
      mime-types (>= 1.16, < 4)
    method_source (0.8.2)
    mime-types (2.99.3)
    mini_portile2 (2.2.0)
    minisyntax (0.2.5)
    minitest (5.10.2)
    mixlib-shellout (2.1.0)
    multi_json (1.12.1)
    multi_test (0.1.2)
    mustermann (1.0.0)
    mustermann-grape (1.0.0)
      mustermann (~> 1.0.0)
    mysql2 (0.4.8)
    net-ldap (0.16.0)
    netrc (0.11.0)
    newrelic_rpm (4.2.0.334)
    nio4r (2.1.0)
    nokogiri (1.8.0)
      mini_portile2 (~> 2.2.0)
    oj (3.3.2)
    okcomputer (1.16.0)
    openproject-token (1.0.1)
      activemodel (~> 5.0)
    parallel (1.11.2)
    parallel_tests (2.14.2)
      parallel
    parser (2.4.0.0)
      ast (~> 2.2)
    passenger (5.1.5)
      rack
      rake (>= 0.8.1)
    pdf-core (0.7.0)
    pg (0.21.0)
    powerpack (0.1.1)
    prawn (2.2.2)
      pdf-core (~> 0.7.0)
      ttfunk (~> 1.5)
    prawn-table (0.2.2)
      prawn (>= 1.3.0, < 3.0.0)
    pry (0.10.4)
      coderay (~> 1.1.0)
      method_source (~> 0.8.1)
      slop (~> 3.4)
    pry-byebug (3.4.2)
      byebug (~> 9.0)
      pry (~> 0.10)
    pry-doc (0.10.0)
      pry (~> 0.9)
      yard (~> 0.9)
    pry-rails (0.3.6)
      pry (>= 0.10.4)
    pry-rescue (1.4.5)
      interception (>= 0.5)
      pry
    pry-stack_explorer (0.4.9.2)
      binding_of_caller (>= 0.7)
      pry (>= 0.9.11)
    public_suffix (2.0.5)
    rabl (0.13.1)
      activesupport (>= 2.3.14)
    rack (2.0.3)
    rack-accept (0.4.5)
      rack (>= 0.4)
    rack-attack (5.0.1)
      rack
    rack-protection (2.0.0)
      rack
    rack-test (0.6.3)
      rack (>= 1.0)
    rack_session_access (0.1.1)
      builder (>= 2.0.0)
      rack (>= 1.0.0)
    rails (5.0.4)
      actioncable (= 5.0.4)
      actionmailer (= 5.0.4)
      actionpack (= 5.0.4)
      actionview (= 5.0.4)
      activejob (= 5.0.4)
      activemodel (= 5.0.4)
      activerecord (= 5.0.4)
      activesupport (= 5.0.4)
      bundler (>= 1.3.0, < 2.0)
      railties (= 5.0.4)
      sprockets-rails (>= 2.0.0)
    rails-controller-testing (1.0.2)
      actionpack (~> 5.x, >= 5.0.1)
      actionview (~> 5.x, >= 5.0.1)
      activesupport (~> 5.x)
    rails-dom-testing (2.0.3)
      activesupport (>= 4.2.0)
      nokogiri (>= 1.6)
    rails-html-sanitizer (1.0.3)
      loofah (~> 2.0)
    rails_12factor (0.0.3)
      rails_serve_static_assets
      rails_stdout_logging
    rails_autolink (1.1.6)
      rails (> 3.1)
    rails_serve_static_assets (0.0.5)
    rails_stdout_logging (0.0.5)
    railties (5.0.4)
      actionpack (= 5.0.4)
      activesupport (= 5.0.4)
      method_source
      rake (>= 0.8.7)
      thor (>= 0.18.1, < 2.0)
    rainbow (2.2.2)
      rake
    raindrops (0.18.0)
    rake (12.0.0)
    rb-fsevent (0.10.2)
    rb-inotify (0.9.10)
      ffi (>= 0.5.0, < 2)
    rdoc (5.1.0)
    redcarpet (3.4.0)
    reform (2.2.4)
      disposable (>= 0.4.1)
      representable (>= 2.4.0, < 3.1.0)
    reform-rails (0.1.7)
      activemodel (>= 3.2)
      reform (>= 2.2.0)
    representable (3.0.4)
      declarative (< 0.1.0)
      declarative-option (< 0.2.0)
      uber (< 0.2.0)
    request_store (1.3.2)
    responders (2.4.0)
      actionpack (>= 4.2.0, < 5.3)
      railties (>= 4.2.0, < 5.3)
    rest-client (1.8.0)
      http-cookie (>= 1.0.2, < 2.0)
      mime-types (>= 1.16, < 3.0)
      netrc (~> 0.7)
    retriable (3.0.2)
    roar (1.1.0)
      representable (~> 3.0.0)
    rspec (3.5.0)
      rspec-core (~> 3.5.0)
      rspec-expectations (~> 3.5.0)
      rspec-mocks (~> 3.5.0)
    rspec-core (3.5.4)
      rspec-support (~> 3.5.0)
    rspec-expectations (3.5.0)
      diff-lcs (>= 1.2.0, < 2.0)
      rspec-support (~> 3.5.0)
    rspec-legacy_formatters (1.0.1)
      rspec (~> 3.0)
    rspec-mocks (3.5.0)
      diff-lcs (>= 1.2.0, < 2.0)
      rspec-support (~> 3.5.0)
    rspec-rails (3.5.2)
      actionpack (>= 3.0)
      activesupport (>= 3.0)
      railties (>= 3.0)
      rspec-core (~> 3.5.0)
      rspec-expectations (~> 3.5.0)
      rspec-mocks (~> 3.5.0)
      rspec-support (~> 3.5.0)
    rspec-retry (0.5.4)
      rspec-core (> 3.3, < 3.7)
    rspec-support (3.5.0)
    rubocop (0.49.1)
      parallel (~> 1.10)
      parser (>= 2.3.3.1, < 3.0)
      powerpack (~> 0.1)
      rainbow (>= 1.99.1, < 3.0)
      ruby-progressbar (~> 1.7)
      unicode-display_width (~> 1.0, >= 1.0.1)
    ruby-duration (3.2.3)
      activesupport (>= 3.0.0)
      i18n
      iso8601
    ruby-progressbar (1.8.1)
    rubyzip (1.2.1)
    safe_yaml (1.0.4)
    sass (3.5.1)
      sass-listen (~> 4.0.0)
    sass-listen (4.0.0)
      rb-fsevent (~> 0.9, >= 0.9.4)
      rb-inotify (~> 0.9, >= 0.9.7)
    sass-rails (5.0.6)
      railties (>= 4.0.0, < 6)
      sass (~> 3.1)
      sprockets (>= 2.8, < 4.0)
      sprockets-rails (>= 2.0, < 4.0)
      tilt (>= 1.1, < 3)
    selenium-webdriver (3.4.0)
      childprocess (~> 0.5)
      rubyzip (~> 1.0)
      websocket (~> 1.0)
    shoulda-context (1.2.2)
    shoulda-matchers (3.1.1)
      activesupport (>= 4.0.0)
    simplecov (0.14.1)
      docile (~> 1.1.0)
      json (>= 1.8, < 3)
      simplecov-html (~> 0.10.0)
    simplecov-html (0.10.1)
    slop (3.6.0)
    sprockets (3.7.1)
      concurrent-ruby (~> 1.0)
      rack (> 1, < 3)
    sprockets-rails (3.2.0)
      actionpack (>= 4.0)
      activesupport (>= 4.0)
      sprockets (>= 3.0.0)
    sqlite3 (1.3.13)
    stringex (2.7.1)
    svg-graph (2.1.0)
    syck (1.3.0)
    sys-filesystem (1.1.7)
      ffi
    thin (1.7.2)
      daemons (~> 1.0, >= 1.0.9)
      eventmachine (~> 1.0, >= 1.0.4)
      rack (>= 1, < 3)
    thor (0.19.4)
    thread_safe (0.3.6)
    tilt (2.0.7)
    timecop (0.9.1)
    ttfunk (1.5.0)
    tzinfo (1.2.3)
      thread_safe (~> 0.1)
    tzinfo-data (1.2017.2)
      tzinfo (>= 1.0.0)
    uber (0.0.15)
    unf (0.1.4)
      unf_ext
    unf_ext (0.0.7.4)
    unicode-display_width (1.2.1)
    unicorn (5.3.0)
      kgio (~> 2.6)
      raindrops (~> 0.7)
    unicorn-worker-killer (0.4.4)
      get_process_mem (~> 0)
      unicorn (>= 4, < 6)
    virtus (1.0.5)
      axiom-types (~> 0.1)
      coercible (~> 1.0)
      descendants_tracker (~> 0.0, >= 0.0.3)
      equalizer (~> 0.0, >= 0.0.9)
    warden (1.2.7)
      rack (>= 1.0)
    warden-basic_auth (0.2.1)
      warden (~> 1.2)
    webmock (3.0.1)
      addressable (>= 2.3.6)
      crack (>= 0.3.2)
      hashdiff
    websocket (1.2.4)
    websocket-driver (0.6.5)
      websocket-extensions (>= 0.1.0)
    websocket-extensions (0.1.2)
    will_paginate (3.1.6)
    xpath (2.1.0)
      nokogiri (~> 1.3)
    yard (0.9.8)

PLATFORMS
  ruby

DEPENDENCIES
  actionpack-xml_parser (~> 2.0.0)
  active_record_query_trace
  activemodel-serializers-xml (~> 1.0.1)
  activerecord-jdbcmysql-adapter
  activerecord-jdbcpostgresql-adapter
  activerecord-session_store (~> 1.1.0)
  acts_as_list (~> 0.9.7)
  acts_as_tree (~> 2.6.1)
  airbrake (~> 5.1.0)
  autoprefixer-rails (~> 7.1.2.3)
  awesome_nested_set (~> 3.1.3)
  aws-sdk (~> 2.10.1)
  bcrypt (~> 3.1.6)
  bourbon (~> 4.3.4)
  capybara (~> 2.14.0)
  capybara-ng (~> 0.2.7)
  capybara-screenshot (~> 1.0.14)
  capybara-select2!
  carrierwave!
  cells-erb (~> 0.0.8)
  cells-rails (~> 0.0.6)
  cocaine (~> 0.5.8)
  coderay (~> 1.1.0)
  color-tools (~> 1.3.0)
  cucumber (~> 2.4.0)
  cucumber-rails (~> 1.4.4)
  daemons
  dalli (~> 2.7.6)
  database_cleaner (~> 1.6)
  date_validator (~> 0.9.0)
  delayed_job_active_record (~> 4.1.1)
  equivalent-xml (~> 0.6)
  factory_girl (~> 4.5)
  factory_girl_rails (~> 4.7)
  faker
  fog-aws
  friendly_id (~> 5.2.1)
  fuubar (~> 2.2.0)
  globalize!
  gon (~> 6.1.0)
  grape (~> 1.0)
  gravatar_image_tag (~> 1.2.0)
  health_check
  htmldiff
  i18n-js (~> 3.0.0)
  jruby-openssl
  json_spec (~> 1.1.4)
  launchy (~> 2.4.3)
  letter_opener
  livingstyleguide (~> 2.0.1)
  multi_json (~> 1.12.1)
  mysql2 (~> 0.4.4)
  net-ldap (~> 0.16.0)
  newrelic_rpm
  nokogiri (~> 1.8.0)
  oj (~> 3.3.2)
  okcomputer (~> 1.16.0)
  omniauth!
  openproject-token (~> 1.0.1)
  openproject-translations!
  parallel_tests (~> 2.14.0)
  passenger
  pg (~> 0.21.0)
  prawn (~> 2.2)
  prawn-table (~> 0.2.2)
  pry-byebug (~> 3.4.2)
  pry-doc (~> 0.10)
  pry-rails (~> 0.3.6)
  pry-rescue (~> 1.4.5)
  pry-stack_explorer (~> 0.4.9.2)
  rabl (~> 0.13.0)
  rack-attack (~> 5.0.1)
  rack-protection (~> 2.0.0)
  rack-test (~> 0.6.3)
  rack_session_access
  rails (~> 5.0.4)
  rails-angular-xss!
  rails-controller-testing (~> 1.0.2)
  rails_12factor
  rails_autolink (~> 1.1.6)
  rdoc (>= 2.4.2)
  reform (~> 2.2.0)
  reform-rails (~> 0.1.7)
  request_store (~> 1.3.1)
  responders (~> 2.4)
  retriable (~> 3.0)
  roar (~> 1.1.0)
  rspec (~> 3.5.0)
  rspec-activemodel-mocks (~> 1.0.3)!
  rspec-example_disabler!
  rspec-legacy_formatters (~> 1.0.1)
  rspec-rails (~> 3.5.2)
  rspec-retry (~> 0.5.2)
  rubocop
  ruby-duration (~> 3.2.0)
  ruby-progressbar
  rubytree!
  sass (= 3.5.1)
  sass-rails (~> 5.0.6)
  selenium-webdriver (~> 3.4)
  shoulda-context (~> 1.2)
  shoulda-matchers (~> 3.1)
  simplecov (~> 0.14.0)
  sprockets (~> 3.7.0)
  sqlite3
  stringex (~> 2.7.1)
  svg-graph (~> 2.1.0)
  syck (~> 1.3.0)
  sys-filesystem (~> 1.1.4)
  thin (~> 1.7.2)
  timecop (~> 0.9.0)
  transactional_lock!
  tzinfo-data (~> 1.2017.2)
  unicorn
  unicorn-worker-killer
  warden (~> 1.2)
  warden-basic_auth (~> 0.2.1)
  webmock (~> 3.0.0)
  will_paginate (~> 3.1.0)

RUBY VERSION
   ruby 2.4.1p111

BUNDLED WITH
   1.15.3<|MERGE_RESOLUTION|>--- conflicted
+++ resolved
@@ -60,13 +60,8 @@
 
 GIT
   remote: https://github.com/opf/openproject-translations.git
-<<<<<<< HEAD
-  revision: 55fb23a63fc423a78f8cc7dc3b9967210f10a8fb
-  branch: stable/7
-=======
   revision: cc77898be143470f96b5fa2a94eb166b2e20379b
   branch: release/7.2
->>>>>>> 85679017
   specs:
     openproject-translations (7.2.0)
       crowdin-api (~> 0.4.1)
