--- conflicted
+++ resolved
@@ -291,11 +291,7 @@
     awesome_nested_set (3.5.0)
       activerecord (>= 4.0.0, < 7.1)
     aws-eventstream (1.2.0)
-<<<<<<< HEAD
     aws-partitions (1.686.0)
-=======
-    aws-partitions (1.684.0)
->>>>>>> d2658792
     aws-sdk-core (3.168.4)
       aws-eventstream (~> 1, >= 1.0.2)
       aws-partitions (~> 1, >= 1.651.0)
@@ -468,11 +464,8 @@
     factory_bot_rails (6.2.0)
       factory_bot (~> 6.2.0)
       railties (>= 5.0.0)
-<<<<<<< HEAD
-=======
     faker (3.1.0)
       i18n (>= 1.8.11, < 2)
->>>>>>> d2658792
     faraday (1.10.2)
       faraday-em_http (~> 1.0)
       faraday-em_synchrony (~> 1.0)
