GIT
  remote: https://github.com/ViewComponent/lookbook.git
  revision: 473f86d7e343cd78b74cc293a4de06b9b5e7a3e2
  ref: 473f86d7e343cd78b74cc293a4de06b9b5e7a3e2
  specs:
    lookbook (2.2.0)
      activemodel
      css_parser
      htmlbeautifier (~> 1.3)
      htmlentities (~> 4.3.4)
      marcel (~> 1.0)
      railties (>= 5.0)
      redcarpet (~> 3.5)
      rouge (>= 3.26, < 5.0)
      view_component (>= 2.0)
      yard (~> 0.9.25)
      zeitwerk (~> 2.5)

GIT
  remote: https://github.com/citizensadvice/capybara_accessible_selectors
  revision: 8e9748e1655f8c51e9b6f914e630bb6415813a57
  branch: main
  specs:
    capybara_accessible_selectors (0.11.0)
      capybara (~> 3.36)

GIT
  remote: https://github.com/crohr/turbo_tests.git
  revision: b700cdb344e1ed8e100fd1f56525ec12fa792b45
  ref: fix/runtime-info
  specs:
    turbo_tests (2.0.0)
      bundler (>= 2.1)
      parallel_tests (>= 3.3.0, < 5)
      rspec (>= 3.10)

GIT
  remote: https://github.com/opf/md-to-pdf
  revision: 4952148f930a3292051efbadd9ac115d9c721157
  ref: 4952148f930a3292051efbadd9ac115d9c721157
  specs:
    md_to_pdf (0.0.23)
      color_conversion (~> 0.1)
      front_matter_parser (~> 1.0)
      json-schema (~> 4.1)
      markly (~> 0.7)
      matrix (~> 0.4)
      nokogiri (~> 1.1)
      prawn (~> 2.4)
      prawn-table (~> 0.2)
      text-hyphen (~> 1.5)

GIT
  remote: https://github.com/opf/omniauth
  revision: fe862f986b2e846e291784d2caa3d90a658c67f0
  ref: fe862f986b2e846e291784d2caa3d90a658c67f0
  specs:
    omniauth (1.9.0)
      hashie (>= 3.4.6, < 3.7.0)
      rack (>= 1.6.2, < 3)

GIT
  remote: https://github.com/opf/omniauth-openid-connect.git
  revision: d63f5967514d10db9ddece798dadfa2ac532cbe0
  ref: d63f5967514d10db9ddece798dadfa2ac532cbe0
  specs:
    omniauth-openid-connect (0.4.0)
      addressable (~> 2.5)
      omniauth (~> 1.6)
      openid_connect (~> 2.2.0)

GIT
  remote: https://github.com/opf/omniauth-openid_connect-providers.git
  revision: c7e2498a8b093cfc5693d4960cae2e903a5e10cd
  ref: c7e2498a8b093cfc5693d4960cae2e903a5e10cd
  specs:
    omniauth-openid_connect-providers (0.2.0)
      omniauth-openid-connect (>= 0.2.1)

PATH
  remote: modules/auth_plugins
  specs:
    openproject-auth_plugins (1.0.0)
      omniauth (~> 1.0)

PATH
  remote: modules/auth_saml
  specs:
    openproject-auth_saml (1.0.0)
      omniauth-saml (~> 1.10.1)

PATH
  remote: modules/avatars
  specs:
    openproject-avatars (1.0.0)
      fastimage (~> 2.2.0)
      gravatar_image_tag (~> 1.2.0)

PATH
  remote: modules/backlogs
  specs:
    openproject-backlogs (1.0.0)
      acts_as_list (~> 1.1.0)

PATH
  remote: modules/bim
  specs:
    openproject-bim (1.0.0)
      activerecord-import
      rubyzip (~> 2.3.0)

PATH
  remote: modules/boards
  specs:
    openproject-boards (1.0.0)

PATH
  remote: modules/budgets
  specs:
    budgets (1.0.0)

PATH
  remote: modules/calendar
  specs:
    openproject-calendar (1.0.0)
      icalendar (~> 2.10.0)

PATH
  remote: modules/costs
  specs:
    costs (1.0.0)

PATH
  remote: modules/dashboards
  specs:
    dashboards (1.0.0)
      grids

PATH
  remote: modules/documents
  specs:
    openproject-documents (1.0.0)

PATH
  remote: modules/gantt
  specs:
    openproject-gantt (1.0.0)

PATH
  remote: modules/github_integration
  specs:
    openproject-github_integration (1.0.0)
      openproject-webhooks

PATH
  remote: modules/grids
  specs:
    grids (1.0.0)

PATH
  remote: modules/job_status
  specs:
    openproject-job_status (1.0.0)

PATH
  remote: modules/ldap_groups
  specs:
    openproject-ldap_groups (1.0.0)

PATH
  remote: modules/meeting
  specs:
    openproject-meeting (1.0.0)
      icalendar (~> 2.10.0)

PATH
  remote: modules/my_page
  specs:
    my_page (1.0.0)
      grids

PATH
  remote: modules/openid_connect
  specs:
    openproject-openid_connect (1.0.0)
      lobby_boy (~> 0.1.3)
      omniauth-openid_connect-providers (~> 0.1)
      openproject-auth_plugins

PATH
  remote: modules/overviews
  specs:
    overviews (1.0.0)
      grids

PATH
  remote: modules/recaptcha
  specs:
    openproject-recaptcha (1.0.0)
      recaptcha (~> 5.7)

PATH
  remote: modules/reporting
  specs:
    openproject-reporting (1.0.0)
      costs

PATH
  remote: modules/storages
  specs:
    openproject-storages (1.0.0)

PATH
  remote: modules/team_planner
  specs:
    openproject-team_planner (1.0.0)

PATH
  remote: modules/two_factor_authentication
  specs:
    openproject-two_factor_authentication (1.0.0)
      aws-sdk-sns (~> 1.70.0)
      messagebird-rest (~> 1.4.2)
      rotp (~> 6.1)

PATH
  remote: modules/webhooks
  specs:
    openproject-webhooks (1.0.0)

PATH
  remote: modules/xls_export
  specs:
    openproject-xls_export (1.0.0)
      spreadsheet (~> 1.3.0)

GEM
  remote: https://rubygems.org/
  specs:
    Ascii85 (1.1.0)
    actioncable (7.0.8)
      actionpack (= 7.0.8)
      activesupport (= 7.0.8)
      nio4r (~> 2.0)
      websocket-driver (>= 0.6.1)
    actionmailbox (7.0.8)
      actionpack (= 7.0.8)
      activejob (= 7.0.8)
      activerecord (= 7.0.8)
      activestorage (= 7.0.8)
      activesupport (= 7.0.8)
      mail (>= 2.7.1)
      net-imap
      net-pop
      net-smtp
    actionmailer (7.0.8)
      actionpack (= 7.0.8)
      actionview (= 7.0.8)
      activejob (= 7.0.8)
      activesupport (= 7.0.8)
      mail (~> 2.5, >= 2.5.4)
      net-imap
      net-pop
      net-smtp
      rails-dom-testing (~> 2.0)
    actionpack (7.0.8)
      actionview (= 7.0.8)
      activesupport (= 7.0.8)
      rack (~> 2.0, >= 2.2.4)
      rack-test (>= 0.6.3)
      rails-dom-testing (~> 2.0)
      rails-html-sanitizer (~> 1.0, >= 1.2.0)
    actionpack-xml_parser (2.0.1)
      actionpack (>= 5.0)
      railties (>= 5.0)
    actiontext (7.0.8)
      actionpack (= 7.0.8)
      activerecord (= 7.0.8)
      activestorage (= 7.0.8)
      activesupport (= 7.0.8)
      globalid (>= 0.6.0)
      nokogiri (>= 1.8.5)
    actionview (7.0.8)
      activesupport (= 7.0.8)
      builder (~> 3.1)
      erubi (~> 1.4)
      rails-dom-testing (~> 2.0)
      rails-html-sanitizer (~> 1.1, >= 1.2.0)
    activejob (7.0.8)
      activesupport (= 7.0.8)
      globalid (>= 0.3.6)
    activemodel (7.0.8)
      activesupport (= 7.0.8)
    activemodel-serializers-xml (1.0.2)
      activemodel (> 5.x)
      activesupport (> 5.x)
      builder (~> 3.1)
    activerecord (7.0.8)
      activemodel (= 7.0.8)
      activesupport (= 7.0.8)
    activerecord-import (1.5.1)
      activerecord (>= 4.2)
    activerecord-nulldb-adapter (1.0.1)
      activerecord (>= 5.2.0, < 7.2)
    activerecord-session_store (2.1.0)
      actionpack (>= 6.1)
      activerecord (>= 6.1)
      cgi (>= 0.3.6)
      multi_json (~> 1.11, >= 1.11.2)
      rack (>= 2.0.8, < 4)
      railties (>= 6.1)
    activestorage (7.0.8)
      actionpack (= 7.0.8)
      activejob (= 7.0.8)
      activerecord (= 7.0.8)
      activesupport (= 7.0.8)
      marcel (~> 1.0)
      mini_mime (>= 1.1.0)
    activesupport (7.0.8)
      concurrent-ruby (~> 1.0, >= 1.0.2)
      i18n (>= 1.6, < 2)
      minitest (>= 5.1)
      tzinfo (~> 2.0)
    acts_as_list (1.1.0)
      activerecord (>= 4.2)
    acts_as_tree (2.9.1)
      activerecord (>= 3.0.0)
    addressable (2.8.6)
      public_suffix (>= 2.0.2, < 6.0)
    aes_key_wrap (1.1.0)
    afm (0.2.2)
    airbrake (13.0.4)
      airbrake-ruby (~> 6.0)
    airbrake-ruby (6.2.2)
      rbtree3 (~> 0.6)
    appsignal (3.5.4)
      rack
    ast (2.4.2)
    attr_required (1.0.2)
    auto_strip_attributes (2.6.0)
      activerecord (>= 4.0)
    awesome_nested_set (3.6.0)
      activerecord (>= 4.0.0, < 7.2)
    aws-eventstream (1.3.0)
    aws-partitions (1.884.0)
    aws-sdk-core (3.191.0)
      aws-eventstream (~> 1, >= 1.3.0)
      aws-partitions (~> 1, >= 1.651.0)
      aws-sigv4 (~> 1.8)
      jmespath (~> 1, >= 1.6.1)
    aws-sdk-kms (1.77.0)
      aws-sdk-core (~> 3, >= 3.191.0)
      aws-sigv4 (~> 1.1)
    aws-sdk-s3 (1.143.0)
      aws-sdk-core (~> 3, >= 3.191.0)
      aws-sdk-kms (~> 1)
      aws-sigv4 (~> 1.8)
    aws-sdk-sns (1.70.0)
      aws-sdk-core (~> 3, >= 3.188.0)
      aws-sigv4 (~> 1.1)
    aws-sigv4 (1.8.0)
      aws-eventstream (~> 1, >= 1.0.2)
    axe-core-api (4.8.1)
      dumb_delegator
      virtus
    axe-core-rspec (4.8.1)
      axe-core-api
      dumb_delegator
      virtus
    axiom-types (0.1.1)
      descendants_tracker (~> 0.0.4)
      ice_nine (~> 0.11.0)
      thread_safe (~> 0.3, >= 0.3.1)
    base64 (0.2.0)
    bcrypt (3.1.20)
    better_html (2.0.2)
      actionview (>= 6.0)
      activesupport (>= 6.0)
      ast (~> 2.0)
      erubi (~> 1.4)
      parser (>= 2.4)
      smart_properties
    bigdecimal (3.1.6)
    bindata (2.4.15)
    bootsnap (1.17.1)
      msgpack (~> 1.2)
    brakeman (6.1.1)
      racc
    browser (5.3.1)
    builder (3.2.4)
    byebug (11.1.3)
    capybara (3.40.0)
      addressable
      matrix
      mini_mime (>= 0.1.3)
      nokogiri (~> 1.11)
      rack (>= 1.6.0)
      rack-test (>= 0.6.3)
      regexp_parser (>= 1.5, < 3.0)
      xpath (~> 3.2)
    capybara-screenshot (1.0.26)
      capybara (>= 1.0, < 4)
      launchy
    carrierwave (1.3.2)
      activemodel (>= 4.0.0)
      activesupport (>= 4.0.0)
      mime-types (>= 1.16)
      ssrf_filter (~> 1.0)
    carrierwave_direct (2.1.0)
      carrierwave (>= 1.0.0)
      fog-aws
    cgi (0.4.1)
    climate_control (1.2.0)
    closure_tree (7.4.0)
      activerecord (>= 4.2.10)
      with_advisory_lock (>= 4.0.0)
    coderay (1.1.3)
    coercible (1.0.0)
      descendants_tracker (~> 0.0.1)
    color_conversion (0.1.1)
    colored2 (4.0.0)
    commonmarker (1.0.4)
      rb_sys (~> 0.9)
    compare-xml (0.66)
      nokogiri (~> 1.8)
    concurrent-ruby (1.2.3)
    connection_pool (2.4.1)
    cookiejar (0.3.4)
    crack (0.4.5)
      rexml
    crass (1.0.6)
    css_parser (1.16.0)
      addressable
    cuprite (0.15)
      capybara (~> 3.0)
      ferrum (~> 0.14.0)
    daemons (1.4.1)
    dalli (3.2.7)
      base64
    date (3.3.4)
    date_validator (0.12.0)
      activemodel (>= 3)
      activesupport (>= 3)
    debug (1.9.1)
      irb (~> 1.10)
      reline (>= 0.3.8)
    deckar01-task_list (2.3.3)
      html-pipeline
    declarative (0.0.20)
    delayed_cron_job (0.9.0)
      fugit (>= 1.5)
    delayed_job (4.1.11)
      activesupport (>= 3.0, < 8.0)
    delayed_job_active_record (4.1.8)
      activerecord (>= 3.0, < 8.0)
      delayed_job (>= 3.0, < 5)
    descendants_tracker (0.0.4)
      thread_safe (~> 0.3, >= 0.3.1)
    diff-lcs (1.5.0)
    disposable (0.6.3)
      declarative (>= 0.0.9, < 1.0.0)
      representable (>= 3.1.1, < 4)
    doorkeeper (5.6.8)
      railties (>= 5)
    dotenv (2.8.1)
    dotenv-rails (2.8.1)
      dotenv (= 2.8.1)
      railties (>= 3.2)
    dry-container (0.11.0)
      concurrent-ruby (~> 1.0)
    dry-core (1.0.1)
      concurrent-ruby (~> 1.0)
      zeitwerk (~> 2.6)
    dry-inflector (1.0.0)
    dry-logic (1.5.0)
      concurrent-ruby (~> 1.0)
      dry-core (~> 1.0, < 2)
      zeitwerk (~> 2.6)
    dry-types (1.7.2)
      bigdecimal (~> 3.0)
      concurrent-ruby (~> 1.0)
      dry-core (~> 1.0)
      dry-inflector (~> 1.0)
      dry-logic (~> 1.4)
      zeitwerk (~> 2.6)
    dumb_delegator (1.0.0)
    em-http-request (1.1.7)
      addressable (>= 2.3.4)
      cookiejar (!= 0.3.1)
      em-socksify (>= 0.3)
      eventmachine (>= 1.0.3)
      http_parser.rb (>= 0.6.0)
    em-socksify (0.3.2)
      eventmachine (>= 1.0.0.beta.4)
    em-synchrony (1.0.6)
      eventmachine (>= 1.0.0.beta.1)
    email_validator (2.2.4)
      activemodel
    equivalent-xml (0.6.0)
      nokogiri (>= 1.4.3)
    erb_lint (0.5.0)
      activesupport
      better_html (>= 2.0.1)
      parser (>= 2.7.1.4)
      rainbow
      rubocop
      smart_properties
    erblint-github (0.5.1)
    erubi (1.12.0)
    escape_utils (1.3.0)
    et-orbi (1.2.7)
      tzinfo
    eventmachine (1.2.7)
    eventmachine_httpserver (0.2.1)
<<<<<<< HEAD
    excon (0.109.0)
    factory_bot (6.4.5)
=======
    excon (0.108.0)
    factory_bot (6.4.6)
>>>>>>> 1b7519de
      activesupport (>= 5.0.0)
    factory_bot_rails (6.4.3)
      factory_bot (~> 6.4)
      railties (>= 5.0.0)
    faraday (2.9.0)
      faraday-net_http (>= 2.0, < 3.2)
    faraday-follow_redirects (0.3.0)
      faraday (>= 1, < 3)
    faraday-net_http (3.1.0)
      net-http
    fastimage (2.2.7)
    ferrum (0.14)
      addressable (~> 2.5)
      concurrent-ruby (~> 1.1)
      webrick (~> 1.7)
      websocket-driver (>= 0.6, < 0.8)
    ffi (1.16.3)
    flamegraph (0.9.5)
    fog-aws (3.21.0)
      fog-core (~> 2.1)
      fog-json (~> 1.1)
      fog-xml (~> 0.1)
    fog-core (2.4.0)
      builder
      excon (~> 0.71)
      formatador (>= 0.2, < 2.0)
      mime-types
    fog-json (1.2.0)
      fog-core
      multi_json (~> 1.10)
    fog-xml (0.1.4)
      fog-core
      nokogiri (>= 1.5.11, < 2.0.0)
    formatador (1.1.0)
    friendly_id (5.5.1)
      activerecord (>= 4.0.0)
    front_matter_parser (1.0.1)
    fugit (1.9.0)
      et-orbi (~> 1, >= 1.2.7)
      raabro (~> 1.4)
    fuubar (2.5.1)
      rspec-core (~> 3.0)
      ruby-progressbar (~> 1.4)
    glob (0.4.0)
    globalid (1.2.1)
      activesupport (>= 6.1)
    gon (6.4.0)
      actionpack (>= 3.0.20)
      i18n (>= 0.7)
      multi_json
      request_store (>= 1.0)
    google-apis-core (0.13.0)
      addressable (~> 2.5, >= 2.5.1)
      googleauth (~> 1.9)
      httpclient (>= 2.8.1, < 3.a)
      mini_mime (~> 1.0)
      representable (~> 3.0)
      retriable (>= 2.0, < 4.a)
      rexml
    google-apis-gmail_v1 (0.38.0)
      google-apis-core (>= 0.12.0, < 2.a)
    google-cloud-env (2.1.0)
      faraday (>= 1.0, < 3.a)
    googleauth (1.9.2)
      faraday (>= 1.0, < 3.a)
      google-cloud-env (~> 2.1)
      jwt (>= 1.4, < 3.0)
      multi_json (~> 1.11)
      os (>= 0.9, < 2.0)
      signet (>= 0.16, < 2.a)
    grape (2.0.0)
      activesupport (>= 5)
      builder
      dry-types (>= 1.1)
      mustermann-grape (~> 1.0.0)
      rack (>= 1.3.0)
      rack-accept
    grape_logging (1.8.4)
      grape
      rack
    gravatar_image_tag (1.2.0)
    hana (1.3.7)
    hashdiff (1.1.0)
    hashery (2.1.2)
    hashie (3.6.0)
    highline (3.0.1)
    html-pipeline (2.14.3)
      activesupport (>= 2)
      nokogiri (>= 1.4)
    htmlbeautifier (1.4.2)
    htmldiff (0.0.1)
    htmlentities (4.3.4)
    http-2-next (1.0.3)
    http_parser.rb (0.6.0)
    httpclient (2.8.3)
    httpx (1.2.1)
      http-2-next (>= 1.0.3)
    i18n (1.14.1)
      concurrent-ruby (~> 1.0)
    i18n-js (4.2.3)
      glob (>= 0.4.0)
      i18n
    i18n-tasks (1.0.13)
      activesupport (>= 4.0.2)
      ast (>= 2.1.0)
      better_html (>= 1.0, < 3.0)
      erubi
      highline (>= 2.0.0)
      i18n
      parser (>= 3.2.2.1)
      rails-i18n
      rainbow (>= 2.2.2, < 4.0)
      terminal-table (>= 1.5.1)
    icalendar (2.10.1)
      ice_cube (~> 0.16)
    ice_cube (0.16.4)
    ice_nine (0.11.2)
    interception (0.5)
    io-console (0.7.2)
    irb (1.11.1)
      rdoc
      reline (>= 0.4.2)
    iso8601 (0.13.0)
    jmespath (1.6.2)
    json (2.7.1)
    json-jwt (1.16.5)
      activesupport (>= 4.2)
      aes_key_wrap
      base64
      bindata
      faraday (~> 2.0)
      faraday-follow_redirects
    json-schema (4.1.1)
      addressable (>= 2.8)
    json_schemer (2.1.1)
      hana (~> 1.3)
      regexp_parser (~> 2.0)
      simpleidn (~> 0.2)
    json_spec (1.1.5)
      multi_json (~> 1.0)
      rspec (>= 2.0, < 4.0)
    jwt (2.7.1)
    ladle (1.0.1)
      open4 (~> 1.0)
    language_server-protocol (3.17.0.3)
    launchy (2.5.2)
      addressable (~> 2.8)
    lefthook (1.6.1)
    letter_opener (1.8.1)
      launchy (>= 2.2, < 3)
    listen (3.8.0)
      rb-fsevent (~> 0.10, >= 0.10.3)
      rb-inotify (~> 0.9, >= 0.9.10)
    lobby_boy (0.1.3)
      omniauth (~> 1.1)
      omniauth-openid-connect (>= 0.2.1)
      rails (>= 3.2.21)
    lograge (0.14.0)
      actionpack (>= 4)
      activesupport (>= 4)
      railties (>= 4)
      request_store (~> 1.0)
    loofah (2.22.0)
      crass (~> 1.0.2)
      nokogiri (>= 1.12.0)
    mail (2.8.1)
      mini_mime (>= 0.1.1)
      net-imap
      net-pop
      net-smtp
    marcel (1.0.2)
    markly (0.10.0)
    matrix (0.4.2)
    messagebird-rest (1.4.2)
    meta-tags (2.20.0)
      actionpack (>= 6.0.0, < 7.2)
    method_source (1.0.0)
    mime-types (3.5.2)
      mime-types-data (~> 3.2015)
    mime-types-data (3.2023.1205)
    mini_magick (4.12.0)
    mini_mime (1.1.5)
    mini_portile2 (2.8.5)
    minitest (5.21.2)
    msgpack (1.7.2)
    multi_json (1.15.0)
    mustermann (3.0.0)
      ruby2_keywords (~> 0.0.1)
    mustermann-grape (1.0.2)
      mustermann (>= 1.0.0)
    net-http (0.4.1)
      uri
    net-imap (0.4.9.1)
      date
      net-protocol
    net-ldap (0.19.0)
    net-pop (0.1.2)
      net-protocol
    net-protocol (0.2.2)
      timeout
    net-smtp (0.4.0.1)
      net-protocol
    nio4r (2.7.0)
    nokogiri (1.16.0)
      mini_portile2 (~> 2.8.2)
      racc (~> 1.4)
    oj (3.16.3)
      bigdecimal (>= 3.0)
    okcomputer (1.18.5)
    omniauth-saml (1.10.3)
      omniauth (~> 1.3, >= 1.3.2)
      ruby-saml (~> 1.9)
    open4 (1.3.4)
    openid_connect (2.2.1)
      activemodel
      attr_required (>= 1.0.0)
      faraday (~> 2.0)
      faraday-follow_redirects
      json-jwt (>= 1.16)
      rack-oauth2 (~> 2.2)
      swd (~> 2.0)
      tzinfo
      validate_email
      validate_url
      webfinger (~> 2.0)
    openproject-octicons (19.8.0)
    openproject-octicons_helper (19.8.0)
      actionview
      openproject-octicons (= 19.8.0)
      railties
    openproject-primer_view_components (0.20.0)
      actionview (>= 5.0.0)
      activesupport (>= 5.0.0)
      openproject-octicons (>= 19.8.0)
      view_component (>= 3.1, < 4.0)
    openproject-token (4.0.0)
      activemodel
    os (1.1.4)
    ox (2.14.17)
    paper_trail (12.3.0)
      activerecord (>= 5.2)
      request_store (~> 1.1)
    parallel (1.24.0)
    parallel_tests (4.4.0)
      parallel
    parser (3.3.0.5)
      ast (~> 2.4.1)
      racc
    pdf-core (0.9.0)
    pdf-inspector (1.3.0)
      pdf-reader (>= 1.0, < 3.0.a)
    pdf-reader (2.12.0)
      Ascii85 (~> 1.0)
      afm (~> 0.2.1)
      hashery (~> 2.0)
      ruby-rc4
      ttfunk
    pg (1.5.4)
    plaintext (0.3.4)
      activesupport (> 2.2.1)
      nokogiri (~> 1.10, >= 1.10.4)
      rubyzip (>= 1.2.0)
    prawn (2.4.0)
      pdf-core (~> 0.9.0)
      ttfunk (~> 1.7)
    prawn-table (0.2.2)
      prawn (>= 1.3.0, < 3.0.0)
    pry (0.14.2)
      coderay (~> 1.1)
      method_source (~> 1.0)
    pry-byebug (3.10.1)
      byebug (~> 11.0)
      pry (>= 0.13, < 0.15)
    pry-doc (1.5.0)
      pry (~> 0.11)
      yard (~> 0.9.11)
    pry-rails (0.3.9)
      pry (>= 0.10.4)
    pry-rescue (1.6.0)
      interception (>= 0.5)
      pry (>= 0.12.0)
    psych (5.1.2)
      stringio
    public_suffix (5.0.4)
    puffing-billy (4.0.0)
      addressable (~> 2.5)
      em-http-request (~> 1.1, >= 1.1.0)
      em-synchrony
      eventmachine (~> 1.2)
      eventmachine_httpserver
      http_parser.rb (~> 0.6.0)
      multi_json
    puma (6.4.2)
      nio4r (~> 2.0)
    puma-plugin-statsd (2.6.0)
      puma (>= 5.0, < 7)
    raabro (1.4.0)
    racc (1.7.3)
    rack (2.2.8)
    rack-accept (0.4.5)
      rack (>= 0.4)
    rack-attack (6.7.0)
      rack (>= 1.0, < 4)
    rack-cors (2.0.1)
      rack (>= 2.0.0)
    rack-mini-profiler (3.3.0)
      rack (>= 1.2.0)
    rack-oauth2 (2.2.1)
      activesupport
      attr_required
      faraday (~> 2.0)
      faraday-follow_redirects
      json-jwt (>= 1.11.0)
      rack (>= 2.1.0)
    rack-protection (3.2.0)
      base64 (>= 0.1.0)
      rack (~> 2.2, >= 2.2.4)
    rack-test (2.1.0)
      rack (>= 1.3)
    rack-timeout (0.6.3)
    rack_session_access (0.2.0)
      builder (>= 2.0.0)
      rack (>= 1.0.0)
    rails (7.0.8)
      actioncable (= 7.0.8)
      actionmailbox (= 7.0.8)
      actionmailer (= 7.0.8)
      actionpack (= 7.0.8)
      actiontext (= 7.0.8)
      actionview (= 7.0.8)
      activejob (= 7.0.8)
      activemodel (= 7.0.8)
      activerecord (= 7.0.8)
      activestorage (= 7.0.8)
      activesupport (= 7.0.8)
      bundler (>= 1.15.0)
      railties (= 7.0.8)
    rails-controller-testing (1.0.5)
      actionpack (>= 5.0.1.rc1)
      actionview (>= 5.0.1.rc1)
      activesupport (>= 5.0.1.rc1)
    rails-dom-testing (2.2.0)
      activesupport (>= 5.0.0)
      minitest
      nokogiri (>= 1.6)
    rails-html-sanitizer (1.6.0)
      loofah (~> 2.21)
      nokogiri (~> 1.14)
    rails-i18n (7.0.8)
      i18n (>= 0.7, < 2)
      railties (>= 6.0.0, < 8)
    railties (7.0.8)
      actionpack (= 7.0.8)
      activesupport (= 7.0.8)
      method_source
      rake (>= 12.2)
      thor (~> 1.0)
      zeitwerk (~> 2.5)
    rainbow (3.1.1)
    rake (13.1.0)
    rb-fsevent (0.11.2)
    rb-inotify (0.10.1)
      ffi (~> 1.0)
    rb_sys (0.9.87)
    rbtree3 (0.7.1)
    rdoc (6.6.2)
      psych (>= 4.0.0)
    recaptcha (5.16.0)
    redcarpet (3.6.0)
    redis (5.0.8)
      redis-client (>= 0.17.0)
    redis-client (0.19.1)
      connection_pool
    regexp_parser (2.9.0)
    reline (0.4.2)
      io-console (~> 0.5)
    representable (3.2.0)
      declarative (< 0.1.0)
      trailblazer-option (>= 0.1.1, < 0.2.0)
      uber (< 0.2.0)
    request_store (1.5.1)
      rack (>= 1.4)
    responders (3.1.1)
      actionpack (>= 5.2)
      railties (>= 5.2)
    retriable (3.1.2)
    rexml (3.2.6)
    rinku (2.0.6)
    roar (1.2.0)
      representable (~> 3.1)
    rotp (6.3.0)
    rouge (4.2.0)
    rspec (3.12.0)
      rspec-core (~> 3.12.0)
      rspec-expectations (~> 3.12.0)
      rspec-mocks (~> 3.12.0)
    rspec-core (3.12.2)
      rspec-support (~> 3.12.0)
    rspec-expectations (3.12.3)
      diff-lcs (>= 1.2.0, < 2.0)
      rspec-support (~> 3.12.0)
    rspec-mocks (3.12.6)
      diff-lcs (>= 1.2.0, < 2.0)
      rspec-support (~> 3.12.0)
    rspec-rails (6.1.1)
      actionpack (>= 6.1)
      activesupport (>= 6.1)
      railties (>= 6.1)
      rspec-core (~> 3.12)
      rspec-expectations (~> 3.12)
      rspec-mocks (~> 3.12)
      rspec-support (~> 3.12)
    rspec-retry (0.6.2)
      rspec-core (> 3.3)
    rspec-support (3.12.1)
    rubocop (1.60.2)
      json (~> 2.3)
      language_server-protocol (>= 3.17.0)
      parallel (~> 1.10)
      parser (>= 3.3.0.2)
      rainbow (>= 2.2.2, < 4.0)
      regexp_parser (>= 1.8, < 3.0)
      rexml (>= 3.2.5, < 4.0)
      rubocop-ast (>= 1.30.0, < 2.0)
      ruby-progressbar (~> 1.7)
      unicode-display_width (>= 2.4.0, < 3.0)
    rubocop-ast (1.30.0)
      parser (>= 3.2.1.0)
    rubocop-capybara (2.20.0)
      rubocop (~> 1.41)
    rubocop-factory_bot (2.25.1)
      rubocop (~> 1.41)
    rubocop-inflector (0.2.1)
      activesupport
      rubocop
      rubocop-rspec
    rubocop-performance (1.20.2)
      rubocop (>= 1.48.1, < 2.0)
      rubocop-ast (>= 1.30.0, < 2.0)
    rubocop-rails (2.23.1)
      activesupport (>= 4.2.0)
      rack (>= 1.1)
      rubocop (>= 1.33.0, < 2.0)
      rubocop-ast (>= 1.30.0, < 2.0)
    rubocop-rspec (2.26.1)
      rubocop (~> 1.40)
      rubocop-capybara (~> 2.17)
      rubocop-factory_bot (~> 2.22)
    ruby-duration (3.2.3)
      activesupport (>= 3.0.0)
      i18n
      iso8601
    ruby-ole (1.2.12.2)
    ruby-prof (1.7.0)
    ruby-progressbar (1.13.0)
    ruby-rc4 (0.1.5)
    ruby-saml (1.16.0)
      nokogiri (>= 1.13.10)
      rexml
    ruby2_keywords (0.0.5)
    rubytree (2.0.3)
      json (~> 2.0, > 2.3.1)
    rubyzip (2.3.2)
    sanitize (6.1.0)
      crass (~> 1.0.2)
      nokogiri (>= 1.12.0)
    secure_headers (6.5.0)
    selenium-devtools (0.121.0)
      selenium-webdriver (~> 4.2)
    selenium-webdriver (4.17.0)
      base64 (~> 0.2)
      rexml (~> 3.2, >= 3.2.5)
      rubyzip (>= 1.2.2, < 3.0)
      websocket (~> 1.0)
    semantic (1.6.1)
    shoulda-context (2.0.0)
    shoulda-matchers (6.1.0)
      activesupport (>= 5.2.0)
    signet (0.18.0)
      addressable (~> 2.8)
      faraday (>= 0.17.5, < 3.a)
      jwt (>= 1.5, < 3.0)
      multi_json (~> 1.10)
    simpleidn (0.2.1)
      unf (~> 0.1.4)
    smart_properties (1.17.0)
    spreadsheet (1.3.1)
      bigdecimal
      ruby-ole
    spring (4.1.3)
    spring-commands-rspec (1.0.4)
      spring (>= 0.9.1)
    spring-commands-rubocop (0.4.0)
      spring (>= 1.0)
    sprockets (3.7.2)
      concurrent-ruby (~> 1.0)
      rack (> 1, < 3)
    sprockets-rails (3.4.2)
      actionpack (>= 5.2)
      activesupport (>= 5.2)
      sprockets (>= 3.0.0)
    ssrf_filter (1.1.2)
    stackprof (0.2.26)
    store_attribute (1.2.0)
      activerecord (>= 6.0)
    stringex (2.8.6)
    stringio (3.1.0)
    structured_warnings (0.4.0)
    svg-graph (2.2.2)
    swd (2.0.3)
      activesupport (>= 3)
      attr_required (>= 0.0.5)
      faraday (~> 2.0)
      faraday-follow_redirects
    sys-filesystem (1.4.4)
      ffi (~> 1.1)
    table_print (1.5.7)
    terminal-table (3.0.2)
      unicode-display_width (>= 1.1.1, < 3)
    test-prof (1.3.1)
    text-hyphen (1.5.0)
    thor (1.3.0)
    thread_safe (0.3.6)
    timecop (0.9.8)
    timeout (0.4.1)
    trailblazer-option (0.1.2)
    ttfunk (1.7.0)
    turbo-rails (1.5.0)
      actionpack (>= 6.0.0)
      activejob (>= 6.0.0)
      railties (>= 6.0.0)
    typed_dag (2.0.2)
      rails (>= 5.0.4)
    tzinfo (2.0.6)
      concurrent-ruby (~> 1.0)
    tzinfo-data (1.2023.4)
      tzinfo (>= 1.0.0)
    uber (0.1.0)
    unf (0.1.4)
      unf_ext
    unf_ext (0.0.9.1)
    unicode-display_width (2.5.0)
    uri (0.13.0)
    validate_email (0.1.6)
      activemodel (>= 3.0)
      mail (>= 2.2.5)
    validate_url (1.0.15)
      activemodel (>= 3.0.0)
      public_suffix
    vcr (6.2.0)
    view_component (3.10.0)
      activesupport (>= 5.2.0, < 8.0)
      concurrent-ruby (~> 1.0)
      method_source (~> 1.0)
    virtus (2.0.0)
      axiom-types (~> 0.1)
      coercible (~> 1.0)
      descendants_tracker (~> 0.0, >= 0.0.3)
    warden (1.2.9)
      rack (>= 2.0.9)
    warden-basic_auth (0.2.1)
      warden (~> 1.2)
    webfinger (2.1.3)
      activesupport
      faraday (~> 2.0)
      faraday-follow_redirects
    webmock (3.19.1)
      addressable (>= 2.8.0)
      crack (>= 0.3.2)
      hashdiff (>= 0.4.0, < 2.0.0)
    webrick (1.8.1)
    websocket (1.2.10)
    websocket-driver (0.7.6)
      websocket-extensions (>= 0.1.0)
    websocket-extensions (0.1.5)
    will_paginate (4.0.0)
    with_advisory_lock (5.1.0)
      activerecord (>= 6.1)
      zeitwerk (>= 2.6)
    xpath (3.2.0)
      nokogiri (~> 1.8)
    yard (0.9.34)
    zeitwerk (2.6.12)

PLATFORMS
  ruby

DEPENDENCIES
  actionpack-xml_parser (~> 2.0.0)
  activemodel-serializers-xml (~> 1.0.1)
  activerecord-import (~> 1.5.0)
  activerecord-nulldb-adapter (~> 1.0.0)
  activerecord-session_store (~> 2.1.0)
  acts_as_list (~> 1.1.0)
  acts_as_tree (~> 2.9.0)
  addressable (~> 2.8.0)
  airbrake (~> 13.0.0)
  appsignal (~> 3.0)
  auto_strip_attributes (~> 2.5)
  awesome_nested_set (~> 3.6.0)
  aws-sdk-core (~> 3.107)
  aws-sdk-s3 (~> 1.91)
  axe-core-rspec
  bcrypt (~> 3.1.6)
  bootsnap (~> 1.17.0)
  brakeman (~> 6.1.0)
  browser (~> 5.3.0)
  budgets!
  capybara (~> 3.40.0)
  capybara-screenshot (~> 1.0.17)
  capybara_accessible_selectors!
  carrierwave (~> 1.3.1)
  carrierwave_direct (~> 2.1.0)
  climate_control
  closure_tree (~> 7.4.0)
  colored2
  commonmarker (~> 1.0.3)
  compare-xml (~> 0.66)
  costs!
  cuprite (~> 0.15.0)
  daemons
  dalli (~> 3.2.0)
  dashboards!
  date_validator (~> 0.12.0)
  debug
  deckar01-task_list (~> 2.3.1)
  delayed_cron_job (~> 0.9.0)
  delayed_job_active_record (~> 4.1.5)
  disposable (~> 0.6.2)
  doorkeeper (~> 5.6.6)
  dotenv-rails
  dry-container
  email_validator (~> 2.2.3)
  equivalent-xml (~> 0.6)
  erb_lint
  erblint-github
  escape_utils (~> 1.3)
  factory_bot (~> 6.4.0)
  factory_bot_rails (~> 6.4.0)
  ffi (~> 1.15)
  flamegraph
  fog-aws
  friendly_id (~> 5.5.0)
  fuubar (~> 2.5.0)
  gon (~> 6.4.0)
  google-apis-gmail_v1
  googleauth
  grape (~> 2.0.0)
  grape_logging (~> 1.8.4)
  grids!
  html-pipeline (~> 2.14.0)
  htmldiff
  httpx
  i18n-js (~> 4.2.3)
  i18n-tasks (~> 1.0.13)
  json_schemer (~> 2.1.0)
  json_spec (~> 1.1.4)
  ladle
  launchy (~> 2.5.0)
  lefthook
  letter_opener
  listen (~> 3.8.0)
  lograge (~> 0.14.0)
  lookbook!
  mail (= 2.8.1)
  matrix (~> 0.4.2)
  md_to_pdf!
  meta-tags (~> 2.20.0)
  mini_magick (~> 4.12.0)
  multi_json (~> 1.15.0)
  my_page!
  net-ldap (~> 0.19.0)
  nokogiri (~> 1.16.0)
  oj (~> 3.16.0)
  okcomputer (~> 1.18.1)
  omniauth!
  omniauth-openid-connect!
  omniauth-openid_connect-providers!
  omniauth-saml (~> 1.10.1)
  openproject-auth_plugins!
  openproject-auth_saml!
  openproject-avatars!
  openproject-backlogs!
  openproject-bim!
  openproject-boards!
  openproject-calendar!
  openproject-documents!
  openproject-gantt!
  openproject-github_integration!
  openproject-job_status!
  openproject-ldap_groups!
  openproject-meeting!
  openproject-octicons (~> 19.8.0)
  openproject-octicons_helper (~> 19.8.0)
  openproject-openid_connect!
  openproject-primer_view_components (~> 0.20.0)
  openproject-recaptcha!
  openproject-reporting!
  openproject-storages!
  openproject-team_planner!
  openproject-token (~> 4.0)
  openproject-two_factor_authentication!
  openproject-webhooks!
  openproject-xls_export!
  overviews!
  ox
  paper_trail (~> 12.3)
  parallel_tests (~> 4.0)
  pdf-inspector (~> 1.2)
  pg (~> 1.5.0)
  plaintext (~> 0.3.2)
  prawn (~> 2.4)
  pry-byebug (~> 3.10.0)
  pry-doc
  pry-rails (~> 0.3.6)
  pry-rescue (~> 1.6.0)
  puffing-billy (~> 4.0.0)
  puma (~> 6.4)
  puma-plugin-statsd (~> 2.0)
  rack-attack (~> 6.7.0)
  rack-cors (~> 2.0.0)
  rack-mini-profiler
  rack-protection (~> 3.2.0)
  rack-test (~> 2.1.0)
  rack-timeout (~> 0.6.3)
  rack_session_access
  rails (~> 7.0, >= 7.0.3.1)
  rails-controller-testing (~> 1.0.2)
  rails-i18n (~> 7.0.0)
  rdoc (>= 2.4.2)
  redis (~> 5.0.8)
  request_store (~> 1.5.0)
  responders (~> 3.0)
  retriable (~> 3.1.1)
  rinku (~> 2.0.4)
  roar (~> 1.2.0)
  rouge (~> 4.2.0)
  rspec (~> 3.12.0)
  rspec-rails (~> 6.1.0)
  rspec-retry (~> 0.6.1)
  rubocop
  rubocop-inflector
  rubocop-performance
  rubocop-rails
  rubocop-rspec
  ruby-duration (~> 3.2.0)
  ruby-prof
  ruby-progressbar (~> 1.13.0)
  rubytree (~> 2.0.0)
  sanitize (~> 6.1.0)
  secure_headers (~> 6.5.0)
  selenium-devtools
  selenium-webdriver (~> 4.17.0)
  semantic (~> 1.6.1)
  shoulda-context (~> 2.0)
  shoulda-matchers (~> 6.0)
  spring
  spring-commands-rspec
  spring-commands-rubocop
  sprockets (~> 3.7.2)
  sprockets-rails (~> 3.4.2)
  stackprof
  store_attribute (~> 1.0)
  stringex (~> 2.8.5)
  structured_warnings (~> 0.4.0)
  svg-graph (~> 2.2.0)
  sys-filesystem (~> 1.4.0)
  table_print (~> 1.5.6)
  test-prof (~> 1.3.0)
  timecop (~> 0.9.0)
  turbo-rails (~> 1.1)
  turbo_tests!
  typed_dag (~> 2.0.2)
  tzinfo-data (~> 1.2023.1)
  validate_url
  vcr
  view_component
  warden (~> 1.2)
  warden-basic_auth (~> 0.2.1)
  webmock (~> 3.12)
  will_paginate (~> 4.0.0)
  with_advisory_lock (~> 5.1.0)

RUBY VERSION
   ruby 3.2.3p157

BUNDLED WITH
   2.5.5<|MERGE_RESOLUTION|>--- conflicted
+++ resolved
@@ -512,13 +512,8 @@
       tzinfo
     eventmachine (1.2.7)
     eventmachine_httpserver (0.2.1)
-<<<<<<< HEAD
     excon (0.109.0)
-    factory_bot (6.4.5)
-=======
-    excon (0.108.0)
     factory_bot (6.4.6)
->>>>>>> 1b7519de
       activesupport (>= 5.0.0)
     factory_bot_rails (6.4.3)
       factory_bot (~> 6.4)
