GIT
  remote: git://github.com/finnlabs/awesome_nested_set.git
  revision: 7bd473e845e2f17f5287e8b7534bd88d4bbbf7d6
  branch: v2.1.6-rails4
  specs:
    awesome_nested_set (2.1.6)
      activerecord (>= 3.0.0)

GIT
  remote: git://github.com/goodwill/capybara-select2.git
  revision: 585192e4bb0db8d52e761ab68f08c17294806447
  specs:
    capybara-select2 (1.0.1)
      capybara
      rspec

GIT
  remote: git://github.com/oliverguenther/omniauth.git
  revision: 8385bc0da47e4fc4f4a256c97725bcf8215d13c2
  specs:
    omniauth (1.3.1)
      hashie (>= 1.2, < 4)
      rack (>= 1.0, < 3)

GIT
  remote: git://github.com/opf/rails-angular-xss.git
  revision: 13f8443cc3e1944743cba578685904b826515177
  specs:
    rails-angular-xss (0.1.0)
      rails (>= 4.2.0, < 5.0)

GIT
  remote: git://github.com/why-el/svg-graph.git
  revision: e79abffa66639ab203d099250c5d2656a4ebf917
  branch: silence-class-access-warning
  specs:
    svg-graph (1.0.2)

GIT
  remote: https://github.com/carrierwaveuploader/carrierwave
  revision: b31f7ce006bade550be0ad946d0b993b799358e3
  branch: master
  specs:
    carrierwave (0.11.0)
      activemodel (>= 4.0.0)
      activesupport (>= 4.0.0)
      mime-types (>= 1.16)

GIT
  remote: https://github.com/finnlabs/rack-protection.git
  revision: 5a7d1bd2f05ca75faf7909c8cc978732a0080898
  ref: 5a7d1bd
  specs:
    rack-protection (1.5.2)
      rack

GIT
  remote: https://github.com/finnlabs/rspec-example_disabler.git
  revision: deb9c38e3f4e3688724583ac1ff58e1ae8aba409
  specs:
    rspec-example_disabler (0.0.1)

GIT
  remote: https://github.com/finnlabs/transactional_lock.git
  revision: 6948b1d446db0da5645e68ffeeddca1c4944c3bc
  branch: master
  specs:
    transactional_lock (0.1.0)
      activerecord (>= 4.0)

GIT
  remote: https://github.com/opf/openproject-translations.git
<<<<<<< HEAD
  revision: eacdb7c1312a9b4b969f0bb31124492970212de5
  branch: stable/6
=======
  revision: 8f51476878ea149ce9d8a6c62a277f3707f480c8
  branch: release/6.0
>>>>>>> b003608c
  specs:
    openproject-translations (6.0.2)
      crowdin-api (~> 0.4.0)
      mixlib-shellout (~> 2.1.0)
      rails (~> 4.2.3)
      rest-client (~> 1.8)
      rubyzip

GIT
  remote: https://github.com/rails/prototype-rails.git
  revision: 0fed929ff48c10c3b978edd3baa983a81f404dbf
  branch: 4.2
  specs:
    prototype-rails (4.0.0)
      rails (~> 4.0)

GIT
  remote: https://github.com/rails/prototype_legacy_helper.git
  revision: a2cd95c3e3c1a4f7a9566efdab5ce59c886cb05f
  specs:
    prototype_legacy_helper (0.0.0)

GIT
  remote: https://github.com/rspec/rspec-activemodel-mocks
  revision: 14da7397f4c1f297fa9b8be3519419ba9b881577
  specs:
    rspec-activemodel-mocks (1.0.3)
      activemodel (>= 3.0)
      activesupport (>= 3.0)
      rspec-mocks (>= 2.99, < 4.0)

GEM
  remote: https://rubygems.org/
  specs:
    actionmailer (4.2.7)
      actionpack (= 4.2.7)
      actionview (= 4.2.7)
      activejob (= 4.2.7)
      mail (~> 2.5, >= 2.5.4)
      rails-dom-testing (~> 1.0, >= 1.0.5)
    actionpack (4.2.7)
      actionview (= 4.2.7)
      activesupport (= 4.2.7)
      rack (~> 1.6)
      rack-test (~> 0.6.2)
      rails-dom-testing (~> 1.0, >= 1.0.5)
      rails-html-sanitizer (~> 1.0, >= 1.0.2)
    actionpack-action_caching (1.1.1)
      actionpack (>= 4.0.0, < 5.0)
    actionpack-xml_parser (1.0.2)
      actionpack (>= 4.0.0, < 5)
    actionview (4.2.7)
      activesupport (= 4.2.7)
      builder (~> 3.1)
      erubis (~> 2.7.0)
      rails-dom-testing (~> 1.0, >= 1.0.5)
      rails-html-sanitizer (~> 1.0, >= 1.0.2)
    activejob (4.2.7)
      activesupport (= 4.2.7)
      globalid (>= 0.3.0)
    activemodel (4.2.7)
      activesupport (= 4.2.7)
      builder (~> 3.1)
    activerecord (4.2.7)
      activemodel (= 4.2.7)
      activesupport (= 4.2.7)
      arel (~> 6.0)
    activerecord-session_store (0.1.2)
      actionpack (>= 4.0.0, < 5)
      activerecord (>= 4.0.0, < 5)
      railties (>= 4.0.0, < 5)
    activerecord-tableless (1.3.4)
      activerecord (>= 2.3.0)
    activesupport (4.2.7)
      i18n (~> 0.7)
      json (~> 1.7, >= 1.7.7)
      minitest (~> 5.1)
      thread_safe (~> 0.3, >= 0.3.4)
      tzinfo (~> 1.1)
    acts_as_list (0.7.2)
      activerecord (>= 3.0)
    addressable (2.4.0)
    airbrake (5.1.0)
      airbrake-ruby (~> 1.1)
    airbrake-ruby (1.2.0)
    arel (6.0.3)
    ast (2.2.0)
    autoprefixer-rails (6.3.3.1)
      execjs
    awesome_print (1.6.1)
    axiom-types (0.1.1)
      descendants_tracker (~> 0.0.4)
      ice_nine (~> 0.11.0)
      thread_safe (~> 0.3, >= 0.3.1)
    binding_of_caller (0.7.2)
      debug_inspector (>= 0.0.1)
    bourbon (4.2.6)
      sass (~> 3.4)
      thor (~> 0.19)
    builder (3.2.2)
    byebug (8.2.2)
    capybara (2.6.2)
      addressable
      mime-types (>= 1.16)
      nokogiri (>= 1.3.3)
      rack (>= 1.0.0)
      rack-test (>= 0.5.4)
      xpath (~> 2.0)
    capybara-ng (0.2.2)
      awesome_print (>= 1.2.0)
    capybara-screenshot (1.0.13)
      capybara (>= 1.0, < 3)
      launchy
    childprocess (0.5.9)
      ffi (~> 1.0, >= 1.0.11)
    climate_control (0.0.3)
      activesupport (>= 3.0)
    cliver (0.3.2)
    cocaine (0.5.8)
      climate_control (>= 0.0.3, < 1.0)
    codecov (0.1.4)
      json
      simplecov
      url
    coderay (1.1.1)
    coercible (1.0.0)
      descendants_tracker (~> 0.0.1)
    color-tools (1.3.0)
    concurrent-ruby (1.0.1)
    crack (0.4.3)
      safe_yaml (~> 1.0.0)
    crowdin-api (0.4.1)
      rest-client (~> 1.8)
    cucumber (1.3.20)
      builder (>= 2.1.2)
      diff-lcs (>= 1.1.3)
      gherkin (~> 2.12)
      multi_json (>= 1.7.5, < 2.0)
      multi_test (>= 0.1.2)
    cucumber-rails (1.4.3)
      capybara (>= 1.1.2, < 3)
      cucumber (>= 1.3.8, < 3)
      mime-types (>= 1.16, < 4)
      nokogiri (~> 1.5)
      railties (>= 3, < 5)
    daemons (1.2.3)
    dalli (2.7.6)
    database_cleaner (1.5.1)
    date_validator (0.9.0)
      activemodel
      activesupport
    debug_inspector (0.0.2)
    delayed_job (4.1.1)
      activesupport (>= 3.0, < 5.0)
    delayed_job_active_record (4.1.0)
      activerecord (>= 3.0, < 5)
      delayed_job (>= 3.0, < 5)
    descendants_tracker (0.0.4)
      thread_safe (~> 0.3, >= 0.3.1)
    diff-lcs (1.2.5)
    disposable (0.0.9)
      representable (~> 2.0)
      uber
    docile (1.1.5)
      unf (>= 0.0.5, < 1.0.0)
    domain_name (0.5.20160615)
      unf (>= 0.0.5, < 1.0.0)
    equalizer (0.0.11)
    equivalent-xml (0.6.0)
      nokogiri (>= 1.4.3)
    erubis (2.7.0)
    eventmachine (1.2.0.1)
    excon (0.48.0)
    execjs (2.6.0)
    factory_girl (4.5.0)
      activesupport (>= 3.0.0)
    factory_girl_rails (4.6.0)
      factory_girl (~> 4.5.0)
      railties (>= 3.0.0)
    faker (1.6.3)
      i18n (~> 0.5)
    ffi (1.9.10)
    fog-aws (0.9.1)
      fog-core (~> 1.27)
      fog-json (~> 1.0)
      fog-xml (~> 0.1)
      ipaddress (~> 0.8)
    fog-core (1.36.0)
      builder
      excon (~> 0.45)
      formatador (~> 0.2)
    fog-json (1.0.2)
      fog-core (~> 1.0)
      multi_json (~> 1.10)
    fog-xml (0.1.2)
      fog-core
      nokogiri (~> 1.5, >= 1.5.11)
    formatador (0.2.5)
    friendly_id (5.1.0)
      activerecord (>= 4.0.0)
    fuubar (2.0.0)
      rspec (~> 3.0)
      ruby-progressbar (~> 1.4)
    gherkin (2.12.2)
      multi_json (~> 1.3)
    globalid (0.3.6)
      activesupport (>= 4.1.0)
    globalize (5.0.1)
      activemodel (>= 4.2.0, < 4.3)
      activerecord (>= 4.2.0, < 4.3)
    gon (4.1.1)
      actionpack (>= 2.3.0)
      json
    grape (0.10.1)
      activesupport
      builder
      hashie (>= 2.1.0)
      multi_json (>= 1.3.2)
      multi_xml (>= 0.5.2)
      rack (>= 1.3.0)
      rack-accept
      rack-mount
      virtus (>= 1.0.0)
    grape-cache_control (1.0.1)
      grape (~> 0.3)
    gravatar_image_tag (1.2.0)
    hashdiff (0.3.0)
    hashie (3.4.3)
    health_check (1.5.1)
      rails (>= 2.3.0)
    htmldiff (0.0.1)
    http-cookie (1.0.2)
      domain_name (~> 0.5)
    i18n (0.7.0)
    i18n-js (3.0.0.rc13)
      i18n (~> 0.6, >= 0.6.6)
    ice_nine (0.11.2)
    interception (0.5)
    ipaddress (0.8.3)
    iso8601 (0.9.0)
    json (1.8.3)
    json_spec (1.1.4)
      multi_json (~> 1.0)
      rspec (>= 2.0, < 4.0)
    kgio (2.10.0)
    launchy (2.4.3)
      addressable (~> 2.3)
    letter_opener (1.4.1)
      launchy (~> 2.2)
    livingstyleguide (2.0.0.pre.1)
      minisyntax (>= 0.2.5)
      redcarpet
      sass
      thor
      tilt
    loofah (2.0.3)
      nokogiri (>= 1.5.9)
    mail (2.6.3)
      mime-types (>= 1.16, < 3)
    method_source (0.8.2)
    mime-types (2.99.2)
    mini_portile2 (2.1.0)
    minisyntax (0.2.5)
    minitest (5.8.4)
    mixlib-shellout (2.1.0)
    multi_json (1.11.3)
    multi_test (0.1.2)
    multi_xml (0.5.5)
    mysql2 (0.4.3)
    net-ldap (0.14.0)
    netrc (0.11.0)
    newrelic_rpm (3.15.0.314)
    nokogiri (1.6.8)
      mini_portile2 (~> 2.1.0)
      pkg-config (~> 1.1.7)
    oj (2.14.6)
    parallel (1.6.2)
    parallel_tests (2.4.1)
      parallel
    parser (2.3.0.6)
      ast (~> 2.2)
    passenger (5.0.26)
      rack
      rake (>= 0.8.1)
    pdf-core (0.6.1)
    pg (0.18.4)
    pkg-config (1.1.7)
    poltergeist (1.9.0)
      capybara (~> 2.1)
      cliver (~> 0.3.1)
      multi_json (~> 1.0)
      websocket-driver (>= 0.2.0)
    powerpack (0.1.1)
    prawn (2.1.0)
      pdf-core (~> 0.6.1)
      ttfunk (~> 1.4.0)
    prawn-table (0.2.2)
      prawn (>= 1.3.0, < 3.0.0)
    pry (0.10.3)
      coderay (~> 1.1.0)
      method_source (~> 0.8.1)
      slop (~> 3.4)
    pry-byebug (3.3.0)
      byebug (~> 8.0)
      pry (~> 0.10)
    pry-doc (0.8.0)
      pry (~> 0.9)
      yard (~> 0.8)
    pry-rails (0.3.4)
      pry (>= 0.9.10)
    pry-rescue (1.4.2)
      interception (>= 0.5)
      pry
    pry-stack_explorer (0.4.9.2)
      binding_of_caller (>= 0.7)
      pry (>= 0.9.11)
    quiet_assets (1.1.0)
      railties (>= 3.1, < 5.0)
    rabl (0.9.3)
      activesupport (>= 2.3.14)
    rack (1.6.4)
    rack-accept (0.4.5)
      rack (>= 0.4)
    rack-attack (4.4.1)
      rack
    rack-mount (0.8.3)
      rack (>= 1.0.0)
    rack-test (0.6.3)
      rack (>= 1.0)
    rack_session_access (0.1.1)
      builder (>= 2.0.0)
      rack (>= 1.0.0)
    rails (4.2.7)
      actionmailer (= 4.2.7)
      actionpack (= 4.2.7)
      actionview (= 4.2.7)
      activejob (= 4.2.7)
      activemodel (= 4.2.7)
      activerecord (= 4.2.7)
      activesupport (= 4.2.7)
      bundler (>= 1.3.0, < 2.0)
      railties (= 4.2.7)
      sprockets-rails
    rails-deprecated_sanitizer (1.0.3)
      activesupport (>= 4.2.0.alpha)
    rails-dom-testing (1.0.7)
      activesupport (>= 4.2.0.beta, < 5.0)
      nokogiri (~> 1.6.0)
      rails-deprecated_sanitizer (>= 1.0.1)
    rails-html-sanitizer (1.0.3)
      loofah (~> 2.0)
    rails-observers (0.1.2)
      activemodel (~> 4.0)
    rails_12factor (0.0.3)
      rails_serve_static_assets
      rails_stdout_logging
    rails_autolink (1.1.6)
      rails (> 3.1)
    rails_serve_static_assets (0.0.5)
    rails_stdout_logging (0.0.5)
    railties (4.2.7)
      actionpack (= 4.2.7)
      activesupport (= 4.2.7)
      rake (>= 0.8.7)
      thor (>= 0.18.1, < 2.0)
    rainbow (2.1.0)
    raindrops (0.16.0)
    rake (11.1.1)
    rb-readline (0.5.3)
    rdoc (4.2.2)
      json (~> 1.4)
    redcarpet (3.3.4)
    reform (1.2.6)
      activemodel
      disposable (~> 0.0.5)
      representable (~> 2.1.0)
      uber (~> 0.0.11)
    representable (2.1.8)
      multi_json
      nokogiri
      uber (~> 0.0.7)
    request_store (1.3.0)
    responders (2.1.1)
      railties (>= 4.2.0, < 5.1)
    rest-client (1.8.0)
      http-cookie (>= 1.0.2, < 2.0)
      mime-types (>= 1.16, < 3.0)
      netrc (~> 0.7)
    roar (1.0.1)
      representable (>= 2.0.1, <= 3.0.0)
    rspec (3.4.0)
      rspec-core (~> 3.4.0)
      rspec-expectations (~> 3.4.0)
      rspec-mocks (~> 3.4.0)
    rspec-core (3.4.4)
      rspec-support (~> 3.4.0)
    rspec-expectations (3.4.0)
      diff-lcs (>= 1.2.0, < 2.0)
      rspec-support (~> 3.4.0)
    rspec-legacy_formatters (1.0.1)
      rspec (~> 3.0)
    rspec-mocks (3.4.1)
      diff-lcs (>= 1.2.0, < 2.0)
      rspec-support (~> 3.4.0)
    rspec-rails (3.4.2)
      actionpack (>= 3.0, < 4.3)
      activesupport (>= 3.0, < 4.3)
      railties (>= 3.0, < 4.3)
      rspec-core (~> 3.4.0)
      rspec-expectations (~> 3.4.0)
      rspec-mocks (~> 3.4.0)
      rspec-support (~> 3.4.0)
    rspec-support (3.4.1)
    rubocop (0.38.0)
      parser (>= 2.3.0.6, < 3.0)
      powerpack (~> 0.1)
      rainbow (>= 1.99.1, < 3.0)
      ruby-progressbar (~> 1.7)
      unicode-display_width (~> 1.0, >= 1.0.1)
    ruby-duration (3.2.3)
      activesupport (>= 3.0.0)
      i18n
      iso8601
    ruby-prof (0.15.9)
    ruby-progressbar (1.7.5)
    rubytree (0.9.7)
      json (~> 1.8)
      structured_warnings (~> 0.2)
    rubyzip (1.1.7)
    safe_yaml (1.0.4)
    sass (3.4.21)
    sass-rails (5.0.4)
      railties (>= 4.0.0, < 5.0)
      sass (~> 3.1)
      sprockets (>= 2.8, < 4.0)
      sprockets-rails (>= 2.0, < 4.0)
      tilt (>= 1.1, < 3)
    selenium-webdriver (2.53.4)
      childprocess (~> 0.5)
      rubyzip (~> 1.0)
      websocket (~> 1.0)
    shoulda-context (1.2.1)
    shoulda-matchers (3.1.1)
      activesupport (>= 4.0.0)
    simplecov (0.11.2)
      docile (~> 1.1.0)
      json (~> 1.8)
      simplecov-html (~> 0.10.0)
    simplecov-html (0.10.0)
    slop (3.6.0)
    sprockets (3.5.2)
      concurrent-ruby (~> 1.0)
      rack (> 1, < 3)
    sprockets-rails (3.0.4)
      actionpack (>= 4.0)
      activesupport (>= 4.0)
      sprockets (>= 3.0.0)
    sqlite3 (1.3.11)
    stringex (2.6.1)
    structured_warnings (0.2.0)
    syck (1.0.5)
    sys-filesystem (1.1.5)
      ffi
    thin (1.7.0)
      daemons (~> 1.0, >= 1.0.9)
      eventmachine (~> 1.0, >= 1.0.4)
      rack (>= 1, < 3)
    thor (0.19.1)
    thread_safe (0.3.5)
    tilt (2.0.2)
    timecop (0.8.0)
    ttfunk (1.4.0)
    tzinfo (1.2.2)
      thread_safe (~> 0.1)
    tzinfo-data (1.2016.1)
      tzinfo (>= 1.0.0)
    uber (0.0.15)
    unf (0.1.4)
      unf_ext
    unf_ext (0.0.7.2)
    unicode-display_width (1.0.2)
    unicorn (5.0.1)
      kgio (~> 2.6)
      rack
      raindrops (~> 0.7)
    url (0.3.2)
    virtus (1.0.5)
      axiom-types (~> 0.1)
      coercible (~> 1.0)
      descendants_tracker (~> 0.0, >= 0.0.3)
      equalizer (~> 0.0, >= 0.0.9)
    warden (1.2.6)
      rack (>= 1.0)
    warden-basic_auth (0.2.1)
      warden (~> 1.2)
    webmock (1.24.2)
      addressable (>= 2.3.6)
      crack (>= 0.3.2)
      hashdiff
    websocket (1.2.3)
    websocket-driver (0.6.3)
      websocket-extensions (>= 0.1.0)
    websocket-extensions (0.1.2)
    will_paginate (3.1.0)
    xpath (2.0.0)
      nokogiri (~> 1.3)
    yard (0.8.7.6)

PLATFORMS
  ruby

DEPENDENCIES
  actionpack-action_caching
  actionpack-xml_parser
  activerecord-jdbcmysql-adapter
  activerecord-jdbcpostgresql-adapter
  activerecord-session_store
  activerecord-tableless (~> 1.0)
  acts_as_list (~> 0.7.2)
  airbrake (~> 5.1.0)
  autoprefixer-rails
  awesome_nested_set!
  bourbon (~> 4.2.0)
  capybara (~> 2.6.2)
  capybara-ng (~> 0.2.2)
  capybara-screenshot (~> 1.0.12)
  capybara-select2!
  carrierwave!
  cocaine
  codecov
  coderay (~> 1.1.0)
  color-tools (~> 1.3.0)
  cucumber (~> 1.3.19)
  cucumber-rails (~> 1.4.2)
  daemons
  dalli (~> 2.7.6)
  database_cleaner (~> 1.5.1)
  date_validator (~> 0.9.0)
  delayed_job_active_record (~> 4.1.0)
  equivalent-xml (~> 0.6)
  factory_girl (~> 4.5)
  factory_girl_rails (~> 4.6)
  faker
  fog-aws
  friendly_id (~> 5.1.0)
  fuubar
  globalize (~> 5.0.1)
  gon (~> 4.0)
  grape (~> 0.10.1)
  grape-cache_control (~> 1.0.1)
  gravatar_image_tag (~> 1.2.0)
  health_check
  htmldiff
  i18n-js (>= 3.0.0.rc13)
  jruby-openssl
  json_spec
  launchy
  letter_opener
  livingstyleguide (~> 2.0.0.pre.1)
  multi_json (~> 1.11.0)
  mysql2 (~> 0.4)
  net-ldap (~> 0.14.0)
  newrelic_rpm
  nokogiri (~> 1.6.8)
  oj (~> 2.14.6)
  omniauth!
  openproject-translations!
  parallel_tests (~> 2.4.1)
  passenger
  pg (~> 0.18.4)
  poltergeist
  prawn (~> 2.1)
  prawn-table (~> 0.2.2)
  prototype-rails!
  prototype_legacy_helper (= 0.0.0)!
  pry-byebug
  pry-doc
  pry-rails
  pry-rescue
  pry-stack_explorer
  quiet_assets
  rabl (= 0.9.3)
  rack-attack
  rack-protection!
  rack-test (~> 0.6.2)
  rack_session_access
  rails (~> 4.2.5)
  rails-angular-xss!
  rails-observers
  rails_12factor
  rails_autolink (~> 1.1.6)
  rb-readline (~> 0.5.1)
  rdoc (>= 2.4.2)
  reform (~> 1.2.6)
  request_store (~> 1.3.0)
  responders (~> 2.0)
  roar (~> 1.0.0)
  rspec (~> 3.4.0)
  rspec-activemodel-mocks (~> 1.0.3)!
  rspec-example_disabler!
  rspec-legacy_formatters
  rspec-rails (~> 3.4.2)
  rubocop
  ruby-duration (~> 3.2.0)
  ruby-prof
  ruby-progressbar
  rubytree (~> 0.9.7)
  sass (~> 3.4.12)
  sass-rails (~> 5.0.3)
  selenium-webdriver (~> 2.53.4)
  shoulda-context (~> 1.2)
  shoulda-matchers (~> 3.1)
  simplecov
  sprockets (~> 3.5.2)
  sqlite3
  stringex (~> 2.6.1)
  svg-graph!
  syck (~> 1.0.5)
  sys-filesystem (~> 1.1.4)
  thin (~> 1.7.0)
  timecop (~> 0.8)
  transactional_lock!
  tzinfo-data
  unicorn
  warden (~> 1.2)
  warden-basic_auth (~> 0.2.1)
  webmock (~> 1.24.2)
  will_paginate (~> 3.1)

BUNDLED WITH
   1.12.5<|MERGE_RESOLUTION|>--- conflicted
+++ resolved
@@ -70,13 +70,8 @@
 
 GIT
   remote: https://github.com/opf/openproject-translations.git
-<<<<<<< HEAD
-  revision: eacdb7c1312a9b4b969f0bb31124492970212de5
-  branch: stable/6
-=======
   revision: 8f51476878ea149ce9d8a6c62a277f3707f480c8
   branch: release/6.0
->>>>>>> b003608c
   specs:
     openproject-translations (6.0.2)
       crowdin-api (~> 0.4.0)
