GIT
  remote: git://github.com/finnlabs/awesome_nested_set.git
  revision: 7bd473e845e2f17f5287e8b7534bd88d4bbbf7d6
  branch: v2.1.6-rails4
  specs:
    awesome_nested_set (2.1.6)
      activerecord (>= 3.0.0)

GIT
  remote: git://github.com/goodwill/capybara-select2.git
  revision: c0826f33707b85fd39a838c6909ee12d0bff64a1
  specs:
    capybara-select2 (1.0.1)
      capybara
      rspec

GIT
  remote: https://github.com/finnlabs/rack-protection.git
  revision: 5a7d1bd2f05ca75faf7909c8cc978732a0080898
  ref: 5a7d1bd
  specs:
    rack-protection (1.5.2)
      rack

GIT
  remote: https://github.com/finnlabs/rspec-example_disabler.git
  revision: deb9c38e3f4e3688724583ac1ff58e1ae8aba409
  specs:
    rspec-example_disabler (0.0.1)

GIT
<<<<<<< HEAD
  remote: https://github.com/myabc/openproject-translations.git
  revision: a8d7b650987608b4100adaf6229ce2dd0ea3d5b0
  branch: feature/rails4.1
=======
  remote: https://github.com/opf/openproject-translations.git
  revision: 89ea5219ff194b05f52d05e0ada5cd0ba4939893
  branch: dev
>>>>>>> 5b7385ec
  specs:
    openproject-translations (5.0.0.pre.alpha)
      crowdin-api (~> 0.2.4)
      mixlib-shellout (~> 2.1.0)
      rails (~> 4.1.11)
      rubyzip

GIT
  remote: https://github.com/rails/prototype_legacy_helper.git
  revision: a2cd95c3e3c1a4f7a9566efdab5ce59c886cb05f
  specs:
    prototype_legacy_helper (0.0.0)

GEM
  remote: https://rubygems.org/
  specs:
    actionmailer (4.1.13)
      actionpack (= 4.1.13)
      actionview (= 4.1.13)
      mail (~> 2.5, >= 2.5.4)
    actionpack (4.1.13)
      actionview (= 4.1.13)
      activesupport (= 4.1.13)
      rack (~> 1.5.2)
      rack-test (~> 0.6.2)
    actionpack-action_caching (1.1.1)
      actionpack (>= 4.0.0, < 5.0)
    actionview (4.1.13)
      activesupport (= 4.1.13)
      builder (~> 3.1)
      erubis (~> 2.7.0)
    activemodel (4.1.13)
      activesupport (= 4.1.13)
      builder (~> 3.1)
    activerecord (4.1.13)
      activemodel (= 4.1.13)
      activesupport (= 4.1.13)
      arel (~> 5.0.0)
    activerecord-session_store (0.1.1)
      actionpack (>= 4.0.0, < 5)
      activerecord (>= 4.0.0, < 5)
      railties (>= 4.0.0, < 5)
    activerecord-tableless (1.3.4)
      activerecord (>= 2.3.0)
    activesupport (4.1.13)
      i18n (~> 0.6, >= 0.6.9)
      json (~> 1.7, >= 1.7.7)
      minitest (~> 5.1)
      thread_safe (~> 0.1)
      tzinfo (~> 1.1)
    acts_as_list (0.3.0)
      activerecord (>= 3.0)
    addressable (2.3.8)
    airbrake (4.1.0)
      builder
      multi_json
    arel (5.0.1.20140414130214)
    ast (2.0.0)
    astrolabe (1.3.0)
      parser (>= 2.2.0.pre.3, < 3.0)
    autoprefixer-rails (5.1.11)
      execjs
      json
    awesome_print (1.6.1)
    axiom-types (0.1.1)
      descendants_tracker (~> 0.0.4)
      ice_nine (~> 0.11.0)
      thread_safe (~> 0.3, >= 0.3.1)
    binding_of_caller (0.7.2)
      debug_inspector (>= 0.0.1)
    bourbon (4.2.3)
      sass (~> 3.4)
      thor
    builder (3.2.2)
    byebug (2.7.0)
      columnize (~> 0.3)
      debugger-linecache (~> 1.2)
    capybara (2.4.4)
      mime-types (>= 1.16)
      nokogiri (>= 1.3.3)
      rack (>= 1.0.0)
      rack-test (>= 0.5.4)
      xpath (~> 2.0)
    capybara-ng (0.2.1)
      awesome_print (>= 1.2.0)
    capybara-screenshot (1.0.9)
      capybara (>= 1.0, < 3)
      launchy
    carrierwave (0.10.0)
      activemodel (>= 3.2.0)
      activesupport (>= 3.2.0)
      json (>= 1.7)
      mime-types (>= 1.16)
    childprocess (0.5.6)
      ffi (~> 1.0, >= 1.0.11)
    climate_control (0.0.3)
      activesupport (>= 3.0)
    cocaine (0.5.7)
      climate_control (>= 0.0.3, < 1.0)
    codecov (0.0.8)
      json
      simplecov
      url
    coderay (1.1.0)
    coercible (1.0.0)
      descendants_tracker (~> 0.0.1)
    color-tools (1.3.0)
    columnize (0.9.0)
    crowdin-api (0.2.8)
      rest-client (~> 1.6.8)
    cucumber (1.3.19)
      builder (>= 2.1.2)
      diff-lcs (>= 1.1.3)
      gherkin (~> 2.12)
      multi_json (>= 1.7.5, < 2.0)
      multi_test (>= 0.1.2)
    cucumber-rails (1.4.2)
      capybara (>= 1.1.2, < 3)
      cucumber (>= 1.3.8, < 2)
      mime-types (>= 1.16, < 3)
      nokogiri (~> 1.5)
      rails (>= 3, < 5)
    daemons (1.2.2)
    dalli (2.7.4)
    database_cleaner (1.4.1)
    date_validator (0.7.1)
      activemodel
    debug_inspector (0.0.2)
    debugger-linecache (1.2.0)
    delayed_job (4.0.6)
      activesupport (>= 3.0, < 5.0)
    delayed_job_active_record (4.0.3)
      activerecord (>= 3.0, < 5.0)
      delayed_job (>= 3.0, < 4.1)
    descendants_tracker (0.0.4)
      thread_safe (~> 0.3, >= 0.3.1)
    diff-lcs (1.2.5)
    disposable (0.0.9)
      representable (~> 2.0)
      uber
    equalizer (0.0.11)
    equivalent-xml (0.5.1)
      nokogiri (>= 1.4.3)
    erubis (2.7.0)
    eventmachine (1.0.7)
    excon (0.45.3)
    execjs (2.4.0)
    factory_girl (4.5.0)
      activesupport (>= 3.0.0)
    factory_girl_rails (4.5.0)
      factory_girl (~> 4.5.0)
      railties (>= 3.0.0)
    faker (1.4.3)
      i18n (~> 0.5)
    ffi (1.9.10)
    fog (1.23.0)
      fog-brightbox
      fog-core (~> 1.23)
      fog-json
      fog-softlayer
      ipaddress (~> 0.5)
      nokogiri (~> 1.5, >= 1.5.11)
    fog-brightbox (0.7.1)
      fog-core (~> 1.22)
      fog-json
      inflecto (~> 0.0.2)
    fog-core (1.30.0)
      builder
      excon (~> 0.45)
      formatador (~> 0.2)
      mime-types
      net-scp (~> 1.1)
      net-ssh (>= 2.1.3)
    fog-json (1.0.1)
      fog-core (~> 1.0)
      multi_json (~> 1.0)
    fog-softlayer (0.4.6)
      fog-core
      fog-json
    formatador (0.2.5)
    friendly_id (5.1.0)
      activerecord (>= 4.0.0)
    gherkin (2.12.2)
      multi_json (~> 1.3)
    globalize (4.0.3)
      activemodel (>= 4.0.0, < 5)
      activerecord (>= 4.0.0, < 5)
    gon (4.1.1)
      actionpack (>= 2.3.0)
      json
    grape (0.10.1)
      activesupport
      builder
      hashie (>= 2.1.0)
      multi_json (>= 1.3.2)
      multi_xml (>= 0.5.2)
      rack (>= 1.3.0)
      rack-accept
      rack-mount
      virtus (>= 1.0.0)
    gravatar_image_tag (1.2.0)
    hashie (3.4.1)
    hike (1.2.3)
    htmldiff (0.0.1)
    i18n (0.7.0)
    ice_nine (0.11.1)
    inflecto (0.0.2)
    interception (0.5)
    ipaddress (0.8.0)
    iso8601 (0.8.6)
    json (1.8.3)
    json_spec (1.1.4)
      multi_json (~> 1.0)
      rspec (>= 2.0, < 4.0)
    kgio (2.9.3)
    launchy (2.3.0)
      addressable (~> 2.3)
    letter_opener (1.3.0)
      launchy (~> 2.2)
    mail (2.6.3)
      mime-types (>= 1.16, < 3)
    method_source (0.8.2)
    mime-types (1.25.1)
    mini_portile (0.6.2)
    minitest (5.8.0)
    mixlib-shellout (2.1.0)
    multi_json (1.11.2)
    multi_test (0.1.2)
    multi_xml (0.5.5)
    mysql2 (0.3.18)
    net-ldap (0.8.0)
    net-scp (1.2.1)
      net-ssh (>= 2.6.5)
    net-ssh (2.9.2)
    nokogiri (1.6.6.2)
      mini_portile (~> 0.6.0)
    non-stupid-digest-assets (1.0.4)
    object-daddy (1.1.1)
    oj (2.11.5)
    omniauth (1.2.2)
      hashie (>= 1.2, < 4)
      rack (~> 1.0)
    parser (2.2.2.5)
      ast (>= 1.1, < 3.0)
    pg (0.17.1)
    powerpack (0.1.1)
    protected_attributes (1.0.9)
      activemodel (>= 4.0.1, < 5.0)
    prototype-rails (4.0.1)
      rails (~> 4.0)
    pry (0.9.12.6)
      coderay (~> 1.0)
      method_source (~> 0.8)
      slop (~> 3.4)
    pry-byebug (1.3.2)
      byebug (~> 2.7)
      pry (~> 0.9.12)
    pry-doc (0.6.0)
      pry (~> 0.9)
      yard (~> 0.8)
    pry-rails (0.3.4)
      pry (>= 0.9.10)
    pry-rescue (1.4.2)
      interception (>= 0.5)
      pry
    pry-stack_explorer (0.4.9.2)
      binding_of_caller (>= 0.7)
      pry (>= 0.9.11)
    quiet_assets (1.1.0)
      railties (>= 3.1, < 5.0)
    rabl (0.9.3)
      activesupport (>= 2.3.14)
    rack (1.5.5)
    rack-accept (0.4.5)
      rack (>= 0.4)
    rack-attack (4.2.0)
      rack
    rack-mount (0.8.3)
      rack (>= 1.0.0)
    rack-test (0.6.3)
      rack (>= 1.0)
    rack_session_access (0.1.1)
      builder (>= 2.0.0)
      rack (>= 1.0.0)
    rails (4.1.13)
      actionmailer (= 4.1.13)
      actionpack (= 4.1.13)
      actionview (= 4.1.13)
      activemodel (= 4.1.13)
      activerecord (= 4.1.13)
      activesupport (= 4.1.13)
      bundler (>= 1.3.0, < 2.0)
      railties (= 4.1.13)
      sprockets-rails (~> 2.0)
    rails-observers (0.1.2)
      activemodel (~> 4.0)
    rails_autolink (1.1.6)
      rails (> 3.1)
    railties (4.1.13)
      actionpack (= 4.1.13)
      activesupport (= 4.1.13)
      rake (>= 0.8.7)
      thor (>= 0.18.1, < 2.0)
    rainbow (2.0.0)
    raindrops (0.13.0)
    rake (10.4.2)
    rb-readline (0.5.2)
    rdoc (4.2.0)
      json (~> 1.4)
    reform (1.2.6)
      activemodel
      disposable (~> 0.0.5)
      representable (~> 2.1.0)
      uber (~> 0.0.11)
    representable (2.1.8)
      multi_json
      nokogiri
      uber (~> 0.0.7)
    request_store (1.1.0)
    rest-client (1.6.9)
      mime-types (~> 1.16)
    roar (1.0.1)
      representable (>= 2.0.1, <= 3.0.0)
    rspec (3.3.0)
      rspec-core (~> 3.3.0)
      rspec-expectations (~> 3.3.0)
      rspec-mocks (~> 3.3.0)
    rspec-activemodel-mocks (1.0.1)
      activemodel (>= 3.0)
      activesupport (>= 3.0)
      rspec-mocks (>= 2.99, < 4.0)
    rspec-core (3.3.0)
      rspec-support (~> 3.3.0)
    rspec-expectations (3.3.0)
      diff-lcs (>= 1.2.0, < 2.0)
      rspec-support (~> 3.3.0)
    rspec-legacy_formatters (1.0.0)
      rspec-core (>= 3.0.0.beta2)
      rspec-support (>= 3.0.0.beta2)
    rspec-mocks (3.3.0)
      diff-lcs (>= 1.2.0, < 2.0)
      rspec-support (~> 3.3.0)
    rspec-rails (3.3.1)
      actionpack (>= 3.0, < 4.3)
      activesupport (>= 3.0, < 4.3)
      railties (>= 3.0, < 4.3)
      rspec-core (~> 3.3.0)
      rspec-expectations (~> 3.3.0)
      rspec-mocks (~> 3.3.0)
      rspec-support (~> 3.3.0)
    rspec-support (3.3.0)
    rubocop (0.32.1)
      astrolabe (~> 1.3)
      parser (>= 2.2.2.5, < 3.0)
      powerpack (~> 0.1)
      rainbow (>= 1.99.1, < 3.0)
      ruby-progressbar (~> 1.4)
    ruby-duration (3.2.1)
      activesupport (>= 3.0.0)
      i18n
      iso8601
    ruby-prof (0.15.8)
    ruby-progressbar (1.7.5)
    rubytree (0.8.3)
      json (>= 1.7.5)
      structured_warnings (>= 0.1.3)
    rubyzip (1.1.7)
    sass (3.4.13)
    sass-rails (5.0.3)
      railties (>= 4.0.0, < 5.0)
      sass (~> 3.1)
      sprockets (>= 2.8, < 4.0)
      sprockets-rails (>= 2.0, < 4.0)
      tilt (~> 1.1)
    selenium-webdriver (2.47.1)
      childprocess (~> 0.5)
      multi_json (~> 1.0)
      rubyzip (~> 1.0)
      websocket (~> 1.0)
    shoulda-context (1.2.1)
    shoulda-matchers (2.8.0)
      activesupport (>= 3.0.0)
    simplecov (0.8.0.pre)
      multi_json
      simplecov-html (~> 0.7.1)
    simplecov-html (0.7.1)
    slop (3.6.0)
    sprockets (2.12.4)
      hike (~> 1.2)
      multi_json (~> 1.0)
      rack (~> 1.0)
      tilt (~> 1.1, != 1.3.0)
    sprockets-rails (2.3.2)
      actionpack (>= 3.0)
      activesupport (>= 3.0)
      sprockets (>= 2.8, < 4.0)
    structured_warnings (0.2.0)
    svg-graph (1.0.5)
    syck (1.0.5)
    sys-filesystem (1.1.4)
      ffi
    thin (1.6.3)
      daemons (~> 1.0, >= 1.0.9)
      eventmachine (~> 1.0)
      rack (~> 1.0)
    thor (0.19.1)
    thread_safe (0.3.5)
    tilt (1.4.1)
    timecop (0.7.3)
    tzinfo (1.2.2)
      thread_safe (~> 0.1)
    uber (0.0.13)
    unicorn (4.9.0)
      kgio (~> 2.6)
      rack
      raindrops (~> 0.7)
    url (0.3.2)
    virtus (1.0.5)
      axiom-types (~> 0.1)
      coercible (~> 1.0)
      descendants_tracker (~> 0.0, >= 0.0.3)
      equalizer (~> 0.0, >= 0.0.9)
    warden (1.2.3)
      rack (>= 1.0)
    warden-basic_auth (0.2.1)
      warden (~> 1.2)
    websocket (1.2.2)
    will_paginate (3.0.7)
    xpath (2.0.0)
      nokogiri (~> 1.3)
    yard (0.8.7.6)

PLATFORMS
  ruby

DEPENDENCIES
  actionpack-action_caching
  activerecord-jdbcmysql-adapter
  activerecord-jdbcpostgresql-adapter
  activerecord-session_store
  activerecord-tableless (~> 1.0)
  acts_as_list (~> 0.3.0)
  airbrake (~> 4.1.0)
  autoprefixer-rails
  awesome_nested_set!
  bourbon (~> 4.2.0)
  capybara (~> 2.4.4)
  capybara-ng (~> 0.2.1)
  capybara-screenshot (~> 1.0.4)
  capybara-select2!
  carrierwave (~> 0.10.0)
  cocaine
  codecov
  coderay (~> 1.1.0)
  color-tools (~> 1.3.0)
  cucumber-rails (~> 1.4.2)
  daemons
  dalli (~> 2.7.2)
  database_cleaner (~> 1.4.1)
  date_validator (~> 0.7.1)
  delayed_job_active_record (~> 4.0.2)
  equivalent-xml (~> 0.5.1)
  execjs (~> 2.4.0)
  factory_girl_rails (~> 4.5)
  faker
  fog (~> 1.23.0)
  friendly_id (~> 5.1.0)
  globalize (~> 4.0.3)
  gon (~> 4.0)
  grape (~> 0.10.1)
  gravatar_image_tag (~> 1.2.0)
  htmldiff
  jruby-openssl
  json_spec
  launchy (~> 2.3.0)
  letter_opener (~> 1.3.0)
  multi_json (~> 1.11.0)
  mysql2 (~> 0.3.11)
  net-ldap (~> 0.8.0)
  nokogiri (~> 1.6.6)
  non-stupid-digest-assets
  object-daddy (~> 1.1.0)
  oj (~> 2.11.4)
  omniauth
  openproject-translations!
  pg (~> 0.17.1)
  protected_attributes
  prototype-rails
  prototype_legacy_helper (= 0.0.0)!
  pry-byebug
  pry-doc
  pry-rails
  pry-rescue
  pry-stack_explorer
  quiet_assets
  rabl (= 0.9.3)
  rack (~> 1.5.4)
  rack-attack
  rack-protection!
  rack-test (~> 0.6.2)
  rack_session_access
  rails (= 4.1.13)
  rails-observers
  rails_autolink (~> 1.1.6)
  rb-readline (~> 0.5.1)
  rdoc (>= 2.4.2)
  reform (~> 1.2.6)
  request_store (~> 1.1.0)
  roar (~> 1.0.0)
  rspec (~> 3.3.0)
  rspec-activemodel-mocks
  rspec-example_disabler!
  rspec-legacy_formatters
  rspec-rails (~> 3.3.0)
  rubocop (~> 0.32)
  ruby-duration (~> 3.2.0)
  ruby-prof
  ruby-progressbar
  rubytree (~> 0.8.3)
  sass (~> 3.4.12)
  sass-rails (~> 5.0.3)
  selenium-webdriver (~> 2.47.1)
  shoulda-context (~> 1.2)
  shoulda-matchers (~> 2.8)
  simplecov (= 0.8.0.pre)
  sprockets (~> 2.12.3)
  svg-graph
  syck
  sys-filesystem (~> 1.1.4)
  thin
  timecop (~> 0.7.1)
  unicorn
  warden (~> 1.2)
  warden-basic_auth (~> 0.2.1)
  will_paginate (~> 3.0)

BUNDLED WITH
   1.10.6<|MERGE_RESOLUTION|>--- conflicted
+++ resolved
@@ -29,15 +29,9 @@
     rspec-example_disabler (0.0.1)
 
 GIT
-<<<<<<< HEAD
-  remote: https://github.com/myabc/openproject-translations.git
-  revision: a8d7b650987608b4100adaf6229ce2dd0ea3d5b0
-  branch: feature/rails4.1
-=======
   remote: https://github.com/opf/openproject-translations.git
-  revision: 89ea5219ff194b05f52d05e0ada5cd0ba4939893
+  revision: b270647adbd4e82817fae953d184532e64843b17
   branch: dev
->>>>>>> 5b7385ec
   specs:
     openproject-translations (5.0.0.pre.alpha)
       crowdin-api (~> 0.2.4)
