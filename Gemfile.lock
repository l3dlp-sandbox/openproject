--- conflicted
+++ resolved
@@ -662,23 +662,16 @@
     language_server-protocol (3.17.0.3)
     launchy (3.0.0)
       addressable (~> 2.8)
-<<<<<<< HEAD
-    lefthook (1.6.4)
-    letter_opener (1.9.0)
-      launchy (>= 2.2, < 3)
+      childprocess (~> 5.0)
+    lefthook (1.6.5)
+    letter_opener (1.0.0)
+      launchy (>= 2.0.4)
     letter_opener_web (2.0.0)
       actionmailer (>= 5.2)
       letter_opener (~> 1.7)
       railties (>= 5.2)
       rexml
-    listen (3.8.0)
-=======
-      childprocess (~> 5.0)
-    lefthook (1.6.5)
-    letter_opener (1.0.0)
-      launchy (>= 2.0.4)
     listen (3.9.0)
->>>>>>> 24310f29
       rb-fsevent (~> 0.10, >= 0.10.3)
       rb-inotify (~> 0.9, >= 0.9.10)
     lobby_boy (0.1.3)
@@ -1209,12 +1202,8 @@
   launchy (~> 3.0.0)
   lefthook
   letter_opener
-<<<<<<< HEAD
   letter_opener_web
-  listen (~> 3.8.0)
-=======
   listen (~> 3.9.0)
->>>>>>> 24310f29
   lograge (~> 0.14.0)
   lookbook (~> 2.2.1)
   mail (= 2.8.1)
