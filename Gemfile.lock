GIT
  remote: git://github.com/finnlabs/awesome_nested_set.git
  revision: 7bd473e845e2f17f5287e8b7534bd88d4bbbf7d6
  branch: v2.1.6-rails4
  specs:
    awesome_nested_set (2.1.6)
      activerecord (>= 3.0.0)

GIT
  remote: git://github.com/goodwill/capybara-select2.git
  revision: 585192e4bb0db8d52e761ab68f08c17294806447
  specs:
    capybara-select2 (1.0.1)
      capybara
      rspec

GIT
  remote: git://github.com/why-el/svg-graph.git
  revision: e79abffa66639ab203d099250c5d2656a4ebf917
  branch: silence-class-access-warning
  specs:
    svg-graph (1.0.2)

GIT
  remote: https://github.com/finnlabs/rack-protection.git
  revision: 5a7d1bd2f05ca75faf7909c8cc978732a0080898
  ref: 5a7d1bd
  specs:
    rack-protection (1.5.2)
      rack

GIT
  remote: https://github.com/finnlabs/rspec-example_disabler.git
  revision: deb9c38e3f4e3688724583ac1ff58e1ae8aba409
  specs:
    rspec-example_disabler (0.0.1)

GIT
  remote: https://github.com/finnlabs/transactional_lock.git
  revision: 6948b1d446db0da5645e68ffeeddca1c4944c3bc
  branch: master
  specs:
    transactional_lock (0.1.0)
      activerecord (>= 4.0)

GIT
  remote: https://github.com/opf/openproject-translations.git
<<<<<<< HEAD
  revision: 9aa2957f84fd0829de6c54fa8d0d40e4e74e7629
  branch: stable/5
=======
  revision: 403d2c2f87387a49d1dadb1dbfe1cb4e88b6548c
  branch: release/5.0
>>>>>>> fd51e141
  specs:
    openproject-translations (5.0.13)
      crowdin-api (~> 0.4.0)
      mixlib-shellout (~> 2.1.0)
      rails (~> 4.2.3)
      rubyzip

GIT
  remote: https://github.com/rails/prototype-rails.git
  revision: 0fed929ff48c10c3b978edd3baa983a81f404dbf
  branch: 4.2
  specs:
    prototype-rails (4.0.0)
      rails (~> 4.0)

GIT
  remote: https://github.com/rails/prototype_legacy_helper.git
  revision: a2cd95c3e3c1a4f7a9566efdab5ce59c886cb05f
  specs:
    prototype_legacy_helper (0.0.0)

GIT
  remote: https://github.com/rspec/rspec-activemodel-mocks
  revision: 947a171de990f3056c2ad8b58922298339bc123e
  specs:
    rspec-activemodel-mocks (1.0.2)
      activemodel (>= 3.0)
      activesupport (>= 3.0)
      rspec-mocks (>= 2.99, < 4.0)

GEM
  remote: https://rubygems.org/
  specs:
    actionmailer (4.2.5.1)
      actionpack (= 4.2.5.1)
      actionview (= 4.2.5.1)
      activejob (= 4.2.5.1)
      mail (~> 2.5, >= 2.5.4)
      rails-dom-testing (~> 1.0, >= 1.0.5)
    actionpack (4.2.5.1)
      actionview (= 4.2.5.1)
      activesupport (= 4.2.5.1)
      rack (~> 1.6)
      rack-test (~> 0.6.2)
      rails-dom-testing (~> 1.0, >= 1.0.5)
      rails-html-sanitizer (~> 1.0, >= 1.0.2)
    actionpack-action_caching (1.1.1)
      actionpack (>= 4.0.0, < 5.0)
    actionview (4.2.5.1)
      activesupport (= 4.2.5.1)
      builder (~> 3.1)
      erubis (~> 2.7.0)
      rails-dom-testing (~> 1.0, >= 1.0.5)
      rails-html-sanitizer (~> 1.0, >= 1.0.2)
    activejob (4.2.5.1)
      activesupport (= 4.2.5.1)
      globalid (>= 0.3.0)
    activemodel (4.2.5.1)
      activesupport (= 4.2.5.1)
      builder (~> 3.1)
    activerecord (4.2.5.1)
      activemodel (= 4.2.5.1)
      activesupport (= 4.2.5.1)
      arel (~> 6.0)
    activerecord-session_store (0.1.1)
      actionpack (>= 4.0.0, < 5)
      activerecord (>= 4.0.0, < 5)
      railties (>= 4.0.0, < 5)
    activerecord-tableless (1.3.4)
      activerecord (>= 2.3.0)
    activesupport (4.2.5.1)
      i18n (~> 0.7)
      json (~> 1.7, >= 1.7.7)
      minitest (~> 5.1)
      thread_safe (~> 0.3, >= 0.3.4)
      tzinfo (~> 1.1)
    acts_as_list (0.7.2)
      activerecord (>= 3.0)
    addressable (2.3.8)
    airbrake (4.1.0)
      builder
      multi_json
    arel (6.0.3)
    ast (2.0.0)
    astrolabe (1.3.0)
      parser (>= 2.2.0.pre.3, < 3.0)
    autoprefixer-rails (5.1.11)
      execjs
      json
    awesome_print (1.6.1)
    axiom-types (0.1.1)
      descendants_tracker (~> 0.0.4)
      ice_nine (~> 0.11.0)
      thread_safe (~> 0.3, >= 0.3.1)
    binding_of_caller (0.7.2)
      debug_inspector (>= 0.0.1)
    bourbon (4.2.3)
      sass (~> 3.4)
      thor
    builder (3.2.2)
    byebug (8.2.1)
    capybara (2.4.4)
      mime-types (>= 1.16)
      nokogiri (>= 1.3.3)
      rack (>= 1.0.0)
      rack-test (>= 0.5.4)
      xpath (~> 2.0)
    capybara-ng (0.2.1)
      awesome_print (>= 1.2.0)
    capybara-screenshot (1.0.9)
      capybara (>= 1.0, < 3)
      launchy
    carrierwave (0.10.0)
      activemodel (>= 3.2.0)
      activesupport (>= 3.2.0)
      json (>= 1.7)
      mime-types (>= 1.16)
    childprocess (0.5.6)
      ffi (~> 1.0, >= 1.0.11)
    climate_control (0.0.3)
      activesupport (>= 3.0)
    cliver (0.3.2)
    cocaine (0.5.7)
      climate_control (>= 0.0.3, < 1.0)
    codecov (0.0.8)
      json
      simplecov
      url
    coderay (1.1.0)
    coercible (1.0.0)
      descendants_tracker (~> 0.0.1)
    color-tools (1.3.0)
    crack (0.4.2)
      safe_yaml (~> 1.0.0)
    crowdin-api (0.4.0)
      rest-client
    cucumber (1.3.19)
      builder (>= 2.1.2)
      diff-lcs (>= 1.1.3)
      gherkin (~> 2.12)
      multi_json (>= 1.7.5, < 2.0)
      multi_test (>= 0.1.2)
    cucumber-rails (1.4.2)
      capybara (>= 1.1.2, < 3)
      cucumber (>= 1.3.8, < 2)
      mime-types (>= 1.16, < 3)
      nokogiri (~> 1.5)
      rails (>= 3, < 5)
    daemons (1.2.2)
    dalli (2.7.4)
    database_cleaner (1.4.1)
    date_validator (0.7.1)
      activemodel
    debug_inspector (0.0.2)
    delayed_job (4.0.6)
      activesupport (>= 3.0, < 5.0)
    delayed_job_active_record (4.0.3)
      activerecord (>= 3.0, < 5.0)
      delayed_job (>= 3.0, < 4.1)
    descendants_tracker (0.0.4)
      thread_safe (~> 0.3, >= 0.3.1)
    diff-lcs (1.2.5)
    disposable (0.0.9)
      representable (~> 2.0)
      uber
    domain_name (0.5.20160128)
      unf (>= 0.0.5, < 1.0.0)
    equalizer (0.0.11)
    equivalent-xml (0.5.1)
      nokogiri (>= 1.4.3)
    erubis (2.7.0)
    eventmachine (1.0.7)
    excon (0.45.3)
    execjs (2.4.0)
    factory_girl (4.5.0)
      activesupport (>= 3.0.0)
    factory_girl_rails (4.5.0)
      factory_girl (~> 4.5.0)
      railties (>= 3.0.0)
    faker (1.4.3)
      i18n (~> 0.5)
    ffi (1.9.10)
    fog (1.23.0)
      fog-brightbox
      fog-core (~> 1.23)
      fog-json
      fog-softlayer
      ipaddress (~> 0.5)
      nokogiri (~> 1.5, >= 1.5.11)
    fog-brightbox (0.7.1)
      fog-core (~> 1.22)
      fog-json
      inflecto (~> 0.0.2)
    fog-core (1.30.0)
      builder
      excon (~> 0.45)
      formatador (~> 0.2)
      mime-types
      net-scp (~> 1.1)
      net-ssh (>= 2.1.3)
    fog-json (1.0.1)
      fog-core (~> 1.0)
      multi_json (~> 1.0)
    fog-softlayer (0.4.6)
      fog-core
      fog-json
    formatador (0.2.5)
    friendly_id (5.1.0)
      activerecord (>= 4.0.0)
    gherkin (2.12.2)
      multi_json (~> 1.3)
    globalid (0.3.6)
      activesupport (>= 4.1.0)
    globalize (5.0.1)
      activemodel (>= 4.2.0, < 4.3)
      activerecord (>= 4.2.0, < 4.3)
    gon (4.1.1)
      actionpack (>= 2.3.0)
      json
    grape (0.10.1)
      activesupport
      builder
      hashie (>= 2.1.0)
      multi_json (>= 1.3.2)
      multi_xml (>= 0.5.2)
      rack (>= 1.3.0)
      rack-accept
      rack-mount
      virtus (>= 1.0.0)
    gravatar_image_tag (1.2.0)
    hashie (3.4.1)
    health_check (1.5.1)
      rails (>= 2.3.0)
    hike (1.2.3)
    htmldiff (0.0.1)
    http-cookie (1.0.2)
      domain_name (~> 0.5)
    i18n (0.7.0)
    ice_nine (0.11.1)
    inflecto (0.0.2)
    interception (0.5)
    ipaddress (0.8.0)
    iso8601 (0.8.6)
    json (1.8.3)
    json_spec (1.1.4)
      multi_json (~> 1.0)
      rspec (>= 2.0, < 4.0)
    kgio (2.9.3)
    launchy (2.3.0)
      addressable (~> 2.3)
    letter_opener (1.3.0)
      launchy (~> 2.2)
    loofah (2.0.3)
      nokogiri (>= 1.5.9)
    mail (2.6.3)
      mime-types (>= 1.16, < 3)
    method_source (0.8.2)
    mime-types (1.25.1)
    mini_portile2 (2.0.0)
    minitest (5.8.0)
    mixlib-shellout (2.1.0)
    multi_json (1.11.2)
    multi_test (0.1.2)
    multi_xml (0.5.5)
    mysql2 (0.3.20)
    net-ldap (0.8.0)
    net-scp (1.2.1)
      net-ssh (>= 2.6.5)
    net-ssh (2.9.2)
    netrc (0.11.0)
    newrelic_rpm (3.14.1.311)
    nokogiri (1.6.7.1)
      mini_portile2 (~> 2.0.0.rc2)
    non-stupid-digest-assets (1.0.4)
    oj (2.11.5)
    omniauth (1.2.2)
      hashie (>= 1.2, < 4)
      rack (~> 1.0)
    parallel (1.6.1)
    parallel_tests (2.1.2)
      parallel
    parser (2.2.2.5)
      ast (>= 1.1, < 3.0)
    passenger (5.0.22)
      rack
      rake (>= 0.8.1)
    pg (0.18.3)
    poltergeist (1.7.0)
      capybara (~> 2.1)
      cliver (~> 0.3.1)
      multi_json (~> 1.0)
      websocket-driver (>= 0.2.0)
    powerpack (0.1.1)
    pry (0.10.3)
      coderay (~> 1.1.0)
      method_source (~> 0.8.1)
      slop (~> 3.4)
    pry-byebug (3.3.0)
      byebug (~> 8.0)
      pry (~> 0.10)
    pry-doc (0.6.0)
      pry (~> 0.9)
      yard (~> 0.8)
    pry-rails (0.3.4)
      pry (>= 0.9.10)
    pry-rescue (1.4.2)
      interception (>= 0.5)
      pry
    pry-stack_explorer (0.4.9.2)
      binding_of_caller (>= 0.7)
      pry (>= 0.9.11)
    quiet_assets (1.1.0)
      railties (>= 3.1, < 5.0)
    rabl (0.9.3)
      activesupport (>= 2.3.14)
    rack (1.6.4)
    rack-accept (0.4.5)
      rack (>= 0.4)
    rack-attack (4.2.0)
      rack
    rack-mount (0.8.3)
      rack (>= 1.0.0)
    rack-test (0.6.3)
      rack (>= 1.0)
    rack_session_access (0.1.1)
      builder (>= 2.0.0)
      rack (>= 1.0.0)
    rails (4.2.5.1)
      actionmailer (= 4.2.5.1)
      actionpack (= 4.2.5.1)
      actionview (= 4.2.5.1)
      activejob (= 4.2.5.1)
      activemodel (= 4.2.5.1)
      activerecord (= 4.2.5.1)
      activesupport (= 4.2.5.1)
      bundler (>= 1.3.0, < 2.0)
      railties (= 4.2.5.1)
      sprockets-rails
    rails-deprecated_sanitizer (1.0.3)
      activesupport (>= 4.2.0.alpha)
    rails-dom-testing (1.0.7)
      activesupport (>= 4.2.0.beta, < 5.0)
      nokogiri (~> 1.6.0)
      rails-deprecated_sanitizer (>= 1.0.1)
    rails-html-sanitizer (1.0.3)
      loofah (~> 2.0)
    rails-observers (0.1.2)
      activemodel (~> 4.0)
    rails_12factor (0.0.3)
      rails_serve_static_assets
      rails_stdout_logging
    rails_autolink (1.1.6)
      rails (> 3.1)
    rails_serve_static_assets (0.0.4)
    rails_stdout_logging (0.0.4)
    railties (4.2.5.1)
      actionpack (= 4.2.5.1)
      activesupport (= 4.2.5.1)
      rake (>= 0.8.7)
      thor (>= 0.18.1, < 2.0)
    rainbow (2.0.0)
    raindrops (0.13.0)
    rake (10.5.0)
    rb-readline (0.5.2)
    rdoc (4.2.0)
      json (~> 1.4)
    reform (1.2.6)
      activemodel
      disposable (~> 0.0.5)
      representable (~> 2.1.0)
      uber (~> 0.0.11)
    representable (2.1.8)
      multi_json
      nokogiri
      uber (~> 0.0.7)
    request_store (1.1.0)
    responders (2.1.0)
      railties (>= 4.2.0, < 5)
    rest-client (1.8.0)
      http-cookie (>= 1.0.2, < 2.0)
      mime-types (>= 1.16, < 3.0)
      netrc (~> 0.7)
    roar (1.0.1)
      representable (>= 2.0.1, <= 3.0.0)
    rspec (3.3.0)
      rspec-core (~> 3.3.0)
      rspec-expectations (~> 3.3.0)
      rspec-mocks (~> 3.3.0)
    rspec-core (3.3.0)
      rspec-support (~> 3.3.0)
    rspec-expectations (3.3.0)
      diff-lcs (>= 1.2.0, < 2.0)
      rspec-support (~> 3.3.0)
    rspec-legacy_formatters (1.0.0)
      rspec-core (>= 3.0.0.beta2)
      rspec-support (>= 3.0.0.beta2)
    rspec-mocks (3.3.2)
      diff-lcs (>= 1.2.0, < 2.0)
      rspec-support (~> 3.3.0)
    rspec-rails (3.3.1)
      actionpack (>= 3.0, < 4.3)
      activesupport (>= 3.0, < 4.3)
      railties (>= 3.0, < 4.3)
      rspec-core (~> 3.3.0)
      rspec-expectations (~> 3.3.0)
      rspec-mocks (~> 3.3.0)
      rspec-support (~> 3.3.0)
    rspec-support (3.3.0)
    rubocop (0.32.1)
      astrolabe (~> 1.3)
      parser (>= 2.2.2.5, < 3.0)
      powerpack (~> 0.1)
      rainbow (>= 1.99.1, < 3.0)
      ruby-progressbar (~> 1.4)
    ruby-duration (3.2.1)
      activesupport (>= 3.0.0)
      i18n
      iso8601
    ruby-prof (0.15.8)
    ruby-progressbar (1.7.5)
    rubytree (0.8.3)
      json (>= 1.7.5)
      structured_warnings (>= 0.1.3)
    rubyzip (1.1.7)
    safe_yaml (1.0.4)
    sass (3.4.13)
    sass-rails (5.0.3)
      railties (>= 4.0.0, < 5.0)
      sass (~> 3.1)
      sprockets (>= 2.8, < 4.0)
      sprockets-rails (>= 2.0, < 4.0)
      tilt (~> 1.1)
    selenium-webdriver (2.47.1)
      childprocess (~> 0.5)
      multi_json (~> 1.0)
      rubyzip (~> 1.0)
      websocket (~> 1.0)
    shoulda-context (1.2.1)
    shoulda-matchers (2.8.0)
      activesupport (>= 3.0.0)
    simplecov (0.8.0.pre)
      multi_json
      simplecov-html (~> 0.7.1)
    simplecov-html (0.7.1)
    slop (3.6.0)
    sprockets (2.12.4)
      hike (~> 1.2)
      multi_json (~> 1.0)
      rack (~> 1.0)
      tilt (~> 1.1, != 1.3.0)
    sprockets-rails (2.3.3)
      actionpack (>= 3.0)
      activesupport (>= 3.0)
      sprockets (>= 2.8, < 4.0)
    sqlite3 (1.3.11)
    structured_warnings (0.2.0)
    syck (1.0.5)
    sys-filesystem (1.1.4)
      ffi
    thin (1.6.3)
      daemons (~> 1.0, >= 1.0.9)
      eventmachine (~> 1.0)
      rack (~> 1.0)
    thor (0.19.1)
    thread_safe (0.3.5)
    tilt (1.4.1)
    timecop (0.7.3)
    tzinfo (1.2.2)
      thread_safe (~> 0.1)
    tzinfo-data (1.2015.6)
      tzinfo (>= 1.0.0)
    uber (0.0.13)
    unf (0.1.4)
      unf_ext
    unf_ext (0.0.7.1)
    unicorn (4.9.0)
      kgio (~> 2.6)
      rack
      raindrops (~> 0.7)
    url (0.3.2)
    virtus (1.0.5)
      axiom-types (~> 0.1)
      coercible (~> 1.0)
      descendants_tracker (~> 0.0, >= 0.0.3)
      equalizer (~> 0.0, >= 0.0.9)
    warden (1.2.3)
      rack (>= 1.0)
    warden-basic_auth (0.2.1)
      warden (~> 1.2)
    webmock (1.21.0)
      addressable (>= 2.3.6)
      crack (>= 0.3.2)
    websocket (1.2.2)
    websocket-driver (0.6.2)
      websocket-extensions (>= 0.1.0)
    websocket-extensions (0.1.2)
    will_paginate (3.0.7)
    xpath (2.0.0)
      nokogiri (~> 1.3)
    yard (0.8.7.6)

PLATFORMS
  ruby

DEPENDENCIES
  actionpack-action_caching
  activerecord-jdbcmysql-adapter
  activerecord-jdbcpostgresql-adapter
  activerecord-session_store
  activerecord-tableless (~> 1.0)
  acts_as_list (~> 0.7.2)
  airbrake (~> 4.1.0)
  autoprefixer-rails
  awesome_nested_set!
  bourbon (~> 4.2.0)
  capybara (~> 2.4.4)
  capybara-ng (~> 0.2.1)
  capybara-screenshot (~> 1.0.4)
  capybara-select2!
  carrierwave (~> 0.10.0)
  cocaine
  codecov
  coderay (~> 1.1.0)
  color-tools (~> 1.3.0)
  cucumber-rails (~> 1.4.2)
  daemons
  dalli (~> 2.7.2)
  database_cleaner (~> 1.4.1)
  date_validator (~> 0.7.1)
  delayed_job_active_record (~> 4.0.2)
  equivalent-xml (~> 0.5.1)
  execjs (~> 2.4.0)
  factory_girl (~> 4.5)
  factory_girl_rails (~> 4.5)
  faker
  fog (~> 1.23.0)
  friendly_id (~> 5.1.0)
  globalize (~> 5.0.1)
  gon (~> 4.0)
  grape (~> 0.10.1)
  gravatar_image_tag (~> 1.2.0)
  health_check
  htmldiff
  jruby-openssl
  json_spec
  launchy (~> 2.3.0)
  letter_opener (~> 1.3.0)
  multi_json (~> 1.11.0)
  mysql2 (~> 0.3.20)
  net-ldap (~> 0.8.0)
  newrelic_rpm
  nokogiri (~> 1.6.7)
  non-stupid-digest-assets
  oj (~> 2.11.4)
  omniauth
  openproject-translations!
  parallel_tests (~> 2.1.2)
  passenger
  pg (~> 0.18.3)
  poltergeist
  prototype-rails!
  prototype_legacy_helper (= 0.0.0)!
  pry-byebug
  pry-doc
  pry-rails
  pry-rescue
  pry-stack_explorer
  quiet_assets
  rabl (= 0.9.3)
  rack-attack
  rack-protection!
  rack-test (~> 0.6.2)
  rack_session_access
  rails (~> 4.2.5)
  rails-observers
  rails_12factor
  rails_autolink (~> 1.1.6)
  rb-readline (~> 0.5.1)
  rdoc (>= 2.4.2)
  reform (~> 1.2.6)
  request_store (~> 1.1.0)
  responders (~> 2.0)
  roar (~> 1.0.0)
  rspec (~> 3.3.0)
  rspec-activemodel-mocks (~> 1.0.2)!
  rspec-example_disabler!
  rspec-legacy_formatters
  rspec-rails (~> 3.3.0)
  rubocop (~> 0.32)
  ruby-duration (~> 3.2.0)
  ruby-prof
  ruby-progressbar
  rubytree (~> 0.8.3)
  sass (~> 3.4.12)
  sass-rails (~> 5.0.3)
  selenium-webdriver (~> 2.47.1)
  shoulda-context (~> 1.2)
  shoulda-matchers (~> 2.8)
  simplecov (= 0.8.0.pre)
  sprockets (~> 2.12.3)
  sqlite3
  svg-graph!
  syck (~> 1.0.5)
  sys-filesystem (~> 1.1.4)
  thin
  timecop (~> 0.7.1)
  transactional_lock!
  tzinfo-data
  unicorn
  warden (~> 1.2)
  warden-basic_auth (~> 0.2.1)
  webmock (~> 1.21.0)
  will_paginate (~> 3.0)

BUNDLED WITH
   1.11.2<|MERGE_RESOLUTION|>--- conflicted
+++ resolved
@@ -45,13 +45,8 @@
 
 GIT
   remote: https://github.com/opf/openproject-translations.git
-<<<<<<< HEAD
-  revision: 9aa2957f84fd0829de6c54fa8d0d40e4e74e7629
-  branch: stable/5
-=======
   revision: 403d2c2f87387a49d1dadb1dbfe1cb4e88b6548c
   branch: release/5.0
->>>>>>> fd51e141
   specs:
     openproject-translations (5.0.13)
       crowdin-api (~> 0.4.0)
