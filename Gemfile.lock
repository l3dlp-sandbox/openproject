--- conflicted
+++ resolved
@@ -331,11 +331,7 @@
     airbrake-ruby (6.2.2)
       rbtree3 (~> 0.6)
     android_key_attestation (0.3.0)
-<<<<<<< HEAD
-    appsignal (3.7.6)
-=======
     appsignal (3.8.1)
->>>>>>> 3bba9245
       rack
     ast (2.4.2)
     attr_required (1.0.2)
