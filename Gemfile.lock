GIT
  remote: https://github.com/carrierwaveuploader/carrierwave
  revision: 5367a636053b85bd639f2d1ee6ab25ef8305aeaf
  branch: master
  specs:
    carrierwave (1.0.0.beta)
      activemodel (>= 4.0.0)
      activesupport (>= 4.0.0)
      mime-types (>= 1.16)

GIT
  remote: https://github.com/dr0verride/RubyTree.git
  revision: 06f53ee78cc2a48377c1bd177d3bc83c1504701c
  ref: 06f53ee
  specs:
    rubytree (0.9.7)
      json (~> 1.8)

GIT
  remote: https://github.com/finnlabs/rspec-example_disabler.git
  revision: deb9c38e3f4e3688724583ac1ff58e1ae8aba409
  specs:
    rspec-example_disabler (0.0.1)

GIT
  remote: https://github.com/finnlabs/transactional_lock.git
  revision: 6948b1d446db0da5645e68ffeeddca1c4944c3bc
  branch: master
  specs:
    transactional_lock (0.1.0)
      activerecord (>= 4.0)

GIT
  remote: https://github.com/globalize/globalize
  revision: 38443bcd07da78b7b8a9433e4c6c32dd51f964a3
  ref: 38443bcd
  specs:
    globalize (5.1.0)
      activemodel (>= 4.2, < 5.1)
      activerecord (>= 4.2, < 5.1)
      request_store (~> 1.0)

GIT
  remote: https://github.com/goodwill/capybara-select2
  revision: 585192e4bb0db8d52e761ab68f08c17294806447
  ref: 585192e
  specs:
    capybara-select2 (1.0.1)
      capybara
      rspec

GIT
  remote: https://github.com/oliverguenther/omniauth
  revision: 40c6f5f751d2da7cce5444bbd96c390c450440a9
  ref: 40c6f5f751d2da7cce5444bbd96c390c450440a9
  specs:
    omniauth (1.6.1)
      hashie (>= 3.4.6, < 3.6.0)
      rack (>= 1.6.2, < 3)

GIT
  remote: https://github.com/opf/openproject-translations.git
<<<<<<< HEAD
  revision: fd247dcb73f9d9a679b0a4b70437b4360e5fbeb8
  branch: stable/7
=======
  revision: 111f3c68b28cef39def19e5bf6e39acd636f2e84
  branch: release/7.3
>>>>>>> b3ad5674
  specs:
    openproject-translations (7.3.1)
      crowdin-api (~> 0.4.1)
      mixlib-shellout (~> 2.1.0)
      rails (~> 5.0.0)
      rubyzip

GIT
  remote: https://github.com/opf/rails-angular-xss
  revision: a45267d53d32610bad01f903e9f1b49a81b7c37b
  ref: a45267d5
  specs:
    rails-angular-xss (0.3.0.pre.pre)
      rails (>= 5.0.0, < 5.1)

GIT
  remote: https://github.com/rspec/rspec-activemodel-mocks
  revision: 5cd4c9d552bcc75d60ea4b7dda96e7377197ab8d
  specs:
    rspec-activemodel-mocks (1.0.3)
      activemodel (>= 3.0)
      activesupport (>= 3.0)
      rspec-mocks (>= 2.99, < 4.0)

GEM
  remote: https://rubygems.org/
  specs:
    actioncable (5.0.4)
      actionpack (= 5.0.4)
      nio4r (>= 1.2, < 3.0)
      websocket-driver (~> 0.6.1)
    actionmailer (5.0.4)
      actionpack (= 5.0.4)
      actionview (= 5.0.4)
      activejob (= 5.0.4)
      mail (~> 2.5, >= 2.5.4)
      rails-dom-testing (~> 2.0)
    actionpack (5.0.4)
      actionview (= 5.0.4)
      activesupport (= 5.0.4)
      rack (~> 2.0)
      rack-test (~> 0.6.3)
      rails-dom-testing (~> 2.0)
      rails-html-sanitizer (~> 1.0, >= 1.0.2)
    actionpack-xml_parser (2.0.1)
      actionpack (>= 5.0)
      railties (>= 5.0)
    actionview (5.0.4)
      activesupport (= 5.0.4)
      builder (~> 3.1)
      erubis (~> 2.7.0)
      rails-dom-testing (~> 2.0)
      rails-html-sanitizer (~> 1.0, >= 1.0.3)
    active_record_query_trace (1.5.4)
    activejob (5.0.4)
      activesupport (= 5.0.4)
      globalid (>= 0.3.6)
    activemodel (5.0.4)
      activesupport (= 5.0.4)
    activemodel-serializers-xml (1.0.1)
      activemodel (> 5.x)
      activerecord (> 5.x)
      activesupport (> 5.x)
      builder (~> 3.1)
    activerecord (5.0.4)
      activemodel (= 5.0.4)
      activesupport (= 5.0.4)
      arel (~> 7.0)
    activerecord-session_store (1.1.0)
      actionpack (>= 4.0, < 5.2)
      activerecord (>= 4.0, < 5.2)
      multi_json (~> 1.11, >= 1.11.2)
      rack (>= 1.5.2, < 3)
      railties (>= 4.0, < 5.2)
    activesupport (5.0.4)
      concurrent-ruby (~> 1.0, >= 1.0.2)
      i18n (~> 0.7)
      minitest (~> 5.1)
      tzinfo (~> 1.1)
    acts_as_list (0.9.7)
      activerecord (>= 3.0)
    acts_as_tree (2.6.1)
      activerecord (>= 3.0.0)
    addressable (2.5.1)
      public_suffix (~> 2.0, >= 2.0.2)
    airbrake (5.1.0)
      airbrake-ruby (~> 1.1)
    airbrake-ruby (1.5.0)
    arel (7.1.4)
    ast (2.3.0)
    autoprefixer-rails (7.1.2.3)
      execjs
    awesome_nested_set (3.1.3)
      activerecord (>= 4.0.0, < 5.2)
    aws-sdk (2.10.13)
      aws-sdk-resources (= 2.10.13)
    aws-sdk-core (2.10.13)
      aws-sigv4 (~> 1.0)
      jmespath (~> 1.0)
    aws-sdk-resources (2.10.13)
      aws-sdk-core (= 2.10.13)
    aws-sigv4 (1.0.1)
    axiom-types (0.1.1)
      descendants_tracker (~> 0.0.4)
      ice_nine (~> 0.11.0)
      thread_safe (~> 0.3, >= 0.3.1)
    bcrypt (3.1.11)
    binding_of_caller (0.7.2)
      debug_inspector (>= 0.0.1)
    bootsnap (1.1.2)
      msgpack (~> 1.0)
    bourbon (4.3.4)
      sass (~> 3.4)
      thor (~> 0.19)
    builder (3.2.3)
    byebug (9.0.6)
    capybara (2.14.4)
      addressable
      mime-types (>= 1.16)
      nokogiri (>= 1.3.3)
      rack (>= 1.0.0)
      rack-test (>= 0.5.4)
      xpath (~> 2.0)
    capybara-ng (0.2.7)
    capybara-screenshot (1.0.17)
      capybara (>= 1.0, < 3)
      launchy
    cells (4.1.3)
      tilt (>= 1.4, < 3)
      uber (>= 0.0.9)
    cells-erb (0.0.8)
      cells (~> 4.0)
      erbse (>= 0.0.2)
    cells-rails (0.0.6)
      actionpack (>= 3.0)
      cells (>= 4.1)
    childprocess (0.7.1)
      ffi (~> 1.0, >= 1.0.11)
    climate_control (0.0.3)
      activesupport (>= 3.0)
    cocaine (0.5.8)
      climate_control (>= 0.0.3, < 1.0)
    coderay (1.1.1)
    coercible (1.0.0)
      descendants_tracker (~> 0.0.1)
    color-tools (1.3.0)
    concurrent-ruby (1.0.5)
    crack (0.4.3)
      safe_yaml (~> 1.0.0)
    crowdin-api (0.4.1)
      rest-client (~> 1.8)
    cucumber (2.4.0)
      builder (>= 2.1.2)
      cucumber-core (~> 1.5.0)
      cucumber-wire (~> 0.0.1)
      diff-lcs (>= 1.1.3)
      gherkin (~> 4.0)
      multi_json (>= 1.7.5, < 2.0)
      multi_test (>= 0.1.2)
    cucumber-core (1.5.0)
      gherkin (~> 4.0)
    cucumber-rails (1.4.5)
      capybara (>= 1.1.2, < 3)
      cucumber (>= 1.3.8, < 4)
      mime-types (>= 1.16, < 4)
      nokogiri (~> 1.5)
      railties (>= 3, < 5.1)
    cucumber-wire (0.0.1)
    daemons (1.2.4)
    dalli (2.7.6)
    database_cleaner (1.6.1)
    date_validator (0.9.0)
      activemodel
      activesupport
    debug_inspector (0.0.2)
    declarative (0.0.9)
    declarative-builder (0.1.0)
      declarative-option (< 0.2.0)
    declarative-option (0.1.0)
    delayed_job (4.1.3)
      activesupport (>= 3.0, < 5.2)
    delayed_job_active_record (4.1.2)
      activerecord (>= 3.0, < 5.2)
      delayed_job (>= 3.0, < 5)
    descendants_tracker (0.0.4)
      thread_safe (~> 0.3, >= 0.3.1)
    diff-lcs (1.3)
    disposable (0.4.2)
      declarative (>= 0.0.9, < 1.0.0)
      declarative-builder (< 0.2.0)
      declarative-option (< 0.2.0)
      representable (>= 2.4.0, <= 3.1.0)
      uber (< 0.2.0)
    docile (1.1.5)
    domain_name (0.5.20170404)
      unf (>= 0.0.5, < 1.0.0)
    equalizer (0.0.11)
    equivalent-xml (0.6.0)
      nokogiri (>= 1.4.3)
    erbse (0.0.2)
    erubis (2.7.0)
    eventmachine (1.2.3)
    excon (0.52.0)
    execjs (2.7.0)
    factory_girl (4.7.0)
      activesupport (>= 3.0.0)
    factory_girl_rails (4.7.0)
      factory_girl (~> 4.7.0)
      railties (>= 3.0.0)
    faker (1.8.4)
      i18n (~> 0.5)
    ffi (1.9.18)
    fog-aws (0.11.0)
      fog-core (~> 1.38)
      fog-json (~> 1.0)
      fog-xml (~> 0.1)
      ipaddress (~> 0.8)
    fog-core (1.42.0)
      builder
      excon (~> 0.49)
      formatador (~> 0.2)
    fog-json (1.0.2)
      fog-core (~> 1.0)
      multi_json (~> 1.10)
    fog-xml (0.1.2)
      fog-core
      nokogiri (~> 1.5, >= 1.5.11)
    formatador (0.2.5)
    friendly_id (5.2.1)
      activerecord (>= 4.0.0)
    fuubar (2.2.0)
      rspec-core (~> 3.0)
      ruby-progressbar (~> 1.4)
    get_process_mem (0.2.1)
    gherkin (4.1.3)
    globalid (0.4.0)
      activesupport (>= 4.2.0)
    gon (6.1.0)
      actionpack (>= 3.0)
      json
      multi_json
      request_store (>= 1.0)
    grape (1.0.0)
      activesupport
      builder
      mustermann-grape (~> 1.0.0)
      rack (>= 1.3.0)
      rack-accept
      virtus (>= 1.0.0)
    gravatar_image_tag (1.2.0)
    hashdiff (0.3.4)
    hashie (3.5.6)
    health_check (2.6.0)
      rails (>= 4.0)
    htmldiff (0.0.1)
    http-cookie (1.0.3)
      domain_name (~> 0.5)
    i18n (0.8.6)
    i18n-js (3.0.0)
      i18n (~> 0.6, >= 0.6.6)
    ice_nine (0.11.2)
    interception (0.5)
    ipaddress (0.8.3)
    iso8601 (0.9.1)
    jmespath (1.3.1)
    json (1.8.6)
    json_spec (1.1.5)
      multi_json (~> 1.0)
      rspec (>= 2.0, < 4.0)
    kgio (2.11.0)
    launchy (2.4.3)
      addressable (~> 2.3)
    letter_opener (1.4.1)
      launchy (~> 2.2)
    livingstyleguide (2.0.2)
      minisyntax (>= 0.2.5)
      redcarpet
      sass
      thor
      tilt
    loofah (2.0.3)
      nokogiri (>= 1.5.9)
    mail (2.6.6)
      mime-types (>= 1.16, < 4)
    meta-tags (2.4.1)
      actionpack (>= 3.2.0, < 5.2)
    method_source (0.8.2)
    mime-types (2.99.3)
    mini_portile2 (2.3.0)
    minisyntax (0.2.5)
    minitest (5.10.2)
    mixlib-shellout (2.1.0)
    msgpack (1.1.0)
    multi_json (1.12.1)
    multi_test (0.1.2)
    mustermann (1.0.0)
    mustermann-grape (1.0.0)
      mustermann (~> 1.0.0)
    mysql2 (0.4.8)
    net-ldap (0.16.0)
    netrc (0.11.0)
    newrelic_rpm (4.2.0.334)
    nio4r (2.1.0)
    nokogiri (1.8.1)
      mini_portile2 (~> 2.3.0)
    oj (3.3.2)
    okcomputer (1.16.0)
    openproject-token (1.0.1)
      activemodel (~> 5.0)
    parallel (1.11.2)
    parallel_tests (2.14.2)
      parallel
    parser (2.4.0.0)
      ast (~> 2.2)
    passenger (5.1.5)
      rack
      rake (>= 0.8.1)
    pdf-core (0.7.0)
    pg (0.21.0)
    powerpack (0.1.1)
    prawn (2.2.2)
      pdf-core (~> 0.7.0)
      ttfunk (~> 1.5)
    prawn-table (0.2.2)
      prawn (>= 1.3.0, < 3.0.0)
    pry (0.10.4)
      coderay (~> 1.1.0)
      method_source (~> 0.8.1)
      slop (~> 3.4)
    pry-byebug (3.4.2)
      byebug (~> 9.0)
      pry (~> 0.10)
    pry-doc (0.10.0)
      pry (~> 0.9)
      yard (~> 0.9)
    pry-rails (0.3.6)
      pry (>= 0.10.4)
    pry-rescue (1.4.5)
      interception (>= 0.5)
      pry
    pry-stack_explorer (0.4.9.2)
      binding_of_caller (>= 0.7)
      pry (>= 0.9.11)
    public_suffix (2.0.5)
    rabl (0.13.1)
      activesupport (>= 2.3.14)
    rack (2.0.3)
    rack-accept (0.4.5)
      rack (>= 0.4)
    rack-attack (5.0.1)
      rack
    rack-protection (2.0.0)
      rack
    rack-test (0.6.3)
      rack (>= 1.0)
    rack_session_access (0.1.1)
      builder (>= 2.0.0)
      rack (>= 1.0.0)
    rails (5.0.4)
      actioncable (= 5.0.4)
      actionmailer (= 5.0.4)
      actionpack (= 5.0.4)
      actionview (= 5.0.4)
      activejob (= 5.0.4)
      activemodel (= 5.0.4)
      activerecord (= 5.0.4)
      activesupport (= 5.0.4)
      bundler (>= 1.3.0, < 2.0)
      railties (= 5.0.4)
      sprockets-rails (>= 2.0.0)
    rails-controller-testing (1.0.2)
      actionpack (~> 5.x, >= 5.0.1)
      actionview (~> 5.x, >= 5.0.1)
      activesupport (~> 5.x)
    rails-dom-testing (2.0.3)
      activesupport (>= 4.2.0)
      nokogiri (>= 1.6)
    rails-html-sanitizer (1.0.3)
      loofah (~> 2.0)
    rails_12factor (0.0.3)
      rails_serve_static_assets
      rails_stdout_logging
    rails_autolink (1.1.6)
      rails (> 3.1)
    rails_serve_static_assets (0.0.5)
    rails_stdout_logging (0.0.5)
    railties (5.0.4)
      actionpack (= 5.0.4)
      activesupport (= 5.0.4)
      method_source
      rake (>= 0.8.7)
      thor (>= 0.18.1, < 2.0)
    rainbow (2.2.2)
      rake
    raindrops (0.18.0)
    rake (12.0.0)
    rb-fsevent (0.10.2)
    rb-inotify (0.9.10)
      ffi (>= 0.5.0, < 2)
    rdoc (5.1.0)
    redcarpet (3.4.0)
    reform (2.2.4)
      disposable (>= 0.4.1)
      representable (>= 2.4.0, < 3.1.0)
    reform-rails (0.1.7)
      activemodel (>= 3.2)
      reform (>= 2.2.0)
    representable (3.0.4)
      declarative (< 0.1.0)
      declarative-option (< 0.2.0)
      uber (< 0.2.0)
    request_store (1.3.2)
    responders (2.4.0)
      actionpack (>= 4.2.0, < 5.3)
      railties (>= 4.2.0, < 5.3)
    rest-client (1.8.0)
      http-cookie (>= 1.0.2, < 2.0)
      mime-types (>= 1.16, < 3.0)
      netrc (~> 0.7)
    retriable (3.0.2)
    roar (1.1.0)
      representable (~> 3.0.0)
    rspec (3.5.0)
      rspec-core (~> 3.5.0)
      rspec-expectations (~> 3.5.0)
      rspec-mocks (~> 3.5.0)
    rspec-core (3.5.4)
      rspec-support (~> 3.5.0)
    rspec-expectations (3.5.0)
      diff-lcs (>= 1.2.0, < 2.0)
      rspec-support (~> 3.5.0)
    rspec-legacy_formatters (1.0.1)
      rspec (~> 3.0)
    rspec-mocks (3.5.0)
      diff-lcs (>= 1.2.0, < 2.0)
      rspec-support (~> 3.5.0)
    rspec-rails (3.5.2)
      actionpack (>= 3.0)
      activesupport (>= 3.0)
      railties (>= 3.0)
      rspec-core (~> 3.5.0)
      rspec-expectations (~> 3.5.0)
      rspec-mocks (~> 3.5.0)
      rspec-support (~> 3.5.0)
    rspec-retry (0.5.4)
      rspec-core (> 3.3, < 3.7)
    rspec-support (3.5.0)
    rubocop (0.49.1)
      parallel (~> 1.10)
      parser (>= 2.3.3.1, < 3.0)
      powerpack (~> 0.1)
      rainbow (>= 1.99.1, < 3.0)
      ruby-progressbar (~> 1.7)
      unicode-display_width (~> 1.0, >= 1.0.1)
    ruby-duration (3.2.3)
      activesupport (>= 3.0.0)
      i18n
      iso8601
    ruby-progressbar (1.8.1)
    rubyzip (1.2.1)
    safe_yaml (1.0.4)
    sass (3.5.1)
      sass-listen (~> 4.0.0)
    sass-listen (4.0.0)
      rb-fsevent (~> 0.9, >= 0.9.4)
      rb-inotify (~> 0.9, >= 0.9.7)
    sass-rails (5.0.6)
      railties (>= 4.0.0, < 6)
      sass (~> 3.1)
      sprockets (>= 2.8, < 4.0)
      sprockets-rails (>= 2.0, < 4.0)
      tilt (>= 1.1, < 3)
    selenium-webdriver (3.4.0)
      childprocess (~> 0.5)
      rubyzip (~> 1.0)
      websocket (~> 1.0)
    shoulda-context (1.2.2)
    shoulda-matchers (3.1.1)
      activesupport (>= 4.0.0)
    simplecov (0.14.1)
      docile (~> 1.1.0)
      json (>= 1.8, < 3)
      simplecov-html (~> 0.10.0)
    simplecov-html (0.10.1)
    slop (3.6.0)
    sprockets (3.7.1)
      concurrent-ruby (~> 1.0)
      rack (> 1, < 3)
    sprockets-rails (3.2.0)
      actionpack (>= 4.0)
      activesupport (>= 4.0)
      sprockets (>= 3.0.0)
    sqlite3 (1.3.13)
    stringex (2.7.1)
    svg-graph (2.1.0)
    syck (1.3.0)
    sys-filesystem (1.1.7)
      ffi
    test-prof (0.1.0)
    thin (1.7.2)
      daemons (~> 1.0, >= 1.0.9)
      eventmachine (~> 1.0, >= 1.0.4)
      rack (>= 1, < 3)
    thor (0.19.4)
    thread_safe (0.3.6)
    tilt (2.0.7)
    timecop (0.9.1)
    ttfunk (1.5.0)
    tzinfo (1.2.3)
      thread_safe (~> 0.1)
    tzinfo-data (1.2017.2)
      tzinfo (>= 1.0.0)
    uber (0.0.15)
    unf (0.1.4)
      unf_ext
    unf_ext (0.0.7.4)
    unicode-display_width (1.2.1)
    unicorn (5.3.0)
      kgio (~> 2.6)
      raindrops (~> 0.7)
    unicorn-worker-killer (0.4.4)
      get_process_mem (~> 0)
      unicorn (>= 4, < 6)
    virtus (1.0.5)
      axiom-types (~> 0.1)
      coercible (~> 1.0)
      descendants_tracker (~> 0.0, >= 0.0.3)
      equalizer (~> 0.0, >= 0.0.9)
    warden (1.2.7)
      rack (>= 1.0)
    warden-basic_auth (0.2.1)
      warden (~> 1.2)
    webmock (3.0.1)
      addressable (>= 2.3.6)
      crack (>= 0.3.2)
      hashdiff
    websocket (1.2.4)
    websocket-driver (0.6.5)
      websocket-extensions (>= 0.1.0)
    websocket-extensions (0.1.2)
    will_paginate (3.1.6)
    xpath (2.1.0)
      nokogiri (~> 1.3)
    yard (0.9.8)

PLATFORMS
  ruby

DEPENDENCIES
  actionpack-xml_parser (~> 2.0.0)
  active_record_query_trace
  activemodel-serializers-xml (~> 1.0.1)
  activerecord-jdbcmysql-adapter
  activerecord-jdbcpostgresql-adapter
  activerecord-session_store (~> 1.1.0)
  acts_as_list (~> 0.9.7)
  acts_as_tree (~> 2.6.1)
  airbrake (~> 5.1.0)
  autoprefixer-rails (~> 7.1.2.3)
  awesome_nested_set (~> 3.1.3)
  aws-sdk (~> 2.10.1)
  bcrypt (~> 3.1.6)
  bootsnap (~> 1.1.2)
  bourbon (~> 4.3.4)
  capybara (~> 2.14.0)
  capybara-ng (~> 0.2.7)
  capybara-screenshot (~> 1.0.14)
  capybara-select2!
  carrierwave!
  cells-erb (~> 0.0.8)
  cells-rails (~> 0.0.6)
  cocaine (~> 0.5.8)
  coderay (~> 1.1.0)
  color-tools (~> 1.3.0)
  cucumber (~> 2.4.0)
  cucumber-rails (~> 1.4.4)
  daemons
  dalli (~> 2.7.6)
  database_cleaner (~> 1.6)
  date_validator (~> 0.9.0)
  delayed_job_active_record (~> 4.1.1)
  equivalent-xml (~> 0.6)
  factory_girl (~> 4.5)
  factory_girl_rails (~> 4.7)
  faker
  fog-aws
  friendly_id (~> 5.2.1)
  fuubar (~> 2.2.0)
  globalize!
  gon (~> 6.1.0)
  grape (~> 1.0)
  gravatar_image_tag (~> 1.2.0)
  health_check
  htmldiff
  i18n-js (~> 3.0.0)
  jruby-openssl
  json_spec (~> 1.1.4)
  launchy (~> 2.4.3)
  letter_opener
  livingstyleguide (~> 2.0.1)
  meta-tags (~> 2.4.1)
  multi_json (~> 1.12.1)
  mysql2 (~> 0.4.4)
  net-ldap (~> 0.16.0)
  newrelic_rpm
  nokogiri (~> 1.8.1)
  oj (~> 3.3.2)
  okcomputer (~> 1.16.0)
  omniauth!
  openproject-token (~> 1.0.1)
  openproject-translations!
  parallel_tests (~> 2.14.0)
  passenger
  pg (~> 0.21.0)
  prawn (~> 2.2)
  prawn-table (~> 0.2.2)
  pry-byebug (~> 3.4.2)
  pry-doc (~> 0.10)
  pry-rails (~> 0.3.6)
  pry-rescue (~> 1.4.5)
  pry-stack_explorer (~> 0.4.9.2)
  rabl (~> 0.13.0)
  rack-attack (~> 5.0.1)
  rack-protection (~> 2.0.0)
  rack-test (~> 0.6.3)
  rack_session_access
  rails (~> 5.0.4)
  rails-angular-xss!
  rails-controller-testing (~> 1.0.2)
  rails_12factor
  rails_autolink (~> 1.1.6)
  rdoc (>= 2.4.2)
  reform (~> 2.2.0)
  reform-rails (~> 0.1.7)
  request_store (~> 1.3.1)
  responders (~> 2.4)
  retriable (~> 3.0)
  roar (~> 1.1.0)
  rspec (~> 3.5.0)
  rspec-activemodel-mocks (~> 1.0.3)!
  rspec-example_disabler!
  rspec-legacy_formatters (~> 1.0.1)
  rspec-rails (~> 3.5.2)
  rspec-retry (~> 0.5.2)
  rubocop
  ruby-duration (~> 3.2.0)
  ruby-progressbar
  rubytree!
  sass (= 3.5.1)
  sass-rails (~> 5.0.6)
  selenium-webdriver (~> 3.4)
  shoulda-context (~> 1.2)
  shoulda-matchers (~> 3.1)
  simplecov (~> 0.14.0)
  sprockets (~> 3.7.0)
  sqlite3
  stringex (~> 2.7.1)
  svg-graph (~> 2.1.0)
  syck (~> 1.3.0)
  sys-filesystem (~> 1.1.4)
  test-prof
  thin (~> 1.7.2)
  timecop (~> 0.9.0)
  transactional_lock!
  tzinfo-data (~> 1.2017.2)
  unicorn
  unicorn-worker-killer
  warden (~> 1.2)
  warden-basic_auth (~> 0.2.1)
  webmock (~> 3.0.0)
  will_paginate (~> 3.1.0)

RUBY VERSION
   ruby 2.4.2p198

BUNDLED WITH
   1.15.4<|MERGE_RESOLUTION|>--- conflicted
+++ resolved
@@ -60,13 +60,8 @@
 
 GIT
   remote: https://github.com/opf/openproject-translations.git
-<<<<<<< HEAD
-  revision: fd247dcb73f9d9a679b0a4b70437b4360e5fbeb8
-  branch: stable/7
-=======
   revision: 111f3c68b28cef39def19e5bf6e39acd636f2e84
   branch: release/7.3
->>>>>>> b3ad5674
   specs:
     openproject-translations (7.3.1)
       crowdin-api (~> 0.4.1)
