GIT
  remote: git://github.com/finnlabs/awesome_nested_set.git
  revision: 7bd473e845e2f17f5287e8b7534bd88d4bbbf7d6
  branch: v2.1.6-rails4
  specs:
    awesome_nested_set (2.1.6)
      activerecord (>= 3.0.0)

GIT
  remote: git://github.com/goodwill/capybara-select2.git
  revision: 585192e4bb0db8d52e761ab68f08c17294806447
  specs:
    capybara-select2 (1.0.1)
      capybara
      rspec

GIT
  remote: git://github.com/oliverguenther/omniauth.git
  revision: 8385bc0da47e4fc4f4a256c97725bcf8215d13c2
  specs:
    omniauth (1.3.1)
      hashie (>= 1.2, < 4)
      rack (>= 1.0, < 3)

GIT
  remote: git://github.com/opf/rails-angular-xss.git
  revision: 13f8443cc3e1944743cba578685904b826515177
  specs:
    rails-angular-xss (0.1.0)
      rails (>= 4.2.0, < 5.0)

GIT
  remote: git://github.com/why-el/svg-graph.git
  revision: e79abffa66639ab203d099250c5d2656a4ebf917
  branch: silence-class-access-warning
  specs:
    svg-graph (1.0.2)

GIT
  remote: https://github.com/carrierwaveuploader/carrierwave
  revision: b31f7ce006bade550be0ad946d0b993b799358e3
  branch: master
  specs:
    carrierwave (0.11.0)
      activemodel (>= 4.0.0)
      activesupport (>= 4.0.0)
      mime-types (>= 1.16)

GIT
  remote: https://github.com/finnlabs/rack-protection.git
  revision: 5a7d1bd2f05ca75faf7909c8cc978732a0080898
  ref: 5a7d1bd
  specs:
    rack-protection (1.5.2)
      rack

GIT
  remote: https://github.com/finnlabs/rspec-example_disabler.git
  revision: deb9c38e3f4e3688724583ac1ff58e1ae8aba409
  specs:
    rspec-example_disabler (0.0.1)

GIT
  remote: https://github.com/finnlabs/transactional_lock.git
  revision: 6948b1d446db0da5645e68ffeeddca1c4944c3bc
  branch: master
  specs:
    transactional_lock (0.1.0)
      activerecord (>= 4.0)

GIT
  remote: https://github.com/opf/openproject-translations.git
<<<<<<< HEAD
  revision: 89b142d39dd4df38717bc1ba2ca9960ae4d0f766
=======
  revision: f331b3218ca082c6034568631e520e36043fa397
>>>>>>> 7476f5ef
  branch: dev
  specs:
    openproject-translations (5.1.0)
      crowdin-api (~> 0.4.0)
      mixlib-shellout (~> 2.1.0)
      rails (~> 4.2.3)
      rest-client (~> 1.8)
      rubyzip

GIT
  remote: https://github.com/rails/prototype-rails.git
  revision: 0fed929ff48c10c3b978edd3baa983a81f404dbf
  branch: 4.2
  specs:
    prototype-rails (4.0.0)
      rails (~> 4.0)

GIT
  remote: https://github.com/rails/prototype_legacy_helper.git
  revision: a2cd95c3e3c1a4f7a9566efdab5ce59c886cb05f
  specs:
    prototype_legacy_helper (0.0.0)

GIT
  remote: https://github.com/rspec/rspec-activemodel-mocks
  revision: 14da7397f4c1f297fa9b8be3519419ba9b881577
  specs:
    rspec-activemodel-mocks (1.0.3)
      activemodel (>= 3.0)
      activesupport (>= 3.0)
      rspec-mocks (>= 2.99, < 4.0)

GEM
  remote: https://rubygems.org/
  specs:
    actionmailer (4.2.6)
      actionpack (= 4.2.6)
      actionview (= 4.2.6)
      activejob (= 4.2.6)
      mail (~> 2.5, >= 2.5.4)
      rails-dom-testing (~> 1.0, >= 1.0.5)
    actionpack (4.2.6)
      actionview (= 4.2.6)
      activesupport (= 4.2.6)
      rack (~> 1.6)
      rack-test (~> 0.6.2)
      rails-dom-testing (~> 1.0, >= 1.0.5)
      rails-html-sanitizer (~> 1.0, >= 1.0.2)
    actionpack-action_caching (1.1.1)
      actionpack (>= 4.0.0, < 5.0)
    actionpack-xml_parser (1.0.2)
      actionpack (>= 4.0.0, < 5)
    actionview (4.2.6)
      activesupport (= 4.2.6)
      builder (~> 3.1)
      erubis (~> 2.7.0)
      rails-dom-testing (~> 1.0, >= 1.0.5)
      rails-html-sanitizer (~> 1.0, >= 1.0.2)
    activejob (4.2.6)
      activesupport (= 4.2.6)
      globalid (>= 0.3.0)
    activemodel (4.2.6)
      activesupport (= 4.2.6)
      builder (~> 3.1)
    activerecord (4.2.6)
      activemodel (= 4.2.6)
      activesupport (= 4.2.6)
      arel (~> 6.0)
    activerecord-session_store (0.1.2)
      actionpack (>= 4.0.0, < 5)
      activerecord (>= 4.0.0, < 5)
      railties (>= 4.0.0, < 5)
    activerecord-tableless (1.3.4)
      activerecord (>= 2.3.0)
    activesupport (4.2.6)
      i18n (~> 0.7)
      json (~> 1.7, >= 1.7.7)
      minitest (~> 5.1)
      thread_safe (~> 0.3, >= 0.3.4)
      tzinfo (~> 1.1)
    acts_as_list (0.7.2)
      activerecord (>= 3.0)
    addressable (2.4.0)
    airbrake (5.1.0)
      airbrake-ruby (~> 1.1)
    airbrake-ruby (1.2.0)
    arel (6.0.3)
    ast (2.2.0)
    autoprefixer-rails (6.3.3.1)
      execjs
    awesome_print (1.6.1)
    axiom-types (0.1.1)
      descendants_tracker (~> 0.0.4)
      ice_nine (~> 0.11.0)
      thread_safe (~> 0.3, >= 0.3.1)
    binding_of_caller (0.7.2)
      debug_inspector (>= 0.0.1)
    bourbon (4.2.6)
      sass (~> 3.4)
      thor (~> 0.19)
    builder (3.2.2)
    byebug (8.2.2)
    capybara (2.6.2)
      addressable
      mime-types (>= 1.16)
      nokogiri (>= 1.3.3)
      rack (>= 1.0.0)
      rack-test (>= 0.5.4)
      xpath (~> 2.0)
    capybara-ng (0.2.2)
      awesome_print (>= 1.2.0)
    capybara-screenshot (1.0.13)
      capybara (>= 1.0, < 3)
      launchy
    childprocess (0.5.9)
      ffi (~> 1.0, >= 1.0.11)
    climate_control (0.0.3)
      activesupport (>= 3.0)
    cliver (0.3.2)
    cocaine (0.5.8)
      climate_control (>= 0.0.3, < 1.0)
    codecov (0.1.4)
      json
      simplecov
      url
    coderay (1.1.1)
    coercible (1.0.0)
      descendants_tracker (~> 0.0.1)
    color-tools (1.3.0)
    concurrent-ruby (1.0.1)
    crack (0.4.3)
      safe_yaml (~> 1.0.0)
    crowdin-api (0.4.1)
      rest-client (~> 1.8)
    cucumber (1.3.20)
      builder (>= 2.1.2)
      diff-lcs (>= 1.1.3)
      gherkin (~> 2.12)
      multi_json (>= 1.7.5, < 2.0)
      multi_test (>= 0.1.2)
    cucumber-rails (1.4.3)
      capybara (>= 1.1.2, < 3)
      cucumber (>= 1.3.8, < 3)
      mime-types (>= 1.16, < 4)
      nokogiri (~> 1.5)
      railties (>= 3, < 5)
    daemons (1.2.3)
    dalli (2.7.6)
    database_cleaner (1.5.1)
    date_validator (0.9.0)
      activemodel
      activesupport
    debug_inspector (0.0.2)
    delayed_job (4.1.1)
      activesupport (>= 3.0, < 5.0)
    delayed_job_active_record (4.1.0)
      activerecord (>= 3.0, < 5)
      delayed_job (>= 3.0, < 5)
    descendants_tracker (0.0.4)
      thread_safe (~> 0.3, >= 0.3.1)
    diff-lcs (1.2.5)
    disposable (0.0.9)
      representable (~> 2.0)
      uber
    docile (1.1.5)
      unf (>= 0.0.5, < 1.0.0)
    domain_name (0.5.20160615)
      unf (>= 0.0.5, < 1.0.0)
    equalizer (0.0.11)
    equivalent-xml (0.6.0)
      nokogiri (>= 1.4.3)
    erubis (2.7.0)
    eventmachine (1.2.0.1)
    excon (0.48.0)
    execjs (2.6.0)
    factory_girl (4.5.0)
      activesupport (>= 3.0.0)
    factory_girl_rails (4.6.0)
      factory_girl (~> 4.5.0)
      railties (>= 3.0.0)
    faker (1.6.3)
      i18n (~> 0.5)
    ffi (1.9.10)
    fog-aws (0.9.1)
      fog-core (~> 1.27)
      fog-json (~> 1.0)
      fog-xml (~> 0.1)
      ipaddress (~> 0.8)
    fog-core (1.36.0)
      builder
      excon (~> 0.45)
      formatador (~> 0.2)
    fog-json (1.0.2)
      fog-core (~> 1.0)
      multi_json (~> 1.10)
    fog-xml (0.1.2)
      fog-core
      nokogiri (~> 1.5, >= 1.5.11)
    formatador (0.2.5)
    friendly_id (5.1.0)
      activerecord (>= 4.0.0)
    fuubar (2.0.0)
      rspec (~> 3.0)
      ruby-progressbar (~> 1.4)
    gherkin (2.12.2)
      multi_json (~> 1.3)
    globalid (0.3.6)
      activesupport (>= 4.1.0)
    globalize (5.0.1)
      activemodel (>= 4.2.0, < 4.3)
      activerecord (>= 4.2.0, < 4.3)
    gon (4.1.1)
      actionpack (>= 2.3.0)
      json
    grape (0.10.1)
      activesupport
      builder
      hashie (>= 2.1.0)
      multi_json (>= 1.3.2)
      multi_xml (>= 0.5.2)
      rack (>= 1.3.0)
      rack-accept
      rack-mount
      virtus (>= 1.0.0)
    grape-cache_control (1.0.1)
      grape (~> 0.3)
    gravatar_image_tag (1.2.0)
    hashdiff (0.3.0)
    hashie (3.4.3)
    health_check (1.5.1)
      rails (>= 2.3.0)
    htmldiff (0.0.1)
    http-cookie (1.0.2)
      domain_name (~> 0.5)
    i18n (0.7.0)
    i18n-js (3.0.0.rc13)
      i18n (~> 0.6, >= 0.6.6)
    ice_nine (0.11.2)
    interception (0.5)
    ipaddress (0.8.3)
    iso8601 (0.9.0)
    json (1.8.3)
    json_spec (1.1.4)
      multi_json (~> 1.0)
      rspec (>= 2.0, < 4.0)
    kgio (2.10.0)
    launchy (2.4.3)
      addressable (~> 2.3)
    letter_opener (1.4.1)
      launchy (~> 2.2)
    livingstyleguide (2.0.0.pre.1)
      minisyntax (>= 0.2.5)
      redcarpet
      sass
      thor
      tilt
    loofah (2.0.3)
      nokogiri (>= 1.5.9)
    mail (2.6.3)
      mime-types (>= 1.16, < 3)
    method_source (0.8.2)
    mime-types (2.99.2)
    mini_portile2 (2.1.0)
    minisyntax (0.2.5)
    minitest (5.8.4)
    mixlib-shellout (2.1.0)
    multi_json (1.11.3)
    multi_test (0.1.2)
    multi_xml (0.5.5)
    mysql2 (0.4.3)
    net-ldap (0.14.0)
    netrc (0.11.0)
    newrelic_rpm (3.15.0.314)
    nokogiri (1.6.8)
      mini_portile2 (~> 2.1.0)
      pkg-config (~> 1.1.7)
    oj (2.14.6)
    parallel (1.6.2)
    parallel_tests (2.4.1)
      parallel
    parser (2.3.0.6)
      ast (~> 2.2)
    passenger (5.0.26)
      rack
      rake (>= 0.8.1)
    pdf-core (0.6.1)
    pg (0.18.4)
    pkg-config (1.1.7)
    poltergeist (1.9.0)
      capybara (~> 2.1)
      cliver (~> 0.3.1)
      multi_json (~> 1.0)
      websocket-driver (>= 0.2.0)
    powerpack (0.1.1)
    prawn (2.1.0)
      pdf-core (~> 0.6.1)
      ttfunk (~> 1.4.0)
    prawn-table (0.2.2)
      prawn (>= 1.3.0, < 3.0.0)
    pry (0.10.3)
      coderay (~> 1.1.0)
      method_source (~> 0.8.1)
      slop (~> 3.4)
    pry-byebug (3.3.0)
      byebug (~> 8.0)
      pry (~> 0.10)
    pry-doc (0.8.0)
      pry (~> 0.9)
      yard (~> 0.8)
    pry-rails (0.3.4)
      pry (>= 0.9.10)
    pry-rescue (1.4.2)
      interception (>= 0.5)
      pry
    pry-stack_explorer (0.4.9.2)
      binding_of_caller (>= 0.7)
      pry (>= 0.9.11)
    quiet_assets (1.1.0)
      railties (>= 3.1, < 5.0)
    rabl (0.9.3)
      activesupport (>= 2.3.14)
    rack (1.6.4)
    rack-accept (0.4.5)
      rack (>= 0.4)
    rack-attack (4.4.1)
      rack
    rack-mount (0.8.3)
      rack (>= 1.0.0)
    rack-test (0.6.3)
      rack (>= 1.0)
    rack_session_access (0.1.1)
      builder (>= 2.0.0)
      rack (>= 1.0.0)
    rails (4.2.6)
      actionmailer (= 4.2.6)
      actionpack (= 4.2.6)
      actionview (= 4.2.6)
      activejob (= 4.2.6)
      activemodel (= 4.2.6)
      activerecord (= 4.2.6)
      activesupport (= 4.2.6)
      bundler (>= 1.3.0, < 2.0)
      railties (= 4.2.6)
      sprockets-rails
    rails-deprecated_sanitizer (1.0.3)
      activesupport (>= 4.2.0.alpha)
    rails-dom-testing (1.0.7)
      activesupport (>= 4.2.0.beta, < 5.0)
      nokogiri (~> 1.6.0)
      rails-deprecated_sanitizer (>= 1.0.1)
    rails-html-sanitizer (1.0.3)
      loofah (~> 2.0)
    rails-observers (0.1.2)
      activemodel (~> 4.0)
    rails_12factor (0.0.3)
      rails_serve_static_assets
      rails_stdout_logging
    rails_autolink (1.1.6)
      rails (> 3.1)
    rails_serve_static_assets (0.0.5)
    rails_stdout_logging (0.0.5)
    railties (4.2.6)
      actionpack (= 4.2.6)
      activesupport (= 4.2.6)
      rake (>= 0.8.7)
      thor (>= 0.18.1, < 2.0)
    rainbow (2.1.0)
    raindrops (0.16.0)
    rake (11.1.1)
    rb-readline (0.5.3)
    rdoc (4.2.2)
      json (~> 1.4)
    redcarpet (3.3.4)
    reform (1.2.6)
      activemodel
      disposable (~> 0.0.5)
      representable (~> 2.1.0)
      uber (~> 0.0.11)
    representable (2.1.8)
      multi_json
      nokogiri
      uber (~> 0.0.7)
    request_store (1.3.0)
    responders (2.1.1)
      railties (>= 4.2.0, < 5.1)
    rest-client (1.8.0)
      http-cookie (>= 1.0.2, < 2.0)
      mime-types (>= 1.16, < 3.0)
      netrc (~> 0.7)
    roar (1.0.1)
      representable (>= 2.0.1, <= 3.0.0)
    rspec (3.4.0)
      rspec-core (~> 3.4.0)
      rspec-expectations (~> 3.4.0)
      rspec-mocks (~> 3.4.0)
    rspec-core (3.4.4)
      rspec-support (~> 3.4.0)
    rspec-expectations (3.4.0)
      diff-lcs (>= 1.2.0, < 2.0)
      rspec-support (~> 3.4.0)
    rspec-legacy_formatters (1.0.1)
      rspec (~> 3.0)
    rspec-mocks (3.4.1)
      diff-lcs (>= 1.2.0, < 2.0)
      rspec-support (~> 3.4.0)
    rspec-rails (3.4.2)
      actionpack (>= 3.0, < 4.3)
      activesupport (>= 3.0, < 4.3)
      railties (>= 3.0, < 4.3)
      rspec-core (~> 3.4.0)
      rspec-expectations (~> 3.4.0)
      rspec-mocks (~> 3.4.0)
      rspec-support (~> 3.4.0)
    rspec-support (3.4.1)
    rubocop (0.38.0)
      parser (>= 2.3.0.6, < 3.0)
      powerpack (~> 0.1)
      rainbow (>= 1.99.1, < 3.0)
      ruby-progressbar (~> 1.7)
      unicode-display_width (~> 1.0, >= 1.0.1)
    ruby-duration (3.2.3)
      activesupport (>= 3.0.0)
      i18n
      iso8601
    ruby-prof (0.15.9)
    ruby-progressbar (1.7.5)
    rubytree (0.9.7)
      json (~> 1.8)
      structured_warnings (~> 0.2)
    rubyzip (1.1.7)
    safe_yaml (1.0.4)
    sass (3.4.21)
    sass-rails (5.0.4)
      railties (>= 4.0.0, < 5.0)
      sass (~> 3.1)
      sprockets (>= 2.8, < 4.0)
      sprockets-rails (>= 2.0, < 4.0)
      tilt (>= 1.1, < 3)
    selenium-webdriver (2.52.0)
      childprocess (~> 0.5)
      multi_json (~> 1.0)
      rubyzip (~> 1.0)
      websocket (~> 1.0)
    shoulda-context (1.2.1)
    shoulda-matchers (3.1.1)
      activesupport (>= 4.0.0)
    simplecov (0.11.2)
      docile (~> 1.1.0)
      json (~> 1.8)
      simplecov-html (~> 0.10.0)
    simplecov-html (0.10.0)
    slop (3.6.0)
    sprockets (3.5.2)
      concurrent-ruby (~> 1.0)
      rack (> 1, < 3)
    sprockets-rails (3.0.4)
      actionpack (>= 4.0)
      activesupport (>= 4.0)
      sprockets (>= 3.0.0)
    sqlite3 (1.3.11)
    structured_warnings (0.2.0)
    syck (1.0.5)
    sys-filesystem (1.1.5)
      ffi
    thin (1.7.0)
      daemons (~> 1.0, >= 1.0.9)
      eventmachine (~> 1.0, >= 1.0.4)
      rack (>= 1, < 3)
    thor (0.19.1)
    thread_safe (0.3.5)
    tilt (2.0.2)
    timecop (0.8.0)
    ttfunk (1.4.0)
    tzinfo (1.2.2)
      thread_safe (~> 0.1)
    tzinfo-data (1.2016.1)
      tzinfo (>= 1.0.0)
    uber (0.0.15)
    unf (0.1.4)
      unf_ext
    unf_ext (0.0.7.2)
    unicode-display_width (1.0.2)
    unicorn (5.0.1)
      kgio (~> 2.6)
      rack
      raindrops (~> 0.7)
    url (0.3.2)
    virtus (1.0.5)
      axiom-types (~> 0.1)
      coercible (~> 1.0)
      descendants_tracker (~> 0.0, >= 0.0.3)
      equalizer (~> 0.0, >= 0.0.9)
    warden (1.2.6)
      rack (>= 1.0)
    warden-basic_auth (0.2.1)
      warden (~> 1.2)
    webmock (1.24.2)
      addressable (>= 2.3.6)
      crack (>= 0.3.2)
      hashdiff
    websocket (1.2.2)
    websocket-driver (0.6.3)
      websocket-extensions (>= 0.1.0)
    websocket-extensions (0.1.2)
    will_paginate (3.1.0)
    xpath (2.0.0)
      nokogiri (~> 1.3)
    yard (0.8.7.6)

PLATFORMS
  ruby

DEPENDENCIES
  actionpack-action_caching
  actionpack-xml_parser
  activerecord-jdbcmysql-adapter
  activerecord-jdbcpostgresql-adapter
  activerecord-session_store
  activerecord-tableless (~> 1.0)
  acts_as_list (~> 0.7.2)
  airbrake (~> 5.1.0)
  autoprefixer-rails
  awesome_nested_set!
  bourbon (~> 4.2.0)
  capybara (~> 2.6.2)
  capybara-ng (~> 0.2.2)
  capybara-screenshot (~> 1.0.12)
  capybara-select2!
  carrierwave!
  cocaine
  codecov
  coderay (~> 1.1.0)
  color-tools (~> 1.3.0)
  cucumber (~> 1.3.19)
  cucumber-rails (~> 1.4.2)
  daemons
  dalli (~> 2.7.6)
  database_cleaner (~> 1.5.1)
  date_validator (~> 0.9.0)
  delayed_job_active_record (~> 4.1.0)
  equivalent-xml (~> 0.6)
  factory_girl (~> 4.5)
  factory_girl_rails (~> 4.6)
  faker
  fog-aws
  friendly_id (~> 5.1.0)
  fuubar
  globalize (~> 5.0.1)
  gon (~> 4.0)
  grape (~> 0.10.1)
  grape-cache_control (~> 1.0.1)
  gravatar_image_tag (~> 1.2.0)
  health_check
  htmldiff
  i18n-js (>= 3.0.0.rc13)
  jruby-openssl
  json_spec
  launchy
  letter_opener
  livingstyleguide (~> 2.0.0.pre.1)
  multi_json (~> 1.11.0)
  mysql2 (~> 0.4)
  net-ldap (~> 0.14.0)
  newrelic_rpm
  nokogiri (~> 1.6.8)
  oj (~> 2.14.6)
  omniauth!
  openproject-translations!
  parallel_tests (~> 2.4.1)
  passenger
  pg (~> 0.18.4)
  poltergeist
  prawn (~> 2.1)
  prawn-table (~> 0.2.2)
  prototype-rails!
  prototype_legacy_helper (= 0.0.0)!
  pry-byebug
  pry-doc
  pry-rails
  pry-rescue
  pry-stack_explorer
  quiet_assets
  rabl (= 0.9.3)
  rack-attack
  rack-protection!
  rack-test (~> 0.6.2)
  rack_session_access
  rails (~> 4.2.5)
  rails-angular-xss!
  rails-observers
  rails_12factor
  rails_autolink (~> 1.1.6)
  rb-readline (~> 0.5.1)
  rdoc (>= 2.4.2)
  reform (~> 1.2.6)
  request_store (~> 1.3.0)
  responders (~> 2.0)
  roar (~> 1.0.0)
  rspec (~> 3.4.0)
  rspec-activemodel-mocks (~> 1.0.3)!
  rspec-example_disabler!
  rspec-legacy_formatters
  rspec-rails (~> 3.4.2)
  rubocop
  ruby-duration (~> 3.2.0)
  ruby-prof
  ruby-progressbar
  rubytree (~> 0.9.7)
  sass (~> 3.4.12)
  sass-rails (~> 5.0.3)
  selenium-webdriver (~> 2.52.0)
  shoulda-context (~> 1.2)
  shoulda-matchers (~> 3.1)
  simplecov
  sprockets (~> 3.5.2)
  sqlite3
  svg-graph!
  syck (~> 1.0.5)
  sys-filesystem (~> 1.1.4)
  thin (~> 1.7.0)
  timecop (~> 0.8)
  transactional_lock!
  tzinfo-data
  unicorn
  warden (~> 1.2)
  warden-basic_auth (~> 0.2.1)
  webmock (~> 1.24.2)
  will_paginate (~> 3.1)

BUNDLED WITH
   1.12.5<|MERGE_RESOLUTION|>--- conflicted
+++ resolved
@@ -70,11 +70,7 @@
 
 GIT
   remote: https://github.com/opf/openproject-translations.git
-<<<<<<< HEAD
-  revision: 89b142d39dd4df38717bc1ba2ca9960ae4d0f766
-=======
   revision: f331b3218ca082c6034568631e520e36043fa397
->>>>>>> 7476f5ef
   branch: dev
   specs:
     openproject-translations (5.1.0)
