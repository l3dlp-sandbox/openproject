--- conflicted
+++ resolved
@@ -1295,8 +1295,4 @@
    ruby 3.2.3p157
 
 BUNDLED WITH
-<<<<<<< HEAD
-   2.4.7
-=======
-   2.5.5
->>>>>>> 3c3f0c2a
+   2.5.5