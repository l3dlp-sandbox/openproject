--- conflicted
+++ resolved
@@ -339,11 +339,7 @@
     airbrake-ruby (6.2.2)
       rbtree3 (~> 0.6)
     android_key_attestation (0.3.0)
-<<<<<<< HEAD
     appsignal (3.6.3)
-=======
-    appsignal (3.6.1)
->>>>>>> e37ae085
       rack
     ast (2.4.2)
     attr_required (1.0.2)
