GIT
  remote: https://github.com/finnlabs/rack-protection.git
  revision: 5a7d1bd2f05ca75faf7909c8cc978732a0080898
  ref: 5a7d1bd
  specs:
    rack-protection (1.5.2)
      rack

GIT
  remote: https://github.com/finnlabs/rspec-example_disabler.git
  revision: deb9c38e3f4e3688724583ac1ff58e1ae8aba409
  specs:
    rspec-example_disabler (0.0.1)

GIT
<<<<<<< HEAD
=======
  remote: https://github.com/finnlabs/sprockets-rails.git
  revision: e069c097056e28e3cd4adc4ee8bb2a895c71bfc1
  branch: backport
  specs:
    sprockets-rails (2.0.1)
      actionpack (>= 3.0)
      activesupport (>= 3.0)
      sprockets (= 2.2.2.backport2)

GIT
  remote: https://github.com/guilleiguaran/sass-rails.git
  revision: 0393d9e1a6e4a776e61f16fb75f97971b9f4abd2
  branch: backport
  specs:
    sass-rails (4.0.1)
      railties (>= 3.2.0, < 5.0)
      sass (>= 3.2.0)
      sprockets-rails (~> 2.0.0.backport1)

GIT
>>>>>>> fb0f6e68
  remote: https://github.com/rails/prototype_legacy_helper.git
  revision: a2cd95c3e3c1a4f7a9566efdab5ce59c886cb05f
  specs:
    prototype_legacy_helper (0.0.0)

GEM
  remote: https://rubygems.org/
  specs:
    actionmailer (4.0.9)
      actionpack (= 4.0.9)
      mail (~> 2.5.4)
    actionpack (4.0.9)
      activesupport (= 4.0.9)
      builder (~> 3.1.0)
      erubis (~> 2.7.0)
      rack (~> 1.5.2)
      rack-test (~> 0.6.2)
    actionpack-action_caching (1.1.1)
      actionpack (>= 4.0.0, < 5.0)
    activemodel (4.0.9)
      activesupport (= 4.0.9)
      builder (~> 3.1.0)
    activerecord (4.0.9)
      activemodel (= 4.0.9)
      activerecord-deprecated_finders (~> 1.0.2)
      activesupport (= 4.0.9)
      arel (~> 4.0.0)
    activerecord-deprecated_finders (1.0.3)
    activerecord-tableless (1.3.4)
      activerecord (>= 2.3.0)
    activesupport (4.0.9)
      i18n (~> 0.6, >= 0.6.9)
      minitest (~> 4.2)
      multi_json (~> 1.3)
      thread_safe (~> 0.1)
      tzinfo (~> 0.3.37)
    acts_as_list (0.2.0)
      activerecord (>= 3.0)
    addressable (2.3.6)
    arel (4.0.2)
    awesome_nested_set (3.0.0)
      activerecord (>= 4.0.0, < 5)
    axiom-types (0.1.1)
      descendants_tracker (~> 0.0.4)
      ice_nine (~> 0.11.0)
      thread_safe (~> 0.3, >= 0.3.1)
    binding_of_caller (0.7.2)
      debug_inspector (>= 0.0.1)
    bourbon (4.0.2)
      sass (~> 3.3)
      thor
    builder (3.1.4)
    byebug (2.7.0)
      columnize (~> 0.3)
      debugger-linecache (~> 1.2)
    capybara (2.3.0)
      mime-types (>= 1.16)
      nokogiri (>= 1.3.3)
      rack (>= 1.0.0)
      rack-test (>= 0.5.4)
      xpath (~> 2.0)
    capybara-screenshot (0.3.21)
      capybara (>= 1.0, < 3)
      colorize
      launchy
    childprocess (0.5.3)
      ffi (~> 1.0, >= 1.0.11)
    climate_control (0.0.3)
      activesupport (>= 3.0)
    cocaine (0.5.4)
      climate_control (>= 0.0.3, < 1.0)
    codeclimate-test-reporter (0.4.0)
      simplecov (>= 0.7.1, < 1.0.0)
    coderay (1.0.5)
    coercible (1.0.0)
      descendants_tracker (~> 0.0.1)
    color-tools (1.3.0)
    colorize (0.7.3)
    columnize (0.8.9)
    cucumber (1.3.16)
      builder (>= 2.1.2)
      diff-lcs (>= 1.1.3)
      gherkin (~> 2.12)
      multi_json (>= 1.7.5, < 2.0)
      multi_test (>= 0.1.1)
    cucumber-rails (1.4.1)
      capybara (>= 1.1.2, < 3)
      cucumber (>= 1.3.8, < 2)
      mime-types (~> 1.16)
      nokogiri (~> 1.5)
      rails (>= 3, < 5)
    cucumber-rails-training-wheels (1.0.0)
      cucumber-rails (>= 1.1.1)
    daemons (1.1.9)
    dalli (2.7.2)
    database_cleaner (1.2.0)
    date_validator (0.7.0)
      activemodel (>= 3)
    debug_inspector (0.0.2)
    debugger-linecache (1.2.0)
    descendants_tracker (0.0.4)
      thread_safe (~> 0.3, >= 0.3.1)
    diff-lcs (1.2.5)
    disposable (0.0.4)
      representable (~> 1.8.1)
      uber
    equalizer (0.0.9)
    erubis (2.7.0)
    eventmachine (1.0.3)
    execjs (2.2.1)
    factory_girl (4.4.0)
      activesupport (>= 3.0.0)
    factory_girl_rails (4.4.1)
      factory_girl (~> 4.4.0)
      railties (>= 3.0.0)
    faker (1.4.3)
      i18n (~> 0.5)
    ffi (1.9.3)
    gherkin (2.12.2)
      multi_json (~> 1.3)
    globalize (4.0.2)
      activemodel (>= 4.0.0, < 5)
      activerecord (>= 4.0.0, < 5)
    gon (4.1.1)
      actionpack (>= 2.3.0)
      json
    grape (0.9.0)
      activesupport
      builder
      hashie (>= 2.1.0)
      multi_json (>= 1.3.2)
      multi_xml (>= 0.5.2)
      rack (>= 1.3.0)
      rack-accept
      rack-mount
      virtus (>= 1.0.0)
    gravatar_image_tag (1.2.0)
    hashie (3.3.1)
    hike (1.2.3)
    hooks (0.3.3)
    htmldiff (0.0.1)
    i18n (0.6.11)
    i18n-js (3.0.0.rc6)
      i18n (~> 0.6)
    ice_nine (0.11.0)
    interception (0.5)
    json (1.8.1)
    json_spec (1.1.2)
      multi_json (~> 1.0)
    kgio (2.9.2)
    launchy (2.3.0)
      addressable (~> 2.3)
    letter_opener (1.0.0)
      launchy (>= 2.0.4)
    livingstyleguide (1.2.0)
      hooks (= 0.3.3)
      minisyntax
      redcarpet (~> 3.0.0)
      sass
      thor
      tilt
    mail (2.5.4)
      mime-types (~> 1.16)
      treetop (~> 1.4.8)
    method_source (0.8.2)
    mime-types (1.25.1)
    mini_portile (0.6.0)
    minisyntax (0.2.3)
    minitest (4.7.5)
    multi_json (1.10.1)
    multi_test (0.1.1)
    multi_xml (0.5.5)
    mysql2 (0.3.16)
    net-ldap (0.2.2)
    nokogiri (1.6.3.1)
      mini_portile (= 0.6.0)
    non-stupid-digest-assets (1.0.4)
    object-daddy (1.1.1)
    oj (2.10.2)
    omniauth (1.2.2)
      hashie (>= 1.2, < 4)
      rack (~> 1.0)
    pg (0.17.1)
    polyglot (0.3.5)
    protected_attributes (1.0.7)
      activemodel (>= 4.0.1, < 5.0)
    prototype-rails (4.0.0)
      rails (~> 4.0)
    pry (0.9.12.6)
      coderay (~> 1.0)
      method_source (~> 0.8)
      slop (~> 3.4)
    pry-byebug (1.3.2)
      byebug (~> 2.7)
      pry (~> 0.9.12)
    pry-doc (0.6.0)
      pry (~> 0.9)
      yard (~> 0.8)
    pry-rails (0.3.2)
      pry (>= 0.9.10)
    pry-rescue (1.4.1)
      interception (>= 0.5)
      pry
    pry-stack_explorer (0.4.9.1)
      binding_of_caller (>= 0.7)
      pry (>= 0.9.11)
    quiet_assets (1.0.3)
      railties (>= 3.1, < 5.0)
    rabl (0.9.3)
      activesupport (>= 2.3.14)
    rack (1.5.2)
    rack-accept (0.4.5)
      rack (>= 0.4)
    rack-mount (0.8.3)
      rack (>= 1.0.0)
    rack-test (0.6.2)
      rack (>= 1.0)
    rack_session_access (0.1.1)
      builder (>= 2.0.0)
      rack (>= 1.0.0)
    rails (4.0.9)
      actionmailer (= 4.0.9)
      actionpack (= 4.0.9)
      activerecord (= 4.0.9)
      activesupport (= 4.0.9)
      bundler (>= 1.3.0, < 2.0)
      railties (= 4.0.9)
      sprockets-rails (~> 2.0)
    rails-observers (0.1.2)
      activemodel (~> 4.0)
    rails_autolink (1.1.6)
      rails (> 3.1)
    railties (4.0.9)
      actionpack (= 4.0.9)
      activesupport (= 4.0.9)
      rake (>= 0.8.7)
      thor (>= 0.18.1, < 2.0)
    raindrops (0.13.0)
    rake (10.3.2)
    rb-readline (0.5.1)
    rdoc (4.1.1)
      json (~> 1.4)
    redcarpet (3.0.0)
    reform (1.0.4)
      activemodel
      disposable (~> 0.0.4)
      representable (~> 1.8.1)
      uber (~> 0.0.4)
<<<<<<< HEAD
    request_store (1.1.0)
    roar (0.12.8)
=======
    representable (1.8.5)
      multi_json
      nokogiri
      uber
    request_store (1.0.5)
    roar (0.12.9)
>>>>>>> fb0f6e68
      representable (>= 1.6.0, < 2.0.0)
    rspec (2.99.0)
      rspec-core (~> 2.99.0)
      rspec-expectations (~> 2.99.0)
      rspec-mocks (~> 2.99.0)
    rspec-activemodel-mocks (1.0.1)
      activemodel (>= 3.0)
      activesupport (>= 3.0)
      rspec-mocks (>= 2.99, < 4.0)
    rspec-collection_matchers (1.0.0)
      rspec-expectations (>= 2.99.0.beta1)
    rspec-core (2.99.2)
    rspec-expectations (2.99.2)
      diff-lcs (>= 1.1.3, < 2.0)
    rspec-mocks (2.99.2)
    rspec-rails (2.99.0)
      actionpack (>= 3.0)
      activemodel (>= 3.0)
      activesupport (>= 3.0)
      railties (>= 3.0)
      rspec-collection_matchers
      rspec-core (~> 2.99.0)
      rspec-expectations (~> 2.99.0)
      rspec-mocks (~> 2.99.0)
    ruby-prof (0.15.1)
    ruby-progressbar (1.5.1)
    rubytree (0.8.3)
      json (>= 1.7.5)
      structured_warnings (>= 0.1.3)
    rubyzip (1.1.6)
    sass (3.3.14)
<<<<<<< HEAD
    sass-rails (5.0.0.beta1)
      railties (>= 4.0.0, < 5.0)
      sass (~> 3.2)
      sprockets (~> 2.12)
      sprockets-rails (>= 2.0, < 4.0)
    selenium-webdriver (2.42.0)
      childprocess (>= 0.5.0)
=======
    selenium-webdriver (2.43.0)
      childprocess (~> 0.5)
>>>>>>> fb0f6e68
      multi_json (~> 1.0)
      rubyzip (~> 1.0)
      websocket (~> 1.0)
    shoulda (3.5.0)
      shoulda-context (~> 1.0, >= 1.0.1)
      shoulda-matchers (>= 1.4.1, < 3.0)
    shoulda-context (1.2.1)
    shoulda-matchers (2.6.2)
      activesupport (>= 3.0.0)
    simplecov (0.8.0.pre)
      multi_json
      simplecov-html (~> 0.7.1)
    simplecov-html (0.7.1)
    slop (3.6.0)
    sprockets (2.12.2)
      hike (~> 1.2)
      multi_json (~> 1.0)
      rack (~> 1.0)
      tilt (~> 1.1, != 1.3.0)
    sprockets-rails (2.1.4)
      actionpack (>= 3.0)
      activesupport (>= 3.0)
      sprockets (~> 2.8)
    sqlite3 (1.3.9)
    structured_warnings (0.1.4)
    svg-graph (1.0.5)
    syck (1.0.3)
    test-unit (2.5.5)
      daemons (>= 1.0.9)
      eventmachine (>= 1.0.0)
      rack (>= 1.0.0)
    thin (1.6.2)
      daemons (>= 1.0.9)
      eventmachine (>= 1.0.0)
      rack (>= 1.0.0)
    thor (0.19.1)
    thread_safe (0.3.4)
    tilt (1.4.1)
    timecop (0.6.3)
    treetop (1.4.15)
      polyglot
      polyglot (>= 0.3.1)
<<<<<<< HEAD
    tzinfo (0.3.41)
    uber (0.0.8)
    uglifier (2.5.3)
=======
    tzinfo (0.3.38)
    uber (0.0.10)
    uglifier (2.1.1)
>>>>>>> fb0f6e68
      execjs (>= 0.3.0)
      multi_json (~> 1.0, >= 1.0.2)
    unicorn (4.8.3)
      kgio (~> 2.6)
      rack
      raindrops (~> 0.7)
    virtus (1.0.3)
      axiom-types (~> 0.1)
      coercible (~> 1.0)
      descendants_tracker (~> 0.0, >= 0.0.3)
      equalizer (~> 0.0, >= 0.0.9)
<<<<<<< HEAD
    websocket (1.0.7)
    will_paginate (3.0.7)
=======
    websocket (1.2.1)
    will_paginate (3.0.5)
>>>>>>> fb0f6e68
    xpath (2.0.0)
      nokogiri (~> 1.3)
    yard (0.8.7.4)

PLATFORMS
  ruby

DEPENDENCIES
  actionpack-action_caching
  activerecord-jdbcmysql-adapter
  activerecord-jdbcpostgresql-adapter
  activerecord-jdbcsqlite3-adapter
  activerecord-tableless (~> 1.0)
  acts_as_list (~> 0.2.0)
  awesome_nested_set
  bourbon (~> 4.0)
  capybara (~> 2.3.0)
  capybara-screenshot
  cocaine
  codeclimate-test-reporter
  coderay (~> 1.0.5)
  color-tools (~> 1.3.0)
  cucumber-rails
  cucumber-rails-training-wheels
  daemons
  dalli
  database_cleaner (~> 1.2.0)
  date_validator
  factory_girl_rails (~> 4.0)
  faker
  globalize
  gon (~> 4.0)
  grape (~> 0.9.0)
  gravatar_image_tag (~> 1.2.0)
  htmldiff
  i18n (>= 0.6.8)
  i18n-js (~> 3.0.0.rc6)
  jruby-openssl
  json_spec
  launchy (~> 2.3.0)
  letter_opener (~> 1.0.0)
  livingstyleguide (~> 1.2.0)
  multi_json
  mysql2 (~> 0.3.11)
  net-ldap (~> 0.2.2)
  nokogiri (>= 1.5.11)
  non-stupid-digest-assets
  object-daddy (~> 1.1.0)
  oj
  omniauth
  pg (~> 0.17.1)
  protected_attributes
  prototype-rails
  prototype_legacy_helper (= 0.0.0)!
  pry-byebug
  pry-doc
  pry-rails
  pry-rescue
  pry-stack_explorer
  quiet_assets
  rabl (= 0.9.3)
  rack-protection!
  rack-test (~> 0.6.2)
  rack_session_access
  rails (= 4.0.9)
  rails-observers
  rails_autolink
  rb-readline (~> 0.5.1)
  rdoc (>= 2.4.2)
  reform (~> 1.0.4)
  request_store
  roar (~> 0.12.9)
  rspec (~> 2.99.0)
  rspec-activemodel-mocks
  rspec-example_disabler!
  rspec-rails (~> 2.99.0)
  ruby-prof
  ruby-progressbar
  rubytree (~> 0.8.3)
  sass (~> 3.3.6)
<<<<<<< HEAD
  sass-rails (= 5.0.0.beta1)
  selenium-webdriver (~> 2.42.0)
=======
  sass-rails!
  selenium-webdriver (~> 2.43.0)
>>>>>>> fb0f6e68
  shoulda
  shoulda-matchers
  simplecov (= 0.8.0.pre)
  sqlite3
  svg-graph
  syck
  test-unit (= 2.5.5)
  thin
  timecop (~> 0.6.1)
  uglifier (>= 1.0.3)
  unicorn
  will_paginate (~> 3.0)<|MERGE_RESOLUTION|>--- conflicted
+++ resolved
@@ -13,29 +13,6 @@
     rspec-example_disabler (0.0.1)
 
 GIT
-<<<<<<< HEAD
-=======
-  remote: https://github.com/finnlabs/sprockets-rails.git
-  revision: e069c097056e28e3cd4adc4ee8bb2a895c71bfc1
-  branch: backport
-  specs:
-    sprockets-rails (2.0.1)
-      actionpack (>= 3.0)
-      activesupport (>= 3.0)
-      sprockets (= 2.2.2.backport2)
-
-GIT
-  remote: https://github.com/guilleiguaran/sass-rails.git
-  revision: 0393d9e1a6e4a776e61f16fb75f97971b9f4abd2
-  branch: backport
-  specs:
-    sass-rails (4.0.1)
-      railties (>= 3.2.0, < 5.0)
-      sass (>= 3.2.0)
-      sprockets-rails (~> 2.0.0.backport1)
-
-GIT
->>>>>>> fb0f6e68
   remote: https://github.com/rails/prototype_legacy_helper.git
   revision: a2cd95c3e3c1a4f7a9566efdab5ce59c886cb05f
   specs:
@@ -101,7 +78,7 @@
       capybara (>= 1.0, < 3)
       colorize
       launchy
-    childprocess (0.5.3)
+    childprocess (0.5.5)
       ffi (~> 1.0, >= 1.0.11)
     climate_control (0.0.3)
       activesupport (>= 3.0)
@@ -153,7 +130,7 @@
       railties (>= 3.0.0)
     faker (1.4.3)
       i18n (~> 0.5)
-    ffi (1.9.3)
+    ffi (1.9.6)
     gherkin (2.12.2)
       multi_json (~> 1.3)
     globalize (4.0.2)
@@ -284,17 +261,12 @@
       disposable (~> 0.0.4)
       representable (~> 1.8.1)
       uber (~> 0.0.4)
-<<<<<<< HEAD
-    request_store (1.1.0)
-    roar (0.12.8)
-=======
     representable (1.8.5)
       multi_json
       nokogiri
       uber
-    request_store (1.0.5)
+    request_store (1.1.0)
     roar (0.12.9)
->>>>>>> fb0f6e68
       representable (>= 1.6.0, < 2.0.0)
     rspec (2.99.0)
       rspec-core (~> 2.99.0)
@@ -326,18 +298,13 @@
       structured_warnings (>= 0.1.3)
     rubyzip (1.1.6)
     sass (3.3.14)
-<<<<<<< HEAD
     sass-rails (5.0.0.beta1)
       railties (>= 4.0.0, < 5.0)
       sass (~> 3.2)
       sprockets (~> 2.12)
       sprockets-rails (>= 2.0, < 4.0)
-    selenium-webdriver (2.42.0)
-      childprocess (>= 0.5.0)
-=======
     selenium-webdriver (2.43.0)
       childprocess (~> 0.5)
->>>>>>> fb0f6e68
       multi_json (~> 1.0)
       rubyzip (~> 1.0)
       websocket (~> 1.0)
@@ -378,19 +345,15 @@
     tilt (1.4.1)
     timecop (0.6.3)
     treetop (1.4.15)
+      execjs (>= 0.3.0)
+      multi_json (~> 1.0, >= 1.0.2)
       polyglot
       polyglot (>= 0.3.1)
-<<<<<<< HEAD
-    tzinfo (0.3.41)
-    uber (0.0.8)
+    tzinfo (0.3.42)
+    uber (0.0.10)
     uglifier (2.5.3)
-=======
-    tzinfo (0.3.38)
-    uber (0.0.10)
-    uglifier (2.1.1)
->>>>>>> fb0f6e68
       execjs (>= 0.3.0)
-      multi_json (~> 1.0, >= 1.0.2)
+      json (>= 1.8.0)
     unicorn (4.8.3)
       kgio (~> 2.6)
       rack
@@ -400,13 +363,8 @@
       coercible (~> 1.0)
       descendants_tracker (~> 0.0, >= 0.0.3)
       equalizer (~> 0.0, >= 0.0.9)
-<<<<<<< HEAD
-    websocket (1.0.7)
+    websocket (1.2.1)
     will_paginate (3.0.7)
-=======
-    websocket (1.2.1)
-    will_paginate (3.0.5)
->>>>>>> fb0f6e68
     xpath (2.0.0)
       nokogiri (~> 1.3)
     yard (0.8.7.4)
@@ -487,13 +445,8 @@
   ruby-progressbar
   rubytree (~> 0.8.3)
   sass (~> 3.3.6)
-<<<<<<< HEAD
   sass-rails (= 5.0.0.beta1)
-  selenium-webdriver (~> 2.42.0)
-=======
-  sass-rails!
   selenium-webdriver (~> 2.43.0)
->>>>>>> fb0f6e68
   shoulda
   shoulda-matchers
   simplecov (= 0.8.0.pre)
