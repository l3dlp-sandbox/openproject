GIT
  remote: https://github.com/citizensadvice/capybara_accessible_selectors
  revision: f9a7261a3c44cead8b40cbc4353c242a2b0ca388
  branch: main
  specs:
    capybara_accessible_selectors (0.11.0)
      capybara (~> 3.36)

GIT
  remote: https://github.com/crohr/turbo_tests.git
  revision: b700cdb344e1ed8e100fd1f56525ec12fa792b45
  ref: fix/runtime-info
  specs:
    turbo_tests (2.0.0)
      bundler (>= 2.1)
      parallel_tests (>= 3.3.0, < 5)
      rspec (>= 3.10)

GIT
  remote: https://github.com/honestica/clamav-client.git
  revision: 29e78ae94307cb34e79ddd29c5da79752239d8b7
  ref: 29e78ae94307cb34e79ddd29c5da79752239d8b7
  specs:
    clamav-client (3.4.2)

GIT
  remote: https://github.com/opf/md-to-pdf
  revision: 8f14736a88ad0064d2a97be108fe7061ffbcee91
  ref: 8f14736a88ad0064d2a97be108fe7061ffbcee91
  specs:
    md_to_pdf (0.0.26)
      color_conversion (~> 0.1)
      front_matter_parser (~> 1.0)
      json-schema (~> 4.1)
      markly (~> 0.10)
      matrix (~> 0.4)
      nokogiri (~> 1.1)
      prawn (~> 2.4)
      prawn-table (~> 0.2)
      text-hyphen (~> 1.5)

GIT
  remote: https://github.com/opf/omniauth
  revision: fe862f986b2e846e291784d2caa3d90a658c67f0
  ref: fe862f986b2e846e291784d2caa3d90a658c67f0
  specs:
    omniauth (1.9.0)
      hashie (>= 3.4.6, < 3.7.0)
      rack (>= 1.6.2, < 3)

GIT
  remote: https://github.com/opf/omniauth-openid-connect.git
  revision: d63f5967514d10db9ddece798dadfa2ac532cbe0
  ref: d63f5967514d10db9ddece798dadfa2ac532cbe0
  specs:
    omniauth-openid-connect (0.4.0)
      addressable (~> 2.5)
      omniauth (~> 1.6)
      openid_connect (~> 2.2.0)

GIT
  remote: https://github.com/opf/omniauth-openid_connect-providers.git
  revision: c7e2498a8b093cfc5693d4960cae2e903a5e10cd
  ref: c7e2498a8b093cfc5693d4960cae2e903a5e10cd
  specs:
    omniauth-openid_connect-providers (0.2.0)
      omniauth-openid-connect (>= 0.2.1)

PATH
  remote: modules/auth_plugins
  specs:
    openproject-auth_plugins (1.0.0)
      omniauth (~> 1.0)

PATH
  remote: modules/auth_saml
  specs:
    openproject-auth_saml (1.0.0)
      omniauth-saml (~> 1.10.1)

PATH
  remote: modules/avatars
  specs:
    openproject-avatars (1.0.0)
      fastimage (~> 2.2.0)
      gravatar_image_tag (~> 1.2.0)

PATH
  remote: modules/backlogs
  specs:
    openproject-backlogs (1.0.0)
      acts_as_list (~> 1.1.0)

PATH
  remote: modules/bim
  specs:
    openproject-bim (1.0.0)
      activerecord-import
      rubyzip (~> 2.3.0)

PATH
  remote: modules/boards
  specs:
    openproject-boards (1.0.0)

PATH
  remote: modules/budgets
  specs:
    budgets (1.0.0)

PATH
  remote: modules/calendar
  specs:
    openproject-calendar (1.0.0)
      icalendar (~> 2.10.0)

PATH
  remote: modules/costs
  specs:
    costs (1.0.0)

PATH
  remote: modules/dashboards
  specs:
    dashboards (1.0.0)
      grids

PATH
  remote: modules/documents
  specs:
    openproject-documents (1.0.0)

PATH
  remote: modules/gantt
  specs:
    openproject-gantt (1.0.0)

PATH
  remote: modules/github_integration
  specs:
    openproject-github_integration (1.0.0)
      openproject-webhooks

PATH
  remote: modules/gitlab_integration
  specs:
    openproject-gitlab_integration (3.0.0)
      openproject-webhooks

PATH
  remote: modules/grids
  specs:
    grids (1.0.0)

PATH
  remote: modules/job_status
  specs:
    openproject-job_status (1.0.0)

PATH
  remote: modules/ldap_groups
  specs:
    openproject-ldap_groups (1.0.0)

PATH
  remote: modules/meeting
  specs:
    openproject-meeting (1.0.0)
      icalendar (~> 2.10.0)

PATH
  remote: modules/my_page
  specs:
    my_page (1.0.0)
      grids

PATH
  remote: modules/openid_connect
  specs:
    openproject-openid_connect (1.0.0)
      lobby_boy (~> 0.1.3)
      omniauth-openid_connect-providers (~> 0.1)
      openproject-auth_plugins

PATH
  remote: modules/overviews
  specs:
    overviews (1.0.0)
      grids

PATH
  remote: modules/recaptcha
  specs:
    openproject-recaptcha (1.0.0)
      recaptcha (~> 5.7)

PATH
  remote: modules/reporting
  specs:
    openproject-reporting (1.0.0)
      costs

PATH
  remote: modules/storages
  specs:
    openproject-storages (1.0.0)

PATH
  remote: modules/team_planner
  specs:
    openproject-team_planner (1.0.0)

PATH
  remote: modules/two_factor_authentication
  specs:
    openproject-two_factor_authentication (1.0.0)
      aws-sdk-sns (~> 1.72.0)
      messagebird-rest (~> 1.4.2)
      rotp (~> 6.1)
      webauthn (~> 3.0)

PATH
  remote: modules/webhooks
  specs:
    openproject-webhooks (1.0.0)

PATH
  remote: modules/xls_export
  specs:
    openproject-xls_export (1.0.0)
      spreadsheet (~> 1.3.0)

GEM
  remote: https://rubygems.org/
  specs:
    Ascii85 (1.1.0)
    actioncable (7.1.3.2)
      actionpack (= 7.1.3.2)
      activesupport (= 7.1.3.2)
      nio4r (~> 2.0)
      websocket-driver (>= 0.6.1)
      zeitwerk (~> 2.6)
    actionmailbox (7.1.3.2)
      actionpack (= 7.1.3.2)
      activejob (= 7.1.3.2)
      activerecord (= 7.1.3.2)
      activestorage (= 7.1.3.2)
      activesupport (= 7.1.3.2)
      mail (>= 2.7.1)
      net-imap
      net-pop
      net-smtp
    actionmailer (7.1.3.2)
      actionpack (= 7.1.3.2)
      actionview (= 7.1.3.2)
      activejob (= 7.1.3.2)
      activesupport (= 7.1.3.2)
      mail (~> 2.5, >= 2.5.4)
      net-imap
      net-pop
      net-smtp
      rails-dom-testing (~> 2.2)
    actionpack (7.1.3.2)
      actionview (= 7.1.3.2)
      activesupport (= 7.1.3.2)
      nokogiri (>= 1.8.5)
      racc
      rack (>= 2.2.4)
      rack-session (>= 1.0.1)
      rack-test (>= 0.6.3)
      rails-dom-testing (~> 2.2)
      rails-html-sanitizer (~> 1.6)
    actionpack-xml_parser (2.0.1)
      actionpack (>= 5.0)
      railties (>= 5.0)
    actiontext (7.1.3.2)
      actionpack (= 7.1.3.2)
      activerecord (= 7.1.3.2)
      activestorage (= 7.1.3.2)
      activesupport (= 7.1.3.2)
      globalid (>= 0.6.0)
      nokogiri (>= 1.8.5)
    actionview (7.1.3.2)
      activesupport (= 7.1.3.2)
      builder (~> 3.1)
      erubi (~> 1.11)
      rails-dom-testing (~> 2.2)
      rails-html-sanitizer (~> 1.6)
    activejob (7.1.3.2)
      activesupport (= 7.1.3.2)
      globalid (>= 0.3.6)
    activemodel (7.1.3.2)
      activesupport (= 7.1.3.2)
    activemodel-serializers-xml (1.0.2)
      activemodel (> 5.x)
      activesupport (> 5.x)
      builder (~> 3.1)
    activerecord (7.1.3.2)
      activemodel (= 7.1.3.2)
      activesupport (= 7.1.3.2)
      timeout (>= 0.4.0)
    activerecord-import (1.5.1)
      activerecord (>= 4.2)
    activerecord-nulldb-adapter (1.0.1)
      activerecord (>= 5.2.0, < 7.2)
    activerecord-session_store (2.1.0)
      actionpack (>= 6.1)
      activerecord (>= 6.1)
      cgi (>= 0.3.6)
      multi_json (~> 1.11, >= 1.11.2)
      rack (>= 2.0.8, < 4)
      railties (>= 6.1)
    activestorage (7.1.3.2)
      actionpack (= 7.1.3.2)
      activejob (= 7.1.3.2)
      activerecord (= 7.1.3.2)
      activesupport (= 7.1.3.2)
      marcel (~> 1.0)
    activesupport (7.1.3.2)
      base64
      bigdecimal
      concurrent-ruby (~> 1.0, >= 1.0.2)
      connection_pool (>= 2.2.5)
      drb
      i18n (>= 1.6, < 2)
      minitest (>= 5.1)
      mutex_m
      tzinfo (~> 2.0)
    acts_as_list (1.1.0)
      activerecord (>= 4.2)
    acts_as_tree (2.9.1)
      activerecord (>= 3.0.0)
    addressable (2.8.6)
      public_suffix (>= 2.0.2, < 6.0)
    aes_key_wrap (1.1.0)
    afm (0.2.2)
    airbrake (13.0.4)
      airbrake-ruby (~> 6.0)
    airbrake-ruby (6.2.2)
      rbtree3 (~> 0.6)
    android_key_attestation (0.3.0)
    appsignal (3.6.2)
      rack
    ast (2.4.2)
    attr_required (1.0.2)
    auto_strip_attributes (2.6.0)
      activerecord (>= 4.0)
    awesome_nested_set (3.6.0)
      activerecord (>= 4.0.0, < 7.2)
    awrence (1.2.1)
    aws-eventstream (1.3.0)
    aws-partitions (1.899.0)
    aws-sdk-core (3.191.4)
      aws-eventstream (~> 1, >= 1.3.0)
      aws-partitions (~> 1, >= 1.651.0)
      aws-sigv4 (~> 1.8)
      jmespath (~> 1, >= 1.6.1)
    aws-sdk-kms (1.78.0)
      aws-sdk-core (~> 3, >= 3.191.0)
      aws-sigv4 (~> 1.1)
    aws-sdk-s3 (1.146.0)
      aws-sdk-core (~> 3, >= 3.191.0)
      aws-sdk-kms (~> 1)
      aws-sigv4 (~> 1.8)
    aws-sdk-sns (1.72.0)
      aws-sdk-core (~> 3, >= 3.191.0)
      aws-sigv4 (~> 1.1)
    aws-sigv4 (1.8.0)
      aws-eventstream (~> 1, >= 1.0.2)
    axe-core-api (4.8.2)
      dumb_delegator
      virtus
    axe-core-rspec (4.8.2)
      axe-core-api
      dumb_delegator
      virtus
    axiom-types (0.1.1)
      descendants_tracker (~> 0.0.4)
      ice_nine (~> 0.11.0)
      thread_safe (~> 0.3, >= 0.3.1)
    base64 (0.2.0)
    bcrypt (3.1.20)
    better_html (2.0.2)
      actionview (>= 6.0)
      activesupport (>= 6.0)
      ast (~> 2.0)
      erubi (~> 1.4)
      parser (>= 2.4)
      smart_properties
    bigdecimal (3.1.7)
    bindata (2.5.0)
    bootsnap (1.18.3)
      msgpack (~> 1.2)
    brakeman (6.1.2)
      racc
    browser (5.3.1)
    builder (3.2.4)
    byebug (11.1.3)
    capybara (3.40.0)
      addressable
      matrix
      mini_mime (>= 0.1.3)
      nokogiri (~> 1.11)
      rack (>= 1.6.0)
      rack-test (>= 0.6.3)
      regexp_parser (>= 1.5, < 3.0)
      xpath (~> 3.2)
    capybara-screenshot (1.0.26)
      capybara (>= 1.0, < 4)
      launchy
    carrierwave (1.3.2)
      activemodel (>= 4.0.0)
      activesupport (>= 4.0.0)
      mime-types (>= 1.16)
      ssrf_filter (~> 1.0)
    carrierwave_direct (2.1.0)
      carrierwave (>= 1.0.0)
      fog-aws
    cbor (0.5.9.8)
    cgi (0.4.1)
    childprocess (5.0.0)
    climate_control (1.2.0)
    closure_tree (7.4.0)
      activerecord (>= 4.2.10)
      with_advisory_lock (>= 4.0.0)
    coderay (1.1.3)
    coercible (1.0.0)
      descendants_tracker (~> 0.0.1)
    color_conversion (0.1.1)
    colored2 (4.0.0)
    commonmarker (1.0.4-x86_64-linux)
    compare-xml (0.66)
      nokogiri (~> 1.8)
    concurrent-ruby (1.2.3)
    connection_pool (2.4.1)
    cookiejar (0.3.4)
    cose (1.3.0)
      cbor (~> 0.5.9)
      openssl-signature_algorithm (~> 1.0)
    crack (1.0.0)
      bigdecimal
      rexml
    crass (1.0.6)
    css_parser (1.16.0)
      addressable
    cuprite (0.15)
      capybara (~> 3.0)
      ferrum (~> 0.14.0)
    daemons (1.4.1)
    dalli (3.2.8)
    date (3.3.4)
    date_validator (0.12.0)
      activemodel (>= 3)
      activesupport (>= 3)
    debug (1.9.1)
      irb (~> 1.10)
      reline (>= 0.3.8)
    deckar01-task_list (2.3.4)
      html-pipeline (~> 2.0)
    declarative (0.0.20)
    descendants_tracker (0.0.4)
      thread_safe (~> 0.3, >= 0.3.1)
    diff-lcs (1.5.1)
    disposable (0.6.3)
      declarative (>= 0.0.9, < 1.0.0)
      representable (>= 3.1.1, < 4)
    doorkeeper (5.6.9)
      railties (>= 5)
    dotenv (3.1.0)
    dotenv-rails (3.1.0)
      dotenv (= 3.1.0)
      railties (>= 6.1)
    drb (2.2.1)
    dry-container (0.11.0)
      concurrent-ruby (~> 1.0)
    dry-core (1.0.1)
      concurrent-ruby (~> 1.0)
      zeitwerk (~> 2.6)
    dry-inflector (1.0.0)
    dry-logic (1.5.0)
      concurrent-ruby (~> 1.0)
      dry-core (~> 1.0, < 2)
      zeitwerk (~> 2.6)
    dry-types (1.7.2)
      bigdecimal (~> 3.0)
      concurrent-ruby (~> 1.0)
      dry-core (~> 1.0)
      dry-inflector (~> 1.0)
      dry-logic (~> 1.4)
      zeitwerk (~> 2.6)
    dumb_delegator (1.0.0)
    em-http-request (1.1.7)
      addressable (>= 2.3.4)
      cookiejar (!= 0.3.1)
      em-socksify (>= 0.3)
      eventmachine (>= 1.0.3)
      http_parser.rb (>= 0.6.0)
    em-socksify (0.3.2)
      eventmachine (>= 1.0.0.beta.4)
    em-synchrony (1.0.6)
      eventmachine (>= 1.0.0.beta.1)
    email_validator (2.2.4)
      activemodel
    equivalent-xml (0.6.0)
      nokogiri (>= 1.4.3)
    erb_lint (0.5.0)
      activesupport
      better_html (>= 2.0.1)
      parser (>= 2.7.1.4)
      rainbow
      rubocop
      smart_properties
    erblint-github (1.0.1)
    erubi (1.12.0)
    escape_utils (1.3.0)
    et-orbi (1.2.7)
      tzinfo
    eventmachine (1.2.7)
    eventmachine_httpserver (0.2.1)
    excon (0.110.0)
    factory_bot (6.4.6)
      activesupport (>= 5.0.0)
    factory_bot_rails (6.4.3)
      factory_bot (~> 6.4)
      railties (>= 5.0.0)
    faraday (2.9.0)
      faraday-net_http (>= 2.0, < 3.2)
    faraday-follow_redirects (0.3.0)
      faraday (>= 1, < 3)
    faraday-net_http (3.1.0)
      net-http
    fastimage (2.2.7)
    ferrum (0.14)
      addressable (~> 2.5)
      concurrent-ruby (~> 1.1)
      webrick (~> 1.7)
      websocket-driver (>= 0.6, < 0.8)
    ffi (1.16.3)
    flamegraph (0.9.5)
    fog-aws (3.21.1)
      fog-core (~> 2.1)
      fog-json (~> 1.1)
      fog-xml (~> 0.1)
    fog-core (2.4.0)
      builder
      excon (~> 0.71)
      formatador (>= 0.2, < 2.0)
      mime-types
    fog-json (1.2.0)
      fog-core
      multi_json (~> 1.10)
    fog-xml (0.1.4)
      fog-core
      nokogiri (>= 1.5.11, < 2.0.0)
    formatador (1.1.0)
    friendly_id (5.5.1)
      activerecord (>= 4.0.0)
    front_matter_parser (1.0.1)
    fugit (1.10.1)
      et-orbi (~> 1, >= 1.2.7)
      raabro (~> 1.4)
    fuubar (2.5.1)
      rspec-core (~> 3.0)
      ruby-progressbar (~> 1.4)
    glob (0.4.0)
    globalid (1.2.1)
      activesupport (>= 6.1)
    gon (6.4.0)
      actionpack (>= 3.0.20)
      i18n (>= 0.7)
      multi_json
      request_store (>= 1.0)
    good_job (3.26.1)
      activejob (>= 6.0.0)
      activerecord (>= 6.0.0)
      concurrent-ruby (>= 1.0.2)
      fugit (>= 1.1)
      railties (>= 6.0.0)
      thor (>= 0.14.1)
    google-apis-core (0.14.0)
      addressable (~> 2.5, >= 2.5.1)
      googleauth (~> 1.9)
      httpclient (>= 2.8.1, < 3.a)
      mini_mime (~> 1.0)
      representable (~> 3.0)
      retriable (>= 2.0, < 4.a)
      rexml
    google-apis-gmail_v1 (0.39.0)
      google-apis-core (>= 0.14.0, < 2.a)
    google-cloud-env (2.1.1)
      faraday (>= 1.0, < 3.a)
    googleauth (1.11.0)
      faraday (>= 1.0, < 3.a)
      google-cloud-env (~> 2.1)
      jwt (>= 1.4, < 3.0)
      multi_json (~> 1.11)
      os (>= 0.9, < 2.0)
      signet (>= 0.16, < 2.a)
    grape (2.0.0)
      activesupport (>= 5)
      builder
      dry-types (>= 1.1)
      mustermann-grape (~> 1.0.0)
      rack (>= 1.3.0)
      rack-accept
    grape_logging (1.8.4)
      grape
      rack
    gravatar_image_tag (1.2.0)
    hana (1.3.7)
    hashdiff (1.1.0)
    hashery (2.1.2)
    hashie (3.6.0)
    highline (3.0.1)
    html-pipeline (2.14.3)
      activesupport (>= 2)
      nokogiri (>= 1.4)
    htmlbeautifier (1.4.3)
    htmldiff (0.0.1)
    htmlentities (4.3.4)
    http-2-next (1.0.3)
    http_parser.rb (0.6.0)
    httpclient (2.8.3)
    httpx (1.2.3)
      http-2-next (>= 1.0.3)
    i18n (1.14.4)
      concurrent-ruby (~> 1.0)
    i18n-js (4.2.3)
      glob (>= 0.4.0)
      i18n
    i18n-tasks (1.0.13)
      activesupport (>= 4.0.2)
      ast (>= 2.1.0)
      better_html (>= 1.0, < 3.0)
      erubi
      highline (>= 2.0.0)
      i18n
      parser (>= 3.2.2.1)
      rails-i18n
      rainbow (>= 2.2.2, < 4.0)
      terminal-table (>= 1.5.1)
    icalendar (2.10.1)
      ice_cube (~> 0.16)
    ice_cube (0.16.4)
    ice_nine (0.11.2)
    interception (0.5)
    io-console (0.7.2)
    irb (1.12.0)
      rdoc
      reline (>= 0.4.2)
    iso8601 (0.13.0)
    jmespath (1.6.2)
    json (2.7.1)
    json-jwt (1.16.6)
      activesupport (>= 4.2)
      aes_key_wrap
      base64
      bindata
      faraday (~> 2.0)
      faraday-follow_redirects
    json-schema (4.1.1)
      addressable (>= 2.8)
    json_schemer (2.2.0)
      base64
      bigdecimal
      hana (~> 1.3)
      regexp_parser (~> 2.0)
      simpleidn (~> 0.2)
    json_spec (1.1.5)
      multi_json (~> 1.0)
      rspec (>= 2.0, < 4.0)
    jwt (2.8.1)
      base64
    ladle (1.0.1)
      open4 (~> 1.0)
    language_server-protocol (3.17.0.3)
    launchy (3.0.0)
      addressable (~> 2.8)
      childprocess (~> 5.0)
    lefthook (1.6.7)
    letter_opener (1.0.0)
      launchy (>= 2.0.4)
    letter_opener_web (1.4.1)
      actionmailer (>= 3.2)
      letter_opener (~> 1.0)
      railties (>= 3.2)
    listen (3.9.0)
      rb-fsevent (~> 0.10, >= 0.10.3)
      rb-inotify (~> 0.9, >= 0.9.10)
    lobby_boy (0.1.3)
      omniauth (~> 1.1)
      omniauth-openid-connect (>= 0.2.1)
      rails (>= 3.2.21)
    lograge (0.14.0)
      actionpack (>= 4)
      activesupport (>= 4)
      railties (>= 4)
      request_store (~> 1.0)
    loofah (2.22.0)
      crass (~> 1.0.2)
      nokogiri (>= 1.12.0)
    lookbook (2.2.2)
      activemodel
      css_parser
      htmlbeautifier (~> 1.3)
      htmlentities (~> 4.3.4)
      marcel (~> 1.0)
      railties (>= 5.0)
      redcarpet (~> 3.5)
      rouge (>= 3.26, < 5.0)
      view_component (>= 2.0)
      yard (~> 0.9)
      zeitwerk (~> 2.5)
    mail (2.8.1)
      mini_mime (>= 0.1.1)
      net-imap
      net-pop
      net-smtp
    marcel (1.0.4)
    markly (0.10.0)
    matrix (0.4.2)
    messagebird-rest (1.4.2)
    meta-tags (2.20.0)
      actionpack (>= 6.0.0, < 7.2)
    method_source (1.0.0)
    mime-types (3.5.2)
      mime-types-data (~> 3.2015)
    mime-types-data (3.2024.0305)
    mini_magick (4.12.0)
    mini_mime (1.1.5)
<<<<<<< HEAD
    minitest (5.22.2)
=======
    mini_portile2 (2.8.5)
    minitest (5.22.3)
>>>>>>> aee64b92
    msgpack (1.7.2)
    multi_json (1.15.0)
    mustermann (3.0.0)
      ruby2_keywords (~> 0.0.1)
    mustermann-grape (1.0.2)
      mustermann (>= 1.0.0)
    mutex_m (0.2.0)
    net-http (0.4.1)
      uri
    net-imap (0.4.10)
      date
      net-protocol
    net-ldap (0.19.0)
    net-pop (0.1.2)
      net-protocol
    net-protocol (0.2.2)
      timeout
    net-smtp (0.4.0.1)
      net-protocol
    nio4r (2.7.0)
<<<<<<< HEAD
    nokogiri (1.16.2-x86_64-linux)
=======
    nokogiri (1.16.3)
      mini_portile2 (~> 2.8.2)
>>>>>>> aee64b92
      racc (~> 1.4)
    oj (3.16.3)
      bigdecimal (>= 3.0)
    okcomputer (1.18.5)
    omniauth-saml (1.10.3)
      omniauth (~> 1.3, >= 1.3.2)
      ruby-saml (~> 1.9)
    open4 (1.3.4)
    openid_connect (2.2.1)
      activemodel
      attr_required (>= 1.0.0)
      faraday (~> 2.0)
      faraday-follow_redirects
      json-jwt (>= 1.16)
      rack-oauth2 (~> 2.2)
      swd (~> 2.0)
      tzinfo
      validate_email
      validate_url
      webfinger (~> 2.0)
    openproject-octicons (19.8.0)
    openproject-octicons_helper (19.8.0)
      actionview
      openproject-octicons (= 19.8.0)
      railties
    openproject-primer_view_components (0.23.0)
      actionview (>= 5.0.0)
      activesupport (>= 5.0.0)
      openproject-octicons (>= 19.8.0)
      view_component (>= 3.1, < 4.0)
    openproject-token (4.0.0)
      activemodel
    openssl (3.2.0)
    openssl-signature_algorithm (1.3.0)
      openssl (> 2.0)
    os (1.1.4)
    ox (2.14.17)
    paper_trail (15.1.0)
      activerecord (>= 6.1)
      request_store (~> 1.4)
    parallel (1.24.0)
    parallel_tests (4.5.2)
      parallel
    parser (3.3.0.5)
      ast (~> 2.4.1)
      racc
    pdf-core (0.10.0)
    pdf-inspector (1.3.0)
      pdf-reader (>= 1.0, < 3.0.a)
    pdf-reader (2.12.0)
      Ascii85 (~> 1.0)
      afm (~> 0.2.1)
      hashery (~> 2.0)
      ruby-rc4
      ttfunk
    pg (1.5.6)
    plaintext (0.3.4)
      activesupport (> 2.2.1)
      nokogiri (~> 1.10, >= 1.10.4)
      rubyzip (>= 1.2.0)
    prawn (2.5.0)
      matrix (~> 0.4)
      pdf-core (~> 0.10.0)
      ttfunk (~> 1.8)
    prawn-table (0.2.2)
      prawn (>= 1.3.0, < 3.0.0)
    pry (0.14.2)
      coderay (~> 1.1)
      method_source (~> 1.0)
    pry-byebug (3.10.1)
      byebug (~> 11.0)
      pry (>= 0.13, < 0.15)
    pry-doc (1.5.0)
      pry (~> 0.11)
      yard (~> 0.9.11)
    pry-rails (0.3.9)
      pry (>= 0.10.4)
    pry-rescue (1.6.0)
      interception (>= 0.5)
      pry (>= 0.12.0)
    psych (5.1.2)
      stringio
    public_suffix (5.0.4)
    puffing-billy (4.0.0)
      addressable (~> 2.5)
      em-http-request (~> 1.1, >= 1.1.0)
      em-synchrony
      eventmachine (~> 1.2)
      eventmachine_httpserver
      http_parser.rb (~> 0.6.0)
      multi_json
    puma (6.4.2)
      nio4r (~> 2.0)
    puma-plugin-statsd (2.6.0)
      puma (>= 5.0, < 7)
    raabro (1.4.0)
    racc (1.7.3)
    rack (2.2.8.1)
    rack-accept (0.4.5)
      rack (>= 0.4)
    rack-attack (6.7.0)
      rack (>= 1.0, < 4)
    rack-cors (2.0.2)
      rack (>= 2.0.0)
    rack-mini-profiler (3.3.1)
      rack (>= 1.2.0)
    rack-oauth2 (2.2.1)
      activesupport
      attr_required
      faraday (~> 2.0)
      faraday-follow_redirects
      json-jwt (>= 1.11.0)
      rack (>= 2.1.0)
    rack-protection (3.2.0)
      base64 (>= 0.1.0)
      rack (~> 2.2, >= 2.2.4)
    rack-session (1.0.2)
      rack (< 3)
    rack-test (2.1.0)
      rack (>= 1.3)
    rack-timeout (0.6.3)
    rack_session_access (0.2.0)
      builder (>= 2.0.0)
      rack (>= 1.0.0)
    rackup (1.0.0)
      rack (< 3)
      webrick
    rails (7.1.3.2)
      actioncable (= 7.1.3.2)
      actionmailbox (= 7.1.3.2)
      actionmailer (= 7.1.3.2)
      actionpack (= 7.1.3.2)
      actiontext (= 7.1.3.2)
      actionview (= 7.1.3.2)
      activejob (= 7.1.3.2)
      activemodel (= 7.1.3.2)
      activerecord (= 7.1.3.2)
      activestorage (= 7.1.3.2)
      activesupport (= 7.1.3.2)
      bundler (>= 1.15.0)
      railties (= 7.1.3.2)
    rails-controller-testing (1.0.5)
      actionpack (>= 5.0.1.rc1)
      actionview (>= 5.0.1.rc1)
      activesupport (>= 5.0.1.rc1)
    rails-dom-testing (2.2.0)
      activesupport (>= 5.0.0)
      minitest
      nokogiri (>= 1.6)
    rails-html-sanitizer (1.6.0)
      loofah (~> 2.21)
      nokogiri (~> 1.14)
    rails-i18n (7.0.9)
      i18n (>= 0.7, < 2)
      railties (>= 6.0.0, < 8)
    railties (7.1.3.2)
      actionpack (= 7.1.3.2)
      activesupport (= 7.1.3.2)
      irb
      rackup (>= 1.0.0)
      rake (>= 12.2)
      thor (~> 1.0, >= 1.2.2)
      zeitwerk (~> 2.6)
    rainbow (3.1.1)
    rake (13.1.0)
    rb-fsevent (0.11.2)
    rb-inotify (0.10.1)
      ffi (~> 1.0)
    rbtree3 (0.7.1)
    rdoc (6.6.2)
      psych (>= 4.0.0)
    recaptcha (5.16.0)
    redcarpet (3.6.0)
    redis (5.1.0)
      redis-client (>= 0.17.0)
    redis-client (0.21.0)
      connection_pool
    regexp_parser (2.9.0)
    reline (0.4.3)
      io-console (~> 0.5)
    representable (3.2.0)
      declarative (< 0.1.0)
      trailblazer-option (>= 0.1.1, < 0.2.0)
      uber (< 0.2.0)
    request_store (1.6.0)
      rack (>= 1.4)
    responders (3.1.1)
      actionpack (>= 5.2)
      railties (>= 5.2)
    retriable (3.1.2)
    rexml (3.2.6)
    rinku (2.0.6)
    roar (1.2.0)
      representable (~> 3.1)
    rotp (6.3.0)
    rouge (4.2.1)
    rspec (3.13.0)
      rspec-core (~> 3.13.0)
      rspec-expectations (~> 3.13.0)
      rspec-mocks (~> 3.13.0)
    rspec-core (3.13.0)
      rspec-support (~> 3.13.0)
    rspec-expectations (3.13.0)
      diff-lcs (>= 1.2.0, < 2.0)
      rspec-support (~> 3.13.0)
    rspec-mocks (3.13.0)
      diff-lcs (>= 1.2.0, < 2.0)
      rspec-support (~> 3.13.0)
    rspec-rails (6.1.2)
      actionpack (>= 6.1)
      activesupport (>= 6.1)
      railties (>= 6.1)
      rspec-core (~> 3.13)
      rspec-expectations (~> 3.13)
      rspec-mocks (~> 3.13)
      rspec-support (~> 3.13)
    rspec-retry (0.6.2)
      rspec-core (> 3.3)
    rspec-support (3.13.1)
    rubocop (1.62.1)
      json (~> 2.3)
      language_server-protocol (>= 3.17.0)
      parallel (~> 1.10)
      parser (>= 3.3.0.2)
      rainbow (>= 2.2.2, < 4.0)
      regexp_parser (>= 1.8, < 3.0)
      rexml (>= 3.2.5, < 4.0)
      rubocop-ast (>= 1.31.1, < 2.0)
      ruby-progressbar (~> 1.7)
      unicode-display_width (>= 2.4.0, < 3.0)
    rubocop-ast (1.31.2)
      parser (>= 3.3.0.4)
    rubocop-capybara (2.20.0)
      rubocop (~> 1.41)
    rubocop-factory_bot (2.25.1)
      rubocop (~> 1.41)
    rubocop-inflector (0.2.1)
      activesupport
      rubocop
      rubocop-rspec
    rubocop-performance (1.20.2)
      rubocop (>= 1.48.1, < 2.0)
      rubocop-ast (>= 1.30.0, < 2.0)
    rubocop-rails (2.24.0)
      activesupport (>= 4.2.0)
      rack (>= 1.1)
      rubocop (>= 1.33.0, < 2.0)
      rubocop-ast (>= 1.31.1, < 2.0)
    rubocop-rspec (2.27.1)
      rubocop (~> 1.40)
      rubocop-capybara (~> 2.17)
      rubocop-factory_bot (~> 2.22)
    ruby-duration (3.2.3)
      activesupport (>= 3.0.0)
      i18n
      iso8601
    ruby-ole (1.2.12.2)
    ruby-prof (1.7.0)
    ruby-progressbar (1.13.0)
    ruby-rc4 (0.1.5)
    ruby-saml (1.16.0)
      nokogiri (>= 1.13.10)
      rexml
    ruby2_keywords (0.0.5)
    rubytree (2.0.3)
      json (~> 2.0, > 2.3.1)
    rubyzip (2.3.2)
    safety_net_attestation (0.4.0)
      jwt (~> 2.0)
    sanitize (6.1.0)
      crass (~> 1.0.2)
      nokogiri (>= 1.12.0)
    secure_headers (6.5.0)
    selenium-devtools (0.122.0)
      selenium-webdriver (~> 4.2)
    selenium-webdriver (4.18.1)
      base64 (~> 0.2)
      rexml (~> 3.2, >= 3.2.5)
      rubyzip (>= 1.2.2, < 3.0)
      websocket (~> 1.0)
    semantic (1.6.1)
    shoulda-context (2.0.0)
    shoulda-matchers (6.1.0)
      activesupport (>= 5.2.0)
    signet (0.19.0)
      addressable (~> 2.8)
      faraday (>= 0.17.5, < 3.a)
      jwt (>= 1.5, < 3.0)
      multi_json (~> 1.10)
    simpleidn (0.2.1)
      unf (~> 0.1.4)
    smart_properties (1.17.0)
    spreadsheet (1.3.1)
      bigdecimal
      ruby-ole
    spring (4.1.3)
    spring-commands-rspec (1.0.4)
      spring (>= 0.9.1)
    spring-commands-rubocop (0.4.0)
      spring (>= 1.0)
    sprockets (3.7.2)
      concurrent-ruby (~> 1.0)
      rack (> 1, < 3)
    sprockets-rails (3.4.2)
      actionpack (>= 5.2)
      activesupport (>= 5.2)
      sprockets (>= 3.0.0)
    ssrf_filter (1.1.2)
    stackprof (0.2.26)
    store_attribute (1.2.0)
      activerecord (>= 6.0)
    stringex (2.8.6)
    stringio (3.1.0)
    structured_warnings (0.4.0)
    svg-graph (2.2.2)
    swd (2.0.3)
      activesupport (>= 3)
      attr_required (>= 0.0.5)
      faraday (~> 2.0)
      faraday-follow_redirects
    sys-filesystem (1.4.4)
      ffi (~> 1.1)
    table_print (1.5.7)
    terminal-table (3.0.2)
      unicode-display_width (>= 1.1.1, < 3)
    test-prof (1.3.2)
    text-hyphen (1.5.0)
    thor (1.3.1)
    thread_safe (0.3.6)
    timecop (0.9.8)
    timeout (0.4.1)
    tpm-key_attestation (0.12.0)
      bindata (~> 2.4)
      openssl (> 2.0)
      openssl-signature_algorithm (~> 1.0)
    trailblazer-option (0.1.2)
    ttfunk (1.8.0)
      bigdecimal (~> 3.1)
    turbo-rails (2.0.5)
      actionpack (>= 6.0.0)
      activejob (>= 6.0.0)
      railties (>= 6.0.0)
    typed_dag (2.0.2)
      rails (>= 5.0.4)
    tzinfo (2.0.6)
      concurrent-ruby (~> 1.0)
    tzinfo-data (1.2024.1)
      tzinfo (>= 1.0.0)
    uber (0.1.0)
    unf (0.1.4)
      unf_ext
    unf_ext (0.0.9.1)
    unicode-display_width (2.5.0)
    uri (0.13.0)
    validate_email (0.1.6)
      activemodel (>= 3.0)
      mail (>= 2.2.5)
    validate_url (1.0.15)
      activemodel (>= 3.0.0)
      public_suffix
    vcr (6.2.0)
    view_component (3.11.0)
      activesupport (>= 5.2.0, < 8.0)
      concurrent-ruby (~> 1.0)
      method_source (~> 1.0)
    virtus (2.0.0)
      axiom-types (~> 0.1)
      coercible (~> 1.0)
      descendants_tracker (~> 0.0, >= 0.0.3)
    warden (1.2.9)
      rack (>= 2.0.9)
    warden-basic_auth (0.2.1)
      warden (~> 1.2)
    webauthn (3.1.0)
      android_key_attestation (~> 0.3.0)
      awrence (~> 1.1)
      bindata (~> 2.4)
      cbor (~> 0.5.9)
      cose (~> 1.1)
      openssl (>= 2.2)
      safety_net_attestation (~> 0.4.0)
      tpm-key_attestation (~> 0.12.0)
    webfinger (2.1.3)
      activesupport
      faraday (~> 2.0)
      faraday-follow_redirects
    webmock (3.23.0)
      addressable (>= 2.8.0)
      crack (>= 0.3.2)
      hashdiff (>= 0.4.0, < 2.0.0)
    webrick (1.8.1)
    websocket (1.2.10)
    websocket-driver (0.7.6)
      websocket-extensions (>= 0.1.0)
    websocket-extensions (0.1.5)
    will_paginate (4.0.0)
    with_advisory_lock (5.1.0)
      activerecord (>= 6.1)
      zeitwerk (>= 2.6)
    xpath (3.2.0)
      nokogiri (~> 1.8)
    yard (0.9.36)
    zeitwerk (2.6.13)

PLATFORMS
  x86_64-linux

DEPENDENCIES
  actionpack-xml_parser (~> 2.0.0)
  activemodel-serializers-xml (~> 1.0.1)
  activerecord-import (~> 1.5.0)
  activerecord-nulldb-adapter (~> 1.0.0)
  activerecord-session_store (~> 2.1.0)
  acts_as_list (~> 1.1.0)
  acts_as_tree (~> 2.9.0)
  addressable (~> 2.8.0)
  airbrake (~> 13.0.0)
  appsignal (~> 3.0)
  auto_strip_attributes (~> 2.5)
  awesome_nested_set (~> 3.6.0)
  aws-sdk-core (~> 3.107)
  aws-sdk-s3 (~> 1.91)
  axe-core-rspec
  bcrypt (~> 3.1.6)
  bootsnap (~> 1.18.0)
  brakeman (~> 6.1.0)
  browser (~> 5.3.0)
  budgets!
  capybara (~> 3.40.0)
  capybara-screenshot (~> 1.0.17)
  capybara_accessible_selectors!
  carrierwave (~> 1.3.1)
  carrierwave_direct (~> 2.1.0)
  clamav-client!
  climate_control
  closure_tree (~> 7.4.0)
  colored2
  commonmarker (~> 1.0.3)
  compare-xml (~> 0.66)
  costs!
  cuprite (~> 0.15.0)
  daemons
  dalli (~> 3.2.0)
  dashboards!
  date_validator (~> 0.12.0)
  debug
  deckar01-task_list (~> 2.3.1)
  disposable (~> 0.6.2)
  doorkeeper (~> 5.6.6)
  dotenv-rails
  dry-container
  email_validator (~> 2.2.3)
  equivalent-xml (~> 0.6)
  erb_lint
  erblint-github
  escape_utils (~> 1.3)
  factory_bot (~> 6.4.0)
  factory_bot_rails (~> 6.4.0)
  ffi (~> 1.15)
  flamegraph
  fog-aws
  friendly_id (~> 5.5.0)
  fuubar (~> 2.5.0)
  gon (~> 6.4.0)
  good_job (~> 3.26.1)
  google-apis-gmail_v1
  googleauth
  grape (~> 2.0.0)
  grape_logging (~> 1.8.4)
  grids!
  html-pipeline (~> 2.14.0)
  htmldiff
  httpx
  i18n-js (~> 4.2.3)
  i18n-tasks (~> 1.0.13)
  json_schemer (~> 2.2.0)
  json_spec (~> 1.1.4)
  ladle
  launchy (~> 3.0.0)
  lefthook
  letter_opener
  letter_opener_web
  listen (~> 3.9.0)
  lograge (~> 0.14.0)
  lookbook (~> 2.2.1)
  mail (= 2.8.1)
  matrix (~> 0.4.2)
  md_to_pdf!
  meta-tags (~> 2.20.0)
  mini_magick (~> 4.12.0)
  multi_json (~> 1.15.0)
  my_page!
  net-ldap (~> 0.19.0)
  nokogiri (~> 1.16.0)
  oj (~> 3.16.0)
  okcomputer (~> 1.18.1)
  omniauth!
  omniauth-openid-connect!
  omniauth-openid_connect-providers!
  omniauth-saml (~> 1.10.1)
  openproject-auth_plugins!
  openproject-auth_saml!
  openproject-avatars!
  openproject-backlogs!
  openproject-bim!
  openproject-boards!
  openproject-calendar!
  openproject-documents!
  openproject-gantt!
  openproject-github_integration!
  openproject-gitlab_integration!
  openproject-job_status!
  openproject-ldap_groups!
  openproject-meeting!
  openproject-octicons (~> 19.8.0)
  openproject-octicons_helper (~> 19.8.0)
  openproject-openid_connect!
  openproject-primer_view_components (~> 0.23.0)
  openproject-recaptcha!
  openproject-reporting!
  openproject-storages!
  openproject-team_planner!
  openproject-token (~> 4.0)
  openproject-two_factor_authentication!
  openproject-webhooks!
  openproject-xls_export!
  overviews!
  ox
  paper_trail (~> 15.1.0)
  parallel_tests (~> 4.0)
  pdf-inspector (~> 1.2)
  pg (~> 1.5.0)
  plaintext (~> 0.3.2)
  prawn (~> 2.4)
  pry-byebug (~> 3.10.0)
  pry-doc
  pry-rails (~> 0.3.6)
  pry-rescue (~> 1.6.0)
  puffing-billy (~> 4.0.0)
  puma (~> 6.4)
  puma-plugin-statsd (~> 2.0)
  rack-attack (~> 6.7.0)
  rack-cors (~> 2.0.2)
  rack-mini-profiler
  rack-protection (~> 3.2.0)
  rack-test (~> 2.1.0)
  rack-timeout (~> 0.6.3)
  rack_session_access
  rails (~> 7.1.3)
  rails-controller-testing (~> 1.0.2)
  rails-i18n (~> 7.0.0)
  rdoc (>= 2.4.2)
  redis (~> 5.1.0)
  request_store (~> 1.6.0)
  responders (~> 3.0)
  retriable (~> 3.1.1)
  rinku (~> 2.0.4)
  roar (~> 1.2.0)
  rouge (~> 4.2.0)
  rspec (~> 3.13.0)
  rspec-rails (~> 6.1.0)
  rspec-retry (~> 0.6.1)
  rubocop
  rubocop-inflector
  rubocop-performance
  rubocop-rails
  rubocop-rspec
  ruby-duration (~> 3.2.0)
  ruby-prof
  ruby-progressbar (~> 1.13.0)
  rubytree (~> 2.0.0)
  sanitize (~> 6.1.0)
  secure_headers (~> 6.5.0)
  selenium-devtools
  selenium-webdriver (~> 4.18.0)
  semantic (~> 1.6.1)
  shoulda-context (~> 2.0)
  shoulda-matchers (~> 6.0)
  spring
  spring-commands-rspec
  spring-commands-rubocop
  sprockets (~> 3.7.2)
  sprockets-rails (~> 3.4.2)
  stackprof
  store_attribute (~> 1.0)
  stringex (~> 2.8.5)
  structured_warnings (~> 0.4.0)
  svg-graph (~> 2.2.0)
  sys-filesystem (~> 1.4.0)
  table_print (~> 1.5.6)
  test-prof (~> 1.3.0)
  timecop (~> 0.9.0)
  turbo-rails (~> 2.0.0)
  turbo_tests!
  typed_dag (~> 2.0.2)
  tzinfo-data (~> 1.2024.1)
  validate_url
  vcr
  view_component
  warden (~> 1.2)
  warden-basic_auth (~> 0.2.1)
  webmock (~> 3.12)
  will_paginate (~> 4.0.0)
  with_advisory_lock (~> 5.1.0)

RUBY VERSION
   ruby 3.2.3p157

BUNDLED WITH
   2.5.5<|MERGE_RESOLUTION|>--- conflicted
+++ resolved
@@ -728,12 +728,7 @@
     mime-types-data (3.2024.0305)
     mini_magick (4.12.0)
     mini_mime (1.1.5)
-<<<<<<< HEAD
-    minitest (5.22.2)
-=======
-    mini_portile2 (2.8.5)
     minitest (5.22.3)
->>>>>>> aee64b92
     msgpack (1.7.2)
     multi_json (1.15.0)
     mustermann (3.0.0)
@@ -754,12 +749,7 @@
     net-smtp (0.4.0.1)
       net-protocol
     nio4r (2.7.0)
-<<<<<<< HEAD
-    nokogiri (1.16.2-x86_64-linux)
-=======
-    nokogiri (1.16.3)
-      mini_portile2 (~> 2.8.2)
->>>>>>> aee64b92
+    nokogiri (1.16.3-x86_64-linux)
       racc (~> 1.4)
     oj (3.16.3)
       bigdecimal (>= 3.0)
@@ -1240,7 +1230,6 @@
   ladle
   launchy (~> 3.0.0)
   lefthook
-  letter_opener
   letter_opener_web
   listen (~> 3.9.0)
   lograge (~> 0.14.0)
