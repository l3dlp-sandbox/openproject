--- conflicted
+++ resolved
@@ -70,13 +70,8 @@
 
 GIT
   remote: https://github.com/opf/openproject-translations.git
-<<<<<<< HEAD
-  revision: 2db23a9bd59de58e6d10e31d80596d798a6783b1
-  branch: stable/6
-=======
   revision: e19713a37e64af3d99d84ae901936958ec87de43
   branch: release/6.0
->>>>>>> a67eb57e
   specs:
     openproject-translations (6.0.4)
       crowdin-api (~> 0.4.0)
