#-- copyright
# OpenProject is a project management system.
# Copyright (C) 2012-2015 the OpenProject Foundation (OPF)
#
# This program is free software; you can redistribute it and/or
# modify it under the terms of the GNU General Public License version 3.
#
# OpenProject is a fork of ChiliProject, which is a fork of Redmine. The copyright follows:
# Copyright (C) 2006-2013 Jean-Philippe Lang
# Copyright (C) 2010-2013 the ChiliProject Team
#
# This program is free software; you can redistribute it and/or
# modify it under the terms of the GNU General Public License
# as published by the Free Software Foundation; either version 2
# of the License, or (at your option) any later version.
#
# This program is distributed in the hope that it will be useful,
# but WITHOUT ANY WARRANTY; without even the implied warranty of
# MERCHANTABILITY or FITNESS FOR A PARTICULAR PURPOSE.  See the
# GNU General Public License for more details.
#
# You should have received a copy of the GNU General Public License
# along with this program; if not, write to the Free Software
# Foundation, Inc., 51 Franklin Street, Fifth Floor, Boston, MA  02110-1301, USA.
#
# See doc/COPYRIGHT.rdoc for more details.
#++

language: ruby

rvm:
  - 2.1

sudo: false

cache:
<<<<<<< HEAD
  - bundler
  - npm
branches:
  only:
    - dev
    - stable
    - release/3.0
    - release/4.0
    - feature/rails4
=======
  - bundler: true
  - directories:
    - frontend/node_modules
    - frontend/bower_components

>>>>>>> b829cbb8
env:
  global:
    - CI=true
    - RAILS_ENV=test
    - BUNDLE_WITHOUT=development
  matrix:
    # Frontend
    - "TEST_SUITE=karma"
    - "TEST_SUITE=protractor"
    # mysql2
    - "TEST_SUITE=cucumber    DB=mysql2"
    - "TEST_SUITE=spec:core   DB=mysql2"
    - "TEST_SUITE=spec:legacy DB=mysql2"
    # postgres
    - "TEST_SUITE=cucumber    DB=postgres"
    - "TEST_SUITE=spec:core   DB=postgres"
    - "TEST_SUITE=spec:legacy DB=postgres"

before_install:
  - "echo `firefox -v`"
  - "export DISPLAY=:99.0"
  - "/sbin/start-stop-daemon --start -v --pidfile ./tmp/custom_xvfb_99.pid --make-pidfile --background --exec /usr/bin/Xvfb -- :99 -ac -screen 0 1920x1080x16"
  - "echo `xdpyinfo -display :99 | grep 'dimensions' | awk '{ print $2 }'`"
  - "nvm install 0.10 && nvm use 0.10"
  - "cd frontend && travis_retry npm install && cd .."

before_script:
  - if [[ ! $TEST_SUITE =~ ^(karma|protractor)$ ]]; then
      RAILS_ENV=production bundle exec rake ci:travis:prepare;
    fi

script:
  - if [[ $TEST_SUITE =~ ^(karma|protractor)$ ]]; then
      cd frontend && npm run $TEST_SUITE;
    else
      bundle exec rake $TEST_SUITE;
    fi

notifications:
  email: false
  webhooks:
    urls:
      - "https://webhooks.gitter.im/e/435ab5d5c6944305da2f"

# Disabling coverage reporting until CodeClimate supports merging results from multiple partial tests
# addons:
#   code_climate:
#       repo_token:
#         secure: "W/lyd8Ud18GRASuVShsIKa2MRHhxjh8WICMQ4WKr68qt0X0Tlp7Bclv4ReiEgiQeKsIoJJy5FfJfINdAT8A4sy2JbrLeISShcIU7Kqpfh6DSLNoRAuLz5P7EXMNFns1gBKCmrSzcB+9ksuTLyTCKkjUcj1NbJzGqpB4jSTecAdg="<|MERGE_RESOLUTION|>--- conflicted
+++ resolved
@@ -34,23 +34,11 @@
 sudo: false
 
 cache:
-<<<<<<< HEAD
-  - bundler
-  - npm
-branches:
-  only:
-    - dev
-    - stable
-    - release/3.0
-    - release/4.0
-    - feature/rails4
-=======
   - bundler: true
   - directories:
     - frontend/node_modules
     - frontend/bower_components
 
->>>>>>> b829cbb8
 env:
   global:
     - CI=true
