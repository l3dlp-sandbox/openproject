--- conflicted
+++ resolved
@@ -5,9 +5,6 @@
 mkdir -p /tmp/op_uploaded_files/ && chown -R $APP_USER:$APP_USER /tmp/op_uploaded_files/
 
 # Remove any existing config/database.yml
-<<<<<<< HEAD
-rm -f ./config/database.yml
-=======
 rm -f ./config/database.yml
 
 # We need this so puma is allowed to create the tmp/pids folder and
@@ -19,5 +16,4 @@
 # Recreate and own it for the user for later files (PID etc. see above)
 mkdir -p "$tmp_path"
 chown -R $APP_USER:$APP_USER "$tmp_path"
-chmod g+rw "$tmp_path"
->>>>>>> b8789b15
+chmod g+rw "$tmp_path"