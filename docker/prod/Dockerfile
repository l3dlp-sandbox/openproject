--- conflicted
+++ resolved
@@ -1,8 +1,4 @@
-<<<<<<< HEAD
 ARG RUBY_VERSION="3.3.1"
-=======
-ARG RUBY_VERSION="3.2.3"
->>>>>>> b8789b15
 FROM ruby:${RUBY_VERSION}-bullseye as base
 LABEL maintainer="operations@openproject.com"
 
@@ -48,70 +44,6 @@
 
 # upgrade bundler
 RUN gem install bundler --version "$BUNDLER_VERSION" --no-document
-<<<<<<< HEAD
-
-# system dependencies, nodejs
-COPY ./docker/prod/setup/preinstall-common.sh ./docker/prod/setup/preinstall-common.sh
-RUN ./docker/prod/setup/preinstall-common.sh
-
-# stuff required for gems
-COPY Gemfile Gemfile.* .ruby-version ./
-COPY modules ./modules
-COPY vendor ./vendor
-# some gemspec files of plugins require files in there, notably OpenProject::Version
-COPY lib ./lib
-
-RUN \
-  bundle config set --local path 'vendor/bundle' && \
-  bundle config set --local without 'test development' && \
-  bundle install --quiet --no-cache --jobs=8 --retry=3 && \
-  bundle config set deployment 'true' && \
-  cp Gemfile.lock Gemfile.lock.bak && \
-  rm -rf vendor/bundle/ruby/*/cache && \
-  rm -rf vendor/bundle/ruby/*/gems/*/spec && \
-  rm -rf vendor/bundle/ruby/*/gems/*/test
-
-COPY . .
-
-# Copy lock file again as the updated version was overriden by COPY just now
-RUN cp Gemfile.lock.bak Gemfile.lock && rm Gemfile.lock.bak
-
-RUN ./docker/prod/setup/precompile-assets.sh
-RUN ./docker/prod/setup/postinstall-common.sh
-
-# We need this so puma is allowed to create the tmp/pids folder and
-# temporary upload files when running with a uid other than 1000 (app)
-# but with an allowed supplemental group (1000).
-RUN tmp_path=$APP_PATH/tmp; (mkdir -p $tmp_path || true) && chown $APP_USER:$APP_USER $tmp_path && chmod g+rw $tmp_path
-
-RUN cp ./config/database.production.yml config/database.yml
-RUN ln -s $APP_PATH/docker/prod/setup/.irbrc /home/$APP_USER/
-
-# -------------------------------------
-# slim (public)
-# -------------------------------------
-FROM base as slim
-
-USER $APP_USER
-EXPOSE 8080
-CMD ["./docker/prod/web"]
-VOLUME ["$APP_DATA_PATH"]
-
-# -------------------------------------
-# all-in-one (public)
-# -------------------------------------
-FROM base as all-in-one
-
-ENV OPENPROJECT_RAILS__CACHE__STORE=memcache
-ENV DATABASE_URL=postgres://openproject:openproject@127.0.0.1/openproject
-ENV PGDATA=/var/openproject/pgdata
-ARG GOSU_VERSION="1.17"
-
-RUN ./docker/prod/setup/postinstall-onprem.sh
-
-RUN ln -s /app/docker/prod/setup/.irbrc /root/
-
-=======
 
 # system dependencies, nodejs
 COPY ./docker/prod/setup/preinstall-common.sh ./docker/prod/setup/preinstall-common.sh
@@ -170,7 +102,6 @@
 
 RUN ln -s /app/docker/prod/setup/.irbrc /root/
 
->>>>>>> b8789b15
 # Expose ports for apache and postgres
 EXPOSE 80 5432
 
