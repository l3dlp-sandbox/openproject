--- conflicted
+++ resolved
@@ -43,13 +43,7 @@
 
 On the Nextcloud dashboard you can add an OpenProject widget. Display the latest changes to your project's work packages to keep an eye on your ongoing project activities directly from your Nextcloud instance.
 
-<<<<<<< HEAD
-![Add_OpenProject_widget](../faq/Add_OpenPorject_widget.png)
-=======
 ![Add_OpenProject_widget](Add_OpenProject_widget.png)
->>>>>>> a8c075e2
-
-
 
 ![Nextcloud_dashboard](Nextcloud_dashboard.png)
 
