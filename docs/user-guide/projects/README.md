---
sidebar_navigation:
  title: Projects
  priority: 600
description: Manage projects in OpenProject
keywords: manage projects
---
# Manage projects

In OpenProject you can create projects to collaborate with your team members, track issues, document and share information with stakeholders, organize things. A project is a way to structure and organize your work in OpenProject.

Your projects can be available publicly or internally. OpenProject does not limit the number of projects, neither in the Community Edition nor in the Enterprise cloud or in Enterprise on-premises edition.

<<<<<<< HEAD
| Topic                                                        | Content                                                      |
| ------------------------------------------------------------ | ------------------------------------------------------------ |
| [Select a project](../../getting-started/projects/)          | Open a project which you want to work at.                    |
| [Create a new project](../../getting-started/projects/#create-a-new-project) | Find out how to create a new project in OpenProject.         |
| [Create a subproject](#create-a-subproject)                  | Create a subproject of an existing project.                  |
| [Project structure](#project-structure)                      | Find out how to set up a project structure.                  |
| [Project settings](#project-settings)                        | Configure further settings for your projects, such as description, project hierarchy structure, or setting it to public. |
| [Change the project hierarchy](#change-the-project-hierarchy) | You can change the hierarchy by selecting the parent project ("subproject of"). |
| [Set a project to public](#set-a-project-to-public)          | Make a project accessible for (at least) all users within your instance. |
| [Create a project template](./project-templates/#create-a-project-template) | Configure a project and set it as template to copy it for future projects. |
| [Use a project template](./project-templates/#use-a-project-template) | Create a new project based on an existing template project.  |
| [Copy a project](#copy-a-project)                            | Copy an existing project.                                    |
| [Archive a project](#archive-a-project)                      | Find out how to archive completed projects.                  |
| [Delete a project](#delete-a-project)                        | How to delete a project?                                     |
| [Projects list](#projects-list)                              | Get an overview of all your projects in the projects list.   |
| [Export project list](#export-projects)                      | You can export the project list to XLS or CSV.               |
| [Project overarching reports](#project-overarching-reports)  | How to create project overarching reports across multiple projects? |
=======
| Topic                                                                        | Content                                                                                                                  |
|------------------------------------------------------------------------------|--------------------------------------------------------------------------------------------------------------------------|
| [Select a project](../../getting-started/projects/)                          | Open a project which you want to work at.                                                                                |
| [Create a new project](../../getting-started/projects/#create-a-new-project) | Find out how to create a new project in OpenProject.                                                                     |
| [Create a subproject](#create-a-subproject)                                  | Create a subproject of an existing project.                                                                              |
| [Project structure](#project-structure)                                      | Find out how to set up a project structure.                                                                              |
| [Project settings](#project-settings)                                        | Configure further settings for your projects, such as description, project hierarchy structure, or setting it to public. |
| [Change the project hierarchy](#change-the-project-hierarchy)                | You can change the hierarchy by selecting the parent project ("subproject of").                                          |
| [Set a project to public](#set-a-project-to-public)                          | Make a project accessible for (at least) all users within your instance.                                                 |
| [Create a project template](./project-templates/#create-a-project-template)  | Configure a project and set it as template to copy it for future projects.                                               |
| [Use a project template](./project-templates/#use-a-project-template)        | Create a new project based on an existing template project.                                                              |
| [Copy a project](#copy-a-project)                                            | Copy an existing project.                                                                                                |
| [Archive a project](#archive-a-project)                                      | Find out how to archive completed projects.                                                                              |
| [Delete a project](#delete-a-project)                                        | How to delete a project?                                                                                                 |
| [Global projects overview](#global-projects-overview---view-all-projects)    | Get an overview of all your projects in the projects overview list ("View all projects").                                |
| [Export project list](#export-projects)                                      | You can export the project list to XLS or CSV.                                                                           |
| [Project overarching reports](#project-overarching-reports)                  | How to create project overarching reports across multiple projects?                                                      |
>>>>>>> ee696e8b

![](https://openproject-docs.s3.eu-central-1.amazonaws.com/videos/OpenProject-Projects-Introduction.mp4)

## Select a project

Find out in our Getting started guide [how to open an existing project](../../getting-started/projects/) in OpenProject.

## Create a new project

Find out in our Getting started guide how to [create a new project](../../getting-started/projects/#create-a-new-project) in OpenProject.

## Create a subproject

To create a subproject for an existing project, navigate to [*Project settings*](#project-settings) -> *Information* and click on the green **+ Subproject** button.

Then follow the instructions to [create a new project](../../getting-started/projects/#create-a-new-project).

![project settings subproject](project-settings-subproject.png)



## Project structure

Projects build a structure in OpenProject. You can have parent projects and sub-projects. A project can represent an organizational unit of a company, e.g. to have issues separated:

* Company (Parent project)
  * Marketing (Sub-project)
  * Sales
  * HR
  * IT
  * ...

Also, projects can be for overarching teams working on one topic:

* Launch a new product
  * Design
  * Development
  * ...

Or, a project can be to separate products or customers.

* Product A
  * Customer A
  * Customer B
  * Customer C

OpenProject, for example, uses the projects to structure the different modules/plugin development:

<<<<<<< HEAD
![project hierarchy select project](image-20220728200830893.png)

**Note**: You have to be a [member](../members/#add-members) of a project in order to see the project and to work in a project.
=======
![project hierarchy select project](project-hierarchy-select-project.png)

>> **Please note**: You have to be a [member](../members/#add-members) of a project in order to see the project and to work in a project.
>>>>>>> ee696e8b

## Project Settings

You can specify further advanced settings for your project. Navigate to your project settings by [selecting a project](../../getting-started/projects/#open-an-existing-project), and click -> *Project settings* -> *Information*.

- You can define whether the project should have a parent by selecting **Subproject of**. This way, you can [change the project hierarchy](#change-the-project-hierarchy).

- Enter a detailed description for your project.

- You see the default project **Identifier**. The identifier will be shown in the URL. 

**Note**: Changing the project identifier while the project is already being worked on can have major effects and is therefore not recommended. For example, repositories may not be loaded correctly and deep links may no longer work (since the project URL changes when the project identifier is changed).

- You can set a project to **Public**. This means it can be accessed without signing in to OpenProject.
- Click the blue **Save** button to save your changes.
- If you like, use the autocompleter to fill in the project attributes.

![project information description status](project-information-description-status.png)

Find out more detailed information about the Project settings [here](project-settings).

### Change the project hierarchy

To change the project's hierarchy, navigate to the [project settings](project-settings) -> *Information* and change the **Subproject of** field.

Press the blue **Save** button to apply your changes.

![project settings information change hierarchy](project-settings-information-change-hierarchy-3912542.png)



### Set a project to public

If you want to set a project to public, you can do so by ticking the box next to "Public" in the [project settings](project-settings) *->Information*.

Setting a project to public will make it accessible to all people within your OpenProject instance. 

(Should your instance be [accessible without authentication](../../system-admin-guide/authentication/authentication-settings) this option will make the project visible to the general public outside your registered users, too)

### Copy a project

You can copy an existing project by navigating to the [project settings](project-settings) and clicking **Copy project** in the upper right of the project settings.

![project information copy project](project-information-copy-project.png)

Give the new project a name. Select which modules and settings you want to copy and whether or not you want to notify users via email during copying. 
You can copy existing [boards](../agile-boards) (apart from the Subproject board) and the [Project overview](../project-overview/#project-overview) dashboards along with your project, too.

![project settings information copy project copy options](project-settings-information-copy-project-copy-options.png)

**!!Attention!!** - **Budgets** cannot be copied, so they must be removed from the work package table beforehand. Alternatively, you can delete them in the Budget module and thus delete them from the work packages as well.

For further configuration open the **Advanced settings**. Here you can specify (among other things) the project's URL (identifier), its visibility and status. Furthermore you can set values for custom fields (not shown in the screenshot).

![copy project advanced settings](copy-project-advanced-settings-3914305.png)

Then click the blue **Copy** button.

### Archive a project

In order to archive a project, navigate to the [project settings](project-settings), and click the **Archive project** button.

**Note**: This option is only available for Administrators.

![project settings archive project](project-settings-archive-project.png)

Then, the project cannot be selected from the project selection anymore. It is still available in the **View all projects** dashboard if you set the "Active" filter to "off" (move slider to the left). You can un-archive it there, too, using the three dots at the right end of a row.

![project list filter](project-list-filter.png)


### Delete a project

If you want to delete a project, navigate to the [Project settings](project-settings). Click the button **Delete project** on the top right of the page. 

![delete a project](delete-a-project.png)

Also, you can delete a project via the [projects overview](#global-projects-overview---view-all-projects).

** Note**: Deleting projects is only available for System administrators.


## Projects list

To get an overview of all your projects, press the **Projects lists** button at the bottom of the **Select a project** menu in the top left header navigation. 

<<<<<<< HEAD
![projects list button](image-20220728201226907.png)
=======
![select a project view all projects](select-a-project-view-all-projects.png)
>>>>>>> ee696e8b

You will then get a list of all your projects in OpenProject. You can use this projects overview to **create a multi project status dashboard** if you include your own [project custom fields](../../system-admin-guide/custom-fields/custom-fields-projects/), e.g. custom status options, Accountable, Project duration, and more.

**Please note:** Project custom fields are a premium feature and will only be displayed here for Enterprise on-premises and Enterprise cloud.

With the **arrow** on the right you can display the **project description**.

With the horizontal **three dots** icon on the right side of the list you can open **further features**, such as [creating a new subproject](#create-a-subproject), [project settings](project-settings), [archiving a project](#archive-a-project), [copying](#copy-a-project) and [deleting a project](#delete-a-project). Please note that you have to be a System Administrator in OpenProject to access these features. Find out how to un-archive projects [here](#archive-a-project).

![new subproject project list](new-subproject-project-list.png)

You can choose the **columns displayed by default** in the [System settings](../../system-admin-guide/system-settings/project-system-settings) in the Administration. To access it quickly use the **vertical three dots** icon on the upper right.

![configure project list](configure-project-list.png)

To change the order of the displayed [custom fields](../../system-admin-guide/custom-fields) (columns) follow the instructions here: [Displaying a project custom field](../../system-admin-guide/custom-fields/custom-fields-projects/#displaying-project-custom-fields) 



To **display the work packages** of all your projects **in a Gantt chart** click on the **Open as Gantt view** icon on the upper right. This is a shortcut to quickly get to the report described in the [chapter below](#project-overarching-reports). 
The Gantt chart view can be configured in the [System settings](../../system-admin-guide/system-settings/project-system-settings) in the Administration.

![display all wprkpackages](display-all-workpackages.png)

### Overall activity

Besides the Gantt-chart view and the filter function for the project list, you can also access the activity of all users in all projects. 

![overall activity button](overall-activity-button-3922893.png)

By clicking on the Overall activity button you can open a view in which all the latest global project activities are documented. In the menu on the left side you can filter the activity by different areas to control e.g. the activity of work packages, wiki pages or meetings.

![overall activity meeting filter](overall-activity-meeting-filter.png)


## Export projects

You can export the project list by selecting the **View all projects** list from the drop-down.
To export the project list, click on the three dots in the upper right hand corner and select > **Export**.

![Export projects](export-projects.png)

Next, you can select the format in which you want to export the project list.

It can be exported as .xls or .csv.

![Export project list formats](export-project-list-formats.png)


## Project overarching reports

Often you need to see information about more than one project at once and want to create project overarching reports.

Click on the **Modules** icon with the dots in the header navigation. These are the project overarching modules in OpenProject.

![navigation bar modules](navigation-bar-modules-3923134.png)

Here you will find

- The [global projects list](#global-projects-overview---view-all-projects)
- The global work packages list (see below)
- The global news overview
- The global time and costs module

### Global work packages list

Select **Work packages** from the drop down menu **Modules** in the upper right (nine squares). Now, you will see all work packages in the projects for which you have the required [permissions](../..//system-admin-guide/users-permissions/roles-permissions/).

In this project overarching list, you can search, filter, group by, sort, highlight and save views the same way as in the [work package list](../work-packages/work-package-table-configuration) in each project.

You can group by projects by clicking in the header of the work package list next to PROJECT and select **Group by**. Collapsing the groups will allow you an **overview of the projects' aggregated milestones** as described [here](../../user-guide/work-packages/work-package-table-configuration/#flat-list-hierarchy-mode-and-group-by).

![project overarching report](project-overarching-report.gif)<|MERGE_RESOLUTION|>--- conflicted
+++ resolved
@@ -11,9 +11,8 @@
 
 Your projects can be available publicly or internally. OpenProject does not limit the number of projects, neither in the Community Edition nor in the Enterprise cloud or in Enterprise on-premises edition.
 
-<<<<<<< HEAD
 | Topic                                                        | Content                                                      |
-| ------------------------------------------------------------ | ------------------------------------------------------------ |
+| ------------------------------------------------------------ |--------------------------------------------------------------------------------------------------------------------------|
 | [Select a project](../../getting-started/projects/)          | Open a project which you want to work at.                    |
 | [Create a new project](../../getting-started/projects/#create-a-new-project) | Find out how to create a new project in OpenProject.         |
 | [Create a subproject](#create-a-subproject)                  | Create a subproject of an existing project.                  |
@@ -29,25 +28,6 @@
 | [Projects list](#projects-list)                              | Get an overview of all your projects in the projects list.   |
 | [Export project list](#export-projects)                      | You can export the project list to XLS or CSV.               |
 | [Project overarching reports](#project-overarching-reports)  | How to create project overarching reports across multiple projects? |
-=======
-| Topic                                                                        | Content                                                                                                                  |
-|------------------------------------------------------------------------------|--------------------------------------------------------------------------------------------------------------------------|
-| [Select a project](../../getting-started/projects/)                          | Open a project which you want to work at.                                                                                |
-| [Create a new project](../../getting-started/projects/#create-a-new-project) | Find out how to create a new project in OpenProject.                                                                     |
-| [Create a subproject](#create-a-subproject)                                  | Create a subproject of an existing project.                                                                              |
-| [Project structure](#project-structure)                                      | Find out how to set up a project structure.                                                                              |
-| [Project settings](#project-settings)                                        | Configure further settings for your projects, such as description, project hierarchy structure, or setting it to public. |
-| [Change the project hierarchy](#change-the-project-hierarchy)                | You can change the hierarchy by selecting the parent project ("subproject of").                                          |
-| [Set a project to public](#set-a-project-to-public)                          | Make a project accessible for (at least) all users within your instance.                                                 |
-| [Create a project template](./project-templates/#create-a-project-template)  | Configure a project and set it as template to copy it for future projects.                                               |
-| [Use a project template](./project-templates/#use-a-project-template)        | Create a new project based on an existing template project.                                                              |
-| [Copy a project](#copy-a-project)                                            | Copy an existing project.                                                                                                |
-| [Archive a project](#archive-a-project)                                      | Find out how to archive completed projects.                                                                              |
-| [Delete a project](#delete-a-project)                                        | How to delete a project?                                                                                                 |
-| [Global projects overview](#global-projects-overview---view-all-projects)    | Get an overview of all your projects in the projects overview list ("View all projects").                                |
-| [Export project list](#export-projects)                                      | You can export the project list to XLS or CSV.                                                                           |
-| [Project overarching reports](#project-overarching-reports)                  | How to create project overarching reports across multiple projects?                                                      |
->>>>>>> ee696e8b
 
 ![](https://openproject-docs.s3.eu-central-1.amazonaws.com/videos/OpenProject-Projects-Introduction.mp4)
 
@@ -96,15 +76,9 @@
 
 OpenProject, for example, uses the projects to structure the different modules/plugin development:
 
-<<<<<<< HEAD
 ![project hierarchy select project](image-20220728200830893.png)
 
 **Note**: You have to be a [member](../members/#add-members) of a project in order to see the project and to work in a project.
-=======
-![project hierarchy select project](project-hierarchy-select-project.png)
-
->> **Please note**: You have to be a [member](../members/#add-members) of a project in order to see the project and to work in a project.
->>>>>>> ee696e8b
 
 ## Project Settings
 
@@ -191,11 +165,7 @@
 
 To get an overview of all your projects, press the **Projects lists** button at the bottom of the **Select a project** menu in the top left header navigation. 
 
-<<<<<<< HEAD
 ![projects list button](image-20220728201226907.png)
-=======
-![select a project view all projects](select-a-project-view-all-projects.png)
->>>>>>> ee696e8b
 
 You will then get a list of all your projects in OpenProject. You can use this projects overview to **create a multi project status dashboard** if you include your own [project custom fields](../../system-admin-guide/custom-fields/custom-fields-projects/), e.g. custom status options, Accountable, Project duration, and more.
 
