---
sidebar_navigation:
  title: Cloud Edition
  priority: 999
description: OpenProject Cloud Edition guide.
robots: index, follow
keywords: Cloud Edition
---
# Cloud Edition guide

Welcome to the OpenProject **Cloud edition guide**.

![image-20200113133750107](image-20200113133750107.png)

<div class="alert alert-info" role="alert">
**Note**: This guide only describes the cloud management part of OpenProject. The feature descriptions are included at the respective parts in the OpenProject [user guide](../user-guide/#readme).
</div>

## Overview

| Popular Topics                                               | Description                                                  |
| ------------------------------------------------------------ | :----------------------------------------------------------- |
| [Create a free trial](./create-trial-installation)           | Learn more how to create a free trial for the cloud instance. |
| [Sign in](./sign-in/)                                        | Sing in to your OpenProject Cloud Edition.                   |
| [View payment history or download invoices](./invoices-and-billing-history) | How to see your payment history and download invoices?       |
| [Upgrade, downgrade or cancel subscription](./manage-subscription/#update-existing-subscriptions) | How to upgrade your plan, downgrade or cancel your subscription for the Cloud Edition? |
| Manage your subscription                                     | How to change billing address, add or edit Credit Card details? |

The OpenProject Cloud Edition contains all OpenProject Community features plus the additional OpenProject premium features, as well as professional support.

For the Cloud Edition the OpenProject experts will take care of the installation as well as maintenance of your OpenProject installation, so you will be able to concentrate on your core business. We will perform regular backups of your Cloud Edition. You will have the latest OpenProject release installed. Hence, you do not have to take care of updates or installation of security patches yourself.

You will get a detailed feature comparison [here](https://www.openproject.org/pricing/#features).

<<<<<<< HEAD


## Frequently asked questions - FAQ 



### **Can I import my** **OpenProject** **community instance into my cloud environment?**

Yes, we provide an upload possibility of your data to move from a Community installation to the Cloud Edition.To import your community instance into our cloud environment, please send us the following files:1. the database SQL dump of your local installation2. the attachments of your local installation For a package-based installation, you can create both as root user on your environment as follows openproject run backupThis creates the attachment and postgresql-dump or mysql-dump under /var/db/openproject/backup.If you are still running OpenProject under MySQL, your dump will be converted to PostgreSQL before importing, we will do this for you. More information about the backup tool can be found under this link: https://www.openproject.org/operations/backup/backup-guide-packaged-installation/Before uploading the attachments securely to us using the following form, please contact us via support@openproject.com:https://openproject.org/saas-importThe form generates a direct upload to our secure S3 environment from which the import takes place. 



### Is there an advantage of the annual over the monthly** **OpenProject** **plan?**

We offer two months of the cloud edition for free if you choose an annual plan.



### Where geographically is the** **OpenProject** **cloud data stored?**

OpenProject cloud environment are hosted on a logically isolated virtual cloud at Amazon Web Services with all services being located in Ireland. AWS is a [GDPR compliant](https://aws.amazon.com/compliance/gdpr-center/) cloud infrastructure provider [with extensive security and compliance programs](https://aws.amazon.com/security/) as well as unparalleled access control mechanisms to ensure data privacy. Employed facilities are compliant with the ISO 27001 and 27018 standards. OpenProject cloud environment is continuously backing up user data with data at rest being fully encrypted with AES-256.  Each individual instance is logically separated and data is persisted in a unique database schema, reducing the risk of intersection or data leaks between instances.[ https://www.openproject.org/gdpr-compliance/](https://www.openproject.org/gdpr-compliance/) 



### Is there a size limit for uploading documents to the** **OpenProject** **cloud edition?**

There is no limit in OpenProject in terms of the number of files that you can upload and work with in OpenProject. There is only a restriction in terms of the maximum file size: A file can have a size up to 256 MB. 



### My OpenProject cloud trial expired – can I still access my data?**

Due to data privacy reasons we automatically delete OpenProject trial environments a couple of weeks after they have expired.If your OpenProject Trial is not accessible through the known URL, it has likely been deleted.You can easily create a new OpenProject trial environment from https://start.openproject.com/. Simply enter your organization name (you can use the same name as before) and click on "Start Free Trial".In order to avoid that your data is getting deleted, please select a plan during your trial duration or shortly after your OpenProject trial environment has expired. 



### Can we pay the** **OpenProject** **cloud edition by transfer?**

Yes, for customers in the EU it is possible to pay by bank transfer (as well as by credit card).To do this, you can sign into your OpenProject environment and select the "Buy now" button from the top menu. You are then directed to the payment page, where you can select the number of users you want to work with and your country. Then you can check the option to pay by invoice and fill out the billing information. You will then receive an invoice from us. 
=======
## Frequently asked questions (FAQ)

### Can I import my OpenProject Community instance into my Cloud Edition? 

Yes, we provide an upload possibility of your data to move from a Community installation to the Cloud Edition.
To import your community instance into our cloud environment, please send us the following files:
1. the database SQL dump of your local installation
2. the attachments of your local installation For a package-based installation, you can create both as root user on your environment as follows openproject run backup
This creates the attachment and postgresql-dump or mysql-dump under /var/db/openproject/backup.
If you are still running OpenProject under MySQL, your dump will be converted to PostgreSQL before importing, we will do this for you. More information about the backup tool can be found under this [link](https://www.openproject.org/operations/backup/backup-guide-packaged-installation/).
Before uploading the attachments securely to us using the [following form](https://openproject.org/saas-import), please contact us via support@openproject.com.
The form generates a direct upload to our secure S3 environment from which the import takes place.

### Where geographically is the OpenProject cloud data stored?

The OpenProject Cloud Environment is hosted on a logically isolated virtual cloud at Amazon Web Services with all services being located in Ireland. AWS is a GDPR compliant cloud infrastructure provider with extensive security and compliance programs as well as unparalleled access control mechanisms to ensure data privacy. Employed facilities are compliant with the ISO 27001 and 27018 standards. OpenProject Cloud Environment is continuously backing up user data with data at rest being fully encrypted with AES-256. Each individual's instance is logically separated and data is persisted in a unique database schema, reducing the risk of intersection or data leaks between instances. You can find more information [here](https://www.openproject.org/gdpr-compliance/).
>>>>>>> c4dbdf03
<|MERGE_RESOLUTION|>--- conflicted
+++ resolved
@@ -32,7 +32,6 @@
 
 You will get a detailed feature comparison [here](https://www.openproject.org/pricing/#features).
 
-<<<<<<< HEAD
 
 
 ## Frequently asked questions - FAQ 
@@ -41,8 +40,14 @@
 
 ### **Can I import my** **OpenProject** **community instance into my cloud environment?**
 
-Yes, we provide an upload possibility of your data to move from a Community installation to the Cloud Edition.To import your community instance into our cloud environment, please send us the following files:1. the database SQL dump of your local installation2. the attachments of your local installation For a package-based installation, you can create both as root user on your environment as follows openproject run backupThis creates the attachment and postgresql-dump or mysql-dump under /var/db/openproject/backup.If you are still running OpenProject under MySQL, your dump will be converted to PostgreSQL before importing, we will do this for you. More information about the backup tool can be found under this link: https://www.openproject.org/operations/backup/backup-guide-packaged-installation/Before uploading the attachments securely to us using the following form, please contact us via support@openproject.com:https://openproject.org/saas-importThe form generates a direct upload to our secure S3 environment from which the import takes place. 
-
+Yes, we provide an upload possibility of your data to move from a Community installation to the Cloud Edition.
+To import your community instance into our cloud environment, please send us the following files:
+1. the database SQL dump of your local installation
+2. the attachments of your local installation For a package-based installation, you can create both as root user on your environment as follows openproject run backup
+This creates the attachment and postgresql-dump or mysql-dump under /var/db/openproject/backup.
+If you are still running OpenProject under MySQL, your dump will be converted to PostgreSQL before importing, we will do this for you. More information about the backup tool can be found under this [link](https://www.openproject.org/operations/backup/backup-guide-packaged-installation/).
+Before uploading the attachments securely to us using the [following form](https://openproject.org/saas-import), please contact us via support@openproject.com.
+The form generates a direct upload to our secure S3 environment from which the import takes place.
 
 
 ### Is there an advantage of the annual over the monthly** **OpenProject** **plan?**
@@ -53,8 +58,7 @@
 
 ### Where geographically is the** **OpenProject** **cloud data stored?**
 
-OpenProject cloud environment are hosted on a logically isolated virtual cloud at Amazon Web Services with all services being located in Ireland. AWS is a [GDPR compliant](https://aws.amazon.com/compliance/gdpr-center/) cloud infrastructure provider [with extensive security and compliance programs](https://aws.amazon.com/security/) as well as unparalleled access control mechanisms to ensure data privacy. Employed facilities are compliant with the ISO 27001 and 27018 standards. OpenProject cloud environment is continuously backing up user data with data at rest being fully encrypted with AES-256.  Each individual instance is logically separated and data is persisted in a unique database schema, reducing the risk of intersection or data leaks between instances.[ https://www.openproject.org/gdpr-compliance/](https://www.openproject.org/gdpr-compliance/) 
-
+The OpenProject Cloud Environment is hosted on a logically isolated virtual cloud at Amazon Web Services with all services being located in Ireland. AWS is a GDPR compliant cloud infrastructure provider with extensive security and compliance programs as well as unparalleled access control mechanisms to ensure data privacy. Employed facilities are compliant with the ISO 27001 and 27018 standards. OpenProject Cloud Environment is continuously backing up user data with data at rest being fully encrypted with AES-256. Each individual's instance is logically separated and data is persisted in a unique database schema, reducing the risk of intersection or data leaks between instances. You can find more information [here](https://www.openproject.org/gdpr-compliance/).
 
 
 ### Is there a size limit for uploading documents to the** **OpenProject** **cloud edition?**
@@ -71,22 +75,4 @@
 
 ### Can we pay the** **OpenProject** **cloud edition by transfer?**
 
-Yes, for customers in the EU it is possible to pay by bank transfer (as well as by credit card).To do this, you can sign into your OpenProject environment and select the "Buy now" button from the top menu. You are then directed to the payment page, where you can select the number of users you want to work with and your country. Then you can check the option to pay by invoice and fill out the billing information. You will then receive an invoice from us. 
-=======
-## Frequently asked questions (FAQ)
-
-### Can I import my OpenProject Community instance into my Cloud Edition? 
-
-Yes, we provide an upload possibility of your data to move from a Community installation to the Cloud Edition.
-To import your community instance into our cloud environment, please send us the following files:
-1. the database SQL dump of your local installation
-2. the attachments of your local installation For a package-based installation, you can create both as root user on your environment as follows openproject run backup
-This creates the attachment and postgresql-dump or mysql-dump under /var/db/openproject/backup.
-If you are still running OpenProject under MySQL, your dump will be converted to PostgreSQL before importing, we will do this for you. More information about the backup tool can be found under this [link](https://www.openproject.org/operations/backup/backup-guide-packaged-installation/).
-Before uploading the attachments securely to us using the [following form](https://openproject.org/saas-import), please contact us via support@openproject.com.
-The form generates a direct upload to our secure S3 environment from which the import takes place.
-
-### Where geographically is the OpenProject cloud data stored?
-
-The OpenProject Cloud Environment is hosted on a logically isolated virtual cloud at Amazon Web Services with all services being located in Ireland. AWS is a GDPR compliant cloud infrastructure provider with extensive security and compliance programs as well as unparalleled access control mechanisms to ensure data privacy. Employed facilities are compliant with the ISO 27001 and 27018 standards. OpenProject Cloud Environment is continuously backing up user data with data at rest being fully encrypted with AES-256. Each individual's instance is logically separated and data is persisted in a unique database schema, reducing the risk of intersection or data leaks between instances. You can find more information [here](https://www.openproject.org/gdpr-compliance/).
->>>>>>> c4dbdf03
+Yes, for customers in the EU it is possible to pay by bank transfer (as well as by credit card).To do this, you can sign into your OpenProject environment and select the "Buy now" button from the top menu. You are then directed to the payment page, where you can select the number of users you want to work with and your country. Then you can check the option to pay by invoice and fill out the billing information. You will then receive an invoice from us. 