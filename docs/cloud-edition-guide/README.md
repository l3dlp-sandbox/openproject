--- conflicted
+++ resolved
@@ -20,13 +20,8 @@
 
 | Popular Topics                                               | Description                                                  |
 | ------------------------------------------------------------ | :----------------------------------------------------------- |
-<<<<<<< HEAD
-| [Create a free trial](./create-trial-installation)           | Learn more how to create a free trial for the cloud instance. |
-| [Sign in](./sign-in/)                                        | Sign in to your OpenProject Cloud Edition.                   |
-=======
-| [Create a free trial](./create-trial-installation)           | Learn more how to create a free trial for the Enterprise cloud instance. |
-| [Sign in](./sign-in/)                                        | Sing in to your OpenProject Enterprise cloud edition.                   |
->>>>>>> 5ba3ed6d
+| [Create a free trial](./create-trial-installation)           | Learn more about how to create a free trial for the Enterprise cloud instance. |
+| [Sign in](./sign-in/)                                        | Sign in to your OpenProject Enterprise cloud edition.                   |
 | [View payment history or download invoices](./invoices-and-billing-history) | How to see your payment history and download invoices?       |
 | [Upgrade, downgrade or cancel subscription](./manage-subscription/#update-existing-subscriptions) | How to upgrade your plan, downgrade or cancel your subscription for the Enterprise cloud edition? |
 | [Manage your subscription](./manage-subscription) | How to change billing address, add or edit credit card details? |
