# Schema: Work_PackageModel
---
type: object
required:
  - subject
  - _links
properties:
  id:
    type: integer
    description: Work package id
    readOnly: true
    minimum: 1
  lockVersion:
    type: integer
    description: The version of the item as used for optimistic locking
    readOnly: true
  subject:
    type: string
    description: Work package subject
  _type:
    type: string
    enum:
      - WorkPackage
    readOnly: true
  description:
    allOf:
      - "$ref": "./formattable.yml"
      - description: The work package description
  scheduleManually:
    type: boolean
    description: If false (default) schedule automatically.
  startDate:
    type: string
    format: date
    description: Scheduled beginning of a work package
  dueDate:
    type: string
    format: date
    description: Scheduled end of a work package
  date:
    type: string
    format: date
    description: Date on which a milestone is achieved
  derivedStartDate:
    type: string
    format: date
    description: Similar to start date but is not set by a client but rather deduced
      by the work packages's descendants. If manual scheduleManually is active, the
      two dates can deviate.
    readOnly: true
  derivedDueDate:
    type: string
    format: date
    description: Similar to due date but is not set by a client but rather deduced
      by the work packages's descendants. If manual scheduleManually is active, the
      two dates can deviate.
    readOnly: true
  estimatedTime:
    type: string
    format: duration
    description: Time a work package likely needs to be completed excluding its descendants
  derivedEstimatedTime:
    type: string
    format: duration
    description: Time a work package likely needs to be completed including its descendants
    readOnly: true
  spentTime:
    type: string
    format: duration
    description: |-
      The time booked for this work package by users working on it

      # Conditions

      **Permission** view time entries
    readOnly: true
  percentageDone:
    type: integer
    description: Amount of total completion for a work package
    maximum: 100
  createdAt:
    type: string
    format: date-time
    description: Time of creation
    readOnly: true
  updatedAt:
    type: string
    format: date-time
    description: Time of the most recent change to the work package
    readOnly: true
  _links:
    type: object
    required:
      - self
      - schema
      - ancestors
      - attachments
      - author
      - children
      - priority
      - project
      - status
      - type
    properties:
      addAttachment:
        allOf:
          - "$ref": "./link.yml"
          - description: |-
              Attach a file to the WP
              
              # Conditions
              
              **Permission**: edit work package
            readOnly: true
      addComment:
        allOf:
          - "$ref": "./link.yml"
          - description: |-
              Post comment to WP
              
              # Conditions
              
              **Permission**: add work package notes
            readOnly: true
      addRelation:
        allOf:
          - "$ref": "./link.yml"
          - description: |-
              Adds a relation to this work package.
              
              # Conditions
              
              **Permission**: manage wp relations
            readOnly: true
      addWatcher:
        allOf:
          - "$ref": "./link.yml"
          - description: |-
              Add any user to WP watchers
              
              # Conditions
              
              **Permission**: add watcher
            readOnly: true
      customActions:
<<<<<<< HEAD
        type: array
        readOnly: true
        items:
          allOf:
=======
        allOf:
>>>>>>> 9e68e6c4
          - "$ref": "./link.yml"
          - description: Collection of predefined changes that can be applied to the
              work package
            readOnly: true
      previewMarkup:
        allOf:
          - "$ref": "./link.yml"
          - description: Post markup (in markdown) here to receive an HTML-rendered
              response
            readOnly: true
      removeWatcher:
        allOf:
          - "$ref": "./link.yml"
          - description: |-
              Remove any user from WP watchers
              
              # Conditions
              
              **Permission**: delete watcher
            readOnly: true
      unwatch:
        allOf:
          - "$ref": "./link.yml"
          - description: |-
              Remove current user from WP watchers
              
              # Conditions
              
              logged in; watching
            readOnly: true
      update:
        allOf:
          - "$ref": "./link.yml"
          - description: |-
              Form endpoint that aids in preparing and performing edits on a WP
              
              # Conditions
              
              **Permission**: edit work package
            readOnly: true
      updateImmediately:
        allOf:
          - "$ref": "./link.yml"
          - description: |-
              Directly perform edits on a work package
              
              # Conditions
              
              **Permission**: edit work package
            readOnly: true
      watch:
        allOf:
          - "$ref": "./link.yml"
          - description: |-
              Add current user to WP watchers
              
              # Conditions
              
              logged in; not watching
            readOnly: true
      self:
        allOf:
          - "$ref": "./link.yml"
          - description: |-
              This work package
              
              **Resource**: WorkPackage
            readOnly: true
      schema:
        allOf:
          - "$ref": "./link.yml"
          - description: |-
              The schema of this work package
              
              **Resource**: Schema
            readOnly: true
      ancestors:
<<<<<<< HEAD
        type: array
        readOnly: true
        items:
          allOf:
          - "$ref": "./link.yml"
          - description: |-
              Array of all visible ancestors of the work package, with the root node being the first element

              **Resource**: Collection

              # Conditions

              **Permission** view work packages
            readOnly: true
      attachments:
        type: array
        items:
          allOf:
          - "$ref": "./link.yml"
          - description: |-
              The files attached to this work package

=======
        allOf:
          - "$ref": "./link.yml"
          - description: |-
              Array of all visible ancestors of the work package, with the root node being the first element
              
              **Resource**: Collection
              
              # Conditions
              
              **Permission** view work packages
            readOnly: true
      attachments:
        allOf:
          - "$ref": "./link.yml"
          - description: |-
              The files attached to this work package
              
>>>>>>> 9e68e6c4
              **Resource**: Collection
      author:
        allOf:
          - "$ref": "./link.yml"
          - description: |-
              The person that created the work package
              
              **Resource**: User
            readOnly: true
      assignee:
        allOf:
          - "$ref": "./link.yml"
          - description: |-
              The person that is intended to work on the work package
              
              **Resource**: User
      availableWatchers:
        allOf:
          - "$ref": "./link.yml"
          - description: |-
              All users that can be added to the work package as watchers.
              
              **Resource**: User
              
              # Conditions
              
              **Permission** add work package watchers
            readOnly: true
      budget:
        allOf:
          - "$ref": "./link.yml"
          - description: |-
              The budget this work package is associated to
              
              **Resource**: Budget
              
              # Conditions
              
              **Permission** view cost objects
      category:
        allOf:
          - "$ref": "./link.yml"
          - description: |-
              The category of the work package
              
              **Resource**: Category
      children:
<<<<<<< HEAD
        type: array
        readOnly: true
        items:
          allOf:
          - "$ref": "./link.yml"
          - description: |-
              Array of all visible children of the work package

              **Resource**: Collection

              # Conditions

=======
        allOf:
          - "$ref": "./link.yml"
          - description: |-
              Array of all visible children of the work package
              
              **Resource**: Collection
              
              # Conditions
              
>>>>>>> 9e68e6c4
              **Permission** view work packages
            readOnly: true
      parent:
        allOf:
          - "$ref": "./link.yml"
          - description: |-
              Parent work package
              
              **Resource**: WorkPackage
      priority:
        allOf:
          - "$ref": "./link.yml"
          - description: |-
              The priority of the work package
              
              **Resource**: Priority
      project:
        allOf:
          - "$ref": "./link.yml"
          - description: |-
              The project to which the work package belongs
              
              **Resource**: Project
      responsible:
        allOf:
          - "$ref": "./link.yml"
          - description: |-
              The person that is responsible for the overall outcome
              
              **Resource**: User
      relations:
        allOf:
          - "$ref": "./link.yml"
          - description: |-
              Relations this work package is involved in
              
              **Resource**: Relation
              
              # Conditions
              
              **Permission** view work packages
            readOnly: true
      revisions:
        allOf:
          - "$ref": "./link.yml"
          - description: |-
              Revisions that are referencing the work package
              
              **Resource**: Revision
              
              # Conditions
              
              **Permission** view changesets
            readOnly: true
      status:
        allOf:
          - "$ref": "./link.yml"
          - description: |-
              The current status of the work package
              
              **Resource**: Status
      timeEntries:
        allOf:
          - "$ref": "./link.yml"
          - description: |-
              All time entries logged on the work package. Please note that this is a link to an HTML resource for now and as such, the link is subject to change.
              
              **Resource**: N/A
              
              # Conditions
              
              **Permission** view time entries
            readOnly: true
      type:
        allOf:
          - "$ref": "./link.yml"
          - description: |-
              The type of the work package
              
              **Resource**: Type
      version:
        allOf:
          - "$ref": "./link.yml"
          - description: |-
              The version associated to the work package
              
              **Resource**: Version
      watchers:
<<<<<<< HEAD
        type: array
        readOnly: true
        items:
          allOf:
          - "$ref": "./link.yml"
          - description: |-
              All users that are currently watching this work package

              **Resource**: Collection

              # Conditions

=======
        allOf:
          - "$ref": "./link.yml"
          - description: |-
              All users that are currently watching this work package
              
              **Resource**: Collection
              
              # Conditions
              
>>>>>>> 9e68e6c4
              **Permission** view work package watchers
            readOnly: true
example:
  _type: WorkPackage
  _links:
    self:
      href: "/api/v3/work_packages/1528"
      title: Develop API
    schema:
      href: "/api/v3/work_packages/schemas/11-2"
    update:
      href: "/api/v3/work_packages/1528"
      method: patch
      title: Update Develop API
    delete:
      href: "/work_packages/bulk?ids=1528"
      method: delete
      title: Delete Develop API
    logTime:
      href: "/work_packages/1528/time_entries/new"
      type: text/html
      title: Log time on Develop API
    move:
      href: "/work_packages/1528/move/new"
      type: text/html
      title: Move Develop API
    attachments:
      href: "/api/v3/work_packages/1528/attachments"
    addAttachment:
      href: "/api/v3/work_packages/1528/attachments"
      method: post
    author:
      href: "/api/v3/users/1"
      title: OpenProject Admin - admin
    customActions:
      - href: "/api/v3/work_packages/1528/custom_actions/153/execute"
        method: post
        title: Reset
      - href: "/api/v3/work_packages/1528/custom_actions/94/execute"
        method: post
        title: Forward to accounting
    responsible:
      href: "/api/v3/users/23"
      title: Laron Leuschke - Alaina5788
    relations:
      href: "/api/v3/work_packages/1528/relations"
      title: Show relations
    revisions:
      href: "/api/v3/work_packages/1528/revisions"
    assignee:
      href: "/api/v3/users/11"
      title: Emmie Okuneva - Adele5450
    priority:
      href: "/api/v3/priorities/2"
      title: Normal
    project:
      href: "/api/v3/projects/1"
      title: A Test Project
    status:
      href: "/api/v3/statuses/1"
      title: New
    type:
      href: "/api/v3/types/1"
      title: A Type
    version:
      href: "/api/v3/versions/1"
      title: Version 1
    availableWatchers:
      href: "/api/v3/work_packages/1528/available_watchers"
    watch:
      href: "/api/v3/work_packages/1528/watchers"
      method: post
      payload:
        user:
          href: "/api/v3/users/1"
    addWatcher:
      href: "/api/v3/work_packages/1528/watchers"
      method: post
      payload:
        user:
          href: "/api/v3/users/{user_id}"
      templated: true
    removeWatcher:
      href: "/api/v3/work_packages/1528/watchers/{user_id}"
      method: delete
      templated: true
    addRelation:
      href: "/api/v3/relations"
      method: post
      title: Add relation
    changeParent:
      href: "/api/v3/work_packages/694"
      method: patch
      title: Change parent of Bug in OpenProject
    addComment:
      href: "/api/v3/work_packages/1528/activities"
      method: post
      title: Add comment
    parent:
      href: "/api/v3/work_packages/1298"
      title: nisi eligendi officiis eos delectus quis voluptas dolores
    category:
      href: "/api/v3/categories/1298"
      title: eligend isi
    children:
      - href: "/api/v3/work_packages/1529"
        title: Write API documentation
    ancestors:
      - href: "/api/v3/work_packages/1290"
        title: Root node of hierarchy
      - href: "/api/v3/work_packages/1291"
        title: Intermediate node of hierarchy
      - href: "/api/v3/work_packages/1298"
        title: nisi eligendi officiis eos delectus quis voluptas dolores
    timeEntries:
      href: "/work_packages/1528/time_entries"
      type: text/html
      title: Time entries
    watchers:
      href: "/api/v3/work_packages/1528/watchers"
    customField3:
      href: api/v3/users/14
  id: 1528
  subject: Develop API
  description:
    format: markdown
    raw: Develop super cool OpenProject API.
    html: "<p>Develop super cool OpenProject API.</p>"
  scheduleManually: false
  startDate:
  dueDate:
  derivedStartDate:
  derivedDueDate:
  estimatedTime: PT2H
  derivedEstimatedTime: PT10H
  percentageDone: 0
  customField1: Foo
  customField2: 42
  createdAt: '2014-08-29T12:40:53Z'
  updatedAt: '2014-08-29T12:44:41Z'<|MERGE_RESOLUTION|>--- conflicted
+++ resolved
@@ -143,14 +143,10 @@
               **Permission**: add watcher
             readOnly: true
       customActions:
-<<<<<<< HEAD
         type: array
         readOnly: true
         items:
           allOf:
-=======
-        allOf:
->>>>>>> 9e68e6c4
           - "$ref": "./link.yml"
           - description: Collection of predefined changes that can be applied to the
               work package
@@ -228,7 +224,6 @@
               **Resource**: Schema
             readOnly: true
       ancestors:
-<<<<<<< HEAD
         type: array
         readOnly: true
         items:
@@ -236,11 +231,11 @@
           - "$ref": "./link.yml"
           - description: |-
               Array of all visible ancestors of the work package, with the root node being the first element
-
+              
               **Resource**: Collection
-
-              # Conditions
-
+              
+              # Conditions
+              
               **Permission** view work packages
             readOnly: true
       attachments:
@@ -250,26 +245,7 @@
           - "$ref": "./link.yml"
           - description: |-
               The files attached to this work package
-
-=======
-        allOf:
-          - "$ref": "./link.yml"
-          - description: |-
-              Array of all visible ancestors of the work package, with the root node being the first element
-              
-              **Resource**: Collection
-              
-              # Conditions
-              
-              **Permission** view work packages
-            readOnly: true
-      attachments:
-        allOf:
-          - "$ref": "./link.yml"
-          - description: |-
-              The files attached to this work package
-              
->>>>>>> 9e68e6c4
+              
               **Resource**: Collection
       author:
         allOf:
@@ -317,7 +293,6 @@
               
               **Resource**: Category
       children:
-<<<<<<< HEAD
         type: array
         readOnly: true
         items:
@@ -325,22 +300,11 @@
           - "$ref": "./link.yml"
           - description: |-
               Array of all visible children of the work package
-
+              
               **Resource**: Collection
-
-              # Conditions
-
-=======
-        allOf:
-          - "$ref": "./link.yml"
-          - description: |-
-              Array of all visible children of the work package
-              
-              **Resource**: Collection
-              
-              # Conditions
-              
->>>>>>> 9e68e6c4
+              
+              # Conditions
+              
               **Permission** view work packages
             readOnly: true
       parent:
@@ -429,7 +393,6 @@
               
               **Resource**: Version
       watchers:
-<<<<<<< HEAD
         type: array
         readOnly: true
         items:
@@ -437,22 +400,11 @@
           - "$ref": "./link.yml"
           - description: |-
               All users that are currently watching this work package
-
+              
               **Resource**: Collection
-
-              # Conditions
-
-=======
-        allOf:
-          - "$ref": "./link.yml"
-          - description: |-
-              All users that are currently watching this work package
-              
-              **Resource**: Collection
-              
-              # Conditions
-              
->>>>>>> 9e68e6c4
+              
+              # Conditions
+              
               **Permission** view work package watchers
             readOnly: true
 example:
