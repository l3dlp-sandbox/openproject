---
  unnumbered_toc: true
---

# Release Notes

We never stop improving OpenProject. Every year there are several stable releases offering new OpenProject features.

Stay up to date and get an overview of the new features included in the releases.


<!--- New release notes are generated below. Do not remove comment. -->
<!--- RELEASE MARKER -->

<<<<<<< HEAD
## 11.3.5

Release date: 2021-09-13

[Release Notes](11-3-5/)
=======
## 11.4.0

Release date: 2021-10-04

[Release Notes](11-4-0/)
>>>>>>> 60231500


## 11.3.4

Release date: 2021-07-29

[Release Notes](11-3-4/)


## 11.3.3

Release date: 2021-07-20

[Release Notes](11-3-3/)


## 11.3.2

Release date: 2021-06-10

[Release Notes](11-3-2/)


## 11.3.1

Release date: 2021-06-08

[Release Notes](11-3-1/)


## 11.3.0

Release date: 2021-06-03

[Release Notes](11-3-0/)


## 11.2.4

Release date: 2021-05-10

[Release Notes](11-2-4/)


## 11.2.3

Release date: 2021-04-23

[Release Notes](11-2-3/)


## 11.2.2

Release date: 2021-03-24

[Release Notes](11-2-2/)


## 11.2.1

Release date: 2021-03-23

[Release Notes](11-2-1/)


## 11.2.0

Release date: 2021-03-09

#### Community features:

* Extended filter options by parent and ID
* Distribution of user administration
* Harmonized navigation for the time and costs module
* Adapted background colors of sum rows and group rows in the work package list
* Introducing a group show page

#### Premium features:

* Introducing placeholder users

[Release Notes](11-2-0/)

## 11.1.4

Release date: 2021-02-15

[Release Notes](11-1-4/)

## 11.1.3

Release date: 2021-02-11

[Release Notes](11-1-3/)


## 11.1.2

Release date: 2021-01-21

[Release Notes](11-1-2/)


## 11.1.1

Release date: 2021-01-06

[Release Notes](11-1-1/)


## 11.1.0

Release date: 2020-12-17

#### Community features:

- Improved styling of the WYSIWYG text editor

- Direct display of user name for @notifications

- Display project milestones aggregated for projects in a single row in Gantt chart

- Collapse all button for groups in the work packages list
- Extended authentication profile with an OpenID Connect provider

- Improvements for printing, e.g. for wiki pages, via the browser print function

#### Enterprise cloud:

- Signing Data Processing Agreement (DPA) documents in Enterprise cloud

[Read more](11-1-0/)

## 11.0.4

Release date: 2020-12-03

[Release Notes](11-0-4/)


## 11.0.3

Release date: 2020-11-16

[Release Notes](11-0-3/)


## 11.0.2

Release date: 2020-11-06

[Release Notes](11-0-2/)


## 11.0.1

Release date: 2020-10-28

[Release Notes](11-0-1/)


## 11.0.0

Release date: 2020-10-07

#### Community features:

- Top-down scheduling with manual planning mode
- Project templates
- Improved project portfolio management
- Harmonization of time and cost reporting
- Improved WYSIWYG text editor, incl. macros and resize of images

#### Premium features:

- Agile boards for work breakdown structure (parent-child-elements)
- Agile boards for subprojects
- New boards creation screen
- Boards split-screen view
- Help texts for projects

[Read more](11-0-0/)

## 10.6.5

Release date: 2020-07-21

[Release notes](10-6-5/)


## 10.6.4

Release date: 2020-06-30

[Release Notes](10-6-4/)


## 10.6.3

Release date: 2020-06-29

[Release Notes](10-6-3/)


## 10.6.2

Release date: 2020-06-23

[Release Notes](10-6-2/)


## 10.6.1

Release date: 2020-06-08

[Release Notes](10-6-1/)


## 10.6.0

Release date: 2020-06-02

[Release Notes](10-6-0/)

## 10.5.1

Release date: 2020-05-06

[Release Notes](10-5-1/)


## 10.5.0

Release date: 2020-04-23

[Release Notes](10-5-0/)

## 10.4.1

Release date: 2020-03-04

[Release Notes](10-4-1/)


## 10.4.0

Release date: 2020-02-20

[Release Notes](10-4-0/)

## 10.3.1

Release date: 2020-01-15

[Release Notes](10-3-1/)


## 10.3.0

Release date: 2019-12-17

[Release Notes](10-3-0/)


## 10.2.2

Release date: 2019-12-11

[Release Notes](10-2-2/)

## 10.2.1

Release date: 2019-11-13

[Release Notes](10-2-1/)

## 10.2.0

Release date: 2019-11-11

[Release Notes](10-2-0/)

## 10.1.0

Release date: 2019-10-28

[Release Notes](10-1-0/)

## 10.0.2

Release date: 2019-10-02

[Release Notes](10-0-2/)

## 10.0.1

Release date: 2019-09-30

[Release Notes](10-0-1/)


## 10.0.0

Release date: 2019-09-23

#### Community features:

- Drag & Drop in work package table
- Card view in work package module
- Updated project overview page
- Updated administration menu and structure
- Checkboxes and sticky headers for wiki pages, work packages, etc.
- Performance improvements
- Substantial number of bug fixes

#### Premium features:

- Graphs on project overview page (Cloud / Enterprise Edition)

[Read more](10-0-0/)

## 9.0.4

Release date: 2019-10-02

[Release Notes](9-0-4/)

## 9.0.3

Release date: 2019-07-23

[Release Notes](9-0-3/)


## 9.0.2

Release date: 2019-06-13

- Fixed: Wiki TOC doesn’t render headings properly [[#30245](https://community.openproject.com/wp/30245)]
- Fixed: Cannot create new boards in installations with relative_url_root set [[#30370](https://community.openproject.com/wp/30370)]
- Fixed: Sass compilation fails on packaged installations with relative_url_root set [[#30372](https://community.openproject.com/wp/30372)]
- Fixed: Chrome is logged out when accessing pages with images on S3 storage [[#28652](https://community.openproject.com/wp/28652)]
- Fixed: OpenProject logo on My page does not redirect to landing page [[#30376](https://community.openproject.com/wp/30376)]
- Fixed: The PDF export is cut off after the first page [[#29929](https://community.openproject.com/wp/29929)]

[Release Notes](9-0-2/)



## 9.0.1

Release date: 2019-06-07

- Fixed: Wiki TOC doesn’t render headings properly [[#30245](https://community.openproject.com/wp/30245)]
- Fixed: Doubled files section in meeting agenda [[#30291](https://community.openproject.com/wp/30291)]
- Fixed: Row highlighted by ‘Type’ makes table text unreadable [[#30298](https://community.openproject.com/wp/30298)]
- Fixed: Cannot copy projects & wrong error message [[#30309](https://community.openproject.com/wp/30309)]
- Fixed: Dark background for getting started tour does not cover entire page [[#30314](https://community.openproject.com/wp/30314)]
- Fixed: JavaScript error when clicking on a link in My Page [[#30343](https://community.openproject.com/wp/30343)]
- Fixed: Highlighting for add relation in Gantt chart not applied properly [[#30354](https://community.openproject.com/wp/30354)]
- Changed: Styled scrollbars in WP views [[#30304](https://community.openproject.com/wp/30304)]
- Changed: Improve print view of cost report via CSS [[#30305](https://community.openproject.com/wp/30305)]
- Changed: Ensure PostgreSQL migration is finished before attachments are re-inserted [[#30352](https://community.openproject.com/wp/30352)]

[Read more](9-0-1/)

## 9.0.0

Release date: 2019-06-06

#### Community features:

- Work package templates
- Work package widgets on My Page
- Autocompletion for filters and attributes
- Updated design
- Usability improvements
- Substantial number of bug fixes

#### Premium features:

- Agile / Kanban board

[Read more](9-0-0/)

## Older versions

The following list contains all older releases including OpenProject 3.0, sorted by their release date

  - [8.3.2](8-3-2/)
  - [8.3.1](8-3-1/)
  - [8.3.0](8-3-0/)
  - [8.2.1](8-2-1/)
  - [8.2.0](8-2-0/)
  - [8.1.0](8-1-0/)
  - [8.0.2](8-0-2/)
  - [8.0.1](8-0-1/)
  - [8.0.0](8-0-0/)
  - [7.4.7](7-4-7/)
  - [7.4.6](7-4-6/)
  - [7.4.5](7-4-5/)
  - [7.4.4](7-4-4/)
  - [7.4.3](7-4-3/)
  - [7.4.2](7-4-2/)
  - [7.4.1](7-4-1/)
  - [7.4.0](7-4-0/)
  - [7.3.2](7-3-2/)
  - [7.3.1](7-3-1/)
  - [7.3.0](7-3-0/)
  - [7.2.3](7-2-3/)
  - [7.2.2](7-2-2/)
  - [7.2.1](7-2-1/)
  - [7.2.0](7-2-0/)
  - [7.1.0](7-1-0/)
  - [7.0.3](7-0-3/)
  - [7.0.2](7-0-2/)
  - [7.0.1](7-0-1/)
  - [7.0.0](7-0-0/)
  - [6.1.6](6-1-6/)
  - [6.1.5](6-1-5/)
  - [6.1.4](6-1-4/)
  - [6.1.3](6-1-3/)
  - [6.1.2](6-1-2/)
  - [6.1.1](6-1-1/)
  - [6.1.0](6-1-0/)
  - [6.0.5](6-0-5/)
  - [6.0.4](6-0-4/)
  - [6.0.3](6-0-3/)
  - [6.0.2](6-0-2/)
  - [6.0.1](6-0-1/)
  - [6.0.0](6-0-0/)
  - [5.0.20](5-0-20/)
  - [5.0.19](5-0-19/)
  - [5.0.18](5-0-18/)
  - [5.0.17](5-0-17/)
  - [5.0.16](5-0-16/)
  - [5.0.15](5-0-15/)
  - [5.0.14](5-0-14/)
  - [5.0.13](5-0-13/)
  - [5.0.12](5-0-12/)
  - [5.0.11](5-0-11/)
  - [5.0.10](5-0-10/)
  - [5.0.9](5-0-9/)
  - [5.0.8](5-0-8/)
  - [5.0.7](5-0-7/)
  - [5.0.6](5-0-6/)
  - [5.0.5](5-0-5/)
  - [5.0.4](5-0-4/)
  - [5.0.3](5-0-3/)
  - [5.0.2](5-0-2/)
  - [5.0.1](5-0-1/)
  - [5.0.0](5-0-0/)
  - [4.2.9](4-2-9/)
  - [4.2.8](4-2-8/)
  - [4.2.7](4-2-7/)
  - [4.2.6](4-2-6/)
  - [4.2.5](4-2-5/)
  - [4.2.4](4-2-4/)
  - [4.2.3](4-2-3/)
  - [4.2.2](4-2-2/)
  - [4.2.1](4-2-1/)
  - [4.2.0](4-2-0/)
  - [4.1.4](4-1-4/)
  - [4.1.3](4-1-3/)
  - [4.1.2](4-1-2/)
  - [4.1.1](4-1-1/)
  - [4.1.0](4-1-0/)
  - [4.0.12](4-0-12/)
  - [4.0.11](4-0-11/)
  - [4.0.10](4-0-10/)
  - [4.0.9](4-0-9/)
  - [4.0.8](4-0-8/)
  - [4.0.7](4-0-7/)
  - [4.0.6](4-0-6/)
  - [4.0.5](4-0-5/)
  - [4.0.4](4-0-4/)
  - [4.0.2](4-0-2/)
  - [4.0.1](4-0-1/)
  - [4.0.0](4-0-0/)
  - [3.0.17](3-0-17/)
  - [3.0.16](3-0-16/)
  - [3.0.15](3-0-15/)
  - [3.0.14](3-0-14/)
  - [3.0.13](3-0-13/)
  - [3.0.12](3-0-12/)
  - [3.0.11](3-0-11/)
  - [3.0.8](3-0-8/)
  - [3.0.4](3-0-4/)
  - [3.0.3](3-0-3/)
  - [3.0.1](3-0-1/)
  - [3.0.0](3-0-0/)
<|MERGE_RESOLUTION|>--- conflicted
+++ resolved
@@ -12,19 +12,11 @@
 <!--- New release notes are generated below. Do not remove comment. -->
 <!--- RELEASE MARKER -->
 
-<<<<<<< HEAD
-## 11.3.5
-
-Release date: 2021-09-13
-
-[Release Notes](11-3-5/)
-=======
 ## 11.4.0
 
 Release date: 2021-10-04
 
 [Release Notes](11-4-0/)
->>>>>>> 60231500
 
 
 ## 11.3.4
