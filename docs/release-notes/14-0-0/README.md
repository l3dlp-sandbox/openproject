--- conflicted
+++ resolved
@@ -22,19 +22,6 @@
 
 For more information, see [#44054](https://community.openproject.org/work_packages/44054)
 
-<<<<<<< HEAD
-### Removal of the model_changeset_scan_commit_for_issue_ids_pre_issue_update hook
-
-The `model_changeset_scan_commit_for_issue_ids_pre_issue_update` hook has been removed completely. This was made necessary as the code around it was not making use of the proper update mechanisms (Service objects) which lead to inconsistencies in the data, i.e. ancestor work packages.
-
-For more information, see [#40749](https://community.openproject.org/work_packages/40749)
-
-### Removal of the commit_fix_done_ratio setting
-
-Since the done_ratio is now a read only value, derived from work and remaining work, the `commit_fix_done_ratio` setting has been removed.
-
-For more information, see [#40749](https://community.openproject.org/work_packages/40749)
-=======
 ### Removed deprecated methods for permission checks
 
 In version 13.1 we have overhauled our system to handle internal permission checks by allowing permissions to not only be
@@ -71,7 +58,18 @@
 names. The rest of the variables is unchanged.
 
 For more information, see [#53309](https://community.openproject.org/work_packages/53309).
->>>>>>> 67fa6791
+
+### Removal of the model_changeset_scan_commit_for_issue_ids_pre_issue_update hook
+
+The `model_changeset_scan_commit_for_issue_ids_pre_issue_update` hook has been removed completely. This was made necessary as the code around it was not making use of the proper update mechanisms (Service objects) which lead to inconsistencies in the data, i.e. ancestor work packages.
+
+For more information, see [#40749](https://community.openproject.org/work_packages/40749)
+
+### Removal of the commit_fix_done_ratio setting
+
+Since the done_ratio is now a read only value, derived from work and remaining work, the `commit_fix_done_ratio` setting has been removed.
+
+For more information, see [#40749](https://community.openproject.org/work_packages/40749)
 
 <!--more-->
 
