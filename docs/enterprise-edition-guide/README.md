--- conflicted
+++ resolved
@@ -14,15 +14,9 @@
 
 | Popular Topics                                               | Description                                                  |
 | ------------------------------------------------------------ | :----------------------------------------------------------- |
-<<<<<<< HEAD
-| [Enterprise Edition trial](/enterprise-trial)                | Can I test the Enterprise Edition for free?                  |
-| [Activate the Enterprise Edition](/activate-enterprise-edition) | How can I upgrade my Community Edition to an Enterprise Edition? |
-| [Installation support](/support)                             | How can I get installation support?                          |
-=======
 | [Enterprise Edition trial](enterprise-trial/)                | Can I test the Enterprise Edition for free?                  |
 | [Activate the Enterprise Edition](activate-enterprise-edition/) | How can I upgrade my Community Edition to an Enterprise Edition? |
 | [Installation support](support)                              | How can I get installation support?                          |
->>>>>>> 21d4c8dd
 
 <iframe width="560" height="315" src="https://www.youtube-nocookie.com/embed/YRF_bavXBts" frameborder="0" allow="accelerometer; autoplay; encrypted-media; gyroscope; picture-in-picture" allowfullscreen></iframe>
 
