--- conflicted
+++ resolved
@@ -57,13 +57,9 @@
 
 Here you can choose between multiple languages.
 
-<<<<<<< HEAD
+![my account change language of user](my-account-change-language-of-user.png)
+
 OpenProject is translated to more than 30 languages, like German, Chinese, French, Italian, Korean, Latvian, Lithuanian, Polish, Portuguese, Russian, Spanish, Turkish and many more. If you do not see your preferred language in the My account settings, the language needs to be activated by your system administrator in the [system's settings](../../system-admin-guide/system-settings/display-settings).
-=======
-![my account change language of user](my-account-change-language-of-user.png)
-
-OpenProject is translated to more than 30 languages, like German, Chinese, French, Italian, Korean, Latvian, Lithuanian, Polish, Portuguese, Russian, Spanish, Turkish and many more. If you do not see your preferred language in the My account settings, the language needs to be activated by your system administrator in the [system's settings](../../system-admin-guide/system-settings/languages).
->>>>>>> 0c859417
 
 Pressing the blue **Save** button will save your changes.
 
