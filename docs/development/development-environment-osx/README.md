--- conflicted
+++ resolved
@@ -115,16 +115,11 @@
 $ bundler --version
 Bundler version 2.1.4
 
-<<<<<<< HEAD
 node --version
 v14.16.0
 
 npm --version
 7.5.3
-=======
-$ node --version
-14.16.0
->>>>>>> 1fc3834e
 ```
 
 # Install OpenProject
