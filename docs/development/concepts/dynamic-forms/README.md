--- conflicted
+++ resolved
@@ -96,11 +96,7 @@
 
 The dynamic form component will request the form for you, render the form, and handle any saving and validation.
 
-<<<<<<< HEAD
-In case of the projects component, there is a `fieldsSettingsPipe` that allows you to override parts of the rendering. For projects, [it is used](https://github.com/opf/openproject/blob/20bac6b264294c99a0cdaf2286f327a1ade3385a/frontend/src/app/features/projects/components/projects/projects.component.ts#L34-L44) hiding the `identifier` field of the project which is handled by the backend.
-=======
 In case of the projects component, there is a `fieldsSettingsPipe` that allows you to override parts of the rendering. For projects, [it is used](https://github.com/opf/openproject/blob/dev/frontend/src/app/features/projects/components/projects/projects.component.ts#L34-L44) hiding the `identifier` field of the project which is handled by the backend.
->>>>>>> 61411810
 
 
 
