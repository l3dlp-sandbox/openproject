---
sidebar_navigation:
  title: Documentation process
  priority: 999
description: The process, incl. tool setup, of how to contribute to the OpenProject documentation
keywords: contribution, documentation, documentation process, tool setup
---

# Documentation process

This guide describes how to contribute to the OpenProject documentation, including the tool setup.


## Setup the tools to easily contribute to the OpenProject documentation

This guide aims to help users that are new to Git and Markdown to contribute to the OpenProject documentation. There are a two very helpful tools that makes it extremely easy to contribute to OpenProject:

| Tool               | Purpose of this tool                                         | Website and download                              |
| ------------------ | ------------------------------------------------------------ | ------------------------------------------------- |
| **Typora**         | Typora is an application that enables you to easily edit markdown files. The markdown file format is used for the OpenProject documentation which allows you to focus on the content instead of the formatting. | [desktop.github.com](https://desktop.github.com/) |
| **GitHub Desktop** | Desktop is an application that enables you to interact with GitHub using a GUI instead of the command line or a web browser. | [typora.io](https://typora.io/)                   |

## Step 1: Create user account on GitHub.com

You need an account on GitHub.com to contribute to the OpenProject documentation. Here you can [sign-up a new account](https://github.com/signup).

## Step 2: Install Typora

You can download the installer from the [Typora website](https://typora.io/#download). Follow the prompts to complete the installation. In case you need more information there are very detailed [help](https://support.typora.io/) for each supported operating systems [Linux](https://support.typora.io/Typora-on-Linux/), [macOS](https://support.typora.io/Typora-on-macOS/) and [Windows](https://support.typora.io/Typora-on-Windows/). 

## Step 3: Install GitHub Desktop

You can install the software GitHub Desktop on any [supported operating systems](https://docs.github.com/en/desktop/installing-and-configuring-github-desktop/overview/supported-operating-systems). To install GitHub Desktop navigate to [https://desktop.github.com](https://desktop.github.com) and download the appropriate version for your operating system. Follow the prompts to complete the installation.

## Step 4: Sign in into Github.com in GitHub Desktop

To exchange data between your local repository and remote repositories you need to first sign (File -> Options -> Sign in).

![sign-in-into-github](sign-in-into-github.png)

In the next screen click on "Continue with browser".



![continue sign in in browser](continue-sign-in-in-browser.png)

This opens your browser. To authenticate to type your GitHub.com credentials and click **Sign in**. If you have configured two-factor authentication (2FA) for GitHub enter your 2FA code in the prompt on GitHub and click **Verify**.

Alternatively, if you were already signed in to GitHub, follow the prompts to return to GitHub Desktop to finish authenticating.

After authenticating your account, you are ready to manage and contribute to projects with GitHub Desktop.

## Step 5: Fork the OpenProject repository 

If you are an external contributor you don't have write permissions on the repository [https://github.com/opf/openproject](https://github.com/opf/openproject). In this case you first need to fork the repository by clicking the button **[Fork](https://github.com/opf/openproject/fork)**. This basically means that you have your own copy of the repository on GitHub.com. Since it is your own repository you have write privileges here.

![fork openproject](fork-openproject.png)

## Step 6: Disable Actions on GitHub.com

There is are automated actions configured in the original repository, that we do not need for writing documentation. Therefore we may deactivate the github actions in the Settings of our own forked repository. On GitHub.com navigate to "Settings -> Actions" and Disable Actions and confirm with **Save**.

![disable-github-actions](disable-github-actions.png)

## Step 7: Change the Default branch for GitHub Desktop

Open `https://github.com/[your-user]/openproject`. On the forked repository go to "Settings -> Branches" in the left side menu and Switch the default branch by pressing the symbol with the **two arrows** [3].

![switch-the-default-branch-step-1](switch-the-default-branch-step-1.png)

Select `release/12.1` as default branch and confirm with **Update**

*NOTE:* There will be an additional window. Press the button: **I understand, update the default branch.**

![switch-the-default-branch-step-2](switch-the-default-branch-step-2.png)

## Step 8: Clone the forked OpenProject repository in GitHub Desktop

Before you can make changes you need to create a local clone of the OpenProject repository on your local computer. Open GitHub Desktop and navigate to "File -> Clone repository".

![clone repository](clone-repository.png)



<<<<<<< HEAD
In the modal window select the repository you forked in step 5. Also select a folder on your computer for the cloned repository. Click **Clone**.
=======
In the modal window select the repository you forked in Step 5. Also select a folder on your computer for the cloned repository. Click **Clone**.
>>>>>>> 0565f495

![select repository to be cloned](select-repository-to-be-cloned.png)

In the next screen select **To contribute to the parent project** and confirm with **Continue**.

![define how to use the fork](define-how-to-use-the-fork.png)

## Step 9: Create a new Git branch for your change

Select the latest release branch e.g. `release/12.1` as the current branch. 

![create new branch - step 1](create-new-branch-step-1.png)

In the same drop down click on "New branch". In this window **insert a branch name that describes your changes** and **select the latest release branch** e.g. `release/12.1` the created branch is based on.

![create new branch - step 2](create-new-branch-step-2.png)

## Step 10: Fetch origin with upstream changes (update local repository)

Every time you start editing please make sure you have fetched the latest changes from GitHub.com. First you need to update your forked repository. There you select the branch you are working on, e.g. `release/12.1`. If there are updates in the main repository opf/openproject click on **Fetch upstream**.

![fetch upstream changes](fetch-upstream-changes.png)

Now you have fetched the latest changes from the main repository. Now you can fetch those changes in GitHub Desktop by clicking **Fetch origin** in the main toolbar:

![fetch origin in github desktop](fetch-origin-in-github-desktop.png)



## Step 11: Open the files you want to change in Typora

In Typora open the files you want to change (File -> Open). In the file picker navigate to the local folder you selected in the step 8.

## Step 12: Make the changes in Typora and save the file

The Typora editor makes it quite easy to make changes to the file. After you made your changes do not forgot to save.

## Step 13: Commit the change to your local repository in GitHub Desktop

Open GitHub Desktop. Here you can see all the changes you made in your local repository.

![commit history in github desktop](commit-history-in-github-desktop.png)

Add a commit message that best describes your change. This description should allow other users to easily understand the change you made.

## Step 14: Push your changes to GitHub.com

At the moment your change is only available in your local repository. To make it available on GitHub.com you need upload (push) by pressing the button "Push origin".

![push origin in github desktop](push-origin-in-github-desktop.png)

## Step 15: Create a pull request

A pull request is a workflow to ask for a review from the OpenProject team. With a pull request you basically ask to check your changes and to copy it over to the OpenProject repository (opf/openproject). After you pushed your local changes to your own repository click the button **Create Pull Request**.

![](create-pull-request-github-desktop.png)



Here select the latest release branch e.g. `release/12.1` in the **"base:"** dropdown on the left side. In the **"compare:"** dropdown select the branch you have changed.

<<<<<<< HEAD

=======
![create pull request](create-pull-request.png)

In the description field of the pull request enter a summary for the changes you made. If there is already a work package on https://community.openproject.org you can also add this to the description. This adds a relation between your pull request and the work package.
>>>>>>> 0565f495

In the description field of the pull request enter a summary for the changes you made. If there is already a work package on https://community.openproject.org you can also add this to the description with its complete URL. This adds a relation between your pull request and the work package.

## Step 16: Request review

Select the label "documentation". 

![add documentation label for pull request](add-documentation-label-pull-requests.png)

In the field "Reviewers" select "opf/doc-writers". 

![select reviewer for documentation](select-reviewer-for-documentation.png)

## Step 17: Wait for feedback from the reviewers

... and hopefully it is all LGTM which means "Looks good to me(rge). Congrats to your first contribution to the OpenProject documentation. We appreciate your effort :-)



## Appendix A: How to import a new release branch into your fork

*(e.g. Release changes from `release/12.0` to `release 12.1`)*

If a new release branch is generated on the upstream (opf) repository, the fork will NOT automatically fetch and merge and generate this release branch. With the following 'workaround' we get the new branch from the upstream (opf) repository and push it to our new origin (forked repository). 

#### A) Change Remote Repository to UPSTREAM

In GitHub Desktop choose menu "Repository -> Repository settings". This will open a new window (screenshot below). Enter the URL of the upstream/original OpenProject repository (e.g. https://github.com/opf/openproject.git). Confirm with **Save**

![rebase-your-fork-step-1](rebase-your-fork-step-1.png)

#### B) Fetch origin (in this case repository 'opf')

In GitHub Desktop **at Current branch select the new branch** (e.g. `origin/release/12.1` and press **Fetch Upstream [2]**

![rebase-your-fork-step-2](rebase-your-fork-step-2.png)

#### C) Change remote repository back to the forked repository (ORIGIN)

In Github Desktop choose menu "Repository -> Repository settings". This will open a new window (screenshot below). Enter the URL of your forked OpenProject repository (e.g. https://github.com/adam-op/openproject.git). Confirm with **Save**

![rebase-your-fork-step-3](rebase-your-fork-step-3.png)

#### D) PUSH to the forked repository (ORIGIN)

In GitHub Desktop choose menu "Repository -> Push".

![rebase-your-fork-step-4](rebase-your-fork-step-4.png)<|MERGE_RESOLUTION|>--- conflicted
+++ resolved
@@ -82,11 +82,7 @@
 
 
 
-<<<<<<< HEAD
 In the modal window select the repository you forked in step 5. Also select a folder on your computer for the cloned repository. Click **Clone**.
-=======
-In the modal window select the repository you forked in Step 5. Also select a folder on your computer for the cloned repository. Click **Clone**.
->>>>>>> 0565f495
 
 ![select repository to be cloned](select-repository-to-be-cloned.png)
 
@@ -148,13 +144,9 @@
 
 Here select the latest release branch e.g. `release/12.1` in the **"base:"** dropdown on the left side. In the **"compare:"** dropdown select the branch you have changed.
 
-<<<<<<< HEAD
-
-=======
 ![create pull request](create-pull-request.png)
 
 In the description field of the pull request enter a summary for the changes you made. If there is already a work package on https://community.openproject.org you can also add this to the description. This adds a relation between your pull request and the work package.
->>>>>>> 0565f495
 
 In the description field of the pull request enter a summary for the changes you made. If there is already a work package on https://community.openproject.org you can also add this to the description with its complete URL. This adds a relation between your pull request and the work package.
 
