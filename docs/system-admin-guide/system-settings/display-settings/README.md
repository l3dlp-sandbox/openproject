--- conflicted
+++ resolved
@@ -26,28 +26,17 @@
 
 Change time and date formats in OpenProject and configure the display of journal aggregation.
 
-<<<<<<< HEAD
 - **Week starts on**: Configure what date the week starts (e.g. in the calendar view). Default is based on user's language. You can also choose to start a week always on Monday, Sunday or Saturdays.
   If you set Week starts on, you must also set the First week in year or will probably get inconsistencies in week numbering in calendars and the gantt chart.
 - **First week in year contains**: Select the day that needs to be contained in the first week of the year. This value is used together with _Week starts on_ to determine the first week of the year. 
-  - For europoean ISO-8601 standard, set Week starts on to `Monday` and First week in year to `Thursday`. 
+  - For europoean ISO-8601 standard, set Week starts on to `Monday` and First week in year to `Thursday`.
   - For US and Canda, set Weekt starts on to `Sunday` and Day of Year to `6`.
   - If you leave both on `Based on user's language`, the information provided by moment.js will be used: For more information, please also see [this document from moment.js](https://momentjscom.readthedocs.io/en/latest/moment/07-customization/16-dow-doy/).
   - For more information on the way the first week of the year is computed according to ISO standards, see https://en.wikipedia.org/wiki/ISO_week_date#First_week
 - **Date format**: default is based on user's language. You can choose various formats to display dates in the system.
 - **Time format**: default is based on user's language. You can choose various formats to display time in the system.
 - **Users display format**: default is Firstname Lastname. You can change to various different formats.
-- **Display journals as aggregated within** will enable you to choose a time to combine journals of this timespan, e.g. for work package notifications. This way if you do several updates at in a short period of time, you will not receive a notification for each update but only a notification for the chosen period.
+- **Display journals as aggregated within** will enable you to choose a time to combine journals of this timespan, e.g. for work package notifications. This way if you do several updates at in a short period of time, you will not receive an email notification for each update but only a notification for the chosen period.
 - Do not forget to **save** your changes.
 
-![Sys-admin-display-settings](time-and-date-settings.png)
-=======
-1. Configure when the **week starts** (e.g. in the calendar view). Default is based on user's language. You can also choose to start a week always on Monday, Sunday or Saturdays.
-2. Set the **date format**, default is based on user's language. You can choose various formats to display dates in the system.
-3. Set the **time format**, default is based on user's language. You can choose various formats to display time in the system.
-4. Choose the **users display format**, default is Firstname Lastname. You can change to various different formats.
-5. **Display journals as aggregated within** will enable you to choose a time to combine journals of this timespan, e.g. for work package notifications. This way if you do several updates at in a short period of time, you will not receive an email notification for each update but only a notification for the chosen period.
-6. Do not forget to **save** your changes.
-
-![Sys-admin-display-settings](Sys-admin-display-settings.png)
->>>>>>> f3dca831
+![Sys-admin-display-settings](time-and-date-settings.png)