---
sidebar_navigation:
  title: SAML single sign-on
  priority: 800
description: How to set up SAML integration for SSO with OpenProject.
keywords: SAML, SSO, single sign-on, authentication
---
# SAML

> **NOTE**: This documentation is valid for the OpenProject Enterprise Edition only.

You can integrate your active directory or other SAML compliant identity provider in your OpenProject Enterprise Edition.

## Enterprise Cloud

For the moment in the Enterprise cloud OpenProject DevOps team has to apply the configuration for you. The configuration has to be provided in a support ticket, e.g. as an ENV environment file.
Experience shows that configuring this can be tricky, though. So it may take a bit until the correct configuration is finished with your SAML provider.
If you have the chance to test the SAML configuration on an Enterprise on-premises installation this might speed things up. But we can make it work either way.

## Enterprise on-premises

### Prerequisites

In order to use integrate OpenProject as a service provider (SP) using SAML, your identity providers (idP):

- needs to be able to handle SAML 2.0 redirect Single-Sign On (SSO) flows, in some implementations also referred to as WebSSO
- has a known or configurable set of attributes that map to the following required OpenProject attributes. The way these attribute mappings will be defined is described later in this document.
  - **login**: A stable attribute used to uniquely identify the user. This will most commonly map to an account ID, samAccountName or email (but please note that emails are often interchangeable, and this might result in logins changing in OpenProject).
  - **email**: The email attribute of the user being authenticated
  - **first name** and **last name** of the user.
- provides the public certificate or certificate fingerprint (SHA1) in use for communicating with the idP.

### 1: Configuring the SAML integration

The configuration can be provided in one of two ways:

* Environment variables (1.1)

* Settings in the database (1.2)

* for OpenProject version 11 and older in `config/configuration.yml` file (1.3)

  

Whatever means are chosen, the plugin simply passes all options to omniauth-saml. See [their configuration documentation](https://github.com/omniauth/omniauth-saml#usage) for further details.

The options are mutually exclusive. If you decide to save settings in the database, they will override any ENV variables you might have set. (*For OpenProject version 11 and older:* If settings are already provided via ENV variables, they will overwrite settings in a `configuration.yml` file.)

#### 1.1 Environment variables

As with [all the rest of the OpenProject configuration settings](../../../installation-and-operations/configuration/environment/), the SAML configuration can be provided via environment variables.

Example

```bash
# Name of the provider, leave this at saml unless you use multiple providers
OPENPROJECT_SAML_SAML_NAME="saml"

# The name that will be display in the login button
OPENPROJECT_SAML_SAML_DISPLAY__NAME="<Name of the login button>"

# The callback within OpenProject that your idP should redirect to
OPENPROJECT_SAML_SAML_ASSERTION__CONSUMER__SERVICE__URL="https://<openproject.host>/auth/saml/callback"

# The SAML issuer string that OpenProject will call your idP with
OPENPROJECT_SAML_SAML_ISSUER="https://<openproject.host>"

# IF your SSL certificate on your SSO is not trusted on this machine, you need to add it here in ONE line
### one liner to generate certificate in ONE line
### awk 'NF {sub(/\r/, ""); printf "%s\\n",$0;}' <yourcert.pem>
#idp_cert: "-----BEGIN CERTIFICATE-----\n ..... SSL CERTIFICATE HERE ...-----END CERTIFICATE-----\n"
# Otherwise, the certificate fingerprint must be added
# Either `OPENPROJECT_SAML_SAML_IDP__CERT` or `OPENPROJECT_SAML_SAML_IDP__CERT__FINGERPRINT` must be present!
OPENPROJECT_SAML_SAML_IDP__CERT="-----BEGIN CERTIFICATE-----<cert one liner>-----END CERTIFICATE-----"
# If you  this environment variable through a shell, you will need to run it through C style quoting to preserve the newline
# Otherwise you will get an internal error with this log line "PEM_read_bio_X509: bad base64 decode"
# OPENPROJECT_SAML_SAML_IDP__CERT=$'-----BEGIN CERTIFICATE-----<cert one liner>-----END CERTIFICATE-----'

OPENPROJECT_SAML_SAML_IDP__CERT__FINGERPRINT="da:39:a3:ee:5e:6b:4b:0d:32:55:bf:ef:95:60:18:90:af:d8:07:09"
# Replace with your single sign on URL, the exact value depends on your idP implementation
OPENPROJECT_SAML_SAML_IDP__SSO__TARGET__URL="https://<hostname of your idp>/application/saml/<slug>/sso/binding/post/"

# (Optional) Replace with your redirect flow single sign out URL that we should redirect to
OPENPROJECT_SAML_SAML_IDP__SLO__TARGET__URL=""

# Which SAMLAttribute we should look for for the corresponding attributes of OpenProject
# can be a string or URI/URN depending on our idP format
OPENPROJECT_SAML_SAML_ATTRIBUTE__STATEMENTS_EMAIL="[mail]"
OPENPROJECT_SAML_SAML_ATTRIBUTE__STATEMENTS_LOGIN="[mail]"
OPENPROJECT_SAML_SAML_ATTRIBUTE__STATEMENTS_FIRST__NAME="[givenName]"
OPENPROJECT_SAML_SAML_ATTRIBUTE__STATEMENTS_LAST__NAME="[sn]"
# You can also specify multiple attributes, the first found value will be used. Example:
# OPENPROJECT_SAML_SAML_ATTRIBUTE__STATEMENTS_LOGIN="['mail', 'samAccountName', 'uid']"
```

Please note that every underscore (`_`) in the original configuration key has to be replaced by a duplicate underscore
(`__`) in the environment variable as the single underscore denotes namespaces. For more information, follow our [guide on environment variables](../../../installation-and-operations/configuration/environment/).

#### 1.2 Settings in database

The SAML settings can also be changed at runtime in the database through the OpenProject settings.
As opposed to other settings there is no user interface for this.
That means it's best to set them using the console.

```
# package based installation:
> sudo openproject run console

# docker-based installation:
> docker exec -it openproject bundle exec rails console

# docker-compose-based installation:
> docker-compose run --rm web bundle exec rails console
```

Once on the console you can set the same values as named in the ENV environment file, however they need to be nested within a 'providers' key as follows.
For example:

```ruby
Setting.plugin_openproject_auth_saml = Hash(Setting.plugin_openproject_auth_saml).deep_merge({
  "providers" => {
    "saml" => {
      "name" => "saml",
      "display_name" => "My SSO",
      "assertion_consumer_service_url" => "https://<YOUR OPENPROJECT HOSTNAME>/auth/saml/callback",
      # The SAML issuer string that OpenProject will call your idP with
      "issuer" => "https://<YOUR OPENPROJECT HOSTNAME>",
      ### one liner to generate certificate in ONE line
      ### awk 'NF {sub(/\r/, ""); printf "%s\\n",$0;}' <yourcert.pem>
      "idp_cert" => "-----BEGIN CERTIFICATE-----\nMI................IEr\n-----END CERTIFICATE-----\n",
      # Otherwise, the certificate fingerprint must be added
 	  # Either `idp_cert` or `idp_cert_fingerprint` must be present!
	  "idp_cert_fingerprint" => "E7:91:B2:E1:...",

      # Replace with your SAML 2.0 redirect flow single sign on URL
      # For example: "https://sso.example.com/saml/singleSignOn"
      "idp_sso_target_url" => "<YOUR SSO URL>",
      # Replace with your redirect flow single sign out URL
      # or comment out
      # For example: "https://sso.example.com/saml/proxySingleLogout"
      "idp_slo_target_url" => "<YOUR SSO logout URL>",

      # Attribute map in SAML
      "attribute_statements" => {
        # What attribute in SAML maps to email (default: mail)
        "email" => ['mail'],
        # What attribute in SAML maps to the user login (default: uid)
        "login" => ['uid'],
        # What attribute in SAML maps to the first name (default: givenName)
        "first_name" => ['givenName'],
        # What attribute in SAML maps to the last name (default: sn)
        "last_name" => ['sn']
      }
    }
  }
})
```



#### 1.3 config/configuration.yml file

> **NOTE**: ONLY for OpenProject version 11 and older

In your OpenProject packaged installation, you can modify the `/opt/openproject/config/configuration.yml` file. 
Edit the file in your favorite editor

```
vim /opt/openproject/config/configuration.yml
```

This will contains the complete OpenProject configuration and can be extended to also contain metadata settings and connection details for your SSO identity provider.

The following is an exemplary file with a set of common settings:

```yaml
default:
  # <-- other configuration -->
  saml:
    # First SAML provider
    mysaml1:  
      # Name of the provider, leave this at saml unless you use multiple providers
      name: "saml"
      # The name that will be display in the login button
      display_name: "My SSO"
      # Use the default SAML icon
      icon: "auth_provider-saml.png"

      # The callback within OpenProject that your idP should redirect to
      assertion_consumer_service_url: "https://<YOUR OPENPROJECT HOSTNAME>/auth/saml/callback"
      # The SAML issuer string that OpenProject will call your idP with
      issuer: "https://<YOUR OPENPROJECT HOSTNAME>"

      # IF your SSL certificate on your SSO is not trusted on this machine, you need to add it here in ONE line
      ### one liner to generate certificate in ONE line
      ### awk 'NF {sub(/\r/, ""); printf "%s\\n",$0;}' <yourcert.pem>
      #idp_cert: "-----BEGIN CERTIFICATE-----\n ..... SSL CERTIFICATE HERE ...-----END CERTIFICATE-----\n"
      # Otherwise, the certificate fingerprint must be added
      # Either `idp_cert` or `idp_cert_fingerprint` must be present!
      idp_cert_fingerprint: "E7:91:B2:E1:..."

      # Replace with your SAML 2.0 redirect flow single sign on URL
      # For example: "https://sso.example.com/saml/singleSignOn"
      idp_sso_target_url: "<YOUR SSO URL>"
      # Replace with your redirect flow single sign out URL
      # or comment out
      # For example: "https://sso.example.com/saml/proxySingleLogout"
      idp_slo_target_url: "<YOUR SSO logout URL>"

      # Attribute map in SAML
      attribute_statements:
        # What attribute in SAML maps to email (default: mail)
        email: ['mail']
        # What attribute in SAML maps to the user login (default: uid)
        login: ['uid']
        # What attribute in SAML maps to the first name (default: givenName)
        first_name: ['givenName']
        # What attribute in SAML maps to the last name (default: sn)
        last_name: ['sn']
      
    # OPTIONAL: Additional SAML provider(s)
    #mysaml2:
    #  name: "saml2"
    #  display_name: "Additional SSO"
    #  (...)
    #mysaml3:
    #  (...)
```

Be sure to choose the correct indentation and base key. The items below the `saml` key should be indented two spaces more than `saml` already is. And `saml` can will need to be placed in the `default` or `production` group so it will already be indented. You will get an YAML parsing error otherwise when trying to start OpenProject.

#### 

### 2. Configuration details

In this section, we detail some of the required and optional configuration options for SAML.

**Mandatory: Response signature verification**

SAML responses by identity providers are required to be signed. You can configure this by either specifying the response's certificate fingerprint in `idp_cert_fingerprint` , or by passing the entire PEM-encoded certificate string in `idp_cert` (beware of newlines and formatting the cert, [c.f. the idP certificate options in omniauth-saml](https://github.com/omniauth/omniauth-saml#options))



**Mandatory: Attribute mapping**

Use the key `attribute_statements` to provide mappings for attributes returned by the SAML identity provider's response to OpenProject internal attributes. 

You may provide attribute names or namespace URIs as follows: `email: ['http://schemas.xmlsoap.org/ws/2005/05/identity/claims/emailaddress']`. 

The OpenProject username is taken by default from the `email` attribute if no explicit login attribute is present.

**a) Attribute mapping example for database**

```ruby
Setting.plugin_openproject_auth_saml = Hash(Setting.plugin_openproject_auth_saml).deep_merge({
  "providers" => {
    "saml" => {
       # ... other attributes, see above.
       # Attribute map in SAML
      "attribute_statements" => {
        # What attribute in SAML maps to email (default: mail)
        "email" => ['mail'],
        # another example for combined attributes in an array:
        "login" => ['username', 'samAccountName', 'uid'],
        # What attribute in SAML maps to the first name (default: givenName)
        "first_name" => ['givenName'],
        # What attribute in SAML maps to the last name (default: sn)
        "last_name" => ['sn']
      }
    }
  }
})
```

**b) Attribute mapping example for configuration.yml**
<<<<<<< HEAD

> **NOTE**: ONLY for OpenProject version 11 and older

=======

> **NOTE**: ONLY for OpenProject version 11 and older

>>>>>>> 91344498
```yaml
default:
  # <-- other configuration -->
    mysaml1:
      # <-- other configuration -->
      # Attribute map in SAML
      attribute_statements:
        # Use the `mail` attribute for 
        email: ['mail']
        # Use the mail address as login
        login: ['mail']
        # What attribute in SAML maps to the first name (default: givenName)
        first_name: ['givenName']
        # What attribute in SAML maps to the last name (default: sn)
        last_name: ['sn']
```

**Optional: Setting the attribute format**

By default, the attributes above will be requested with the format `urn:oasis:names:tc:SAML:2.0:attrname-format:basic`.
That means the response should contain attribute names 'mail', etc. as configured above.

If you have URN or OID attribute identifiers, you can modify the request as follows:

> **NOTE**: Example is ONLY for OpenProject version 11 and older and needs to be redesigned for ENV configuration

```yaml
default:
  # <-- other configuration -->
    mysaml1:
      # <-- other configuration -->
      # Modify the request attribute sent in the request
      # These oids are exemplary, but will often be identical,
      # please check with your identity provider for the correct oids
      request_attributes:
        - name: 'urn:oid:0.9.2342.19200300.100.1.3'
          friendly_name: 'Mail address'
          name_format: urn:oasis:names:tc:SAML:2.0:attrname-format:uri
        - name: 'urn:oid:2.5.4.42'
          friendly_name: 'First name'
          name_format: urn:oasis:names:tc:SAML:2.0:attrname-format:uri
        - name: 'urn:oid:2.5.4.4'
          friendly_name: 'Last name'
          name_format: urn:oasis:names:tc:SAML:2.0:attrname-format:uri

      # Attribute map in SAML
      attribute_statements:
        email: ['urn:oid:0.9.2342.19200300.100.1.3']
        login: ['urn:oid:0.9.2342.19200300.100.1.3']
        first_name: ['urn:oid:2.5.4.42']
        last_name: ['urn:oid:2.5.4.4']
```

**Optional: Request signature and Assertion Encryption**

Your identity provider may optionally encrypt the assertion response, however note that with the required use of TLS transport security, in many cases this is not necessary. You may wish to use Assertion Encryption if TLS is terminated before the OpenProject application server (e.g., on the load balancer level).

To configure assertion encryption, you need to provide the certificate to send in the request and private key to decrypt the response:

> **NOTE**: Example is ONLY for OpenProject version 11 and older and needs to be redesigned for ENV configuration

```yaml
default:
  # <-- other configuration -->
    mysaml1:
      # <-- other configuration -->
      certificate: "-----BEGIN CERTIFICATE-----\n .... certificate contents ....\n-----END CERTIFICATE-----"
      private_key: "-----BEGIN PRIVATE KEY-----\n .... private key contents ....\n-----END PRIVATE KEY-----"
```

Request signing means that the service provider (OpenProject in this case) uses the certificate specified to sign the request to the identity provider. They reuse the same `certificate` and `private_key` settings as for assertion encryption. It is recommended to use an RSA key pair, the key must be provided without password.

To enable request signing, enable the following flag:

> **NOTE**: Example is ONLY for OpenProject version 11 and older and needs to be redesigned for ENV configuration

```yaml
default:
  # <-- other configuration -->
    mysaml1:
      # <-- other configuration -->
      certificate: "-----BEGIN CERTIFICATE-----\n .... certificate contents ....\n-----END CERTIFICATE-----"
      private_key: "-----BEGIN PRIVATE KEY-----\n .... private key contents ....\n-----END PRIVATE KEY-----"
      security:
        # Whether SP and idP should sign requests and assertions
        authn_requests_signed: true
        want_assertions_signed: true
        # Whether the idP should encrypt assertions
        want_assertions_signed: false
        embed_sign: true
        signature_method: 'http://www.w3.org/2001/04/xmldsig-more#rsa-sha256'
        digest_method: 'http://www.w3.org/2001/04/xmlenc#sha256'
```


With request signing enabled, the certificate will be added to the identity provider to validate the signature of the service provider's request.


### 3: Restarting the server

Once the configuration is completed, restart your OpenProject server with `service openproject restart`.  If you configured SAML through settings, this step can be ignored.

#### XML Metadata exchange

The configuration will enable the SAML XML metadata endpoint at `https://<your openproject host>/auth/saml/metadata`
for service discovery use with your identity provider.

### 4: Logging in

From there on, you will see a button dedicated to logging in via SAML, e.g named "My SSO" (depending on the name you chose in the configuration), when logging in. Clicking it will redirect to your SSO provider and return with your attribute data to set up the account, or to log in.

![my-sso](my-sso.png)

### 5: Returning from the authentication provider

When you return from the authentication provider, you might be shown one of these return paths:

1. The user is automatically created and logged in. The SAML authentication integration is fully working
2. You are being redirected to the account registration modal with missing pieces of information. In this case, your authentication provider might not send us the full set of attributes required, or their mapping is invalid.
3. You are being redirected to the account registration modal as user name or email is already taken. In this case, the account you want to authenticate already has an internal OpenProject account. You need to follow the [Troubleshooting](#troubleshooting) guide below to enable taking over that existing account.
4. You are getting an internal or authentication error message. This is often a permission or invalid certificate/fingerprint configuration. Please consult the server logs for any hints OpenProject might log there.



## Instructions for common SAML providers

In the following, we will provide configuration values for common SAML providers. Please note that the exact values might differ depending on your idP's version and configuration. If you have additions to these variables, please use the "Edit this file" functionality in the "Docs feedback" section of this documentation.



### ADFS

For ADFS, you need add OpenProject as a "relying part trust" entry within the ADFS management screen. Please follow this guide to be guided through the steps: https://learn.microsoft.com/en-us/windows-server/identity/ad-fs/operations/create-a-relying-party-trust

#### Add OpenProject as a Relying Trust Party

- In the ADFS management snap-in, right click on`AD FS -> Relying Party Trusts` , and select `Add Relying Party Trust...`
- Select **Claims aware** and hit Start
- **Select Data Source**: Choose "Enter data about the relying party manually" and click Next
- **Specifiy Display Name**: Enter "OpenProject" or any arbitrary name for the OpenProject instance you want to identify
- **Configure Certificate**: Skip this step, unless you explicitly want to enable assertion encryption, whose steps are documented for OpenProject above.

- **Configure URL**: Check "Enable support for the SAML 2.0 WebSSO protocol" and enter the URL `https://<Your OpenProject hostname>/auth/saml`

- **Configure Identifier**: Add the value `https://<Your OpenProject hostname>` as a "Relying party trust identifier". This is also called the issuer and OpenProject will be configured to send this value
- **Choose Access Control Policy**: Select an appropriate access control policy for the OpenProject instance
- **Ready to Add Trust**: Under the tab endpoints, click on "Add SAML" to add a **SAML Assertion Consumer** with Binding `POST` and the Trusted URL set to `https://<Your OpenProject hostname>/auth/saml/callback`
- Click next and select "Configure claims issuance policy for this application"

A new wizard will pop up. If you missed this step, you can right click on the new party to select "Edit Claim Issuance Policy". In there, you will need to create attribute mappings from LDAP for OpenProject to access user data such as login, email address, names etc.

You can also follow this guide to add the LDAP claim rules: https://learn.microsoft.com/en-us/windows-server/identity/ad-fs/operations/create-a-rule-to-send-ldap-attributes-as-claims

- Click on "Add Rule..."
- Select "Send LDAP Attributes as Claims" and click Next

Add the following Claim rules:

| LDAP attribute   | Outgoing Claim Type (the value OpenProject looks for in the SAML response) |
| ---------------- | ------------------------------------------------------------ |
| SAM-account-name | Name ID                                                      |
| SAM-account-name | `uid`                                                        |
| Email-Addresses  | `mail`                                                       |
| Surname          | `sn`                                                         |
| Given-name       | `givenName`                                                  |



#### Exporting the ADFS public certificate

OpenProject needs the certificate or fingerprint of the ADFS to validate the signature of incoming tokens. Here are the steps on how to do that:

- In the ADFS management window, select "AD FS -> Service -> Certificates"
- Right click on the "Token-signing" certificate and click on "View Certificate..."
- Select the action "Copy to File..."
- Click on Next and select "Base-64 encoded X.509 (.CER)" and click Next
- Export the file and move it to the OpenProject instance or open a shell
- Run the command `awk 'NF {sub(/\r/, ""); printf "%s\\n",$0;}' <path to the certificate>`  



#### Setting up OpenProject for ADFS integration



In OpenProject, these are the variables you will need to set. Please refer to the above documentation for the different ways you can configure these variables  OpenProject

```bash
OPENPROJECT_SAML_SAML_NAME="saml"
OPENPROJECT_SAML_SAML_DISPLAY__NAME="ADFS SSO" # This is the text shown to users in OpenProject, freely change this value
OPENPROJECT_SAML_SAML_ATTRIBUTE__STATEMENTS_EMAIL="[mail]"
OPENPROJECT_SAML_SAML_ATTRIBUTE__STATEMENTS_LOGIN="[uid, mail]"
OPENPROJECT_SAML_SAML_ATTRIBUTE__STATEMENTS_FIRST__NAME="[givenName]"
OPENPROJECT_SAML_SAML_ATTRIBUTE__STATEMENTS_LAST__NAME="[sn]"
OPENPROJECT_SAML_SAML_ASSERTION__CONSUMER__SERVICE__URL="https://<Your OpenProject hostname>/auth/saml/callback"
OPENPROJECT_SAML_SAML_SSO__TARGET__URL="https://<Your ADFS hostname>/adfs/ls"
OPENPROJECT_SAML_SAML_SLO__TARGET__URL="https://<Your ADFS hostname>/adfs/ls/?wa=wsignout1.0"
OPENPROJECT_SAML_SAML_ISSUER="https://<Your OpenProject hostname>"
OPENPROJECT_SAML_SAML_IDP_CERT="<The output of the awk command above>"
```



### Keycloak

In Keycloak, use the following steps to set up a SAML integration OpenProject:

- Select or create a realm you want to authenticate OpenProject with. Remember that realm identifier.
- Under "Clients" menu, click on "Create"
- **Add client**: Enter the following details
  - **Client ID**: `https://<Your OpenProject hostname>` 
  - **Client protocol**: Set to "saml"
  - **Client SAML Endpoint**:  `https://<Your OpenProject hostname>/auth/saml` 

You will be forwarded to the settings tab  of the new client. Change these settings:

- Enable **Sign Documents**
- **Master SAML Processing URL**: Set to ``https://<Your OpenProject hostname>/auth/saml` 
- **Name ID Format** Set to username
- Expand section "Fine Grain SAML Endpoint Configuration"
  - **Assertion Consumer Service POST Binding URL**: Set to ``https://<Your OpenProject hostname>/auth/saml/callback` 
  - **Assertion Consumer Service Redirect Binding URL**: Set to ``https://<Your OpenProject hostname>/auth/saml/callback` 

Go the "Mappers" tab and create the following mappers. Note that the "User attribute" values might differ depending on your LDAP or Keycloak configuration.



| Mapper Type    | User Attribute | Friendly Name | SAML Attribute Name | SAML Attribute NameFormat |
| -------------- | -------------- | ------------- | ------------------- | ------------------------- |
| User Attribute | uid            | uid           | uid                 | Basic                     |
| User Attribute | lastName       | sn            | sn                  | Basic                     |
| User Attribute | firstName      | givenName     | givenName           | Basic                     |
| User Attribute | email          | mail          | mail                | Basic                     |



#### Exporting the Keycloak public certificate

To view the certificate in Base64 encoding, go to the menu "Realm settings" and click on "Endpoints -> SAML 2.0 Identity Provider Metadata". This will open an XML file, and the certificate is stored in the `ds:X509Certificate `node under the signing key. Copy the content of the certificate (`MII.....`)



#### Setting up OpenProject for Keycloak integration

In OpenProject, these are the variables you will need to set. Please refer to the above documentation for the different ways you can configure these variables  OpenProject

```bash
OPENPROJECT_SAML_SAML_NAME="saml"
OPENPROJECT_SAML_SAML_DISPLAY__NAME="Keycloak SSO" # This is the text shown to users in OpenProject, freely change this value
OPENPROJECT_SAML_SAML_ATTRIBUTE__STATEMENTS_EMAIL="[mail]"
OPENPROJECT_SAML_SAML_ATTRIBUTE__STATEMENTS_LOGIN="[uid, mail]"
OPENPROJECT_SAML_SAML_ATTRIBUTE__STATEMENTS_FIRST__NAME="[givenName]"
OPENPROJECT_SAML_SAML_ATTRIBUTE__STATEMENTS_LAST__NAME="[sn]"
OPENPROJECT_SAML_SAML_ASSERTION__CONSUMER__SERVICE__URL="https://<Your OpenProject hostname>/auth/saml/callback"
OPENPROJECT_SAML_SAML_SSO__TARGET__URL="https://<Your Keycloak hostname>/realms/<Keycloak REALM>/protocol/saml"
OPENPROJECT_SAML_SAML_SLO__TARGET__URL="https://<Your Keycloak hostname>/realms/<Keycloak RELAM>/protocol/saml"
OPENPROJECT_SAML_SAML_ISSUER="https://<Your OpenProject hostname>"
OPENPROJECT_SAML_SAML_IDP_CERT="<The certificate base64 copied from the metadata XML>"
```

If you're unsure what the realm value is, go to the menu "Realm settings" and click on "Endpoints -> SAML 2.0 Identity Provider Metadata". This will include URLs for the `SingleSignOnSerivce` and `SingleLogoutService`.



## Troubleshooting

**Q: After clicking on a provider badge, I am redirected to a signup form that says a user already exists with that login.**

A: This can happen if you previously created user accounts in OpenProject with the same email than what is stored in the identity provider. In this case, if you want to allow existing users to be automatically remapped to the SAML identity provider, you should do the following:

Spawn an interactive console in OpenProject. The following example shows the command for the packaged installation.
See [our process control guide](../../../installation-and-operations/operation/control/) for information on other installation types.

```bash
sudo openproject run console
> Setting.oauth_allow_remapping_of_existing_users = true
> exit
```

Then, existing users should be able to log in using their SAML identity. Note that this works only if the user is using password-based authentication, and is not linked to any other authentication source (e.g. LDAP) or OpenID provider.



**Q: Could the users be automatically logged in to OpenProject if they are already authenticated at the SAML Identity Provider?**

A: You are able to chose a default direct-login-provider in the by using environment variables

```yaml
OPENPROJECT_OMNIAUTH__DIRECT__LOGIN__PROVIDER="saml"
```

[Read more](../../../installation-and-operations/configuration/#omniauth-direct-login-provider)



**Q:** `"certificate"` **and** `"private key"` **are used in the SAML configuration and openproject logs show a FATAL error after GET "/auth/saml"**  `**FATAL** -- :  OpenSSL::PKey::RSAError (Neither PUB key nor PRIV key: nested asn1 error):`

A1: The given private_key is encrypted. The key is needed without the password (cf., https://github.com/onelogin/ruby-saml/issues/473)

A2: The provided key pair is not an RSA key. ruby-saml might expect an RSA key.
<|MERGE_RESOLUTION|>--- conflicted
+++ resolved
@@ -273,15 +273,9 @@
 ```
 
 **b) Attribute mapping example for configuration.yml**
-<<<<<<< HEAD
 
 > **NOTE**: ONLY for OpenProject version 11 and older
 
-=======
-
-> **NOTE**: ONLY for OpenProject version 11 and older
-
->>>>>>> 91344498
 ```yaml
 default:
   # <-- other configuration -->
