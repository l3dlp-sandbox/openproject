--- conflicted
+++ resolved
@@ -1,6 +1,3 @@
-<<<<<<< HEAD
-(function(Project, PlanningElement, Reporting) {
-=======
 //-- copyright
 // OpenProject is a project management system.
 // Copyright (C) 2012-2014 the OpenProject Foundation (OPF)
@@ -29,11 +26,7 @@
 // See doc/COPYRIGHT.rdoc for more details.
 //++
 
-function addProjectToOwnTimeline(Project) {
-  if (Project && Project.timeline) {
-    var t = Project.timeline;
-    t.projects = t.projects || {};
->>>>>>> 2600e039
+(function(Project, PlanningElement, Reporting) {
 
   function addProjectToOwnTimeline(Project) {
     if (Project && Project.timeline) {
