--- conflicted
+++ resolved
@@ -55,18 +55,10 @@
     end
 
     def create_wiki_page!(data, project:, user:, parent: nil)
-      wiki_page = WikiPage.create!(
+      WikiPage.create!(
         wiki: project.wiki,
         title: data[:title],
-<<<<<<< HEAD
         parent:,
-=======
-        parent:
-      )
-
-      WikiContent.create!(
-        page: wiki_page,
->>>>>>> 555bcd10
         author: user,
         text: data[:content]
       )
