--- conflicted
+++ resolved
@@ -45,15 +45,9 @@
         label: :label_languages
       },
       {
-<<<<<<< HEAD
-        name: 'attachments',
-        controller: '/admin/settings/attachments_settings',
-        label: :'attributes.attachments'
-=======
         name: 'projects',
         controller: '/admin/settings/projects_settings',
         label: :label_project_plural
->>>>>>> 48bd362b
       },
       {
         name: 'repositories',
