--- conflicted
+++ resolved
@@ -170,37 +170,4 @@
     end
     export
   end
-<<<<<<< HEAD
-
-  def show_detail(journal, detail, html = true)
-    journal.render_detail(detail, html)
-  end
-
-  def gantt_zoom_link(gantt, in_or_out)
-    img_attributes = {:style => 'height:1.4em; width:1.4em; margin-left: 3px;'} # em for accessibility
-
-    case in_or_out
-    when :in
-      if gantt.zoom < 4
-        link_to_remote(l(:text_zoom_in) + image_tag('zoom_in.png', img_attributes.merge(:alt => l(:text_zoom_in))),
-                       {:url => gantt.params.merge(:zoom => (gantt.zoom+1)), :method => :get, :update => 'content'},
-                       {:href => url_for(gantt.params.merge(:zoom => (gantt.zoom+1)))})
-      else
-        l(:text_zoom_in) +
-          image_tag('zoom_in_g.png', img_attributes.merge(:alt => l(:text_zoom_in)))
-      end
-      
-    when :out
-      if gantt.zoom > 1
-        link_to_remote(l(:text_zoom_out) + image_tag('zoom_out.png', img_attributes.merge(:alt => l(:text_zoom_out))),
-                       {:url => gantt.params.merge(:zoom => (gantt.zoom-1)), :method => :get, :update => 'content'},
-                       {:href => url_for(gantt.params.merge(:zoom => (gantt.zoom-1)))})
-      else
-        l(:text_zoom_out) +
-          image_tag('zoom_out_g.png', img_attributes.merge(:alt => l(:text_zoom_out)))
-      end
-    end
-  end
-=======
->>>>>>> 70bf0706
 end