#-- copyright
# OpenProject is an open source project management software.
# Copyright (C) 2012-2022 the OpenProject GmbH
#
# This program is free software; you can redistribute it and/or
# modify it under the terms of the GNU General Public License version 3.
#
# OpenProject is a fork of ChiliProject, which is a fork of Redmine. The copyright follows:
# Copyright (C) 2006-2013 Jean-Philippe Lang
# Copyright (C) 2010-2013 the ChiliProject Team
#
# This program is free software; you can redistribute it and/or
# modify it under the terms of the GNU General Public License
# as published by the Free Software Foundation; either version 2
# of the License, or (at your option) any later version.
#
# This program is distributed in the hope that it will be useful,
# but WITHOUT ANY WARRANTY; without even the implied warranty of
# MERCHANTABILITY or FITNESS FOR A PARTICULAR PURPOSE.  See the
# GNU General Public License for more details.
#
# You should have received a copy of the GNU General Public License
# along with this program; if not, write to the Free Software
# Foundation, Inc., 51 Franklin Street, Fifth Floor, Boston, MA  02110-1301, USA.
#
# See COPYRIGHT and LICENSE files for more details.
#++

require "rack/oauth2"
require "uri/http"

module OAuthClients
  class ConnectionManager
    # Nextcloud API endpoint to check if Bearer token is valid
    AUTHORIZATION_CHECK_PATH = '/ocs/v1.php/cloud/user'.freeze

    attr_reader :user, :oauth_client

    def initialize(user:, oauth_client:)
      @user = user
      @oauth_client = oauth_client
    end

    # Main method to initiate the OAuth2 flow called by a "client" component
    # that wants to access OAuth2 protected resources.
    # Returns an OAuthClientToken object or a String in case a renew is required.
    # @param state (OAuth2 RFC) encapsulates the state of the calling page (URL + params) to return
    # @param scope (OAuth2 RFC) specifies the resources to access. Nextcloud only has one global scope.
    def get_access_token(scope: [], state: nil)
      # Check for an already existing token from last call
      token = get_existing_token
      return ServiceResult.success(result: token) if token.present?

      # Return a String with a redirect URL to Nextcloud instead of a token
      @redirect_url = redirect_to_oauth_authorize(scope:, state:)
      ServiceResult.failure(result: @redirect_url)
    end

    # The bearer/access token has expired or is due for renew for other reasons.
    # Talk to OAuth2 Authorization Server to exchange the renew_token for a new bearer token.
    def refresh_token
      # There should already be an existing token,
      # otherwise this method has been called too early (internal flow error).
      oauth_client_token = get_existing_token
      if oauth_client_token.nil?
        return service_result_with_error(I18n.t('oauth_client.errors.refresh_token_called_without_existing_token'))
      end

      # Get the Rack::OAuth2::Client and call access_token!, then return a ServiceResult.
      service_result = request_new_token(refresh_token: oauth_client_token.refresh_token)
      return service_result unless service_result.success?

      # Updated tokens, handle model checking errors and return a ServiceResult
      update_oauth_client_token(oauth_client_token, service_result.result)
    end

    # Redirect to the "authorize" endpoint of the OAuth2 Authorization Server.
    # @param state (OAuth2 RFC) is a nonce referencing a cookie containing the calling page (URL + params) to which to
    # return to at the end of the whole flow.
    # @param scope (OAuth2 RFC) specifies the resources to access. Nextcloud only has one global scope.
    def redirect_to_oauth_authorize(scope: [], state: nil)
      client = rack_oauth_client # Configure and start the rack-oauth2 client
      client.authorization_uri(scope:, state:)
    end

    # Called by callback_page with a cryptographic "code" that indicates
    # that the user has successfully authorized the OAuth2 Authorization Server.
    # We now are going to exchange this code to a token (bearer+refresh)
    def code_to_token(code)
      # Return a Rack::OAuth2::AccessToken::Bearer or an error string
      service_result = request_new_token(authorization_code: code)
      return service_result unless service_result.success?

<<<<<<< HEAD
      # Check for existing OAuthClientToken and update,
      # or create a new one from Rack::OAuth::AccessToken::Bearer
      oauth_client_token = get_existing_token
      if oauth_client_token.present?
        update_oauth_client_token(oauth_client_token, service_result.result)
      else
        oauth_client_token = create_new_oauth_client_token(service_result.result)
      end

      ServiceResult.new(success: true, result: oauth_client_token)
    end

    # Called by StorageRepresenter to inquire about the status of the OAuth2
    # authentication server.
    # Returns :connected/:authorization_failed or :error for a general error.
    # We have decided to distinguish between only these 3 cases, because the
    # front-end (and a normal user) probably wouldn't know how to deal with
    # other options.
    def authorization_state
      oauth_client_token = get_existing_token
      return :failed_authorization unless oauth_client_token

      # Check for user information. This is the cheapest Nextcloud call that requires
      # valid authentication, so we use it for testing the validity of the Bearer token.
      # curl -H "Authorization: Bearer MY_TOKEN" -X GET 'https://my.nextcloud.org/ocs/v1.php/cloud/user' \
      #      -H "OCS-APIRequest: true" -H "Accept: application/json"
      RestClient.get(
        File.join(oauth_client.integration.host, AUTHORIZATION_CHECK_PATH),
        {
          'Authorization' => "Bearer #{oauth_client_token.access_token}",
          'OCS-APIRequest' => "true",
          'Accept' => "application/json"
        }
=======
      # Create a new OAuthClientToken from Rack::OAuth::AccessToken::Bearer and return
      ServiceResult.success(
        result: create_new_oauth_client_token(service_result.result)
>>>>>>> a635baf1
      )
      :connected
    rescue RestClient::Unauthorized, RestClient::Forbidden => _e
      service_result = refresh_token # `refresh_token` already has exception handling
      return :connected if service_result.success?

      if service_result.result == 'invalid_grant'
        # This can happen if the Authorization Server invalidated all tokens.
        # Then the user would ideally be asked to reauthorize.
        :failed_authorization
      else
        # It could also be that some other error happened, i.e. firewall badly configured.
        # Then the user needs to know that something is technically off. The user could try
        # to reload the page or contact an admin.
        :error
      end
    rescue StandardError => _e
      :error
    end

    private

    # Check if a OAuthClientToken already exists and return nil otherwise.
    # Don't handle the case of an expired token.
    def get_existing_token
      # Check if we've got a token in the database and return nil otherwise.
      OAuthClientToken.find_by(user_id: @user, oauth_client_id: @oauth_client.id)
    end

    # Calls client.access_token!
    # Convert the various exceptions into user-friendly error strings.
    def request_new_token(options = {})
      rack_access_token = rack_oauth_client(options)
                            .access_token!(:body) # Rack::OAuth2::AccessToken

      ServiceResult.success(result: rack_access_token)
    rescue Rack::OAuth2::Client::Error => e # Handle Rack::OAuth2 specific errors
      service_result_with_error(i18n_rack_oauth2_error_message(e), e.message)
    rescue Timeout::Error, EOFError, Net::HTTPBadResponse, Net::HTTPHeaderSyntaxError, Net::ProtocolError,
           Errno::EINVAL, Errno::ENETUNREACH, Errno::ECONNRESET, Errno::ECONNREFUSED, JSON::ParserError => e
      service_result_with_error(
        "#{I18n.t('oauth_client.errors.oauth_returned_http_error')}: #{e.class}: #{e.message.to_html}"
      )
    rescue StandardError => e
      service_result_with_error(
        "#{I18n.t('oauth_client.errors.oauth_returned_standard_error')}: #{e.class}: #{e.message.to_html}"
      )
    end

    # Localize the error message
    def i18n_rack_oauth2_error_message(rack_oauth2_client_exception)
      i18n_key = "oauth_client.errors.rack_oauth2.#{rack_oauth2_client_exception.message}"
      if I18n.exists? i18n_key
        I18n.t(i18n_key)
      else
        "#{I18n.t('oauth_client.errors.oauth_returned_error')}: #{rack_oauth2_client_exception.message.to_html}"
      end
    end

    # Return a fully configured RackOAuth2Client.
    # This client does all the heavy lifting with the OAuth2 protocol.
    def rack_oauth_client(options = {})
      rack_oauth_client = build_basic_rack_oauth_client

      # Write options, for example authorization_code and refresh_token
      rack_oauth_client.refresh_token = options[:refresh_token] if options[:refresh_token]
      rack_oauth_client.authorization_code = options[:authorization_code] if options[:authorization_code]

      rack_oauth_client
    end

    def build_basic_rack_oauth_client
      oauth_client_uri = URI.parse(@oauth_client.integration.host)
      oauth_client_scheme = oauth_client_uri.scheme
      oauth_client_host = oauth_client_uri.host
      oauth_client_port = oauth_client_uri.port

      Rack::OAuth2::Client.new(
        identifier: @oauth_client.client_id,
        secret: @oauth_client.client_secret,
        scheme: oauth_client_scheme,
        host: oauth_client_host,
        port: oauth_client_port,
        authorization_endpoint: "/apps/oauth2/authorize",
        token_endpoint: "/apps/oauth2/api/v1/token"
      )
    end

    # Create a new OpenProject token object based on the return values
    # from a Rack::OAuth2::AccessToken::Bearer token
    def create_new_oauth_client_token(rack_access_token)
      OAuthClientToken.create(
        user: @user,
        oauth_client: @oauth_client,
        origin_user_id: rack_access_token.raw_attributes[:user_id], # ID of user at OAuth2 Authorization Server
        access_token: rack_access_token.access_token,
        token_type: rack_access_token.token_type, # :bearer
        refresh_token: rack_access_token.refresh_token,
        expires_in: rack_access_token.raw_attributes[:expires_in],
        scope: rack_access_token.scope
      )
    end

    # Update an OpenProject token based on updated values from a
    # Rack::OAuth2::AccessToken::Bearer after a OAuth2 refresh operation
    def update_oauth_client_token(oauth_client_token, rack_oauth2_access_token)
      success = oauth_client_token.update(
        access_token: rack_oauth2_access_token.access_token,
        refresh_token: rack_oauth2_access_token.refresh_token,
        expires_in: rack_oauth2_access_token.expires_in
      )

      if success
        ServiceResult.success(result: oauth_client_token)
      else
        result = ServiceResult.failure
        result.errors.add(:base, I18n.t('oauth_client.errors.refresh_token_updated_failed'))
        result.add_dependent!(ServiceResult.failure(errors: oauth_client_token.errors))
        result
      end
    end

    # Shortcut method to convert an error message into an unsuccessful
    # ServiceResult with that error message
<<<<<<< HEAD
    def service_result_with_error(message, res = nil)
      ServiceResult.new(success: false, result: res).tap do |service_result|
        service_result.errors.add(:base, message)
=======
    def service_result_with_error(message)
      ServiceResult.failure.tap do |result|
        result.errors.add(:base, message)
>>>>>>> a635baf1
      end
    end
  end
end<|MERGE_RESOLUTION|>--- conflicted
+++ resolved
@@ -91,7 +91,6 @@
       service_result = request_new_token(authorization_code: code)
       return service_result unless service_result.success?
 
-<<<<<<< HEAD
       # Check for existing OAuthClientToken and update,
       # or create a new one from Rack::OAuth::AccessToken::Bearer
       oauth_client_token = get_existing_token
@@ -101,7 +100,7 @@
         oauth_client_token = create_new_oauth_client_token(service_result.result)
       end
 
-      ServiceResult.new(success: true, result: oauth_client_token)
+      ServiceResult.success(result: oauth_client_token)
     end
 
     # Called by StorageRepresenter to inquire about the status of the OAuth2
@@ -125,11 +124,6 @@
           'OCS-APIRequest' => "true",
           'Accept' => "application/json"
         }
-=======
-      # Create a new OAuthClientToken from Rack::OAuth::AccessToken::Bearer and return
-      ServiceResult.success(
-        result: create_new_oauth_client_token(service_result.result)
->>>>>>> a635baf1
       )
       :connected
     rescue RestClient::Unauthorized, RestClient::Forbidden => _e
@@ -254,15 +248,9 @@
 
     # Shortcut method to convert an error message into an unsuccessful
     # ServiceResult with that error message
-<<<<<<< HEAD
-    def service_result_with_error(message, res = nil)
-      ServiceResult.new(success: false, result: res).tap do |service_result|
-        service_result.errors.add(:base, message)
-=======
-    def service_result_with_error(message)
-      ServiceResult.failure.tap do |result|
-        result.errors.add(:base, message)
->>>>>>> a635baf1
+    def service_result_with_error(message, result = nil)
+      ServiceResult.failure(result:).tap do |r|
+        r.errors.add(:base, message)
       end
     end
   end
