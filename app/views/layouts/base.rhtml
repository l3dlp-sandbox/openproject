--- conflicted
+++ resolved
@@ -51,15 +51,9 @@
         <% if !Project.visible.empty? and (User.current.logged? or !Setting.login_required?) %>
           <li class="drop-down">
             <%= link_to l(:label_project_plural), :controller => 'projects', :action => 'index' %>
-<<<<<<< HEAD
-            <ul style="display:none;">
+            <ul style="display:none;" class="limit-width-topmenu">
               <li><%= link_to l(:label_project_view_all), :controller => 'projects', :action => 'index' %></li>
               <li><%= render_project_jump_box Project.visible, { :id => "project-search" } %></li>
-=======
-            <ul style="display:none;" class="limit-width-topmenu">
-                <li><%= link_to "View all Projects", :controller => 'projects', :action => 'index' %></li>
-                <li><%= render_project_jump_box Project.visible, :id => "project-search", :class => "chzn-select", :'data-placeholder' => "Enter Project Name..." %></li>
->>>>>>> c2d554f4
             </ul>
           </li>
         <% end %>
