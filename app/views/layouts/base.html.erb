--- conflicted
+++ resolved
@@ -104,8 +104,7 @@
 <% main_menu = render_main_menu(@project) %>
 <% side_displayed = content_for?(:sidebar) || content_for?(:main_menu) || !main_menu.blank? %>
 <% initial_classes = initial_menu_classes(side_displayed, show_decoration) %>
-<div id="wrapper" style="<%= initial_menu_styles %>" class="<%= initial_classes %>"
-     ng-class="{ 'hidden-navigation': !showNavigation }">
+<div id="wrapper" style="<%= initial_menu_styles %>" class="<%= initial_classes %>">
   <% if show_decoration %>
     <div id="top-menu">
       <div id="header">
@@ -113,16 +112,7 @@
           <h1 class="hidden-for-sighted">
             <%= l(:label_top_menu) %>
           </h1>
-          <div id="main-menu-toggle"
-               ng-controller="MainMenuController as mainMenu"
-               ng-click="mainMenu.toggleNavigation($event)">
-            <a icon="icon-hamburger"
-               title="<%= t('js.show_hide_project_menu') %>"
-               aria-haspopup="true"
-               href="">
-              <i class="icon-hamburger" aria-hidden="true"></i>
-            </a>
-          </div>
+          <main-menu-toggle></main-menu-toggle>
           <a href="" class="hidden-for-sighted skip-navigation-link"
              aria-label="<%= I18n.t('js.work_packages.jump_marks.label_content') %>">
             <%= I18n.t('js.work_packages.jump_marks.content') %>
@@ -141,10 +131,9 @@
     </div>
   <% end %>
   <div id="main"
-       class="<%= initial_classes %>"
-       ng-class="{ 'hidden-navigation': !showNavigation }">
+       class="<%= initial_classes %>">
     <% if (side_displayed && show_decoration) %>
-      <div id="main-menu" class="main-menu" ng-controller="MainMenuController as mainMenu">
+      <div id="main-menu" class="main-menu">
         <h1 class="hidden-for-sighted"><%= l(:label_main_menu) %></h1>
         <main-menu-resizer></main-menu-resizer>
         <div id="menu-sidebar">
@@ -157,13 +146,10 @@
           </div>
         </div>
       </div>
-<<<<<<< HEAD
     <% end %>
-    <div id="content-wrapper" class="<%= initial_classes %>"
-         ng-class="{ 'hidden-navigation': !showNavigation }">
+    <div id="content-wrapper" class="<%= initial_classes %>">
       <% if show_decoration %>
-        <div id="breadcrumb" class="<%= initial_classes %><%= show_breadcrumb ? ' -show' : '' %>"
-             ng-class="{ 'hidden-navigation': !showNavigation }">
+        <div id="breadcrumb" class="<%= initial_classes %><%= show_breadcrumb ? ' -show' : '' %>">
           <%= you_are_here_info %>
           <%= full_breadcrumb %>
           <%= call_hook :view_layouts_base_breadcrumb %>
@@ -178,8 +164,7 @@
           <%= render partial: '/onboarding/starting_video_modal' %>
         </modal-wrapper>
       <% end %>
-      <div id="content" class="<%= initial_classes %>"
-           ng-class="{ 'hidden-navigation': !showNavigation }">
+      <div id="content" class="<%= initial_classes %>">
         <h1 class="hidden-for-sighted"><%= l(:label_content) %></h1>
         <%= content_for :content_body %>
         <% unless local_assigns[:no_action_menu] %>
@@ -191,90 +176,6 @@
         <% unless local_assigns[:no_action_menu] %>
           <div style="clear:both;">&nbsp;</div>
         <% end %>
-=======
-    </noscript>
-    <% main_menu = render_main_menu(@project) %>
-    <% side_displayed = content_for?(:sidebar) || content_for?(:main_menu) || !main_menu.blank? %>
-    <% initial_classes = initial_menu_classes(side_displayed, show_decoration) %>
-    <div id="wrapper" style="<%= initial_menu_styles %>" class="<%= initial_classes %>">
-      <% if show_decoration %>
-        <div id="top-menu">
-          <div id="header">
-            <div id="top-menu-items">
-              <h1 class="hidden-for-sighted">
-                <%= l(:label_top_menu) %>
-              </h1>
-              <main-menu-toggle></main-menu-toggle>
-              <a href="" class="hidden-for-sighted skip-navigation-link"
-                 id="skip-navigation--content"
-                  aria-label="<%= I18n.t('js.work_packages.jump_marks.label_content') %>">
-                    <%= I18n.t('js.work_packages.jump_marks.content') %>
-              </a>
-              <%= render_top_menu_left %>
-              <div id="logo" class="hidden-for-mobile">
-                <%= link_to(I18n.t('label_home'), home_url, class: 'home-link') %>
-              </div>
-              <%= call_hook :view_layouts_base_top_menu %>
-              <div class="top-menu-items-right">
-                <%= render partial: 'search/mini_form' %>
-                <%= render_top_menu_right %>
-              </div>
-            </div>
-          </div>
-        </div>
-      <% end %>
-      <div id="main"
-           class="<%= initial_classes %>">
-        <% if (side_displayed && show_decoration) %>
-          <div id="main-menu" class="main-menu">
-            <h1 class="hidden-for-sighted"><%= l(:label_main_menu) %></h1>
-            <main-menu-resizer></main-menu-resizer>
-            <div id="menu-sidebar">
-              <%= main_menu %>
-              <%= content_for :main_menu %>
-              <!-- Sidebar -->
-              <div id="sidebar">
-                <%= content_for :sidebar %>
-                <%= call_hook :view_layouts_base_sidebar %>
-              </div>
-            </div>
-          </div>
-        <% end %>
-        <div id="content-wrapper" class="<%= initial_classes %>">
-          <% if show_decoration %>
-            <div id="breadcrumb" class="<%= initial_classes %><%= show_breadcrumb ? ' -show' : '' %>">
-              <%= you_are_here_info %>
-              <%= full_breadcrumb %>
-              <%= call_hook :view_layouts_base_breadcrumb %>
-            </div>
-          <% end %>
-          <%= render_flash_messages %>
-          <notifications-container></notifications-container>
-          <% if show_onboarding_modal? %>
-            <modal-wrapper initialize="true"
-                           iframe-url="<%= OpenProject::Configuration.onboarding_video_url %>"
-                           modal-class-name="onboarding-modal -highlight">
-              <%= render partial: '/onboarding/starting_video_modal' %>
-            </modal-wrapper>
-          <% end %>
-          <div id="content" class="<%= initial_classes %>">
-            <h1 class="hidden-for-sighted"><%= l(:label_content) %></h1>
-            <%= content_for :content_body %>
-            <% unless local_assigns[:no_action_menu] %>
-              <!-- Action menu -->
-              <%= render partial: 'layouts/action_menu' %>
-              <%= yield %>
-            <% end %>
-            <%= call_hook :view_layouts_base_content %>
-            <% unless local_assigns[:no_action_menu] %>
-              <div style="clear:both;">&nbsp;</div>
-            <% end %>
-          </div>
-          <% unless local_assigns[:no_action_menu] %>
-            <div style="clear:both;">&nbsp;</div>
-          <% end %>
-        </div>
->>>>>>> 4c0732ae
       </div>
       <% unless local_assigns[:no_action_menu] %>
         <div style="clear:both;">&nbsp;</div>
