<%#-- copyright
OpenProject is a project management system.
Copyright (C) 2012-2018 the OpenProject Foundation (OPF)

This program is free software; you can redistribute it and/or
modify it under the terms of the GNU General Public License version 3.

OpenProject is a fork of ChiliProject, which is a fork of Redmine. The copyright follows:
Copyright (C) 2006-2017 Jean-Philippe Lang
Copyright (C) 2010-2013 the ChiliProject Team

This program is free software; you can redistribute it and/or
modify it under the terms of the GNU General Public License
as published by the Free Software Foundation; either version 2
of the License, or (at your option) any later version.

This program is distributed in the hope that it will be useful,
but WITHOUT ANY WARRANTY; without even the implied warranty of
MERCHANTABILITY or FITNESS FOR A PARTICULAR PURPOSE.  See the
GNU General Public License for more details.

You should have received a copy of the GNU General Public License
along with this program; if not, write to the Free Software
Foundation, Inc., 51 Franklin Street, Fifth Floor, Boston, MA  02110-1301, USA.

See docs/COPYRIGHT.rdoc for more details.

++#%><!DOCTYPE html>
<% show_decoration = params["layout"].nil? %>
<html xmlns="http://www.w3.org/1999/xhtml" lang="<%= I18n.locale.to_s %>" xml:lang="<%= I18n.locale.to_s %>" class="<%= 'in_modal' unless show_decoration %>">
  <head>
    <meta http-equiv="content-type" content="text/html; charset=utf-8" />
    <meta name="viewport" content="width=device-width">
    <%= output_title_and_meta_tags %>

    <meta name="app_base_path" content="<%= OpenProject::Configuration['rails_relative_url_root'] || '' %>" />
    <% if @project %>
    <meta name="current_project"
          data-project-name="<%= h @project.name %>"
          data-project-id="<%= @project.id %>"
          data-project-identifier="<%= @project.identifier %>"/>
    <% end %>

    <meta name="openproject_initializer"
          data-locale="<%= I18n.locale %>"
          data-default-locale="<%= I18n.default_locale %>"
          data-environment="<%= Rails.env %>" />
    <meta name="current_menu_item" content="<%= current_menu_item %>" />
    <meta name="accessibility-mode" content="<%= current_user.impaired? %>" />
    <%= csrf_meta_tags %>
    <%= render 'common/favicons' %>
    <%= stylesheet_link_tag 'openproject', media: "all" %>
<<<<<<< HEAD




	<script type="text/javascript" src="/vendor.js"></script>
	<script type="text/javascript" src="/polyfills.js"></script>
	<script type="text/javascript" src="/runtime.js"></script>
	<script type="text/javascript" src="/styles.js"></script>
    <script type="text/javascript" src="/main.js"></script>



    <%= text_formatting_js_includes %>
    <%= javascript_include_tag 'application' %>
    <%= javascript_include_tag "locales/#{I18n.locale}" %>
	<!--
    -->


=======
    <%= javascript_include_tag 'application' %>
    <%= javascript_include_tag "locales/#{I18n.locale}" %>
    <%= text_formatting_js_includes %>
>>>>>>> f9a2fbd6
    <!-- project specific tags -->
    <%= call_hook :view_layouts_base_html_head %>
    <!-- page specific tags -->
    <%= content_for(:header_tags) if content_for?(:header_tags) %>
    <% if EnterpriseToken.allows_to?(:define_custom_style) && CustomStyle.try(:current).present? %>
      <% cache(CustomStyle.current) do %>
        <%= render partial: "custom_styles/inline_css" %>
        <% if CustomStyle.current.favicon.present? %>
          <link rel="icon" type="image/png" href="<%= custom_style_favicon_path(digest: CustomStyle.current.digest, filename: CustomStyle.current.favicon_identifier) %>" sizes="32x32">
        <% end %>
        <% if CustomStyle.current.touch_icon.present? %>
          <link rel="apple-touch-icon" sizes="180x180" href="<%= custom_style_touch_icon_path(digest: CustomStyle.current.digest, filename: CustomStyle.current.touch_icon_identifier) %>">
        <% end %>
      <% end %>
    <% end %>
    <%= crowdin_in_context_translation %>
  </head>
  <body class="<%= body_css_classes %>" data-relative_url_root="<%= root_path %>" ng-init="projectIdentifier = '<%= (@project.identifier rescue '') %>'">
    <noscript>
      <div class="top-shelf icon icon-warning">
        <h1><%=l(:noscript_heading)%></h1>
        <p>
          <%=l(:noscript_description)%>
        </p>
        <h2>
          <a href="http://www.enable-javascript.com/" target="_blank"><%=l(:noscript_learn_more) %></a>
        </h2>
      </div>
    </noscript>
    <% main_menu = render_main_menu(@project) %>
    <% side_displayed = content_for?(:sidebar) || content_for?(:main_menu) || !main_menu.blank? %>
    <% initial_classes = initial_menu_classes(side_displayed, show_decoration) %>
    <div id="wrapper" style="<%= initial_menu_styles %>" class="<%= initial_classes %>"
         ng-class="{ 'hidden-navigation': !showNavigation }">
      <% if show_decoration %>
        <div id="top-menu">
          <div id="header">
            <div id="top-menu-items">
              <h1 class="hidden-for-sighted">
                <%= l(:label_top_menu) %>
              </h1>
              <div id="main-menu-toggle"
                   ng-controller="MainMenuController as mainMenu"
                   ng-click="mainMenu.toggleNavigation($event)">
                <a icon="icon-hamburger"
                   title="<%= t('js.show_hide_project_menu') %>"
                   aria-haspopup="true"
                   href="">
                  <i class="icon-hamburger" aria-hidden="true"></i>
                </a>
              </div>
              <a href="" class="hidden-for-sighted skip-navigation-link"
                 aria-label="<%= I18n.t('js.work_packages.jump_marks.label_content') %>">
                <%= I18n.t('js.work_packages.jump_marks.content') %>
              </a>
              <%= render_top_menu_left %>
              <div id="logo" class="hidden-for-mobile">
                <%= link_to(I18n.t('label_home'), home_url, class: 'home-link') %>
              </div>
              <%= call_hook :view_layouts_base_top_menu %>
              <div class="top-menu-items-right">
                <%= render partial: 'search/mini_form' %>
                <%= render_top_menu_right %>
              </div>
            </div>
          </div>
        </div>
      <% end %>
      <div id="main"
           class="<%= initial_classes %>"
           ng-class="{ 'hidden-navigation': !showNavigation }">
        <% if (side_displayed && show_decoration) %>
          <div id="main-menu" class="main-menu" ng-controller="MainMenuController as mainMenu">
            <h1 class="hidden-for-sighted"><%= l(:label_main_menu) %></h1>
            <main-menu-resizer></main-menu-resizer>
            <div id="menu-sidebar">
              <%= main_menu %>
              <%= content_for :main_menu %>
              <!-- Sidebar -->
              <div id="sidebar">
                <%= content_for :sidebar %>
                <%= call_hook :view_layouts_base_sidebar %>
              </div>
            </div>
          </div>
        <% end %>
        <div id="content-wrapper" class="<%= initial_classes %>"
             ng-class="{ 'hidden-navigation': !showNavigation }">
          <% if show_decoration %>
            <div id="breadcrumb" class="<%= initial_classes %><%= show_breadcrumb ? ' -show' : '' %>"
                 ng-class="{ 'hidden-navigation': !showNavigation }">
              <%= you_are_here_info %>
              <%= full_breadcrumb %>
              <%= call_hook :view_layouts_base_breadcrumb %>
            </div>
          <% end %>
          <%= render_flash_messages %>
          <notifications-container></notifications-container>
          <% if show_onboarding_modal? %>
            <modal-wrapper initialize="true"
                           iframe-url="<%= OpenProject::Configuration.onboarding_video_url %>"
                           modal-class-name="onboarding-modal -highlight">
              <%= render partial: '/onboarding/starting_video_modal' %>
            </modal-wrapper>
          <% end %>
          <div id="content" class="<%= initial_classes %>"
               ng-class="{ 'hidden-navigation': !showNavigation }">
            <h1 class="hidden-for-sighted"><%= l(:label_content) %></h1>
            <%= content_for :content_body %>
            <% unless local_assigns[:no_action_menu] %>
              <!-- Action menu -->
              <%= render partial: 'layouts/action_menu' %>
              <%= yield %>
            <% end %>
            <%= call_hook :view_layouts_base_content %>
            <% unless local_assigns[:no_action_menu] %>
              <div style="clear:both;">&nbsp;</div>
            <% end %>
          </div>
          <% unless local_assigns[:no_action_menu] %>
            <div style="clear:both;">&nbsp;</div>
          <% end %>
        </div>
      </div>
      <div id="ajax-indicator" style="display:none;"><span><%= l(:label_loading) %></span></div>
    </div>
    <%# Properly decides main menu expanded state and width before its drawn. Fixes flickering side menu
        where menu is first expanded, then being collapsed in angular. %>
    <%= nonced_javascript_tag do %>
    (function($) {
      var wrapper = $('#wrapper');
      if (window.sessionStorage.getItem('openproject:navigation-toggle') === 'collapsed' || window.innerWidth < 680) {
        $('.can-hide-navigation').addClass('hidden-navigation');
      }

      var savedMainMenuWidth = window.OpenProject.guardedLocalStorage("openProject-mainMenuWidth");
      if (savedMainMenuWidth) {
        document.documentElement.style.setProperty("--main-menu-width", savedMainMenuWidth + 'px');
      }

      wrapper.show();

      // Wrapper for page-specific JS from deprecated inline functions
      // no longer available with CSP.
      <%= content_for :additional_js_dom_ready %>
    }(jQuery));
    <% end %>
    <%= call_hook :view_layouts_base_body_bottom %>
  </body>
</html><|MERGE_RESOLUTION|>--- conflicted
+++ resolved
@@ -50,7 +50,6 @@
     <%= csrf_meta_tags %>
     <%= render 'common/favicons' %>
     <%= stylesheet_link_tag 'openproject', media: "all" %>
-<<<<<<< HEAD
 
 
 
@@ -63,18 +62,10 @@
 
 
 
-    <%= text_formatting_js_includes %>
     <%= javascript_include_tag 'application' %>
     <%= javascript_include_tag "locales/#{I18n.locale}" %>
-	<!--
-    -->
-
-
-=======
-    <%= javascript_include_tag 'application' %>
-    <%= javascript_include_tag "locales/#{I18n.locale}" %>
+    <!-- Text formatting specific includes -->
     <%= text_formatting_js_includes %>
->>>>>>> f9a2fbd6
     <!-- project specific tags -->
     <%= call_hook :view_layouts_base_html_head %>
     <!-- page specific tags -->
@@ -217,6 +208,7 @@
 
       wrapper.show();
 
+
       // Wrapper for page-specific JS from deprecated inline functions
       // no longer available with CSP.
       <%= content_for :additional_js_dom_ready %>
