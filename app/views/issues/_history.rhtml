--- conflicted
+++ resolved
@@ -1,23 +1,5 @@
 <% for journal in journals %>
-<<<<<<< HEAD
-  <div id="change-<%= journal.id %>" class="journal">
-    <h4><div class="journal-link"><%= link_to "##{journal.indice}", :anchor => "note-#{journal.indice}" %></div>
-    <%= avatar(journal.user, :size => "24") %>
-    <%= content_tag('a', '', :name => "note-#{journal.indice}")%>
-		<%= authoring journal.created_on, journal.user, :label => :label_updated_time_by %></h4>
-    
-    <% if journal.details.any? %>
-    <ul class="details">
-      <% for detail in journal.details %>
-       <li><%= show_detail(detail) %></li>
-      <% end %>
-    </ul>
-    <% end %>
-    <%= render_notes(issue, journal, :reply_links => reply_links) unless journal.notes.blank? %>
-  </div>
-=======
   <%= render_journal issue, journal, :edit_permission => :edit_issue_notes,
       :edit_own_permission => :edit_own_issue_notes %>
->>>>>>> 4804d22f
   <%= call_hook(:view_issues_history_journal_bottom, { :journal => journal }) %>
 <% end %>