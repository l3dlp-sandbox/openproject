--- conflicted
+++ resolved
@@ -46,22 +46,14 @@
       </div>
     </fieldset>
 
-<<<<<<< HEAD
-    <%= cell Settings::NumericSettingCell, "invitation_expiration_days", unit: "days" %>
+    <% if OpenProject::Configuration.registration_footer.blank? %>
+      <%= cell Settings::NumericSettingCell, "invitation_expiration_days", unit: "days" %>
 
-    <fieldset class="form--fieldset">
-      <fieldset id="registration_footer" class="form--fieldset">
-        <legend class="form--fieldset-legend"><%= I18n.t(:setting_registration_footer) %></legend>
-        <%= cell Settings::TextSettingCell, I18n.locale, name: "registration_footer" %>
-=======
-    <%# Footers defined in the OpenProject configuration override and disable those from Settings. %>
-    <% if OpenProject::Configuration.registration_footer.blank? %>
       <fieldset class="form--fieldset">
         <fieldset id="registration_footer" class="form--fieldset">
           <legend class="form--fieldset-legend"><%= I18n.t(:setting_registration_footer) %></legend>
           <%= cell Settings::TextSettingCell, I18n.locale, name: "registration_footer" %>
         </fieldset>
->>>>>>> 21a1983c
       </fieldset>
     <% end %>
 
