--- conflicted
+++ resolved
@@ -27,7 +27,6 @@
 
 ++#%>
 <% if @project.shared_versions.any? %>
-<<<<<<< HEAD
   <div class="generic-table--container">
     <div class="generic-table--results-container">
       <table interactive-table role="grid" class="generic-table">
@@ -122,7 +121,7 @@
               <td class="buttons">
                 <% if version.project == @project %>
                   <%= link_to_if_authorized l(:button_edit),   {:controller => '/versions', :action => 'edit', :id => version }, :class => 'icon icon-edit' %>
-                  <%= link_to_if_authorized l(:button_delete), {:controller => '/versions', :action => 'destroy', :id => version}, :confirm => l(:text_are_you_sure), :method => :delete, :class => 'icon icon-delete' %>
+                  <%= link_to_if_authorized l(:button_delete), {:controller => '/versions', :action => 'destroy', :id => version}, data: { confirm: l(:text_are_you_sure) }, :method => :delete, :class => 'icon icon-delete' %>
                 <% end %>
               </td>
             </tr>
@@ -132,41 +131,6 @@
       <div class="generic-table--header-background"></div>
     </div>
   </div>
-=======
-  <table class="list versions">
-    <thead>
-      <tr>
-        <th><%= Version.model_name.human %></th>
-        <th><%= Version.human_attribute_name(:start_date) %></th>
-        <th><%= Version.human_attribute_name(:effective_date) %></th>
-        <th><%= Version.human_attribute_name(:description) %></th>
-        <th><%= Version.human_attribute_name(:status) %></th>
-        <th><%= Version.human_attribute_name(:sharing) %></th>
-        <th><%= WikiPage.model_name.human %></th>
-        <th style="width:15%"></th>
-      </tr>
-    </thead>
-    <tbody>
-      <% for version in @project.shared_versions.sort %>
-        <tr class="version <%= cycle 'odd', 'even' %>  <%= 'shared' if version.project != @project %>">
-          <td class="name <%=h version.status %><% ' icon-context icon-link' if version.project != @project%>"><%= link_to_version version %></td>
-          <td class="date"><%= format_date(version.start_date) %></td>
-          <td class="date"><%= format_date(version.effective_date) %></td>
-          <td class="description"><%=h version.description %></td>
-          <td class="status"><%= l("version_status_#{version.status}") %></td>
-          <td class="sharing"><%=h format_version_sharing(version.sharing) %></td>
-          <td><%= link_to_if_authorized(h(version.wiki_page_title), {:controller => '/wiki', :action => 'show', :project_id => version.project, :id => Wiki.titleize(version.wiki_page_title)}) || h(version.wiki_page_title) unless version.wiki_page_title.blank? || version.project.wiki.nil? %></td>
-          <td class="buttons">
-            <% if version.project == @project %>
-              <%= link_to_if_authorized l(:button_edit),   {:controller => '/versions', :action => 'edit', :id => version }, :class => 'icon icon-edit' %>
-              <%= link_to_if_authorized l(:button_delete), {:controller => '/versions', :action => 'destroy', :id => version}, data: { confirm: l(:text_are_you_sure) }, :method => :delete, :class => 'icon icon-delete' %>
-            <% end %>
-          </td>
-        </tr>
-      <% end; reset_cycle %>
-    </tbody>
-  </table>
->>>>>>> a5e625cb
 <% else %>
   <div class="generic-table--container">
     <div class="generic-table--no-results-container">
