<style type="text/css">

  /* Overwrite Primer primitives */
  [data-color-mode] {
      --body-background: var(--bgColor-default);
      --body-font-color: var(--fgColor-default);
  }
  /* Override Primer variable to ensure compatibility with currently
     configured design outside of high contrast mode  */
  [data-color-mode]:not([data-light-theme=light_high_contrast]) {
    --fgColor-accent: var(--accent-color) !important;
    --control-checked-bgColor-rest: var(--control-checked-color) !important;
    --control-checked-bgColor-active: var(--control-checked-color) !important;
    --control-checked-bgColor-hover: var(--control-checked-color--major1) !important;
    --controlKnob-borderColor-checked: var(--control-checked-color) !important;
    --button-primary-bgColor-rest: var(--button--primary-background-color) !important;
    --button-primary-bgColor-hover: var(--button--primary-background-hover-color) !important;
    --button-primary-bgColor-disabled: var(--button--primary-background-disabled-color) !important;
  }
<<<<<<< HEAD

  /* Generic color mapping for content variables */
  [data-light-theme=light_high_contrast],
  [data-dark-theme=dark] {
    --avatar-border-color: var(--color-avatar-border);
    --list-item-hover--border-color: var(--color-action-list-item-default-active-border);
    --list-item-hover--color: var(--color-action-list-item-default-hover-bg);
    --inplace-edit--border-color: var(--borderColor-default);
    --ck-color-toolbar-border: var(--borderColor-default);
    --ck-color-base-border: var(--borderColor-default);
    --ck-color-button-default-hover-background: var(--color-action-list-item-default-hover-bg);
    --ck-color-toolbar-background: var(--body-background);
    --ck-color-text: var(--body-font-color);
    --table-border-color: var(--borderColor-default);
    --toolbar-item--bg-color: var(--color-btn-bg);
    --toolbar-item--border-color: var(--borderColor-default);
    --button--border-color: var(--color-btn-border);
    --button--primary-font-color:  var(--color-btn-primary-text);
    --button--primary-background-hover-color: var(--color-btn-primary-hover-bg);
    --button--primary-background-color: var(--color-btn-primary-bg);
    --button--active-border-color: var(--color-btn-border);
    --button--font-color: var(--color-btn-text);
    --button--background-hover-color: var(--color-btn-hover-bg);
    --button--background-color: var(--color-btn-bg);
    --primary-button-color: var(--color-btn-primary-bg);
    --status-selector-border-color: var(--button--border-color);
=======
  [data-light-theme=light_high_contrast]{
    --avatar-border-color: var(--avatar-borderColor);
    --list-item-hover--border-color: var(--control-transparent-borderColor-hover);
    --list-item-hover--color: var(--fgColor-default);
    --inplace-edit--border-color: var(--borderColor-default);
    --ck-color-toolbar-border: var(--borderColor-default);
    --ck-color-base-border: var(--borderColor-default);
    --table-border-color: var(--borderColor-default);
    --toolbar-item--bg-color: var(--button-default-bgColor-rest);
    --toolbar-item--border-color: var(--borderColor-default);
    --header-border-bottom-width: 1px;
    --header-bg-color: var(--page-header-bgColor);
    --header-item-font-color: var(--fgColor-default);
    --header-item-bg-hover-color: var(--control-transparent-bgColor-hover);
    --header-item-font-hover-color: var(--fgColor-default);
    --header-border-bottom-color: var(--borderColor-muted) !important;
    --main-menu-bg-color: var(--page-header-bgColor);
    --main-menu-hover-font-color: var(--fgColor-default);
    --main-menu-bg-selected-background: var(--control-transparent-bgColor-hover);
    --main-menu-bg-hover-background: var(--control-transparent-bgColor-hover);
    --main-menu-font-color: var(--fgColor-default);
    --main-menu-selected-font-color: var(--fgColor-default);
    --main-menu-border-color: var(--borderColor-muted);
    --main-menu-resizer-color: var(--borderColor-muted);
    --main-menu-bg-selected-border: var(--borderColor-muted);
    --main-menu-hover-border-color: var(--fgColor-default) !important;
    --main-menu-fieldset-header-color: var(--fgColor-muted) !important;
    --main-menu-border-width: 1px;
    --button-default-borderColor-rest: var(--borderColor-default);
    --button--primary-background-hover-color: var(--button-primary-bgColor-hover);
    --button--primary-background-color: var(--button-primary-bgColor-rest);
    --button--active-border-color: var(--borderColor-default);
    --button--background-hover-color: var(--button-default-bgColor-hover);
    --button--background-color: var(--button-default-bgColor-rest);
    --accent-color: var(--fgColor-accent);
    --primary-button-color: var(--button-primary-bgColor-rest);
    --status-selector-border-color: var(--button-default-borderColor-rest);
>>>>>>> 492f9dbc
    --link-text-decoration: underline;
    /* Todo: Only when color is not bright enough */
    --accent-color: var(--accent-color--minor3);
  }

  /* For accessibility themes we are also overriding the header and the sidebar */
  [data-light-theme=light_high_contrast] {
      --header-border-bottom-width: 1px;
      --header-bg-color: var(--color-page-header-bg);
      --header-item-font-color: var(--color-fg-default);
      --header-item-bg-hover-color: var(--color-action-list-item-default-hover-bg);
      --header-item-font-hover-color: var(--color-fg-default);
      --header-border-bottom-color: var(--borderColor-muted) !important;
      --main-menu-bg-color: var(--color-page-header-bg);
      --main-menu-hover-font-color: var(--color-fg-default);
      --main-menu-bg-selected-background: var(--color-action-list-item-default-hover-bg);
      --main-menu-bg-hover-background: var(--color-action-list-item-default-hover-bg);
      --main-menu-font-color: var(--color-fg-default);
      --main-menu-selected-font-color: var(--color-fg-default);
      --main-menu-border-color: var(--borderColor-muted);
      --main-menu-resizer-color: var(--borderColor-muted);
      --main-menu-bg-selected-border: var(--borderColor-muted);
      --main-menu-hover-border-color: var(--color-fg-default) !important;
      --main-menu-fieldset-header-color: var(--color-fg-subtle) !important;
      --main-menu-border-width: 1px;
      --accent-color: var(--color-accent-fg);
  }
</style><|MERGE_RESOLUTION|>--- conflicted
+++ resolved
@@ -17,13 +17,12 @@
     --button-primary-bgColor-hover: var(--button--primary-background-hover-color) !important;
     --button-primary-bgColor-disabled: var(--button--primary-background-disabled-color) !important;
   }
-<<<<<<< HEAD
 
   /* Generic color mapping for content variables */
   [data-light-theme=light_high_contrast],
   [data-dark-theme=dark] {
-    --avatar-border-color: var(--color-avatar-border);
-    --list-item-hover--border-color: var(--color-action-list-item-default-active-border);
+    --avatar-border-color: var(--avatar-borderColor);
+    --list-item-hover--border-color: var(--control-transparent-borderColor-hover);
     --list-item-hover--color: var(--color-action-list-item-default-hover-bg);
     --inplace-edit--border-color: var(--borderColor-default);
     --ck-color-toolbar-border: var(--borderColor-default);
@@ -32,57 +31,18 @@
     --ck-color-toolbar-background: var(--body-background);
     --ck-color-text: var(--body-font-color);
     --table-border-color: var(--borderColor-default);
-    --toolbar-item--bg-color: var(--color-btn-bg);
+    --toolbar-item--bg-color: var(--button-default-bgColor-rest);
     --toolbar-item--border-color: var(--borderColor-default);
     --button--border-color: var(--color-btn-border);
     --button--primary-font-color:  var(--color-btn-primary-text);
-    --button--primary-background-hover-color: var(--color-btn-primary-hover-bg);
-    --button--primary-background-color: var(--color-btn-primary-bg);
+    --button--primary-background-hover-color: var(--button-primary-bgColor-hover);
+    --button--primary-background-color: var(--button-primary-bgColor-rest);
     --button--active-border-color: var(--color-btn-border);
     --button--font-color: var(--color-btn-text);
-    --button--background-hover-color: var(--color-btn-hover-bg);
-    --button--background-color: var(--color-btn-bg);
-    --primary-button-color: var(--color-btn-primary-bg);
-    --status-selector-border-color: var(--button--border-color);
-=======
-  [data-light-theme=light_high_contrast]{
-    --avatar-border-color: var(--avatar-borderColor);
-    --list-item-hover--border-color: var(--control-transparent-borderColor-hover);
-    --list-item-hover--color: var(--fgColor-default);
-    --inplace-edit--border-color: var(--borderColor-default);
-    --ck-color-toolbar-border: var(--borderColor-default);
-    --ck-color-base-border: var(--borderColor-default);
-    --table-border-color: var(--borderColor-default);
-    --toolbar-item--bg-color: var(--button-default-bgColor-rest);
-    --toolbar-item--border-color: var(--borderColor-default);
-    --header-border-bottom-width: 1px;
-    --header-bg-color: var(--page-header-bgColor);
-    --header-item-font-color: var(--fgColor-default);
-    --header-item-bg-hover-color: var(--control-transparent-bgColor-hover);
-    --header-item-font-hover-color: var(--fgColor-default);
-    --header-border-bottom-color: var(--borderColor-muted) !important;
-    --main-menu-bg-color: var(--page-header-bgColor);
-    --main-menu-hover-font-color: var(--fgColor-default);
-    --main-menu-bg-selected-background: var(--control-transparent-bgColor-hover);
-    --main-menu-bg-hover-background: var(--control-transparent-bgColor-hover);
-    --main-menu-font-color: var(--fgColor-default);
-    --main-menu-selected-font-color: var(--fgColor-default);
-    --main-menu-border-color: var(--borderColor-muted);
-    --main-menu-resizer-color: var(--borderColor-muted);
-    --main-menu-bg-selected-border: var(--borderColor-muted);
-    --main-menu-hover-border-color: var(--fgColor-default) !important;
-    --main-menu-fieldset-header-color: var(--fgColor-muted) !important;
-    --main-menu-border-width: 1px;
-    --button-default-borderColor-rest: var(--borderColor-default);
-    --button--primary-background-hover-color: var(--button-primary-bgColor-hover);
-    --button--primary-background-color: var(--button-primary-bgColor-rest);
-    --button--active-border-color: var(--borderColor-default);
     --button--background-hover-color: var(--button-default-bgColor-hover);
     --button--background-color: var(--button-default-bgColor-rest);
-    --accent-color: var(--fgColor-accent);
     --primary-button-color: var(--button-primary-bgColor-rest);
     --status-selector-border-color: var(--button-default-borderColor-rest);
->>>>>>> 492f9dbc
     --link-text-decoration: underline;
     /* Todo: Only when color is not bright enough */
     --accent-color: var(--accent-color--minor3);
@@ -91,23 +51,23 @@
   /* For accessibility themes we are also overriding the header and the sidebar */
   [data-light-theme=light_high_contrast] {
       --header-border-bottom-width: 1px;
-      --header-bg-color: var(--color-page-header-bg);
-      --header-item-font-color: var(--color-fg-default);
-      --header-item-bg-hover-color: var(--color-action-list-item-default-hover-bg);
-      --header-item-font-hover-color: var(--color-fg-default);
+      --header-bg-color: var(--page-header-bgColor);
+      --header-item-font-color: var(--fgColor-default);
+      --header-item-bg-hover-color: var(--control-transparent-bgColor-hover);
+      --header-item-font-hover-color: var(--fgColor-default);
       --header-border-bottom-color: var(--borderColor-muted) !important;
-      --main-menu-bg-color: var(--color-page-header-bg);
-      --main-menu-hover-font-color: var(--color-fg-default);
-      --main-menu-bg-selected-background: var(--color-action-list-item-default-hover-bg);
-      --main-menu-bg-hover-background: var(--color-action-list-item-default-hover-bg);
-      --main-menu-font-color: var(--color-fg-default);
-      --main-menu-selected-font-color: var(--color-fg-default);
+      --main-menu-bg-color: var(--page-header-bgColor);
+      --main-menu-hover-font-color: var(--fgColor-default);
+      --main-menu-bg-selected-background: var(--control-transparent-bgColor-hover);
+      --main-menu-bg-hover-background: var(--control-transparent-bgColor-hover);
+      --main-menu-font-color: var(--fgColor-default);
+      --main-menu-selected-font-color: var(--fgColor-default);
       --main-menu-border-color: var(--borderColor-muted);
       --main-menu-resizer-color: var(--borderColor-muted);
       --main-menu-bg-selected-border: var(--borderColor-muted);
-      --main-menu-hover-border-color: var(--color-fg-default) !important;
-      --main-menu-fieldset-header-color: var(--color-fg-subtle) !important;
+      --main-menu-hover-border-color: var(--fgColor-default) !important;
+      --main-menu-fieldset-header-color: var(--fgColor-muted) !important;
       --main-menu-border-width: 1px;
-      --accent-color: var(--color-accent-fg);
+      --accent-color: var(--fgColor-accent);
   }
 </style>