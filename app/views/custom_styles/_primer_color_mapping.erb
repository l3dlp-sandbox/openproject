<style type="text/css">

  /* Overwrite Primer primitives */
  [data-color-mode] {
      --body-background: var(--color-canvas-default);
      --body-font-color: var(--color-fg-default);
  }
  /* Override Primer variable to ensure compatibility with currently
     configured design outside of high contrast mode  */
  [data-color-mode]:not([data-light-theme=light_high_contrast]) {
    --color-accent-fg: var(--accent-color) !important;
    --control-checked-bgColor-rest: var(--control-checked-color) !important;
    --button-primary-bgColor-rest: var(--button--primary-background-color) !important;
    --button-primary-bgColor-hover: var(--button--primary-background-hover-color) !important;
  }
<<<<<<< HEAD
  [data-light-theme=light_high_contrast],
  [data-light-theme=dark] {
=======

  /* Generic color mapping for content variables */
  [data-light-theme=light_high_contrast],
  [data-dark-theme=dark] {
>>>>>>> 3110b69d
    --avatar-border-color: var(--color-avatar-border);
    --list-item-hover--border-color: var(--color-action-list-item-default-active-border);
    --list-item-hover--color: var(--color-action-list-item-default-hover-bg);
    --inplace-edit--border-color: var(--color-border-default);
    --ck-color-toolbar-border: var(--color-border-default);
    --ck-color-base-border: var(--color-border-default);
    --ck-color-button-default-hover-background: var(--color-action-list-item-default-hover-bg);
    --ck-color-toolbar-background: var(--body-background);
    --ck-color-text: var(--body-font-color);
    --table-border-color: var(--color-border-default);
    --toolbar-item--bg-color: var(--color-btn-bg);
    --toolbar-item--border-color: var(--color-border-default);
    --button--border-color: var(--color-btn-border);
    --button--primary-font-color:  var(--color-btn-primary-text);
    --button--primary-background-hover-color: var(--color-btn-primary-hover-bg);
    --button--primary-background-color: var(--color-btn-primary-bg);
    --button--active-border-color: var(--color-btn-border);
    --button--font-color: var(--color-btn-text);
    --button--background-hover-color: var(--color-btn-hover-bg);
    --button--background-color: var(--color-btn-bg);
    --primary-button-color: var(--color-btn-primary-bg);
    --status-selector-border-color: var(--button--border-color);
    --link-text-decoration: underline;
    /* Todo: Only when color is not bright enough */
    --accent-color: var(--accent-color--minor3);
  }

  /* For accessibility themes we are also overriding the header and the sidebar */
  [data-light-theme=light_high_contrast] {
      --header-border-bottom-width: 1px;
      --header-bg-color: var(--color-page-header-bg);
      --header-item-font-color: var(--color-fg-default);
      --header-item-bg-hover-color: var(--color-action-list-item-default-hover-bg);
      --header-item-font-hover-color: var(--color-fg-default);
      --header-border-bottom-color: var(--color-border-muted) !important;
      --main-menu-bg-color: var(--color-page-header-bg);
      --main-menu-hover-font-color: var(--color-fg-default);
      --main-menu-bg-selected-background: var(--color-action-list-item-default-hover-bg);
      --main-menu-bg-hover-background: var(--color-action-list-item-default-hover-bg);
      --main-menu-font-color: var(--color-fg-default);
      --main-menu-selected-font-color: var(--color-fg-default);
      --main-menu-border-color: var(--color-border-muted);
      --main-menu-resizer-color: var(--color-border-muted);
      --main-menu-bg-selected-border: var(--color-border-muted);
      --main-menu-hover-border-color: var(--color-fg-default) !important;
      --main-menu-fieldset-header-color: var(--color-fg-subtle) !important;
      --main-menu-border-width: 1px;
      --accent-color: var(--color-accent-fg);
  }
</style><|MERGE_RESOLUTION|>--- conflicted
+++ resolved
@@ -13,15 +13,10 @@
     --button-primary-bgColor-rest: var(--button--primary-background-color) !important;
     --button-primary-bgColor-hover: var(--button--primary-background-hover-color) !important;
   }
-<<<<<<< HEAD
-  [data-light-theme=light_high_contrast],
-  [data-light-theme=dark] {
-=======
 
   /* Generic color mapping for content variables */
   [data-light-theme=light_high_contrast],
   [data-dark-theme=dark] {
->>>>>>> 3110b69d
     --avatar-border-color: var(--color-avatar-border);
     --list-item-hover--border-color: var(--color-action-list-item-default-active-border);
     --list-item-hover--color: var(--color-action-list-item-default-hover-bg);
