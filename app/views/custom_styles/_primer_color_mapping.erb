--- conflicted
+++ resolved
@@ -31,30 +31,8 @@
     --table-border-color: var(--borderColor-default);
     --toolbar-item--bg-color: var(--button-default-bgColor-rest);
     --toolbar-item--border-color: var(--borderColor-default);
-<<<<<<< HEAD
     --button--border-color: var(--color-btn-border);
     --button--primary-font-color:  var(--button-primary-fgColor-rest);
-=======
-    --header-border-bottom-width: 1px;
-    --header-bg-color: var(--page-header-bgColor);
-    --header-item-font-color: var(--fgColor-default);
-    --header-item-bg-hover-color: var(--control-transparent-bgColor-hover);
-    --header-item-font-hover-color: var(--fgColor-default);
-    --header-border-bottom-color: var(--borderColor-muted) !important;
-    --main-menu-bg-color: var(--page-header-bgColor);
-    --main-menu-hover-font-color: var(--fgColor-default);
-    --main-menu-bg-selected-background: var(--control-transparent-bgColor-hover);
-    --main-menu-bg-hover-background: var(--control-transparent-bgColor-hover);
-    --main-menu-font-color: var(--fgColor-default);
-    --main-menu-selected-font-color: var(--fgColor-default);
-    --main-menu-border-color: var(--borderColor-muted);
-    --main-menu-resizer-color: var(--borderColor-muted);
-    --main-menu-bg-selected-border: var(--fgColor-default);
-    --main-menu-hover-border-color: var(--fgColor-default) !important;
-    --main-menu-fieldset-header-color: var(--fgColor-muted) !important;
-    --main-menu-border-width: 1px;
-    --button-default-borderColor-rest: var(--borderColor-default);
->>>>>>> 65f45f06
     --button--primary-background-hover-color: var(--button-primary-bgColor-hover);
     --button--primary-background-color: var(--button-primary-bgColor-rest);
     --button--active-border-color: var(--color-btn-border);
@@ -85,7 +63,7 @@
       --main-menu-selected-font-color: var(--fgColor-default);
       --main-menu-border-color: var(--borderColor-muted);
       --main-menu-resizer-color: var(--borderColor-muted);
-      --main-menu-bg-selected-border: var(--borderColor-muted);
+      --main-menu-bg-selected-border: var(--fgColor-default);
       --main-menu-hover-border-color: var(--fgColor-default) !important;
       --main-menu-fieldset-header-color: var(--fgColor-muted) !important;
       --main-menu-border-width: 1px;
