<%#-- copyright
OpenProject is a project management system.
Copyright (C) 2012-2015 the OpenProject Foundation (OPF)

This program is free software; you can redistribute it and/or
modify it under the terms of the GNU General Public License version 3.

OpenProject is a fork of ChiliProject, which is a fork of Redmine. The copyright follows:
Copyright (C) 2006-2013 Jean-Philippe Lang
Copyright (C) 2010-2013 the ChiliProject Team

This program is free software; you can redistribute it and/or
modify it under the terms of the GNU General Public License
as published by the Free Software Foundation; either version 2
of the License, or (at your option) any later version.

This program is distributed in the hope that it will be useful,
but WITHOUT ANY WARRANTY; without even the implied warranty of
MERCHANTABILITY or FITNESS FOR A PARTICULAR PURPOSE.  See the
GNU General Public License for more details.

You should have received a copy of the GNU General Public License
along with this program; if not, write to the Free Software
Foundation, Inc., 51 Franklin Street, Fifth Floor, Boston, MA  02110-1301, USA.

See doc/COPYRIGHT.rdoc for more details.

++#%>

<% content_for :action_menu_specific do %>
<% end %>
<% html_title l(:label_administration), l("label_role_plural") %>
<%= toolbar title: l(:label_role_plural)  do %>
  <li class="toolbar-item">
    <%= link_to new_role_path, class: 'button -alt-highlight' do %>
      <i class="button--icon icon-add"></i>
      <span class="button--text"><%= l(:label_role_new) %></span>
    <% end %>
  </li>
<% end %>
<%= render :partial => 'layouts/action_menu_specific' %>
<<<<<<< HEAD
<div class="generic-table--container">
  <div class="generic-table--results-container">
    <table interactive-table role="grid" class="generic-table">
      <colgroup>
        <col highlight-col>
        <col highlight-col>
        <col>
      </colgroup>
      <thead>
        <tr>
          <th>
            <div class="generic-table--sort-header-outer">
              <div class="generic-table--sort-header">
                <span>
                  <%= Role.model_name.human %>
                </span>
              </div>
            </div>
          </th>
          <th>
            <div class="generic-table--sort-header-outer">
              <div class="generic-table--sort-header">
                <span>
                  <%=l(:button_sort)%>
                </span>
              </div>
            </div>
          </th>
          <th></th>
        </tr>
      </thead>
      <tbody>
        <% for role in @roles %>
          <tr>
            <td><%= content_tag(role.builtin? ? 'em' : 'span', link_to(h(role.name), :action => 'edit', :id => role)) %></td>
            <td>
              <% unless role.builtin? %>
                <%= reorder_links('role', {:action => 'update', :id => role}, :method => :put) %>
              <% end %>
            </td>
            <td class="buttons">
              <%= link_to(l(:button_delete), role_path(role),
                                       :method => :delete,
                                       :confirm => l(:text_are_you_sure),
                                       :class => 'icon icon-delete') unless role.builtin? %>
            </td>
          </tr>
        <% end %>
      </tbody>
    </table>
    <div class="generic-table--header-background"></div>
  </div>
</div>
=======
<table class="list">
  <thead>
    <tr>
      <th><%= Role.model_name.human %></th>
      <th><%=l(:button_sort)%></th>
      <th></th>
    </tr>
  </thead>
  <tbody>
    <% for role in @roles %>
      <tr class="<%= cycle("odd", "even") %>">
        <td><%= content_tag(role.builtin? ? 'em' : 'span', link_to(h(role.name), :action => 'edit', :id => role)) %></td>
        <td align="center" style="width:15%;">
          <% unless role.builtin? %>
            <%= reorder_links('role', {:action => 'update', :id => role}, :method => :put) %>
          <% end %>
        </td>
        <td class="buttons">
          <%= link_to(l(:button_delete), role_path(role),
                                   :method => :delete,
                                   data: { confirm: l(:text_are_you_sure) },
                                   :class => 'icon icon-delete') unless role.builtin? %>
        </td>
      </tr>
    <% end %>
  </tbody>
</table>
>>>>>>> a5e625cb
<%= pagination_links_full @roles %>
<p><%= link_to l(:label_permissions_report), :action => 'report' %></p>
<% html_title(l(:label_role_plural)) -%><|MERGE_RESOLUTION|>--- conflicted
+++ resolved
@@ -39,7 +39,6 @@
   </li>
 <% end %>
 <%= render :partial => 'layouts/action_menu_specific' %>
-<<<<<<< HEAD
 <div class="generic-table--container">
   <div class="generic-table--results-container">
     <table interactive-table role="grid" class="generic-table">
@@ -83,7 +82,7 @@
             <td class="buttons">
               <%= link_to(l(:button_delete), role_path(role),
                                        :method => :delete,
-                                       :confirm => l(:text_are_you_sure),
+                                       data: { confirm: l(:text_are_you_sure) },
                                        :class => 'icon icon-delete') unless role.builtin? %>
             </td>
           </tr>
@@ -93,35 +92,6 @@
     <div class="generic-table--header-background"></div>
   </div>
 </div>
-=======
-<table class="list">
-  <thead>
-    <tr>
-      <th><%= Role.model_name.human %></th>
-      <th><%=l(:button_sort)%></th>
-      <th></th>
-    </tr>
-  </thead>
-  <tbody>
-    <% for role in @roles %>
-      <tr class="<%= cycle("odd", "even") %>">
-        <td><%= content_tag(role.builtin? ? 'em' : 'span', link_to(h(role.name), :action => 'edit', :id => role)) %></td>
-        <td align="center" style="width:15%;">
-          <% unless role.builtin? %>
-            <%= reorder_links('role', {:action => 'update', :id => role}, :method => :put) %>
-          <% end %>
-        </td>
-        <td class="buttons">
-          <%= link_to(l(:button_delete), role_path(role),
-                                   :method => :delete,
-                                   data: { confirm: l(:text_are_you_sure) },
-                                   :class => 'icon icon-delete') unless role.builtin? %>
-        </td>
-      </tr>
-    <% end %>
-  </tbody>
-</table>
->>>>>>> a5e625cb
 <%= pagination_links_full @roles %>
 <p><%= link_to l(:label_permissions_report), :action => 'report' %></p>
 <% html_title(l(:label_role_plural)) -%>