--- conflicted
+++ resolved
@@ -102,24 +102,12 @@
       <div class="generic-table--header-background"></div>
     </div>
   </div>
-<<<<<<< HEAD
   <div class="generic-table--action-buttons">
     <label class="hidden-for-sighted" for="add_rate_date" %>"><%= t(:description_date_for_new_rate) %></label>
-    <a href="javascript:" class="add-row-button button -alt-highlight -with-icon icon-add" title="<%= t(:button_add_rate) %>">
+    <a id="add_rate_date" href="javascript:" class="add-row-button button -alt-highlight -with-icon icon-add" title="<%= t(:button_add_rate) %>">
       <%= t(:button_add_rate) %>
     </a>
     <%= styled_button_tag t(:button_save), class: '-with-icon icon-checkmark' %>
   </div>
-=======
-  <div class="wp-inline-create-button">
-    <label class="hidden-for-sighted", for="add_rate_date" %>"><%= t(:description_date_for_new_rate) %></label>
-    <a id="add_rate_date" onclick="addRate($('add_rate_date')); return false;" class="wp-inline-create--add-link">
-      <i class="icon icon-add"></i>
-      <%= t(:button_add_rate) %>
-    </a>
-  </div>
-  <hr class="form--separator">
-  <%= styled_button_tag t(:button_save), class: '-with-icon icon-checkmark -alt-highlight' %>
->>>>>>> bbd5de3b
 <% end %>
 </costs-subform>