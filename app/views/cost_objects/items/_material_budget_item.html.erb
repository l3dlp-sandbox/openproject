--- conflicted
+++ resolved
@@ -69,10 +69,6 @@
   </td>
   <% if User.current.allowed_to? :view_cost_rates, @project %>
     <td class="currency budget-table--fields">
-<<<<<<< HEAD
-      <cost-unit-subform obj-id="<%= "#{id_prefix}_costs" %>" obj-name="<%= "#{name_prefix}[budget]" %>">
-        <a href="#" id="<%= "#{id_prefix}_costs" %>" class="icon-context icon-edit" title="<%= t(:help_click_to_edit) %>">
-=======
       <% obj_id = "#{id_prefix}_costs" %>
       <%# Keep current budget as hidden field because otherwise they will be overridden %>
       <% if templated == false && !material_budget_item.new_record? && material_budget_item.overridden_budget? %>
@@ -80,7 +76,6 @@
       <% end %>
       <cost-unit-subform obj-id="<%= obj_id %>" obj-name="<%= "#{name_prefix}[budget]" %>">
         <a id="<%= obj_id %>" class="costs--edit-planned-costs-btn" role="button" class="icon-context icon-edit" title="<%= t(:help_click_to_edit) %>">
->>>>>>> ed8687b8
           <%= number_to_currency(material_budget_item.budget || material_budget_item.calculated_costs(@cost_object.fixed_date)) %>
         </a>
       </cost-unit-subform>
