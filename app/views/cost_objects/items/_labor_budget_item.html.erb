<%#-- copyright
OpenProject Costs Plugin

Copyright (C) 2009 - 2014 the OpenProject Foundation (OPF)

This program is free software; you can redistribute it and/or
modify it under the terms of the GNU General Public License
version 3.

This program is distributed in the hope that it will be useful,
but WITHOUT ANY WARRANTY; without even the implied warranty of
MERCHANTABILITY or FITNESS FOR A PARTICULAR PURPOSE.  See the
GNU General Public License for more details.

You should have received a copy of the GNU General Public License
along with this program; if not, write to the Free Software
Foundation, Inc., 51 Franklin Street, Fifth Floor, Boston, MA  02110-1301, USA.

++#%>

<%-
  templated ||= false
  index ||= "INDEX"
  new_or_existing = labor_budget_item.new_record? ? 'new' : 'existing'
  id_or_index = labor_budget_item.new_record? ? index : labor_budget_item.id
  prefix = "cost_object[#{new_or_existing}_labor_budget_item_attributes][]"
  id_prefix = "cost_object_#{new_or_existing}_labor_budget_item_attributes_#{id_or_index}"
  name_prefix = "cost_object[#{new_or_existing}_labor_budget_item_attributes][#{id_or_index}]"
  classes ||= ""
  classes += " budget-row-template" if templated

  @labor_budget_item = labor_budget_item
  error_messages = error_messages_for 'labor_budget_item'
-%>

<% unless error_messages.blank? %><tr><td colspan="5"><%= error_messages %></td></tr><% end %>
<%= fields_for prefix, labor_budget_item do |cost_form| %>
  <tr class="cost_entry <%= classes %>" id="<%= id_prefix %>">
    <td class="units">
      <div class="form--field-container">
        <div class="form--text-field-container -xslim">
          <label class="hidden-for-sighted" for="<%= id_prefix %>_units"><%= LaborBudgetItem.human_attribute_name(:hours) %></label>
          <%= cost_form.number_field :hours,
                                     index: id_or_index,
                                     min: 0,
                                     step: 0.01,
                                     class: 'budget-item-value form--text-field',
                                     data: { :'request-key' => 'hours' } %>
        </div>
      </div>
    </td>
    <td class="user">
      <label class="hidden-for-sighted" for="<%= id_prefix %>_user_id"><%= t(:label_user) %></label>
      <%= cost_form.select :user_id,
                           @project.possible_assignees.sort.map{|u| [u.name, u.id]},
                           { prompt: true },
                           {
                             index: id_or_index,
                             class: 'form--select budget-item-value',
                             data: { :'request-key' => 'user_id' }
                           } %>

    </td>
    <td class="comment">
      <label class="hidden-for-sighted" for="<%= id_prefix %>_comments"><%= LaborBudgetItem.human_attribute_name(:comments) %></label>
      <%= cost_form.text_field :comments, index: id_or_index, size: 40 %>
    </td>
    <% if User.current.allowed_to?(:view_cost_rates, @project)%>
      <td class="currency budget-table--fields">
        <%# Keep current budget as hidden field because otherwise they will be overridden %>
        <% if templated == false && !labor_budget_item.new_record? && labor_budget_item.overridden_budget? %>
          <%= cost_form.hidden_field :budget, value: labor_budget_item.budget %>
        <% end %>
        <cost-unit-subform obj-id="<%= "#{id_prefix}_costs" %>" obj-name="<%= "#{name_prefix}[budget]" %>">
<<<<<<< HEAD
          <a href="#" id="<%= "#{id_prefix}_costs" %>" class="icon-context icon-edit" title="<%= t(:help_click_to_edit) %>">
=======
          <a id="<%= "#{id_prefix}_costs" %>" class="costs--edit-planned-costs-btn icon-context icon-edit" title="<%= t(:help_click_to_edit) %>">
>>>>>>> ed8687b8
            <%= number_to_currency(labor_budget_item.budget || labor_budget_item.calculated_costs(@cost_object.fixed_date, @cost_object.project_id)) if labor_budget_item.costs_visible_by?(User.current) %>
          </a>
        </cost-unit-subform>
      </td>
    <% end %>
    <td class="delete budget-table--fields buttons">
      <a class="delete-budget-item no-decoration-on-hover" title="<%= t(:button_delete) %>" href="#">
        <%= op_icon('icon-context icon-delete') %>
        <span class="hidden-for-sighted"><%= t(:button_delete) %></span>
      </a>
    </td>
  </tr>
<% end %><|MERGE_RESOLUTION|>--- conflicted
+++ resolved
@@ -72,11 +72,7 @@
           <%= cost_form.hidden_field :budget, value: labor_budget_item.budget %>
         <% end %>
         <cost-unit-subform obj-id="<%= "#{id_prefix}_costs" %>" obj-name="<%= "#{name_prefix}[budget]" %>">
-<<<<<<< HEAD
-          <a href="#" id="<%= "#{id_prefix}_costs" %>" class="icon-context icon-edit" title="<%= t(:help_click_to_edit) %>">
-=======
           <a id="<%= "#{id_prefix}_costs" %>" class="costs--edit-planned-costs-btn icon-context icon-edit" title="<%= t(:help_click_to_edit) %>">
->>>>>>> ed8687b8
             <%= number_to_currency(labor_budget_item.budget || labor_budget_item.calculated_costs(@cost_object.fixed_date, @cost_object.project_id)) if labor_budget_item.costs_visible_by?(User.current) %>
           </a>
         </cost-unit-subform>
