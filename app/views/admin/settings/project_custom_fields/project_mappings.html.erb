<%#-- copyright
OpenProject is an open source project management software.
Copyright (C) 2012-2023 the OpenProject GmbH

This program is free software; you can redistribute it and/or
modify it under the terms of the GNU General Public License version 3.

OpenProject is a fork of ChiliProject, which is a fork of Redmine. The copyright follows:
Copyright (C) 2006-2013 Jean-Philippe Lang
Copyright (C) 2010-2013 the ChiliProject Team

This program is free software; you can redistribute it and/or
modify it under the terms of the GNU General Public License
as published by the Free Software Foundation; either version 2
of the License, or (at your option) any later version.

This program is distributed in the hope that it will be useful,
but WITHOUT ANY WARRANTY; without even the implied warranty of
MERCHANTABILITY or FITNESS FOR A PARTICULAR PURPOSE.  See the
GNU General Public License for more details.

You should have received a copy of the GNU General Public License
along with this program; if not, write to the Free Software
Foundation, Inc., 51 Franklin Street, Fifth Floor, Boston, MA  02110-1301, USA.

See COPYRIGHT and LICENSE files for more details.

++#%>

<%=
  render(Settings::ProjectCustomFields::EditFormHeaderComponent.new(
    custom_field: @custom_field,
    selected: :project_custom_field_project_mappings
  ))
%>

<%=
<<<<<<< HEAD
  render(Settings::ProjectCustomFields::ProjectCustomFieldMapping::TableComponent.new(
    query: @project_custom_field_mappings_query,
    params: params.merge({ custom_field: @custom_field }))
  )
=======

  if @custom_field.required?
    render Primer::Beta::Blankslate.new(border: true) do |component|
      component.with_visual_icon(icon: :checklist)
      component.with_heading(tag: :h2).with_content(I18n.t("projects.settings.project_custom_fields.is_required_blank_slate.heading"))
      component.with_description { I18n.t("projects.settings.project_custom_fields.is_required_blank_slate.description") }
    end
  else
    render(Settings::ProjectCustomFields::ProjectCustomFieldMapping::TableComponent.new(
      query: @project_custom_field_mappings_query,
      params: { custom_field: @custom_field })
    )
  end
>>>>>>> 0604c107
%><|MERGE_RESOLUTION|>--- conflicted
+++ resolved
@@ -35,13 +35,6 @@
 %>
 
 <%=
-<<<<<<< HEAD
-  render(Settings::ProjectCustomFields::ProjectCustomFieldMapping::TableComponent.new(
-    query: @project_custom_field_mappings_query,
-    params: params.merge({ custom_field: @custom_field }))
-  )
-=======
-
   if @custom_field.required?
     render Primer::Beta::Blankslate.new(border: true) do |component|
       component.with_visual_icon(icon: :checklist)
@@ -51,8 +44,7 @@
   else
     render(Settings::ProjectCustomFields::ProjectCustomFieldMapping::TableComponent.new(
       query: @project_custom_field_mappings_query,
-      params: { custom_field: @custom_field })
+      params: params.merge({ custom_field: @custom_field }))
     )
   end
->>>>>>> 0604c107
 %>