--- conflicted
+++ resolved
@@ -77,11 +77,7 @@
           &nbsp;
         </label>
         <input type="submit" name="login" id="login-pulldown"
-<<<<<<< HEAD
-          value="<%=t(:button_login)%>" class="button -primary" tabindex="1" />
-=======
-          value="<%=t(:button_login)%>" class="button -highlight button_no-margin" tabindex="1" />
->>>>>>> b4cb96f6
+               value="<%=t(:button_login)%>" class="button -primary button_no-margin" tabindex="1" />
       </div>
     </div>
 
