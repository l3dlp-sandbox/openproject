<% if not project.nil? and project.module_enabled? :costs_module and User.current.allowed_to?(:view_hourly_rates, project) %>
<% unless member.user %>
  <td class="currency"></td>
  <td align="center" style="white-space: nowrap;"></td>
<% else %>
<%
  allow_view = User.current.allowed_to?(:view_hourly_rates, project, :for => member.user)
  allow_edit = User.current.allowed_to?(:edit_hourly_rates, project, :for => member.user)
-%>

<%- if allow_view -%>
  <% rate = member.user.current_rate(project) -%>
  <td class="currency" id="rate_for_<%= member.user.id %>">
    <%= link_to number_to_currency( rate ? rate.rate : 0.0), :controller => 'hourly_rates', :action => (allow_edit ? 'edit' : 'show'), :id => member.user, :project_id => project %>
  </td>
<%- else -%>
  <td id="rate_for_<%= member.user.id %>" class="currency"></td>
<%- end -%>

<% if allow_edit %>
  <td align="center" style="white-space: nowrap;">
    <% remote_form_for :rate, :url => { :controller => 'hourly_rates', :action => 'set_rate', :id => member.user, :project_id => project}, :method => :posts  do |f| %>
<<<<<<< HEAD
      <label class="hidden-for-sighted"><%= l(:caption_set_rate) %>
        <%= f.text_field :rate, :value => "", :name => :rate, :size => 7 %>  <%= Setting.plugin_redmine_costs['costs_currency'] %>
      </label>
=======
      <label class="hidden-for-sighted", for="rate_text_field_for_<%= member.user.id %>"><%= l(:caption_set_rate) %></label>
      <%= f.text_field :rate, :value => "", :name => :rate, :size => 7, :id => "rate_text_field_for_#{member.user.id}"%>  <%= Setting.plugin_redmine_costs['costs_currency'] %>
>>>>>>> ca064573
      <%= image_submit_tag "save.png", :alt => l(:button_save) %>
    <% end %>
  </td>
<% else %>
  <td align="center" style="white-space: nowrap;"></td>
<% end %>

<% content_for :header_tags do %>
  <%= stylesheet_link_tag 'costs', :plugin => 'redmine_costs' %>
<% end %>
<% end %>
<% end %><|MERGE_RESOLUTION|>--- conflicted
+++ resolved
@@ -20,14 +20,8 @@
 <% if allow_edit %>
   <td align="center" style="white-space: nowrap;">
     <% remote_form_for :rate, :url => { :controller => 'hourly_rates', :action => 'set_rate', :id => member.user, :project_id => project}, :method => :posts  do |f| %>
-<<<<<<< HEAD
-      <label class="hidden-for-sighted"><%= l(:caption_set_rate) %>
-        <%= f.text_field :rate, :value => "", :name => :rate, :size => 7 %>  <%= Setting.plugin_redmine_costs['costs_currency'] %>
-      </label>
-=======
       <label class="hidden-for-sighted", for="rate_text_field_for_<%= member.user.id %>"><%= l(:caption_set_rate) %></label>
       <%= f.text_field :rate, :value => "", :name => :rate, :size => 7, :id => "rate_text_field_for_#{member.user.id}"%>  <%= Setting.plugin_redmine_costs['costs_currency'] %>
->>>>>>> ca064573
       <%= image_submit_tag "save.png", :alt => l(:button_save) %>
     <% end %>
   </td>
