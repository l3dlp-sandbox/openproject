<%#-- copyright
OpenProject is a project management system.
Copyright (C) 2012-2014 the OpenProject Foundation (OPF)

This program is free software; you can redistribute it and/or
modify it under the terms of the GNU General Public License version 3.

OpenProject is a fork of ChiliProject, which is a fork of Redmine. The copyright follows:
Copyright (C) 2006-2013 Jean-Philippe Lang
Copyright (C) 2010-2013 the ChiliProject Team

This program is free software; you can redistribute it and/or
modify it under the terms of the GNU General Public License
as published by the Free Software Foundation; either version 2
of the License, or (at your option) any later version.

This program is distributed in the hope that it will be useful,
but WITHOUT ANY WARRANTY; without even the implied warranty of
MERCHANTABILITY or FITNESS FOR A PARTICULAR PURPOSE.  See the
GNU General Public License for more details.

You should have received a copy of the GNU General Public License
along with this program; if not, write to the Free Software
Foundation, Inc., 51 Franklin Street, Fifth Floor, Boston, MA  02110-1301, USA.

See doc/COPYRIGHT.rdoc for more details.

++#%>

<%
<<<<<<< HEAD
# TODO fetch data from API endpoint
possible_project_types = @project ? @project.types : Project.all.map(&:types).inject{|memo,t| memo & t}
gon.project_types = possible_project_types.map{ |type| [type.id, type.name] }
=======
# TODO: move this out of the view

types = if @project
  @project.types
else
  @projects.map(&:types).inject{|memo,t| memo & t}
end

gon.project_types = types.map{ |type| [type.id, type.name] }
>>>>>>> e374986b

if User.current.allowed_to? :export_work_packages, project, global: project.nil?
  gon.export_formats = {
    atom:     url_for(format: 'atom',project_id: project, query_id: (query.new_record? ? nil : query), key: User.current.rss_key),
    csv:      url_for(format: 'csv', project_id: project),
    pdf:      url_for(format: 'pdf', project_id: project),
    pdf_desc: url_for(format: 'pdf', project_id: project, show_descriptions: true)
  }
  # I18n.t(:label_pdf_with_descriptions)
  # call_hook(:view_work_packages_index_other_formats, link_formatter: f, project: project)
end
%>

<%= include_gon %>

<div id="work-packages-index" ng-controller="WorkPackagesController">

  <div class="toolbar-container">
    <toolbar>
      <selectable-title selected-title="selectedTitle"
                        reload-method="reloadQuery"
                        data-groups="dataGroups"
                        groups="groups">
      </selectable-title>

      <ul>
        <li><button class="button_highlight" with-dropdown dropdown-id="tasksDropdown">New Task</button></li>
        <li><button class="button" ng-click="showFiltersOptions = !showFiltersOptions">Filter</button></li>
        <li><button class="button icon2 icon-settings" with-dropdown dropdown-id="settingsDropdown">&nbsp;</button></li>
      </ul>
    </toolbar>
  </div>

  <div class="dropdown dropdown-relative dropdown-anchor-right" id="tasksDropdown">
    <ul class="dropdown-menu">
      <li><a ng-href="" ng-repeat="(id, obj) in projectTypes">{{obj[1]}}</a></li>
    </ul>
  </div>

  <div class="dropdown dropdown-relative dropdown-anchor-right" id="settingsDropdown">
    <ul class="dropdown-menu">
      <li><a href ng-click="showColumnsModal()">Columns…</a></li>
      <li><a href ng-click="showSortingModal()">Sorting…</a></li>
      <li><a href>Display sums</a></li>
      <li class="dropdown-divider"></li>
      <li><a href ng-click="showSaveModal()">Save</a></li>
      <li><a href ng-click="showSaveModal()">Save as</a></li>
      <li><a href ng-click="showExportModal()">Export</a></li>
      <li><a href ng-click="showShareModal()">Share</a></li>
      <li><a href ng-click="showSettingsModal()">Page settings</a></li>
    </ul>
  </div>

  <div class="title-bar" ng-show="showFiltersOptions">
    <div class="title-bar-extras">
      <%= error_messages_for 'query' %>
      <%= render partial: 'query_form', locals: { project: project, query: query } %>
    </div>
  </div>

  <% if query.valid? %>
    <%= render :partial => 'work_packages/list', :locals => { :query => query } %>
  <% end %>
</div>

<%= call_hook(:view_work_packages_index_bottom, { :project => project, :query => query }) %>

<% content_for :sidebar do %>
  <%= render :partial => 'sidebar' %>
<% end %>

<% content_for :header_tags do %>
  <%= auto_discovery_link_tag(:atom, {:query_id => query, :format => 'atom', :page => nil, :key => User.current.rss_key}, :title => l(:label_work_package_plural)) %>
  <%= auto_discovery_link_tag(:atom, {:controller => '/journals', :action => 'index', :query_id => query, :format => 'atom', :page => nil, :key => User.current.rss_key}, :title => l(:label_changes_details)) %>
<% end %><|MERGE_RESOLUTION|>--- conflicted
+++ resolved
@@ -28,21 +28,10 @@
 ++#%>
 
 <%
-<<<<<<< HEAD
-# TODO fetch data from API endpoint
 possible_project_types = @project ? @project.types : Project.all.map(&:types).inject{|memo,t| memo & t}
 gon.project_types = possible_project_types.map{ |type| [type.id, type.name] }
-=======
+# TODO fetch data from API endpoint
 # TODO: move this out of the view
-
-types = if @project
-  @project.types
-else
-  @projects.map(&:types).inject{|memo,t| memo & t}
-end
-
-gon.project_types = types.map{ |type| [type.id, type.name] }
->>>>>>> e374986b
 
 if User.current.allowed_to? :export_work_packages, project, global: project.nil?
   gon.export_formats = {
