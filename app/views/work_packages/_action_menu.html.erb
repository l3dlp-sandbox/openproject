<%#-- copyright
OpenProject is a project management system.

Copyright (C) 2012-2013 the OpenProject Team

This program is free software; you can redistribute it and/or
modify it under the terms of the GNU General Public License version 3.

See doc/COPYRIGHT.rdoc for more details.

++#%>

<% content_for :action_menu_main do %>
  <%= li_unless_nil(link_to_if_authorized(l(:button_update), { :controller => '/work_packages',
                                                               :action => 'edit',
                                                               :id => work_package.id },
                                                               :class => 'edit icon icon-edit',
                                                               :accesskey => accesskey(:edit))) %>

  <%= li_unless_nil(watcher_link(work_package,
                                 User.current,
                                 { :class => 'watcher_link',
                                   :replace => User.current.allowed_to?(:view_work_package_watchers, @project) ? ['#watchers', '.watcher_link'] : ['.watcher_link'] })) %>
<% end %>
<% content_for :action_menu_more do %>
<<<<<<< HEAD
  <%= li_unless_nil(link_to_if_authorized l(:button_log_time), {:controller => '/timelog', :action => 'new', :work_package_id => controller.work_package}, :class => 'icon icon-time-add') %>
  <%= li_unless_nil(link_to_if_authorized l(:button_duplicate), {:controller => '/work_packages', :action => 'new', :project_id => @project, :copy_from => work_package }, :class => 'icon icon-duplicate') %>
  <%= li_unless_nil(link_to_if_authorized l(:button_copy), {:controller => '/work_packages/moves', :action => 'new', :work_package_id => controller.work_package, :copy => ''}, :class => 'icon icon-copy') %>
  <%= li_unless_nil(link_to_if_authorized l(:button_move), {:controller => '/work_packages/moves', :action => 'new', :work_package_id => controller.work_package}, :class => 'icon icon-move') %>
  <%= li_unless_nil(link_to_if_authorized l(:button_delete), { :controller => '/issues',
                                                               :action => 'destroy',
                                                               :id => controller.work_package },
                                                               :confirm => (controller.work_package.leaf? ? l(:text_are_you_sure) : l(:text_are_you_sure_with_children)),
                                                               :remote => true,
                                                               :method => :delete ,
                                                               :class => 'icon icon-del' ) %>

  <%= call_hook(:view_work_package_show_action_menu, :work_package => controller.work_package) %>
=======
  <%= li_unless_nil(link_to_if_authorized l(:button_log_time), {:controller => '/timelog', :action => 'new', :work_package_id => work_package}, :class => 'icon icon-time-add') %>

  <% if work_package.is_a? Issue %>
    <%= li_unless_nil(link_to_if_authorized l(:button_duplicate), {:controller => '/issues', :action => 'new', :project_id => @project, :copy_from => work_package }, :class => 'icon icon-duplicate') %>
    <%= li_unless_nil(link_to_if_authorized l(:button_copy), {:controller => '/issue_moves', :action => 'new', :id => work_package, :copy_options => {:copy => 't'}}, :class => 'icon icon-copy') %>
    <%= li_unless_nil(link_to_if_authorized l(:button_move), {:controller => '/issue_moves', :action => 'new', :id => work_package}, :class => 'icon icon-move') %>
    <%= li_unless_nil(link_to_if_authorized l(:button_delete), { :controller => '/issues',
                                                                 :action => 'destroy',
                                                                 :id => work_package },
                                                                 :confirm => (work_package.leaf? ? l(:text_are_you_sure) : l(:text_are_you_sure_with_children)),
                                                                 :remote => true,
                                                                 :method => :delete ,
                                                                 :class => 'icon icon-del' ) %>
  <% elsif work_package.is_a? PlanningElement %>
    <% if work_package.deleted? %>
      <%= li_unless_nil(link_to(l("timelines.button_restore"),
                                restore_project_planning_element_path(work_package.project, work_package),
                                :method => 'post',
                                :class => 'icon icon-cancel input-as-link')) %>

      <%= li_unless_nil(link_to_if_authorized(l(:button_delete),
                                              {:controller => '/planning_elements',
                                               :action => 'confirm_destroy',
                                               :project_id => work_package.project,
                                               :id => work_package},
                                               :class => 'icon icon-del')) %>
      <% else %>
        <%= li_unless_nil(link_to_if_authorized(l("timelines.button_move_to_trash"),
                                                {:controller => '/planning_elements',
                                                 :action => 'confirm_move_to_trash',
                                                 :project_id => work_package.project,
                                                 :id => work_package},
                                                 :class => 'icon icon-del')) %>
      <% end %>
  <% end %>

  <%= call_hook(:view_work_package_show_action_menu, :work_package => work_package) %>
>>>>>>> 7066d860
<% end %><|MERGE_RESOLUTION|>--- conflicted
+++ resolved
@@ -23,31 +23,16 @@
                                    :replace => User.current.allowed_to?(:view_work_package_watchers, @project) ? ['#watchers', '.watcher_link'] : ['.watcher_link'] })) %>
 <% end %>
 <% content_for :action_menu_more do %>
-<<<<<<< HEAD
   <%= li_unless_nil(link_to_if_authorized l(:button_log_time), {:controller => '/timelog', :action => 'new', :work_package_id => controller.work_package}, :class => 'icon icon-time-add') %>
   <%= li_unless_nil(link_to_if_authorized l(:button_duplicate), {:controller => '/work_packages', :action => 'new', :project_id => @project, :copy_from => work_package }, :class => 'icon icon-duplicate') %>
   <%= li_unless_nil(link_to_if_authorized l(:button_copy), {:controller => '/work_packages/moves', :action => 'new', :work_package_id => controller.work_package, :copy => ''}, :class => 'icon icon-copy') %>
   <%= li_unless_nil(link_to_if_authorized l(:button_move), {:controller => '/work_packages/moves', :action => 'new', :work_package_id => controller.work_package}, :class => 'icon icon-move') %>
-  <%= li_unless_nil(link_to_if_authorized l(:button_delete), { :controller => '/issues',
-                                                               :action => 'destroy',
-                                                               :id => controller.work_package },
-                                                               :confirm => (controller.work_package.leaf? ? l(:text_are_you_sure) : l(:text_are_you_sure_with_children)),
-                                                               :remote => true,
-                                                               :method => :delete ,
-                                                               :class => 'icon icon-del' ) %>
-
-  <%= call_hook(:view_work_package_show_action_menu, :work_package => controller.work_package) %>
-=======
-  <%= li_unless_nil(link_to_if_authorized l(:button_log_time), {:controller => '/timelog', :action => 'new', :work_package_id => work_package}, :class => 'icon icon-time-add') %>
 
   <% if work_package.is_a? Issue %>
-    <%= li_unless_nil(link_to_if_authorized l(:button_duplicate), {:controller => '/issues', :action => 'new', :project_id => @project, :copy_from => work_package }, :class => 'icon icon-duplicate') %>
-    <%= li_unless_nil(link_to_if_authorized l(:button_copy), {:controller => '/issue_moves', :action => 'new', :id => work_package, :copy_options => {:copy => 't'}}, :class => 'icon icon-copy') %>
-    <%= li_unless_nil(link_to_if_authorized l(:button_move), {:controller => '/issue_moves', :action => 'new', :id => work_package}, :class => 'icon icon-move') %>
     <%= li_unless_nil(link_to_if_authorized l(:button_delete), { :controller => '/issues',
                                                                  :action => 'destroy',
-                                                                 :id => work_package },
-                                                                 :confirm => (work_package.leaf? ? l(:text_are_you_sure) : l(:text_are_you_sure_with_children)),
+                                                                 :id => controller.work_package },
+                                                                 :confirm => (controller.work_package.leaf? ? l(:text_are_you_sure) : l(:text_are_you_sure_with_children)),
                                                                  :remote => true,
                                                                  :method => :delete ,
                                                                  :class => 'icon icon-del' ) %>
@@ -61,19 +46,18 @@
       <%= li_unless_nil(link_to_if_authorized(l(:button_delete),
                                               {:controller => '/planning_elements',
                                                :action => 'confirm_destroy',
-                                               :project_id => work_package.project,
-                                               :id => work_package},
+                                               :project_id => controller.work_package.project,
+                                               :id => controller.work_package},
                                                :class => 'icon icon-del')) %>
       <% else %>
         <%= li_unless_nil(link_to_if_authorized(l("timelines.button_move_to_trash"),
                                                 {:controller => '/planning_elements',
                                                  :action => 'confirm_move_to_trash',
-                                                 :project_id => work_package.project,
-                                                 :id => work_package},
+                                                 :project_id => controller.work_package.project,
+                                                 :id => controller.work_package},
                                                  :class => 'icon icon-del')) %>
       <% end %>
   <% end %>
 
-  <%= call_hook(:view_work_package_show_action_menu, :work_package => work_package) %>
->>>>>>> 7066d860
+  <%= call_hook(:view_work_package_show_action_menu, :work_package => controller.work_package) %>
 <% end %>