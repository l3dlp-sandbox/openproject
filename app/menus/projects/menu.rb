#-- copyright
# OpenProject is an open source project management software.
# Copyright (C) 2012-2024 the OpenProject GmbH
#
# This program is free software; you can redistribute it and/or
# modify it under the terms of the GNU General Public License version 3.
#
# OpenProject is a fork of ChiliProject, which is a fork of Redmine. The copyright follows:
# Copyright (C) 2006-2013 Jean-Philippe Lang
# Copyright (C) 2010-2013 the ChiliProject Team
#
# This program is free software; you can redistribute it and/or
# modify it under the terms of the GNU General Public License
# as published by the Free Software Foundation; either version 2
# of the License, or (at your option) any later version.
#
# This program is distributed in the hope that it will be useful,
# but WITHOUT ANY WARRANTY; without even the implied warranty of
# MERCHANTABILITY or FITNESS FOR A PARTICULAR PURPOSE.  See the
# GNU General Public License for more details.
#
# You should have received a copy of the GNU General Public License
# along with this program; if not, write to the Free Software
# Foundation, Inc., 51 Franklin Street, Fifth Floor, Boston, MA  02110-1301, USA.
#
# See COPYRIGHT and LICENSE files for more details.
#++

module Projects
  class Menu < Submenu
    include Rails.application.routes.url_helpers

    attr_reader :controller_path, :params, :current_user

    def initialize(params:, controller_path:, current_user:)
      @params = params
      @controller_path = controller_path
      @current_user = current_user

      super(view_type:, project:, params:)
    end

    def menu_items
      [
        OpenProject::Menu::MenuGroup.new(header: nil, children: main_static_filters),
        OpenProject::Menu::MenuGroup.new(header: I18n.t(:"projects.lists.my_private"), children: my_filters),
        OpenProject::Menu::MenuGroup.new(header: I18n.t(:"projects.lists.shared"), children: shared_filters),
        OpenProject::Menu::MenuGroup.new(header: I18n.t(:"activerecord.attributes.project.status_code"),
                                         children: status_static_filters)
      ]
    end

    def selected?(query_params) # rubocop:disable Metrics/AbcSize
      case controller_path
      when "projects"
        case params[:query_id]
        when nil
          query_params[:query_id].to_s == Queries::Projects::Factory::DEFAULT_STATIC
        when /\A\d+\z/
          query_params[:query_id].to_s == params[:query_id]
        else
          query_params[:query_id].to_s == params[:query_id] unless modification_params?
        end
      when "projects/queries"
        query_params[:query_id].to_s == params[:id]
      end
    end

    def favored?(query_params)
      query_params[:query_id].in?(favored_ids)
    end

    def query_path(query_params)
      projects_path(query_params)
    end

    private

    def main_static_filters
      static_filters [
        ::Queries::Projects::Factory::STATIC_ACTIVE,
        ::Queries::Projects::Factory::STATIC_MY,
        ::Queries::Projects::Factory::STATIC_FAVORED,
        current_user.admin? ? ::Queries::Projects::Factory::STATIC_ARCHIVED : nil
      ].compact
    end

    def status_static_filters
      static_filters [
        ::Queries::Projects::Factory::STATIC_ON_TRACK,
        ::Queries::Projects::Factory::STATIC_OFF_TRACK,
        ::Queries::Projects::Factory::STATIC_AT_RISK
      ]
    end

    def static_filters(ids)
      ids.map do |id|
        menu_item(title: ::Queries::Projects::Factory.static_query(id).name, query_params: { query_id: id })
      end
    end

<<<<<<< HEAD
    def my_filters
      persisted_filters
        .select { |query| !query.public? && query.user == current_user }
        .map { |query| menu_item(query.name, query_id: query.id) }
=======
    def public_filters
      persisted_filters
        .select(&:public?)
        .map { |query| menu_item(title: query.name, query_params: { query_id: query.id }) }
    end

    def my_filters
      persisted_filters
        .reject(&:public?)
        .select { |query| query.user == current_user }
        .map { |query| menu_item(title: query.name, query_params: { query_id: query.id }) }
>>>>>>> 7d64d549
    end

    def shared_filters
      persisted_filters
<<<<<<< HEAD
        .select { |query| query.public? || query.user != current_user }
        .map { |query| menu_item(query.name, query_id: query.id) }
=======
        .reject(&:public?)
        .reject { |query| query.user == current_user }
        .map { |query| menu_item(title: query.name, query_params: { query_id: query.id }) }
>>>>>>> 7d64d549
    end

    def persisted_filters
      @persisted_filters ||= ::ProjectQuery
        .visible(current_user)
        .with_favored_by_user(current_user)
        .order(favored: :desc, name: :asc)
    end

    def favored_ids
      @favored_ids ||= persisted_filters.select(&:favored).to_set(&:id)
    end

    def modification_params?
      params.values_at(:filters, :columns, :sortBy).any?
    end
  end
end<|MERGE_RESOLUTION|>--- conflicted
+++ resolved
@@ -99,36 +99,16 @@
       end
     end
 
-<<<<<<< HEAD
     def my_filters
       persisted_filters
         .select { |query| !query.public? && query.user == current_user }
-        .map { |query| menu_item(query.name, query_id: query.id) }
-=======
-    def public_filters
-      persisted_filters
-        .select(&:public?)
-        .map { |query| menu_item(title: query.name, query_params: { query_id: query.id }) }
-    end
-
-    def my_filters
-      persisted_filters
-        .reject(&:public?)
-        .select { |query| query.user == current_user }
-        .map { |query| menu_item(title: query.name, query_params: { query_id: query.id }) }
->>>>>>> 7d64d549
+        .map { |query| menu_item(query.name, query_params: { query_id: query.id }) }
     end
 
     def shared_filters
       persisted_filters
-<<<<<<< HEAD
         .select { |query| query.public? || query.user != current_user }
-        .map { |query| menu_item(query.name, query_id: query.id) }
-=======
-        .reject(&:public?)
-        .reject { |query| query.user == current_user }
         .map { |query| menu_item(title: query.name, query_params: { query_id: query.id }) }
->>>>>>> 7d64d549
     end
 
     def persisted_filters
