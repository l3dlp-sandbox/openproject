--- conflicted
+++ resolved
@@ -26,15 +26,9 @@
 
   acts_as_journalized :event_url => Proc.new {|o| {:controller => 'news', :action => 'show', :id => o.journaled_id} }
   acts_as_searchable :columns => ['title', 'summary', "#{table_name}.description"], :include => :project
-<<<<<<< HEAD
-  acts_as_event :url => Proc.new {|o| {:controller => 'news', :action => 'show', :id => o.id}}
-  acts_as_activity_provider :find_options => {:include => [:project, :author]},
-                            :author_key => :author_id
   acts_as_watchable
   
   after_create :add_author_as_watcher
-=======
->>>>>>> 61f0e67c
   
   named_scope :visible, lambda {|*args| { 
     :include => :project,
