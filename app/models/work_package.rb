--- conflicted
+++ resolved
@@ -24,7 +24,6 @@
   # comes from Trackers becoming Types.
   self.inheritance_column = :sti_type
 
-<<<<<<< HEAD
   include NestedAttributesForApi
 
   # >>> issues.rb >>>>>>>>>>>>>>>>>>>>>>>>>>>>>>>>>>>>>>>>>>>>>>>>>>>>>>>>>>>>>
@@ -34,8 +33,6 @@
   ATTRIBS_WITH_VALUES_FROM_CHILDREN = %w(priority_id start_date due_date estimated_hours done_ratio)
   # <<< issues.rb <<<<<<<<<<<<<<<<<<<<<<<<<<<<<<<<<<<<<<<<<<<<<<<<<<<<<<<<<<<<<
 
-=======
->>>>>>> 130b41bb
   belongs_to :project
   belongs_to :type
   belongs_to :status, :class_name => 'IssueStatus', :foreign_key => 'status_id'
