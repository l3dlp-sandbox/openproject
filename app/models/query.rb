--- conflicted
+++ resolved
@@ -496,19 +496,9 @@
     order_option = [group_by_sort_order, options[:order]].reject {|s| s.blank?}.join(',')
     order_option = nil if order_option.blank?
 
-<<<<<<< HEAD
-    WorkPackage.find :all, :include => ([:status, :project] + (options[:include] || [])).uniq,
-                     :conditions => ::Query.merge_conditions(statement, options[:conditions]),
-                     :order => order_option,
-                     :limit  => options[:limit],
-                     :offset => options[:offset]
-  rescue ::ActiveRecord::StatementInvalid => e
-    raise ::Query::StatementInvalid.new(e.message)
-=======
-    Issue.where(::Query.merge_conditions(statement, options[:conditions]))
-         .includes([:status, :project] + (options[:include] || []).uniq)
-         .order(order_option)
->>>>>>> a65c7df8
+    WorkPackage.where(::Query.merge_conditions(statement, options[:conditions]))
+               .includes([:status, :project] + (options[:include] || []).uniq)
+               .order(order_option)
   end
 
   # Returns the journals
