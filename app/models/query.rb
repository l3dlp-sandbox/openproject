#-- encoding: UTF-8

#-- copyright
# OpenProject is a project management system.
# Copyright (C) 2012-2017 the OpenProject Foundation (OPF)
#
# This program is free software; you can redistribute it and/or
# modify it under the terms of the GNU General Public License version 3.
#
# OpenProject is a fork of ChiliProject, which is a fork of Redmine. The copyright follows:
# Copyright (C) 2006-2017 Jean-Philippe Lang
# Copyright (C) 2010-2013 the ChiliProject Team
#
# This program is free software; you can redistribute it and/or
# modify it under the terms of the GNU General Public License
# as published by the Free Software Foundation; either version 2
# of the License, or (at your option) any later version.
#
# This program is distributed in the hope that it will be useful,
# but WITHOUT ANY WARRANTY; without even the implied warranty of
# MERCHANTABILITY or FITNESS FOR A PARTICULAR PURPOSE.  See the
# GNU General Public License for more details.
#
# You should have received a copy of the GNU General Public License
# along with this program; if not, write to the Free Software
# Foundation, Inc., 51 Franklin Street, Fifth Floor, Boston, MA  02110-1301, USA.
#
# See doc/COPYRIGHT.rdoc for more details.
#++

class Query < ActiveRecord::Base
  include ::Query::Timelines
  include Queries::AvailableFilters

  belongs_to :project
  belongs_to :user
  has_one :query_menu_item, -> { order('name') },
          class_name: 'MenuItems::QueryMenuItem',
          dependent: :delete, foreign_key: 'navigatable_id'
  serialize :filters, Queries::WorkPackages::FilterSerializer
  serialize :column_names, Array
  serialize :sort_criteria, Array

  validates :name, presence: true
  validates_length_of :name, maximum: 255

  validate :validate_work_package_filters
  validate :validate_columns
  validate :validate_sort_criteria
  validate :validate_group_by
  validate :validate_show_hierarchies

  scope(:visible, ->(to:) do
    # User can see public queries and his own queries
    scope = where(is_public: true)

    if to.logged?
      scope.or(where(user_id: to.id))
    else
      scope
    end
  end)

  scope(:global, -> { where(project_id: nil) })

<<<<<<< HEAD
=======
  # WARNING: sortable should not contain a column called id (except for the
  # work_packages.id column). Otherwise naming collisions can happen when AR
  # optimizes a query into two separate DB queries (e.g. when joining tables).
  # The first query is employed to fetch all ids which are used as filters in
  # the second query. The columns mentioned in sortable are used for the first
  # query.  If such a statement selects from two coluns named <table name>.id
  # the second one is taken to get the ids of the work packages.
  @@available_columns = [
    QueryColumn.new(:id,
                    sortable: "#{WorkPackage.table_name}.id",
                    groupable: false),
    QueryColumn.new(:project,
                    sortable: "name",
                    groupable: true),
    QueryColumn.new(:subject,
                    sortable: "#{WorkPackage.table_name}.subject"),
    QueryColumn.new(:type,
                    sortable: "position",
                    groupable: true),
    QueryColumn.new(:parent,
                    sortable: ["root_id",
                               "lft"],
                    default_order: 'asc'),
    QueryColumn.new(:status,
                    sortable: "position",
                    groupable: true),
    QueryColumn.new(:priority,
                    sortable: "position",
                    default_order: 'desc',
                    groupable: true),
    QueryColumn.new(:author,
                    sortable: ["lastname",
                               "firstname",
                               "id"],
                    groupable: true),
    QueryColumn.new(:assigned_to,
                    sortable: ["lastname",
                               "firstname",
                               "id"],
                    groupable: true),
    QueryColumn.new(:responsible,
                    sortable: ["lastname",
                               "firstname",
                               "id"],
                    groupable: true),
    QueryColumn.new(:updated_at,
                    sortable: "#{WorkPackage.table_name}.updated_at",
                    default_order: 'desc'),
    QueryColumn.new(:category,
                    sortable: "name",
                    groupable: true),
    QueryColumn.new(:fixed_version,
                    sortable: ["effective_date",
                               "name"],
                    default_order: 'desc',
                    groupable: true),
    # Put empty start_dates in the far future rather than in the far past
    QueryColumn.new(:start_date,
                    # Put empty start_dates in the far future rather than in the far past
                    sortable: ["CASE WHEN #{WorkPackage.table_name}.start_date IS NULL
                                THEN 1
                                ELSE 0 END",
                               "#{WorkPackage.table_name}.start_date"]),
    QueryColumn.new(:due_date,
                    # Put empty due_dates in the far future rather than in the far past
                    sortable: ["CASE WHEN #{WorkPackage.table_name}.due_date IS NULL
                                THEN 1
                                ELSE 0 END",
                               "#{WorkPackage.table_name}.due_date"]),
    QueryColumn.new(:estimated_hours,
                    sortable: "#{WorkPackage.table_name}.estimated_hours",
                    summable: true),
    QueryColumn.new(:spent_hours,
                    sortable: false,
                    summable: false),
    QueryColumn.new(:done_ratio,
                    sortable: "#{WorkPackage.table_name}.done_ratio",
                    groupable: true),
    QueryColumn.new(:created_at,
                    sortable: "#{WorkPackage.table_name}.created_at",
                    default_order: 'desc')
  ]
  cattr_reader :available_columns

>>>>>>> 835c18f9
  def self.new_default(attributes = nil)
    new(attributes).tap do |query|
      query.add_default_filter
      query.set_default_sort
      query.show_hierarchies = true
    end
  end

  after_initialize :set_context
  # For some reasons the filters loose their context
  # between the after_save and the after_commit callback.
  after_commit :set_context

  def set_context
    # We need to set the project for each filter if a project
    # is present because the information is not available when
    # deserializing the filters from the db.

    # Allow to use AR's select(...) without
    # the filters attribute
    return unless respond_to?(:filters)

    filters.each do |filter|
      filter.context = self
    end
  end

  def set_default_sort
    return if sort_criteria.any?

    self.sort_criteria = [['parent', 'asc']]
  end

  def context
    self
  end

  def add_default_filter
    return unless filters.blank?

    add_filter('status_id', 'o', [''])
  end

  def validate_work_package_filters
    filters.each do |filter|
      unless filter.valid?
        errors.add :base, filter.error_messages
      end
    end
  end

  def validate_columns
    available_names = available_columns.map(&:name).map(&:to_sym)

    (column_names - available_names).each do |name|
      errors.add :column_names,
                 I18n.t(:error_invalid_query_column, value: name)
    end
  end

  def validate_sort_criteria
    available_criteria = sortable_columns.map(&:name).map(&:to_s)

    sort_criteria.each do |name, _dir|
      unless available_criteria.include? name.to_s
        errors.add :sort_criteria, I18n.t(:error_invalid_sort_criterion, value: name)
      end
    end
  end

  def validate_group_by
    unless group_by.blank? || groupable_columns.map(&:name).map(&:to_s).include?(group_by.to_s)
      errors.add :group_by, I18n.t(:error_invalid_group_by, value: group_by)
    end
  end

  def validate_show_hierarchies
    if show_hierarchies && group_by.present?
      errors.add :show_hierarchies, :group_by_hierarchies_exclusive, group_by: group_by
    end
  end

  # Try to fix an invalid query
  #
  # Fixes:
  # * filters:
  #     Reduces the filter's values to those that are valid.
  #     If the filter remains invalid, it is removed.
  # * group_by:
  #     Removes the group by if it is invalid
  # * sort_criteria
  #     Removes all invalid criteria
  # * columns
  #     Removes all invalid columns
  #
  # If the query has been valid or if the error
  # is not one of the addressed, the query is unchanged.
  def valid_subset!
    valid_filter_subset!
    valid_group_by_subset!
    valid_sort_criteria_subset!
    valid_column_subset!
  end

  def add_filter(field, operator, values)
    filter = filter_for(field)

    filter.operator = operator
    filter.values = values

    filters << filter
  end

  def add_short_filter(field, expression)
    return unless expression
    parms = expression.scan(/\A(o|c|!\*|!|\*)?(.*)\z/).first
    add_filter field, (parms[0] || '='), [parms[1] || '']
  end

  # Add multiple filters using +add_filter+
  def add_filters(fields, operators, values)
    values ||= {}

    if fields.is_a?(Array) && operators.respond_to?(:[]) && values.respond_to?(:[])
      fields.each do |field|
        add_filter(field, operators[field], values[field])
      end
    end
  end

  def has_filter?(field)
    filters.present? && filters.any? { |f| f.field.to_s == field.to_s }
  end

  def filter_for(field)
    filter = (filters || []).detect { |f| f.field.to_s == field.to_s } || super(field)

    filter.context = self

    filter
  end

  def normalized_name
    name.parameterize.underscore
  end

  def available_columns
    if @available_columns &&
       (@available_columns_project == (project && project.cache_key || 0))
      return @available_columns
    end

    @available_columns_project = project && project.cache_key || 0
    @available_columns = ::Query.available_columns(project)
  end

  def self.available_columns(project = nil)
    Queries::Register
      .columns[self]
      .map { |col| col.instances(project) }
      .flatten
  end

  def self.groupable_columns
    available_columns.select(&:groupable)
  end

  def self.sortable_columns
    available_columns.select(&:sortable)
  end

  # Returns an array of columns that can be used to group the results
  def groupable_columns
    available_columns.select(&:groupable)
  end

  # Returns an array of columns that can be used to sort the results
  def sortable_columns
    available_columns.select(&:sortable)
  end

  # Returns a Hash of sql columns for sorting by column
  def sortable_key_by_column_name
    column_sortability = available_columns.inject({}) do |h, column|
      h[column.name.to_s] = column.sortable
      h
    end

    { 'id' => "#{WorkPackage.table_name}.id" }
      .merge(column_sortability)
  end

  def columns
    column_list = if has_default_columns?
                    column_list = Setting.work_package_list_default_columns.dup
                    # Adds the project column by default for cross-project lists
                    column_list += [:project] if project.nil?
                    column_list
                  else
                    column_names
                  end

    # preserve the order
    column_list.map { |name| available_columns.find { |col| col.name == name.to_sym } }.compact
  end

  def column_names=(names)
    col_names = Array(names)
                .reject(&:blank?)
                .map(&:to_sym)

    # Set column_names to blank/nil if it is equal to the default columns
    if col_names.map(&:to_s) == Setting.work_package_list_default_columns
      col_names.clear
    end

    write_attribute(:column_names, col_names)
  end

  def has_column?(column)
    column_names && column_names.include?(column.name)
  end

  def has_default_columns?
    column_names.empty?
  end

  def sort_criteria=(arg)
    if arg.is_a?(Hash)
      arg = arg.keys.sort.map { |k| arg[k] }
    end
    c = arg.reject { |k, _o| k.to_s.blank? }.slice(0, 3).map { |k, o| [k.to_s, o == 'desc' ? o : 'asc'] }
    write_attribute(:sort_criteria, c)
  end

  def sort_criteria
    read_attribute(:sort_criteria) || []
  end

  def sort_criteria_key(arg)
    sort_criteria && sort_criteria[arg] && sort_criteria[arg].first
  end

  def sort_criteria_order(arg)
    sort_criteria && sort_criteria[arg] && sort_criteria[arg].last
  end

  def sort_criteria_columns
    sort_criteria
      .map do |attribute, direction|
        attribute = attribute.to_sym

        column = sortable_columns
                 .detect { |candidate| candidate.name == attribute }

        [column, direction]
      end
  end

  def sorted?
    sort_criteria.any?
  end

  # Returns true if the query is a grouped query
  def grouped?
    !group_by_column.nil?
  end

  def display_sums?
    display_sums && any_summable_columns?
  end

  def any_summable_columns?
    Setting.work_package_list_summable_columns.any?
  end

  def group_by_column
    groupable_columns.detect { |c| c.groupable && c.name.to_s == group_by }
  end

  def group_by_statement
    group_by_column.try(:groupable)
  end

  def statement
    return '1=0' unless valid?

    statement_filters
      .map { |filter| "(#{filter.where})" }
      .reject(&:empty?)
      .join(' AND ')
  end

  # Returns the result set
  # Valid options are :order, :include, :conditions
  def results(options = {})
    Results.new(self, options)
  end

  # Returns the journals
  # Valid options are :order, :offset, :limit
  def work_package_journals(options = {})
    Journal.includes(:user)
           .where(journable_type: WorkPackage.to_s)
           .joins('INNER JOIN work_packages ON work_packages.id = journals.journable_id')
           .joins('INNER JOIN projects ON work_packages.project_id = projects.id')
           .joins('INNER JOIN users AS authors ON work_packages.author_id = authors.id')
           .joins('INNER JOIN types ON work_packages.type_id = types.id')
           .joins('INNER JOIN statuses ON work_packages.status_id = statuses.id')
           .order(options[:order])
           .limit(options[:limit])
           .offset(options[:offset])
           .references(:users)
           .merge(WorkPackage.visible)
  rescue ::ActiveRecord::StatementInvalid => e
    raise ::Query::StatementInvalid.new(e.message)
  end

  # Note: Convenience method to allow the angular front end to deal with query
  # menu items in a non implementation-specific way
  def starred
    !!query_menu_item
  end

  def project_limiting_filter
    subproject_filter = Queries::WorkPackages::Filter::SubprojectFilter.new
    subproject_filter.context = self

    subproject_filter.operator = if Setting.display_subprojects_work_packages?
                                   '*'
                                 else
                                   '!*'
                                 end
    subproject_filter
  end

  private

  def for_all?
    @for_all ||= project.nil?
  end

  def statement_filters
    if filters.any? { |filter| filter.name == :subproject_id }
      filters
    elsif project
      [project_limiting_filter] + filters
    else
      filters
    end
  end

  def valid_filter_subset!
    filters.each(&:valid_values!).select! do |filter|
      filter.available? && filter.valid?
    end
  end

  def valid_group_by_subset!
    unless groupable_columns.map(&:name).map(&:to_s).include?(group_by.to_s)
      self.group_by = nil
    end
  end

  def valid_sort_criteria_subset!
    available_criteria = sortable_columns.map(&:name).map(&:to_s)

    sort_criteria.select! do |criteria|
      available_criteria.include? criteria.first.to_s
    end
  end

  def valid_column_subset!
    available_names = available_columns.map(&:name).map(&:to_sym)

    self.column_names &= available_names
  end
end<|MERGE_RESOLUTION|>--- conflicted
+++ resolved
@@ -63,93 +63,6 @@
 
   scope(:global, -> { where(project_id: nil) })
 
-<<<<<<< HEAD
-=======
-  # WARNING: sortable should not contain a column called id (except for the
-  # work_packages.id column). Otherwise naming collisions can happen when AR
-  # optimizes a query into two separate DB queries (e.g. when joining tables).
-  # The first query is employed to fetch all ids which are used as filters in
-  # the second query. The columns mentioned in sortable are used for the first
-  # query.  If such a statement selects from two coluns named <table name>.id
-  # the second one is taken to get the ids of the work packages.
-  @@available_columns = [
-    QueryColumn.new(:id,
-                    sortable: "#{WorkPackage.table_name}.id",
-                    groupable: false),
-    QueryColumn.new(:project,
-                    sortable: "name",
-                    groupable: true),
-    QueryColumn.new(:subject,
-                    sortable: "#{WorkPackage.table_name}.subject"),
-    QueryColumn.new(:type,
-                    sortable: "position",
-                    groupable: true),
-    QueryColumn.new(:parent,
-                    sortable: ["root_id",
-                               "lft"],
-                    default_order: 'asc'),
-    QueryColumn.new(:status,
-                    sortable: "position",
-                    groupable: true),
-    QueryColumn.new(:priority,
-                    sortable: "position",
-                    default_order: 'desc',
-                    groupable: true),
-    QueryColumn.new(:author,
-                    sortable: ["lastname",
-                               "firstname",
-                               "id"],
-                    groupable: true),
-    QueryColumn.new(:assigned_to,
-                    sortable: ["lastname",
-                               "firstname",
-                               "id"],
-                    groupable: true),
-    QueryColumn.new(:responsible,
-                    sortable: ["lastname",
-                               "firstname",
-                               "id"],
-                    groupable: true),
-    QueryColumn.new(:updated_at,
-                    sortable: "#{WorkPackage.table_name}.updated_at",
-                    default_order: 'desc'),
-    QueryColumn.new(:category,
-                    sortable: "name",
-                    groupable: true),
-    QueryColumn.new(:fixed_version,
-                    sortable: ["effective_date",
-                               "name"],
-                    default_order: 'desc',
-                    groupable: true),
-    # Put empty start_dates in the far future rather than in the far past
-    QueryColumn.new(:start_date,
-                    # Put empty start_dates in the far future rather than in the far past
-                    sortable: ["CASE WHEN #{WorkPackage.table_name}.start_date IS NULL
-                                THEN 1
-                                ELSE 0 END",
-                               "#{WorkPackage.table_name}.start_date"]),
-    QueryColumn.new(:due_date,
-                    # Put empty due_dates in the far future rather than in the far past
-                    sortable: ["CASE WHEN #{WorkPackage.table_name}.due_date IS NULL
-                                THEN 1
-                                ELSE 0 END",
-                               "#{WorkPackage.table_name}.due_date"]),
-    QueryColumn.new(:estimated_hours,
-                    sortable: "#{WorkPackage.table_name}.estimated_hours",
-                    summable: true),
-    QueryColumn.new(:spent_hours,
-                    sortable: false,
-                    summable: false),
-    QueryColumn.new(:done_ratio,
-                    sortable: "#{WorkPackage.table_name}.done_ratio",
-                    groupable: true),
-    QueryColumn.new(:created_at,
-                    sortable: "#{WorkPackage.table_name}.created_at",
-                    default_order: 'desc')
-  ]
-  cattr_reader :available_columns
-
->>>>>>> 835c18f9
   def self.new_default(attributes = nil)
     new(attributes).tap do |query|
       query.add_default_filter
