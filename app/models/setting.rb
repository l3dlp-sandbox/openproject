--- conflicted
+++ resolved
@@ -27,29 +27,9 @@
 #++
 
 class Setting < ApplicationRecord
-<<<<<<< HEAD
-=======
   extend CallbacksHelper
   extend Aliases
 
-  DATE_FORMATS = [
-    '%Y-%m-%d',
-    '%d/%m/%Y',
-    '%d.%m.%Y',
-    '%d-%m-%Y',
-    '%m/%d/%Y',
-    '%d %b %Y',
-    '%d %B %Y',
-    '%b %d, %Y',
-    '%B %d, %Y'
-  ]
-
-  TIME_FORMATS = [
-    '%H:%M',
-    '%I:%M %p'
-  ]
-
->>>>>>> a33524ef
   ENCODINGS = %w(US-ASCII
                  windows-1250
                  windows-1251
@@ -334,13 +314,8 @@
   def self.deserialize(name, v)
     default = Settings::Definition[name]
 
-<<<<<<< HEAD
     if default.serialized? && v.is_a?(String)
-      YAML::load(v)
-=======
-    if default['serialized'] && v.is_a?(String)
       YAML::safe_load(v, permitted_classes: [Symbol, ActiveSupport::HashWithIndifferentAccess, Date, Time])
->>>>>>> a33524ef
     elsif v.present?
       read_formatted_setting v, default.format
     else
@@ -364,13 +339,6 @@
       value
     end
   end
-<<<<<<< HEAD
-
-  require_dependency 'setting/callbacks'
-  extend Callbacks
-
-  require_dependency 'setting/aliases'
-  extend Aliases
 
   protected
 
@@ -380,6 +348,4 @@
 
   delegate :format,
            to: :config
-=======
->>>>>>> a33524ef
 end