--- conflicted
+++ resolved
@@ -195,8 +195,6 @@
                                          :lock_version)
   end
 
-<<<<<<< HEAD
-=======
   def wiki_page
     permitted = permitted_attributes(:wiki_page)
 
@@ -209,11 +207,6 @@
     params.require(:content).permit(*self.class.permitted_attributes[:wiki_content])
   end
 
-  def board_move
-    params.require(:board).permit(*self.class.permitted_attributes[:move_to])
-  end
-
->>>>>>> e276750b
   protected
 
   def custom_field_values(key)
