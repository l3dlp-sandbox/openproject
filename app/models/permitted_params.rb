--- conflicted
+++ resolved
@@ -470,11 +470,8 @@
           :possible_values,
           :multi_value,
           :content_right_to_left,
-<<<<<<< HEAD
           :custom_field_section_id,
-=======
           :allow_non_open_versions,
->>>>>>> b82c3ebb
           { custom_options_attributes: %i(id value default_value position) },
           { type_ids: [] }
         ],
