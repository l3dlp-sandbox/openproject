--- conflicted
+++ resolved
@@ -253,11 +253,7 @@
       "#{model.journal_class.table_name}.*",
       "journals.journable_id as id",
       "journables.created_at as created_at",
-<<<<<<< HEAD
-      "journals.created_at as updated_at",
-=======
       "journals.updated_at as updated_at",
->>>>>>> 1f5fb2fd
       "'#{timestamp}' as timestamp"
     ] + \
     model.column_names_missing_in_journal.collect do |missing_column_name|
