--- conflicted
+++ resolved
@@ -122,11 +122,6 @@
   #
   def substitute_database_table_in_where_clause(relation)
     relation.where_clause.instance_variable_get(:@predicates).each do |predicate|
-<<<<<<< HEAD
-      if predicate.kind_of? String
-        gsub_table_names_in_sql_string!(predicate)
-      elsif predicate.left.relation == arel_table
-=======
       substitute_database_table_in_predicate(predicate)
     end
     relation
@@ -141,7 +136,6 @@
          Arel::Nodes::Equality,
          Arel::Nodes::NotEqual
       if predicate.left.relation == arel_table
->>>>>>> 636e1956
         if predicate.right.respond_to? :name and predicate.right.name == "id"
           predicate.right.instance_variable_set(:@name, "journable_id")
           predicate.left.relation = Journal.arel_table
@@ -272,11 +266,8 @@
     sql_string.gsub! /(?<!_)#{model.table_name}\./, "#{model.journal_class.table_name}."
     sql_string.gsub! "\"#{model.table_name}\".", "\"#{model.journal_class.table_name}\"."
   end
-<<<<<<< HEAD
-=======
 
   class NotImplementedError < StandardError; end
->>>>>>> 636e1956
 end
 
 # rubocop:enable Style/ClassCheck
