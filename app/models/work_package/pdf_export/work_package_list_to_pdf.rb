#-- copyright
# OpenProject is an open source project management software.
# Copyright (C) 2012-2023 the OpenProject GmbH
#
# This program is free software; you can redistribute it and/or
# modify it under the terms of the GNU General Public License version 3.
#
# OpenProject is a fork of ChiliProject, which is a fork of Redmine. The copyright follows:
# Copyright (C) 2006-2013 Jean-Philippe Lang
# Copyright (C) 2010-2013 the ChiliProject Team
#
# This program is free software; you can redistribute it and/or
# modify it under the terms of the GNU General Public License
# as published by the Free Software Foundation; either version 2
# of the License, or (at your option) any later version.
#
# This program is distributed in the hope that it will be useful,
# but WITHOUT ANY WARRANTY; without even the implied warranty of
# MERCHANTABILITY or FITNESS FOR A PARTICULAR PURPOSE.  See the
# GNU General Public License for more details.
#
# You should have received a copy of the GNU General Public License
# along with this program; if not, write to the Free Software
# Foundation, Inc., 51 Franklin Street, Fifth Floor, Boston, MA  02110-1301, USA.
#
# See COPYRIGHT and LICENSE files for more details.
#++

# Exporter for work package table.
#
# It can optionally export a work package details list with
# - title
# - attribute table
# - description with optional embedded images
#
# When exporting with embedded images then the memory consumption can quickly
# grow beyond limits. Therefore we create multiple smaller PDFs that we finally
# merge do one file.

require 'open3'

class WorkPackage::PDFExport::WorkPackageListToPdf < WorkPackage::Exports::QueryExporter
  include WorkPackage::PDFExport::Common
  include WorkPackage::PDFExport::Attachments
  include WorkPackage::PDFExport::OverviewTable
  include WorkPackage::PDFExport::SumsTable
  include WorkPackage::PDFExport::WorkPackageDetail
  include WorkPackage::PDFExport::TableOfContents
  include WorkPackage::PDFExport::Page
  include WorkPackage::PDFExport::Style
  include WorkPackage::PDFExport::Cover

  attr_accessor :pdf,
                :options

  def self.key
    :pdf
  end

  def initialize(object, options = {})
    super

    @total_page_nr = nil
    @page_count = 0
    @work_packages_per_batch = 100
    setup_page!
  end

  def export!
    file = render_work_packages query.results.work_packages
    success(file)
  rescue Prawn::Errors::CannotFit
    error(I18n.t(:error_pdf_export_too_many_columns))
  rescue StandardError => e
    Rails.logger.error { "Failed to generated PDF export: #{e}." }
    error(I18n.t(:error_pdf_failed_to_export, error: e.message[0..300]))
  end

  private

  def setup_page!
    self.pdf = get_pdf(current_language)

    configure_page_size!(wants_report? ? :portrait : :landscape)
  end

  def render_work_packages(work_packages, filename: "pdf_export")
    @id_wp_meta_map, flat_list = build_meta_infos_map(work_packages)
    file = render_work_packages_pdfs(flat_list, filename)
    if wants_total_page_nrs?
      @total_page_nr = @page_count
      @page_count = 0
      setup_page! # clear current pdf
      file = render_work_packages_pdfs(flat_list, filename)
    end
    file
  end

  def wants_total_page_nrs?
    true
  end

  def with_cover?
    wants_report?
  end

  def render_work_packages_pdfs(work_packages, filename)
    write_cover_page! if with_cover?
    write_title!
<<<<<<< HEAD
    write_work_packages_toc! work_packages, @id_wp_meta_map if wants_report?
    write_work_packages_overview! work_packages, @id_wp_meta_map unless wants_report?
    write_work_packages_sums! work_packages if with_sums_table? && wants_report?
=======
    write_work_packages_toc! work_packages, @id_wp_meta_map if with_descriptions?
    write_work_packages_overview! work_packages unless with_descriptions?
    write_work_packages_sums! work_packages if with_sums_table? && with_descriptions?
>>>>>>> 219deb5e
    if should_be_batched?(work_packages)
      render_batched(work_packages, filename)
    else
      render_pdf(work_packages, filename)
    end
  end

  def render_batched(work_packages, filename)
    @batches_count = work_packages.length.fdiv(@work_packages_per_batch).ceil
    batch_files = []
    (0..(@batches_count - 1)).each do |batch_index|
      batch_work_packages = work_packages.slice(batch_index * @work_packages_per_batch, @work_packages_per_batch)
      unless batch_work_packages.nil?
        batch_files.push render_pdf(batch_work_packages, "pdf_batch_#{batch_index}.pdf")
        setup_page!
      end
    end
    merge_batched_pdfs(batch_files, filename)
  end

  def merge_batched_pdfs(batch_files, filename)
    return batch_files[0] if batch_files.length == 1

    merged_pdf = Tempfile.new(filename)

    # We use the command line tool "pdfunite" for concatenating the PDFs.
    # That tool comes with the system package "poppler-utils" which we
    # fortunately already have installed for text extraction purposes.
    Open3.capture2e("pdfunite", *batch_files.map(&:path), merged_pdf.path)

    merged_pdf
  end

  def batch_supported?
    return @batch_supported if defined?(@batch_supported)

    @batch_supported =
      begin
        _, status = Open3.capture2e('pdfunite', '-h')
        status.success?
      rescue StandardError => e
        Rails.logger.error "Failed to test pdfunite version: #{e.message}"
        false
      end
  end

  def render_pdf(work_packages, filename)
    write_work_packages_details!(work_packages, @id_wp_meta_map) if wants_report?
    write_after_pages!
    file = Tempfile.new(filename)
    pdf.render_file(file.path)
    @page_count += pdf.page_count
    delete_all_resized_images
    file.close
    file
  end

  def write_after_pages!
    write_headers!
    write_footers!
  end

  def init_meta_infos_map_nodes(work_packages)
    infos_map = {}
    work_packages.each do |work_package|
      infos_map[work_package.id] = { level_path: [], level: 0, children: [], work_package: }
    end
    infos_map
  end

  def link_meta_infos_map_nodes(infos_map, work_packages)
    work_packages.reject { |wp| wp.parent_id.nil? }.each do |work_package|
      parent = infos_map[work_package.parent_id]
      infos_map[work_package.id][:parent] = parent
      parent[:children].push(infos_map[work_package.id]) if parent
    end
    infos_map
  end

  def fill_meta_infos_map_nodes(node, level_path, flat_list)
    node[:level_path] = level_path
    flat_list.push(node[:work_package]) unless node[:work_package].nil?
    index = 1
    node[:children].each do |sub|
      fill_meta_infos_map_nodes(sub, level_path + [index], flat_list)
      index += 1
    end
  end

  def build_flat_meta_infos_map(work_packages)
    infos_map = {}
    work_packages.each_with_index do |work_package, index|
      infos_map[work_package.id] = { level_path: [index + 1], level: 0, children: [], work_package: }
    end
    [infos_map, work_packages.to_a]
  end

  def build_meta_infos_map(work_packages)
    return build_flat_meta_infos_map(work_packages) unless query.show_hierarchies

    # build a quick access map for the hierarchy tree
    infos_map = init_meta_infos_map_nodes work_packages
    # connect parent and children (only wp available in the query)
    infos_map = link_meta_infos_map_nodes infos_map, work_packages
    # recursive travers creating level index path e.g. [1, 2, 1] from root nodes
    root_nodes = infos_map.values.select { |node| node[:parent].nil? }
    flat_list = []
    fill_meta_infos_map_nodes({ children: root_nodes }, [], flat_list)
    [infos_map, flat_list]
  end

  def should_be_batched?(work_packages)
    batch_supported? && wants_report? && with_images? && (work_packages.length > @work_packages_per_batch)
  end

  def project
    query.project
  end

  def title
    # <project>_<querytitle>_<YYYY-MM-DD>_<HH-MM>.pdf
    build_pdf_filename(project ? "#{project}_#{heading}" : heading)
  end

  def heading
    query.name || I18n.t(:label_work_package_plural)
  end

  def footer_title
    heading
  end

  def with_images?
    options[:show_images]
  end
end<|MERGE_RESOLUTION|>--- conflicted
+++ resolved
@@ -107,15 +107,9 @@
   def render_work_packages_pdfs(work_packages, filename)
     write_cover_page! if with_cover?
     write_title!
-<<<<<<< HEAD
     write_work_packages_toc! work_packages, @id_wp_meta_map if wants_report?
-    write_work_packages_overview! work_packages, @id_wp_meta_map unless wants_report?
+    write_work_packages_overview! work_packages unless wants_report?
     write_work_packages_sums! work_packages if with_sums_table? && wants_report?
-=======
-    write_work_packages_toc! work_packages, @id_wp_meta_map if with_descriptions?
-    write_work_packages_overview! work_packages unless with_descriptions?
-    write_work_packages_sums! work_packages if with_sums_table? && with_descriptions?
->>>>>>> 219deb5e
     if should_be_batched?(work_packages)
       render_batched(work_packages, filename)
     else
