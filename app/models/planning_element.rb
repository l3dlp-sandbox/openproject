#-- copyright
# OpenProject is a project management system.
#
# Copyright (C) 2012-2013 the OpenProject Team
#
# This program is free software; you can redistribute it and/or
# modify it under the terms of the GNU General Public License version 3.
#
# See doc/COPYRIGHT.rdoc for more details.
#++

class PlanningElement < WorkPackage
  unloadable

  include ActiveModel::ForbiddenAttributesProtection

  accepts_nested_attributes_for_apis_for :parent,
                                         :planning_element_status,
                                         :type,
                                         :project

<<<<<<< HEAD
  # This SQL only works when there are no two updates in the same
  # millisecond. As soon as updates happen in rapid succession, multiple
  # instances of one planning element are returned.

  SQL_FOR_AT = {
    :select => "#{PlanningElement.quoted_table_name}.id,
                #{PlanningElement.quoted_table_name}.subject,
                #{PlanningElement.quoted_table_name}.description,
                #{PlanningElement.quoted_table_name}.planning_element_status_comment,
                #{AlternateDate.quoted_table_name  }.start_date,
                #{AlternateDate.quoted_table_name  }.due_date,
                #{PlanningElement.quoted_table_name}.parent_id,
                #{PlanningElement.quoted_table_name}.project_id,
                #{PlanningElement.quoted_table_name}.responsible_id,
                #{PlanningElement.quoted_table_name}.type_id,
                #{PlanningElement.quoted_table_name}.planning_element_status_id,
                #{PlanningElement.quoted_table_name}.created_at,
                #{PlanningElement.quoted_table_name}.deleted_at,
                #{AlternateDate.quoted_table_name  }.updated_at",
    :joins => "LEFT JOIN (
                  SELECT
                    #{AlternateDate.quoted_table_name}.planning_element_id,
                    MAX(#{AlternateDate.quoted_table_name}.updated_at) AS updated_at
                  FROM #{AlternateDate.quoted_table_name}
                  WHERE
                    #{AlternateDate.quoted_table_name}.created_at <= ?
                  GROUP BY
                    #{AlternateDate.quoted_table_name}.planning_element_id
                )  AS alternate_dates_sub
                  ON #{PlanningElement.quoted_table_name}.id = alternate_dates_sub.planning_element_id
              INNER JOIN
                #{AlternateDate.quoted_table_name}
                  ON #{AlternateDate.quoted_table_name}.planning_element_id = alternate_dates_sub.planning_element_id
                    AND #{AlternateDate.quoted_table_name}.updated_at = alternate_dates_sub.updated_at"

  }

  scope :at_time, lambda { |time|
    {:select     => SQL_FOR_AT[:select],
     :conditions => ["(#{PlanningElement.quoted_table_name}.deleted_at IS NULL
                        OR #{PlanningElement.quoted_table_name}.deleted_at >= ?)", time],
     :joins      => sanitize_sql([SQL_FOR_AT[:joins], time]),
     :readonly   => true
    }
  }

  def append_scenario_dates_to_journal
    changes = {}
    alternate_dates.each do |d|
      if d.scenario.present? && (!(alternate_date_changes = d.changes).empty? || d.marked_for_destruction?)
        ["start_date", "due_date"].each do |field|
          old_value = if (scenario_changes = alternate_date_changes["scenario_id"])
            scenario_changes.first.nil? ? nil : d.send(field)
          else
            alternate_date_changes[field].nil? ? d.send(field) : alternate_date_changes[field].first
          end
          new_value = d.marked_for_destruction? ? nil : d.send(field)
          changes.merge!({ "scenario_#{d.scenario.id}_#{field}" => [old_value, new_value] }) unless new_value == old_value
        end
      end
    end
    journal_changes.append_changes!(changes)
  end

  before_save :append_scenario_dates_to_journal

=======
  scope :for_projects, lambda { |projects|
    {:conditions => {:project_id => projects}}
  }

>>>>>>> f409049e
  validates_presence_of :subject, :project

  validates_length_of :subject, :maximum => 255, :unless => lambda { |e| e.subject.blank? }

  validate do
    if self.due_date and self.start_date and self.due_date < self.start_date
      errors.add :due_date, :greater_than_start_date
    end

    if self.is_milestone?
      if self.due_date and self.start_date and self.start_date != self.due_date
        errors.add :due_date, :not_start_date
      end
    end

    # TODO: reconsider self.parent.is_a?(PlanningElement)
    #       once any of the errors can also apply when using issues
    if self.parent && self.parent.is_a?(PlanningElement)
      errors.add :parent, :cannot_be_milestone if parent.is_milestone?
      errors.add :parent, :cannot_be_in_another_project if parent.project != project
      errors.add :parent, :cannot_be_in_recycle_bin if parent.deleted?
    end

  end
end<|MERGE_RESOLUTION|>--- conflicted
+++ resolved
@@ -19,79 +19,6 @@
                                          :type,
                                          :project
 
-<<<<<<< HEAD
-  # This SQL only works when there are no two updates in the same
-  # millisecond. As soon as updates happen in rapid succession, multiple
-  # instances of one planning element are returned.
-
-  SQL_FOR_AT = {
-    :select => "#{PlanningElement.quoted_table_name}.id,
-                #{PlanningElement.quoted_table_name}.subject,
-                #{PlanningElement.quoted_table_name}.description,
-                #{PlanningElement.quoted_table_name}.planning_element_status_comment,
-                #{AlternateDate.quoted_table_name  }.start_date,
-                #{AlternateDate.quoted_table_name  }.due_date,
-                #{PlanningElement.quoted_table_name}.parent_id,
-                #{PlanningElement.quoted_table_name}.project_id,
-                #{PlanningElement.quoted_table_name}.responsible_id,
-                #{PlanningElement.quoted_table_name}.type_id,
-                #{PlanningElement.quoted_table_name}.planning_element_status_id,
-                #{PlanningElement.quoted_table_name}.created_at,
-                #{PlanningElement.quoted_table_name}.deleted_at,
-                #{AlternateDate.quoted_table_name  }.updated_at",
-    :joins => "LEFT JOIN (
-                  SELECT
-                    #{AlternateDate.quoted_table_name}.planning_element_id,
-                    MAX(#{AlternateDate.quoted_table_name}.updated_at) AS updated_at
-                  FROM #{AlternateDate.quoted_table_name}
-                  WHERE
-                    #{AlternateDate.quoted_table_name}.created_at <= ?
-                  GROUP BY
-                    #{AlternateDate.quoted_table_name}.planning_element_id
-                )  AS alternate_dates_sub
-                  ON #{PlanningElement.quoted_table_name}.id = alternate_dates_sub.planning_element_id
-              INNER JOIN
-                #{AlternateDate.quoted_table_name}
-                  ON #{AlternateDate.quoted_table_name}.planning_element_id = alternate_dates_sub.planning_element_id
-                    AND #{AlternateDate.quoted_table_name}.updated_at = alternate_dates_sub.updated_at"
-
-  }
-
-  scope :at_time, lambda { |time|
-    {:select     => SQL_FOR_AT[:select],
-     :conditions => ["(#{PlanningElement.quoted_table_name}.deleted_at IS NULL
-                        OR #{PlanningElement.quoted_table_name}.deleted_at >= ?)", time],
-     :joins      => sanitize_sql([SQL_FOR_AT[:joins], time]),
-     :readonly   => true
-    }
-  }
-
-  def append_scenario_dates_to_journal
-    changes = {}
-    alternate_dates.each do |d|
-      if d.scenario.present? && (!(alternate_date_changes = d.changes).empty? || d.marked_for_destruction?)
-        ["start_date", "due_date"].each do |field|
-          old_value = if (scenario_changes = alternate_date_changes["scenario_id"])
-            scenario_changes.first.nil? ? nil : d.send(field)
-          else
-            alternate_date_changes[field].nil? ? d.send(field) : alternate_date_changes[field].first
-          end
-          new_value = d.marked_for_destruction? ? nil : d.send(field)
-          changes.merge!({ "scenario_#{d.scenario.id}_#{field}" => [old_value, new_value] }) unless new_value == old_value
-        end
-      end
-    end
-    journal_changes.append_changes!(changes)
-  end
-
-  before_save :append_scenario_dates_to_journal
-
-=======
-  scope :for_projects, lambda { |projects|
-    {:conditions => {:project_id => projects}}
-  }
-
->>>>>>> f409049e
   validates_presence_of :subject, :project
 
   validates_length_of :subject, :maximum => 255, :unless => lambda { |e| e.subject.blank? }
