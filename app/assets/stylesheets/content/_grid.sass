$grid--gap-width: 20px
$grid--header-width: 20px

$grid--widget-padding: 20px

@import openproject/mixins

@mixin grid--commons
  display: grid

.grid--container
  @include grid--commons

.grid--area
  position: relative
  overflow: hidden
  min-height: 30px

  &.-drop-target
    background-color: $gray-light

  &.-widgeted
    z-index: 10
    @include widget-box--style
    margin: 0

    .widget-box
      min-height: 200px
      padding: $grid--widget-padding

    &:hover icon-triggered-context-menu
      visibility: visible

  &.-resizing
    @include modifying--placeholder
    z-index: 1000

  &.-addable
    display: flex
    flex-direction: column
    justify-content: center
    align-items: center

  &.-placeholder
    @include modifying--placeholder
    z-index: 30

  &.-dragged
    display: none

  &.-passive
    pointer-events: none
    background: #EEEEEE
    opacity: 0.5

  &.-gap
    &.-row
      height: $grid--gap-width
      min-height: $grid--gap-width

    &.-column
      width: $grid--gap-width

  .widget-box--header
    display: flex

  icon-triggered-context-menu
    visibility: hidden

  &.-drop-target
    border-width: 1px
    border-style: solid
    border-color: $secondary-color
    transition: border-color 0.5s ease
    z-index: 20
    background: transparent

  &.-resize-target
    z-index: 1000

.grid--resizer
  position: absolute
  height: 20px
  color: #888
  cursor: nwse-resize
  opacity: 0
  right: 0
  bottom: 0

  i
    padding: 0 3px 3px 0

  .grid--area.-widgeted:hover &
    opacity: 1

.grid--area-drag-handle
  margin-left: -19px
  padding-right: 1px
  padding-top: 5px
  margin-top: 3px
  opacity: 0
  cursor: grab
  float: left

  &:before
    padding: 0
    color: #888

  .grid--area.-widgeted:hover &
    opacity: 1

.grid--area-content
  height: 100%

  ng-component, widget-wp-graph
    display: flex
    flex-direction: column
    height: 100%

  input[type="text"].toolbar--editable-toolbar
    font-weight: normal

  &.cdk-drag-preview
    overflow: hidden
    background: white
    padding: $grid--widget-padding
    @include widget-box--style
    margin: 0

.grid--widget-content
  height: 100%
  overflow-x: auto
  overflow-y: auto

  &.-no-overflow
    overflow-x: hidden
    overflow-y: hidden
    display: block

  // styles specific to the custom-text widget
  &.-custom-text
    a.inplace-editing--trigger-link
      color: inherit
      text-decoration: none

    .op-ckeditor--wrapper
      margin-bottom: 0

    .ck-editor__top
      position: sticky
      top: 0

    .inplace-edit--controls
      position: initial

      i
        float: initial
        padding: 0

    edit-field-controls
      display: flex
      position: sticky
      bottom: 0
      justify-content: flex-end

    .textarea-wrapper
      margin-bottom: 0

.grid--widget-limited-text
  max-height: 5rem
  position: relative
  overflow: hidden

  &:before
    content: ''
    width: 100%
    height: 100%
    position: absolute
    left: 0
    top: 0
    background: linear-gradient(to bottom, rgba($body-background, 0) 60%, rgba($body-background, 1))

.grid--widget-add
  padding: 15px
  background-color: $gray
  border-radius: 50%
  opacity: 0

  &:before
    @include icon-font-common
    @include icon-mixin-add

  &.-gap
    width: 100%
    height: 100%
    display: flex
    justify-content: center
    align-items: center
    padding: 0
    border-radius: initial
    border: 1px solid #FFFFFF

    &:before
      font-size: 0.75rem

  .grid--area.-addable:hover &, .grid--area.-addable.-help-mode &
    opacity: 1
    transition: opacity 1s ease

  .grid--area.-addable:hover &
    transition-delay: 0.3s

.grid--widget-remove
  float: right
  margin-top: -10px
  margin-right: -10px
  cursor: pointer

  &:before
    @include icon-font-common
    @include icon-mixin-remove
    font-size: 0.75em

.grid--addable-widget
  min-width: 400px
  padding: 20px 5px
  border-bottom: 1px solid $gray
  cursor: pointer
  background: none
  transition: background 4s ease

  &:hover
    background: $gray-light
    transition: background 1s ease

  &:last-of-type
<<<<<<< HEAD
    border-bottom: none
=======
    border-bottom: none

.cdk-drag-preview
  background: white
  padding: $grid--widget-padding
  @include widget-box--style
  margin-left: -$grid--widget-padding
  margin-top: -$grid--widget-padding

.grid--add-widget-ee
  .notification-box
    position: sticky
    bottom: 0
    margin-bottom: 0
>>>>>>> 06e91c7e
<|MERGE_RESOLUTION|>--- conflicted
+++ resolved
@@ -234,9 +234,6 @@
     transition: background 1s ease
 
   &:last-of-type
-<<<<<<< HEAD
-    border-bottom: none
-=======
     border-bottom: none
 
 .cdk-drag-preview
@@ -250,5 +247,4 @@
   .notification-box
     position: sticky
     bottom: 0
-    margin-bottom: 0
->>>>>>> 06e91c7e
+    margin-bottom: 0