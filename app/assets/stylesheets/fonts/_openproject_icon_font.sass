/*-- copyright
 * OpenProject is a project management system.
 * Copyright (C) 2012-2013 the OpenProject Foundation (OPF)
 *
 * This program is free software; you can redistribute it and/or
 * modify it under the terms of the GNU General Public License version 3.
 *
 * OpenProject is a fork of ChiliProject, which is a fork of Redmine. The copyright follows:
 * Copyright (C) 2006-2013 Jean-Philippe Lang
 * Copyright (C) 2010-2013 the ChiliProject Team
 *
 * This program is free software; you can redistribute it and/or
 * modify it under the terms of the GNU General Public License
 * as published by the Free Software Foundation; either version 2
 * of the License, or (at your option) any later version.
 *
 * This program is distributed in the hope that it will be useful,
 * but WITHOUT ANY WARRANTY; without even the implied warranty of
 * MERCHANTABILITY or FITNESS FOR A PARTICULAR PURPOSE.  See the
 * GNU General Public License for more details.
 *
 * You should have received a copy of the GNU General Public License
 * along with this program; if not, write to the Free Software
 * Foundation, Inc., 51 Franklin Street, Fifth Floor, Boston, MA  02110-1301, USA.
 *
 * See doc/COPYRIGHT.rdoc for more details.  ++*/

@import global/all

@font-face
  font-family: "openproject-icon-font"
  src: font-url('openproject_icon/openproject-icon-font.eot')
  src: font-url('openproject_icon/openproject-icon-font.eot?#iefix') format("embedded-opentype"), font-url('openproject_icon/openproject-icon-font.ttf') format("truetype"), font-url('openproject_icon/openproject-icon-font.svg#untitled-font-1') format("svg"), font-url('openproject_icon/openproject-icon-font.woff') format("woff")
  font-weight: normal
  font-style: normal

@mixin icon-common
  font-family: "openproject-icon-font" !important
  font-style: normal !important
  font-weight: normal !important
  font-variant: normal !important
  text-transform: none !important
  speak: none
  line-height: 1
  -webkit-font-smoothing: antialiased
  -moz-osx-font-smoothing: grayscale

@mixin icon-rules
  padding: 0 5px 0 10px
  color: $content_icon_color

@mixin icon2-rules
  padding: 0 20px 0 7px

@mixin icon3-rules
  padding: 0 8px 0 0

@mixin icon4-rules
  padding: 0 8px 0 3px
  font-size: 11px

@mixin icon5-rules
  padding: 0 7px 0 9px

@mixin icon6-rules
  padding: 0 7px 0 9px
  font-size: 12px

@mixin icon-dropdown-rules
  padding: 0 0 0 3px
  font-size: 13px

@mixin icon-button-rules
  padding: 0 5px 0 0
  font-size: 13px

@mixin icon-dropdown-menu-rules
  padding: 0 8px 0 0
  font-size: 14px

@mixin icon-context-rules
  padding: 0 4px 0 0
  color: $content_icon_color

@mixin icon-table-rules
  padding: 0 0 0 0

@mixin icon-action-menu-rules
  padding: 0 10px 0 0
  font-size: 15px
  line-height: 5px
  vertical-align: -40%

@mixin icon-sub-menu-rules
  padding: 0 0 0 0
  float: right
  font-size: 15px
  line-height: 5px
  vertical-align: -40%
  
@mixin icon-big-rules
  padding: 0 0 0 0
  font-size: 50px

[data-icon]:before
  @include icon-common
  content: attr(data-icon)
  @include icon-rules

[data-icon2]:before
  @include icon-common
  content: attr(data-icon2)
  @include icon2-rules

[data-icon3]:before
  @include icon-common
  content: attr(data-icon3)
  @include icon3-rules

[data-icon4]:before
  @include icon-common
  content: attr(data-icon4)
  @include icon4-rules

[data-icon5]:before
  @include icon-common
  content: attr(data-icon5)
  @include icon5-rules

[data-icon-dropwdown]:before
  @include icon-common
  content: attr(data-icon-dropdown)
  @include icon-dropdown-rules

[data-icon-dropdown-menu]:before
  @include icon-common
  content: attr(data-icon-dropdown-menu)
  @include icon-dropdown-menu-rules

[data-icon-button]:before
  @include icon-common
  content: attr(data-icon-button)
  @include icon-button-rules

[data-icon-table]:before
  @include icon-common
  content: attr(data-icon-table)
  @include icon-table-rules

[data-icon-action-menu]:before
  content: attr(data-icon-action-menu)
  @include icon-action-menu-rules

[data-icon-sub-menu]:before
  content: attr(data-icon-sub-menu)
  @include icon-sub-menu-rules
  
[data-icon-big]:before
  content: attr(data-icon-big)
  @include icon-big-rules

[class^="icon-"]:before,
[class*=" icon-"]:before
  @include icon-common

// used for icons in the content area
.icon:before
  @include icon-rules

// used for icons in the project menu
.icon2:before
  @include icon2-rules

.icon3:before
  @include icon3-rules

// used for icons in the project drop down
.icon4:before
  @include icon4-rules

// used for icons in the top menu
.icon5:before
  @include icon5-rules

// used for toggler icons in the project menu
.icon6:before
  @include icon6-rules

// used for arrow icons in buttons with dropdown
.icon-dropdown:before
  @include icon-dropdown-rules

// used for icons dropdown-menus
.icon-dropdown-menu:before
  @include icon-dropdown-menu-rules

// used for icons in buttons
.icon-buttons:before
  @include icon-button-rules

// used for icons in workpackage table
.icon-table:before
  @include icon-table-rules
  
// used for very big icons
.icon-big:before
  @include icon-big-rules

#errorExplanation:before
  @include icon-common
  @include icon-rules
  float: left

// used for icons in the content area, which appear in context (menus)
.action-menu .icon:before,
.icon-context:before
  @include icon-context-rules

.pagination .previous_page:before,
.pagination .next_page:after
  @include icon-common
  @include icon-context-rules
.pagination .next_page:after
  padding: 0 0 0 4px

.icon-add:before
  content: "\e000"

.icon-added:before
  content: "\e001"

.icon-calendar:before
  content: "\e002"

.icon-budget:before
  content: "\e003"

.icon-arrow-left-right:before
  content: "\e004"

.icon-cancel:before
  content: "\e005"

dt > .icon-changeset:before,
.icon-changeset:before
  content: "\e006"

.icon-close:before
  content: "\e007"

.icon-copy:before
  content: "\e008"

.pagination .previous_page:before,
.icon-double-arrow-left:before
  content: "\e009"

.pagination .next_page:after,
.icon-double-arrow-right:before
  content: "\e00a"

.icon-duplicate:before
  content: "\e00b"

#errorExplanation:before,
.icon-error:before
  content: "\e00c"

.icon-outline:before
  content: "\e00d"

.icon-open-folder:before
  content: "\e00e"

.icon-not-watch:before
  content: "\e00f"

dt > .icon-news:before,
.icon-news:before
  content: "\e010"

.icon-new-planning-element:before
  content: "\e011"

.icon-move:before
  content: "\e012"

.icon-link:before
  content: "\e013"

.icon-issue-reportedbyme:before
  content: "\e014"

.icon-issue-assignedtome:before
  content: "\e015"

.icon-issue-watched:before
  content: "\e016"

.icon-help:before
  content: "\e017"

.icon-group:before
  content: "\e018"

.icon-xls:before, .icon-excel:before
  content: "\e019"

.icon-priority:before
  content: "\e01a"

dt > .icon-project:before,
.icon-projects:before
  content: "\e01b"

.icon-publish:before
  content: "\e01c"

dt > .icon-message:before,
.icon-quote:before
  content: "\e01d"

.icon-rename:before
  content: "\e01e"

.icon-stats:before
  content: "\e01f"

.icon-status:before
  content: "\e020"

dt > .icon-work_package:before,
.icon-ticket:before
  content: "\e021"

dt > .icon-work_package-closed:before,
.icon-ticket-checked:before
  content: "\e022"

dt > .icon-work_package-edit:before,
.icon-ticket-edit:before
  content: "\e023"

dt > .icon-work_package-note:before,
.icon-ticket-note:before
  content: "\e024"

dt > .icon-time-entry:before,
.icon-time:before
  content: "\e025"

.icon-tracker:before
  content: "\e026"

.icon-warning:before
  content: "\e028"

.icon-version:before
  content: "\e029"

.icon-unit:before
  content: "\e02a"

.icon-add-folder:before
  content: "\e02b"

.icon-align-center:before
  content: "\e02c"

.icon-align-justify:before
  content: "\e02d"

.icon-align-left:before
  content: "\e02e"

.icon-anchor:before
  content: "\e02f"

.icon-align-right:before
  content: "\e030"

.icon-arrow-circle1:before
  content: "\e031"

.icon-arrow-circle2:before
  content: "\e032"

.icon-arrow-circle3:before
  content: "\e033"

.icon-arrow-right1:before
  content: "\e034"

.icon-battery2:before
  content: "\e035"

.icon-badge:before
  content: "\e036"

.icon-attention2:before
  content: "\e037"

.icon-attention1:before
  content: "\e038"

dt > .icon-attachment:before,
.icon-attachment:before
  content: "\e039"

.icon-arrow-right8:before
  content: "\e03a"

.icon-arrow-right7:before
  content: "\e03b"

.icon-arrow-right6:before
  content: "\e03c"

.icon-arrow-right5:before
  content: "\e03d"

.icon-arrow-right4:before
  content: "\e03e"

.icon-arrow-right3:before
  content: "\e03f"

.icon-arrow-right2:before
  content: "\e040"

.icon-battery3:before
  content: "\e041"

.icon-bold:before
  content: "\e042"

.icon-book1:before
  content: "\e043"

.icon-book2:before
  content: "\e044"

.icon-book3:before
  content: "\e045"

.icon-bubble:before
  content: "\e046"

.icon-bubble2:before
  content: "\e047"

dt > .icon-reply:before,
.icon-bubble3:before
  content: "\e048"

.icon-bulb1:before
  content: "\e049"

.icon-calendar2:before
  content: "\e04a"

.icon-camera:before
  content: "\e04b"

.icon-contacts:before
  content: "\e04c"

.icon-console:before
  content: "\e04d"

.icon-color-underline:before
  content: "\e04e"

.icon-color-text:before
  content: "\e04f"

.icon-code-tag:before
  content: "\e050"

.icon-clock-reminder:before
  content: "\e051"

.icon-changeset3:before
  content: "\e052"

.icon-changeset2:before
  content: "\e053"

.icon-cart:before
  content: "\e054"

.icon-copy2:before
  content: "\e055"

.icon-copy3:before
  content: "\e056"

.icon-cup:before
  content: "\e057"

.icon-cut:before
  content: "\e058"

.icon-delete:before
  content: "\e059"

.icon-delete2:before
  content: "\e05a"

.icon-delete-folder:before
  content: "\e05b"

.icon-dependency:before
  content: "\e05c"

.icon-download1:before
  content: "\e05d"

.icon-edit:before
  content: "\e05e"

.icon-help1:before
  content: "\e05f"

.icon-heart:before
  content: "\e060"

.icon-headphone:before
  content: "\e061"

.icon-grid-view2:before
  content: "\e062"

.icon-grid-view1:before
  content: "\e063"

.icon-fullscreen:before
  content: "\e064"

.icon-folder:before
  content: "\e065"

.icon-flag:before
  content: "\e066"

.icon-fire:before
  content: "\e067"

.icon-battery1:before
  content: "\e068"

.icon-help2:before
  content: "\e069"

.icon-home1:before
  content: "\e06a"

.icon-home2:before
  content: "\e06b"

.icon-image1:before
  content: "\e06c"

.icon-image2:before
  content: "\e06d"

.icon-info:before
  content: "\e06e"

.icon-info2:before
  content: "\e06f"

.icon-italic:before
  content: "\e070"

.icon-key:before
  content: "\e071"

.icon-line-through:before
  content: "\e072"

.icon-mail:before
  content: "\e073"

.icon-logout2:before
  content: "\e074"

.icon-logout:before
  content: "\e075"

.icon-locked-folder:before
  content: "\e076"

.icon-locked:before
  content: "\e077"

.icon-location:before
  content: "\e078"

.icon-loading2:before
  content: "\e079"

.icon-loading:before
  content: "\e07a"

.icon-list-view2:before
  content: "\e07b"

.icon-list-view1:before
  content: "\e07c"

.icon-list-num:before
  content: "\e07d"

.icon-list-bullet1:before
  content: "\e07e"

.icon-mail2:before
  content: "\e07f"

.icon-map:before
  content: "\e080"

.icon-microphone:before
  content: "\e081"

.icon-minus:before
  content: "\e082"

.icon-minus2:before
  content: "\e083"

.icon-mobile1:before
  content: "\e084"

.icon-mobile2:before
  content: "\e085"

.icon-movie1:before
  content: "\e086"

.icon-music:before
  content: "\e087"

.icon-mute1:before
  content: "\e088"

.icon-plus:before
  content: "\e089"

.icon-play:before
  content: "\e08a"

.icon-pin:before
  content: "\e08b"

.icon-phone:before
  content: "\e08c"

.icon-paragraph-right:before
  content: "\e08d"

.icon-paragraph-left:before
  content: "\e08e"

.icon-paragraph:before
  content: "\e08f"

.icon-paint:before
  content: "\e090"

.icon-notes1:before
  content: "\e091"

.icon-not-supported:before
  content: "\e092"

.icon-print:before
  content: "\e093"

.icon-process-arrow1:before
  content: "\e094"

.icon-process-arrow2:before
  content: "\e095"

.icon-process-arrow3:before
  content: "\e096"

.icon-process-arrow4:before
  content: "\e097"

.icon-project-tree:before
  content: "\e098"

.icon-quote2:before
  content: "\e099"

.icon-redo:before
  content: "\e09a"

.icon-reload1:before
  content: "\e09b"

.icon-settings4:before
  content: "\e09c"

.icon-settings3:before
  content: "\e09d"

.icon-settings2:before
  content: "\e09e"

.icon-settings:before
  content: "\e09f"

.icon-search2:before
  content: "\e0a0"

.icon-search:before
  content: "\e0a1"

.icon-screen1:before
  content: "\e0a2"

.icon-save1:before
  content: "\e0a3"

.icon-rubber:before
  content: "\e0a4"

.icon-atom:before, .icon-rss2:before
  content: "\e0a5"

.icon-rss:before
  content: "\e0a6"

.icon-reload2:before
  content: "\e0a7"

.icon-square:before
  content: "\e0a8"

.icon-star1:before
  content: "\e0a9"

.icon-star2:before
  content: "\e0aa"

.icon-stats1:before
  content: "\e0ab"

.icon-stats2:before
  content: "\e0ac"

.icon-stats3:before
  content: "\e0ad"

.icon-stats4:before
  content: "\e0ae"

.icon-text:before
  content: "\e0af"

.icon-thumb-down:before
  content: "\e0b0"

.icon-thumb-up:before
  content: "\e0b1"

.icon-undo:before
  content: "\e0b2"

.icon-underline:before
  content: "\e0b3"

.icon-tone2:before
  content: "\e0b4"

.icon-tone1:before
  content: "\e0b5"

.icon-time-1:before
  content: "\e0b6"

.icon-ticket-minus:before
  content: "\e0b7"

.icon-ticket-down:before
  content: "\e0b8"

.icon-ticket2:before
  content: "\e0b9"

.icon-unit2:before
  content: "\e0ba"

.icon-unlocked:before
  content: "\e0bb"

.icon-user1:before
  content: "\e0bc"

.icon-user-minus:before
  content: "\e0bd"

.icon-user-plus:before
  content: "\e0be"

.icon-view1:before
  content: "\e0bf"

.icon-view2:before
  content: "\e0c0"

.icon-view3:before
  content: "\e0c1"

.icon-watch-1:before
  content: "\e0c2"

.icon-wiki:before
  content: "\e0c3"

.icon-zoom-out:before
  content: "\e0c4"

.icon-zoom-in:before
  content: "\e0c5"

.icon-yes3:before
  content: "\e0c6"

.icon-yes2:before
  content: "\e0c7"

.icon-notice:before,
.icon-yes:before
  content: "\e0c8"

.icon-wiki2:before
  content: "\e027"

dt > .icon-wiki-page:before,
.icon-wiki-edit:before
  content: "\e0c9"

.icon-arrow-right5-1:before
  content: "\e0ca"

.icon-arrow-right5-2:before
  content: "\e0cb"

.icon-arrow-right5-3:before
  content: "\e0cc"

.icon-arrow-right6-1:before
  content: "\e0cd"

.icon-arrow-right6-2:before
  content: "\e0ce"

.icon-arrow-right6-3:before
  content: "\e0cf"

.icon-unit2:before
  content: "\e0ba"

.icon-server-key:before
  content: "\e0d0"

.icon-backlogs-icon:before
  content: "\e0d1"

.icon-pulldown-arrow1:before
  content: "\e0d2"

.icon-pulldown-arrow2:before
  content: "\e0d3"

.icon-pulldown-arrow3:before
  content: "\e0d4"

.icon-pulldown-arrow4:before
  content: "\e0d5"

.icon-headline1:before
  content: "\e0d6"

.icon-headline2:before
  content: "\e0d7"

.icon-headline3:before
  content: "\e0d8"

.icon-pre:before
  content: "\e0d9"

.icon-columns:before
  content: "\e0da"

.icon-column-left:before
  content: "\e0db"

.icon-column-right:before
  content: "\e0dc"

.icon-sort-ascending:before
  content: "\e0dd"

.icon-sort-descending:before
  content: "\e0de"

.icon-filter:before
  content: "\e0df"

.icon-table-view:before
  content: "\e0e0"

.icon-table-detail-view:before
  content: "\e0e1"

.icon-timeline-view:before
  content: "\e0e2"

.icon-toggle:before
  content: "\e0e3"
  
<<<<<<< HEAD
.icon-page-pdf:before
  content: "\e0e9"

.icon-page-csv:before
  content: "\e0ea"
=======
.icon-sort-by:before
  content: "\e0e4"

.icon-group-by:before
  content: "\e0e5"
>>>>>>> a562760b

.icon-filter-big:before
  content: "\e0e6"

<<<<<<< HEAD
.icon-page-xls:before
  content: "\e019"

.icon-page-atom:before
  content: "\e0a5"
=======
.icon-group-by2:before
  content: "\e0e7"

.icon-sort-by2:before
  content: "\e0e8"
>>>>>>> a562760b

/* remove once all menu items have an icon */
.no-icon
  margin-left: 15px<|MERGE_RESOLUTION|>--- conflicted
+++ resolved
@@ -97,7 +97,7 @@
   font-size: 15px
   line-height: 5px
   vertical-align: -40%
-  
+
 @mixin icon-big-rules
   padding: 0 0 0 0
   font-size: 50px
@@ -154,7 +154,7 @@
 [data-icon-sub-menu]:before
   content: attr(data-icon-sub-menu)
   @include icon-sub-menu-rules
-  
+
 [data-icon-big]:before
   content: attr(data-icon-big)
   @include icon-big-rules
@@ -201,7 +201,7 @@
 // used for icons in workpackage table
 .icon-table:before
   @include icon-table-rules
-  
+
 // used for very big icons
 .icon-big:before
   @include icon-big-rules
@@ -925,37 +925,33 @@
 
 .icon-toggle:before
   content: "\e0e3"
-  
-<<<<<<< HEAD
+
+.icon-sort-by:before
+  content: "\e0e4"
+
+.icon-group-by:before
+  content: "\e0e5"
+
+.icon-filter-big:before
+  content: "\e0e6"
+
 .icon-page-pdf:before
   content: "\e0e9"
 
 .icon-page-csv:before
   content: "\e0ea"
-=======
-.icon-sort-by:before
-  content: "\e0e4"
-
-.icon-group-by:before
-  content: "\e0e5"
->>>>>>> a562760b
-
-.icon-filter-big:before
-  content: "\e0e6"
-
-<<<<<<< HEAD
+
 .icon-page-xls:before
   content: "\e019"
 
 .icon-page-atom:before
   content: "\e0a5"
-=======
+
 .icon-group-by2:before
   content: "\e0e7"
 
 .icon-sort-by2:before
   content: "\e0e8"
->>>>>>> a562760b
 
 /* remove once all menu items have an icon */
 .no-icon
