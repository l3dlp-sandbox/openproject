//-- copyright
// OpenProject is a project management system.
//
// Copyright (C) 2012-2013 the OpenProject Team
//
// This program is free software; you can redistribute it and/or
// modify it under the terms of the GNU General Public License version 3.
//
// See doc/COPYRIGHT.rdoc for more details.
//++

html {overflow-y: scroll;}
body {
  margin: 0;
  padding: 0;
  min-width: 900px;
  height: 100%;
}
html, body {
  margin: 0;
  padding: 0;
  height: 100%;
}

h1 {margin: 0; padding: 0; font-size: 24px;}
h3, .wiki h2 {font-size: 16px;padding: 2px 10px 1px 0px;margin: 0 0 10px 0; border-bottom: 1px solid #bbbbbb; }
h4, .wiki h3 {font-size: 13px;padding: 0px 10px 1px 0px;margin-bottom: 5px; border-bottom: 1px dotted #bbbbbb;}

/***** Layout *****/
#wrapper {
  background: none;
  min-height: 100%;
  position: relative;
}

#top-menu {background: #2C4056; color: #fff; height: 1.8em; font-size: 0.8em; padding: 0px; }
#top-menu ul {margin: 0;  padding: 0;}
#top-menu li {
  float: left;
  list-style-type: none;
  margin: 0px 0px 0px 0px;
  padding: 0px 0px 0px 0px;
  white-space: nowrap;
}

#top-menu #loggedas { float: right; margin-right: 0.5em; color: #fff; }


#quick-search {float: right;}

#main-menu ul {
  margin: 0;
  padding: 0;
  border-right: 1px solid #ddd;
}
#main-menu ul.menu_root li {
  float: none;
  list-style-type: none;
  margin: 0px;
  padding: 0px 0px 0px 0px;
  white-space: nowrap;
}
#main-menu ul.menu_root li a {
  display: block;
  text-decoration: none;
  font-weight: normal;
  background: none;
  margin: 0;
  padding: 0 0 0 24px;
}
#main-menu ul.menu_root li a:hover {color: #555; text-decoration: none;}

#content {
  width: 75%;
  background-color: #fff;
  margin: 0px;
  border-style: none solid solid solid;
  padding: 6px 10px 10px 10px;
  z-index: 10;
}
* html #content{ width: 75%; padding-left: 0; margin-top: 0px; padding: 6px 10px 10px 10px;}

#main.nosidebar #sidebar{ display: none; }
#main.nosidebar #content{ width: auto }

#footer {
  font-size: 0.9em;
  color: #aaa;
  z-index: 20;
  text-align: right;
  width: 100%;
  position: absolute;
  bottom: 0;
  height: 1.5em;
  padding: 0;
  right: 2px;
  clear: both;
  padding-right: 15px;
}

#login-form table {margin-top: 5em; padding: 1em; margin-left: auto; margin-right: auto; border: 2px solid #FDBF3B; background-color: #FFEBC1; }
#login-form table td {padding: 6px;}
#login-form label {font-weight: bold;}
#login-form input#username, #login-form input#password { width: 300px; }

#login-form form {
  border: 1px solid #6DABC2;
  -moz-border-radius: 5px;
  -webkit-border-radius: 5px;
  border-radius: 5px;
  display: block;
  padding: 10px;
}

input#openid_url { background: url(<%= asset_path 'openid-bg.gif' %>) no-repeat; background-color: #fff; background-position: 0 50%; padding-left: 18px; }

.clear:after{ content: "."; display: block; height: 0; clear: both; visibility: hidden; }

/***** Links *****/
a, a:link, a:visited, input.input-as-link {
  text-decoration: none;
  color: #6a0406;
  font-weight: bold;
}
a:hover, a:active, input.input-as-link:hover { text-decoration: underline;}

input.input-as-link {
  border: none;
  background-color: transparent;
  font-size: 13px;
  font-family: Arial;
  cursor: pointer;
  vertical-align: 0;
}
a img{ border: 0; }

a.issue.closed, a.issue.closed:link, a.issue.closed:visited {
  text-decoration: line-through;
}

/***** Tables *****/
table.list { border: 1px solid #e4e4e4;  border-collapse: collapse; width: 100%; margin-bottom: 4px; }
table.list th {  background-color: #E6E6E6; padding: 4px; white-space: nowrap; }
table.list td { vertical-align: top; }
table.list td.id { width: 2%; text-align: center;}
table.list td.checkbox { width: 15px; padding: 2px 0 0 0; }
table.list td.checkbox input {padding: 0px;}
table.list td.buttons { width: 15%; white-space: nowrap; text-align: right; }
table.list td.buttons a { padding-right: 0.6em; }
table.list caption { text-align: left; padding: 0.5em 0.5em 0.5em 0; }

tr.project td.name a { white-space: nowrap; }

tr.project.idnt td.name span {background: url(<%= asset_path 'bullet_arrow_right.png' %>) no-repeat 0 50%; padding-left: 16px;}
tr.project.idnt-1 td.name {padding-left: 0.5em;}
tr.project.idnt-2 td.name {padding-left: 2em;}
tr.project.idnt-3 td.name {padding-left: 3.5em;}
tr.project.idnt-4 td.name {padding-left: 5em;}
tr.project.idnt-5 td.name {padding-left: 6.5em;}
tr.project.idnt-6 td.name {padding-left: 8em;}
tr.project.idnt-7 td.name {padding-left: 9.5em;}
tr.project.idnt-8 td.name {padding-left: 11em;}
tr.project.idnt-9 td.name {padding-left: 12.5em;}

tr.issue { text-align: center; white-space: nowrap; }
tr.issue.sum { font-weight: bold; }
tr.issue td.subject, tr.issue td.category, td.assigned_to { white-space: normal; }
tr.issue td.subject { text-align: left; }
tr.issue td.done_ratio table.progress { margin-left: auto; margin-right: auto;}

tr.issue.idnt td.subject a {background: url(<%= asset_path 'bullet_arrow_right.png' %>) no-repeat 0 50%; padding-left: 16px;}
#content tr.issue.idnt-1 td.subject {padding-left: 0.5em;}
#content tr.issue.idnt-2 td.subject {padding-left: 2em;}
#content tr.issue.idnt-3 td.subject {padding-left: 3.5em;}
#content tr.issue.idnt-4 td.subject {padding-left: 5em;}
#content tr.issue.idnt-5 td.subject {padding-left: 6.5em;}
#content tr.issue.idnt-6 td.subject {padding-left: 8em;}
#content tr.issue.idnt-7 td.subject {padding-left: 9.5em;}
#content tr.issue.idnt-8 td.subject {padding-left: 11em;}
#content tr.issue.idnt-9 td.subject {padding-left: 12.5em;}

/* Work Package hierarchy layout */
tr.work-package{ text-align: center; white-space: nowrap; }
tr.work-package.sum { font-weight: bold; }
tr.work-package td.subject, tr.issue td.category, td.assigned_to { white-space: normal; }
tr.work-package td.subject { text-align: left; }
tr.work-package td.done_ratio table.progress { margin-left: auto; margin-right: auto;}

tr.work-package.idnt td.subject a {background: url(<%= asset_path 'bullet_arrow_right.png' %>) no-repeat 0 50%; padding-left: 16px;}
#content tr.work-package.idnt-1 td.subject {padding-left: 0.5em;}
#content tr.work-package.idnt-2 td.subject {padding-left: 2em;}
#content tr.work-packge.idnt-3 td.subject {padding-left: 3.5em;}
#content tr.work-packge.idnt-4 td.subject {padding-left: 5em;}
#content tr.work-packge.idnt-5 td.subject {padding-left: 6.5em;}
#content tr.work-packge.idnt-6 td.subject {padding-left: 8em;}
#content tr.work-packge.idnt-7 td.subject {padding-left: 9.5em;}
#content tr.work-packge.idnt-8 td.subject {padding-left: 11em;}
#content tr.work-packge.idnt-9 td.subject {padding-left: 12.5em;}


tr.entry { border: 1px solid #f8f8f8; }
tr.entry td { white-space: nowrap; }
tr.entry td.filename { width: 30%; }
tr.entry td.size { text-align: right; font-size: 90%; }
tr.entry td.revision, tr.entry td.author { text-align: center; }
tr.entry td.age { text-align: right; }
tr.entry.file td.filename a { margin-left: 16px; }

tr span.expander {background-image: url(<%= asset_path 'bullet_toggle_plus.png' %>); padding-left: 8px; margin-left: 0; cursor: pointer;}
tr.open span.expander {background-image: url(<%= asset_path 'bullet_toggle_minus.png' %>);}

tr.changeset td.author { text-align: center; width: 15%; }
tr.changeset td.committed_on { text-align: center; width: 15%; }

table.files tr.file td { text-align: center; }
table.files tr.file td.filename { text-align: left; padding-left: 24px; }
table.files tr.file td.digest { font-size: 80%; }

table.members td.roles, table.memberships td.roles { width: 45%; }

tr.message { height: 2.6em; }
tr.message td.created_on { white-space: nowrap; }
tr.message td.last_message { white-space: nowrap; }

tr.version td.closed, tr.version td.closed a { text-decoration: line-through; }
tr.version td.name { padding-left: 20px; }
tr.version.shared td.name { background: url(<%= asset_path 'link.png' %>) no-repeat 0% 70%; }
tr.version td.date, tr.version td.status, tr.version td.sharing { text-align: center; white-space: nowrap; }

tr.user td { width: 13%; }
tr.user td.email { width: 18%; }
tr.user td { white-space: nowrap; }
tr.user.locked, tr.user.registered { color: #aaa; }
tr.user.locked a, tr.user.registered a { color: #aaa; }

tr.wiki-page-version td.updated_on, tr.wiki-page-version td.author {text-align: center;}

tr.time-entry { text-align: center; white-space: nowrap; }
tr.time-entry td.subject, tr.time-entry td.comments { text-align: left; white-space: normal; }
td.hours { text-align: right; font-weight: bold; padding-right: 0.5em; }
td.hours .hours-dec { font-size: 0.9em; }

table.plugins td { vertical-align: middle; }
table.plugins td.configure { text-align: right; padding-right: 1em; }
table.plugins span.name { font-weight: bold; display: block; margin-bottom: 6px; }
table.plugins span.description { display: block; font-size: 0.9em; }
table.plugins span.url { display: block; font-size: 0.9em; }

table.list tbody tr.group td { padding: 0.8em 0 0.5em 0.3em; font-weight: bold; border-bottom: 1px solid #ccc; }
table.list tbody tr.group span.count { color: #aaa; font-size: 80%; }
tr.group a.toggle-all { color: #aaa; font-size: 80%; font-weight: normal; display: none;}
tr.group:hover a.toggle-all { display: inline;}
a.toggle-all:hover {text-decoration: none;}

table.list tbody tr:hover { background-color: #ffffdd; }
table.list tbody tr.group:hover { background-color: inherit; }
table td {padding: 2px;}
table p {margin: 0;}

a.sort { padding-right: 16px; background-position: 100% 50%; background-repeat: no-repeat; }
a.sort.asc  { background-image: url(<%= asset_path 'sort_asc.png' %>); }
a.sort.desc { background-image: url(<%= asset_path 'sort_desc.png' %>); }

table.attributes { width: 100% }
table.attributes th { vertical-align: top; text-align: left; }
table.attributes td { vertical-align: top; }

table.boards a.board, h3.comments { background: url(<%= asset_path 'quote.png' %>) no-repeat 0% 50%; padding-left: 20px; }

td.center {text-align: center;}

div.issues h3 { background: url(<%= asset_path 'ticket.png' %>) no-repeat 0% 10%; padding-left: 20px; }
div.members h3 { background: url(<%= asset_path 'group.png' %>) no-repeat 0% 50%; padding-left: 20px; }
div.news h3 { background: url(<%= asset_path 'latest_news.png' %>) no-repeat 0% 50%; padding-left: 20px; }
div.projects h3 { background: url(<%= asset_path 'latest_projects.png' %>) no-repeat 0% 50%; padding-left: 20px; }
div.news h3 { background: url(<%= asset_path 'latest_news.png' %>) no-repeat 0% 50%; padding-left: 20px; }

#watchers ul {margin: 0;  padding: 0;}
#watchers li {list-style-type: none;margin: 0px 2px 0px 0px; padding: 0px 0px 0px 0px;float: left;}
#watchers select {width: 200px; display: block;float: left;margin-right: 10px;}
#watchers a.delete {opacity: 0.4;}
#watchers a.delete:hover {opacity: 1;}
#watchers img.gravatar {vertical-align: middle;margin: 0 4px 2px 0;}

.highlight { background-color: #FCFD8D;}
.highlight.token-1 { background-color: #faa;}
.highlight.token-2 { background-color: #afa;}
.highlight.token-3 { background-color: #aaf;}

.box{
  padding: 6px;
  margin-bottom: 10px;
  line-height: 1.5em;
  border: 1px solid #e4e4e4;
}

div.square {
  border: 1px solid #999;
  float: left;
  margin: .3em .4em 0 .4em;
  overflow: hidden;
  width: .6em; height: .6em;
}
.contextual {float: right; white-space: nowrap; line-height: 1.4em;margin-top: 8px; padding-left: 10px;}
.contextual input, .contextual select {font-size: 0.9em;}
.message .contextual { margin-top: 0; }

.splitcontentleft{float: left; width: 49%;}
.splitcontentright{float: right; width: 49%;}
form {display: inline;}
input, select {vertical-align: middle; margin-top: 1px; margin-bottom: 1px;}
fieldset {border: 1px solid #e4e4e4; margin: 0}
hr { width: 100%; height: 1px; background: #ccc; border: 0;}
blockquote { font-style: italic; border-left: 3px solid #e0e0e0; padding-left: 0.6em; margin-left: 2.4em;}
blockquote blockquote { margin-left: 0;}
.news label.timestamp  { border-bottom: 1px dotted; cursor: help; }
textarea.wiki-edit { width: 99%; }
li p {margin-top: 0;}
p.breadcrumb { font-size: 0.9em; margin: 4px 0 4px 0;}
p.subtitle { font-size: 0.9em; margin: -6px 0 12px 0; font-style: italic; }
p.footnote { font-size: 0.9em; margin-top: 0px; margin-bottom: 0px; }

div.issue div.subject div div { padding-left: 16px; }
div.issue div.subject p {margin: 0; margin-bottom: 0.1em; font-size: 90%; color: #999;}
div.issue div.subject>div>p { margin-top: 0.5em; }

#issue_tree { border: 0; }
#issue_tree table.issues { border: 0; }
#issue_tree td.checkbox {display: none;}

#content fieldset#filters {
  padding-bottom: 10px;
}
#content fieldset.collapsible.header_collapsible {
  padding-top: 0px;
  padding-bottom: 0px;
  border: 0px;
  margin: 0px;
  margin-right: 10px;
  margin-left: 1px;
}
fieldset.collapsible.header_collapsible > div {
  padding-top: 5px;
  padding-bottom: 5px;
}
fieldset.collapsible.header_collapsible > * {
  border-left: 1px solid #E6E6E6;
  border-right: 1px solid #E6E6E6;
  border-bottom: 1px solid #E6E6E6;
  width: 100%;
  padding-left: 6px;
}
fieldset.collapsible.header_collapsible legend {
  background: #E6E6E6 url(<%= asset_path 'projectnavi_arrow_up.png' %>) no-repeat 99% 50%; cursor: pointer;
  width: 100%;
  height: 23px;
  line-height: 24px;
}

fieldset.collapsible.header_collapsible legend:hover {
  background-color: #d8d8d8;
}
fieldset.collapsible.collapsed.header_collapsible legend {
  background-image: url(<%= asset_path 'projectnavi_arrow_down.png' %>);
}
fieldset.collapsible { border-width: 1px 0 0 0; }
fieldset.collapsible.borders { border-width: 1px; }
fieldset.collapsible.collapsed.borders { border-width: 1px 0 0 0; }
fieldset.collapsible legend { padding-left: 16px; cursor: pointer; }

fieldset#date-range p { margin: 2px 0 2px 0; }
fieldset#filters table { border-collapse: collapse; }
fieldset#filters table td { padding: 0; vertical-align: middle; }
fieldset#filters tr.filter { height: 2em; }
fieldset#filters td.add-filter { text-align: right; vertical-align: top; }
.buttons { margin-bottom: 1.4em; margin-top: 1em; }

<<<<<<< HEAD
div#work_package-changesets {
  float:right;
  width:45%;
=======
div#issue-changesets {
  float: right;
  width: 45%;
>>>>>>> b2311b6e
  margin: 1em 0 1em 1em;
  background: #fff;
  padding-left: 1em;
}
div#work_package-changesets h3 {
  margin-top: 0;
}
div#work_package-changesets div.changeset { padding: 4px;}
div#work_package-changesets div.changeset { border-bottom: 1px solid #ddd; }
div#work_package-changesets p { margin-top: 0; margin-bottom: 1em;}

div#activity dl, #search-results { margin-left: 2em; }
div#activity dd, #search-results dd { margin-bottom: 1em; padding-left: 18px; font-size: 0.9em; }
div#activity dt, #search-results dt { margin-bottom: 0px; padding-left: 20px; line-height: 18px; background-position: 0 50%; background-repeat: no-repeat; }
div#activity dt.me .time { border-bottom: 1px solid #999; }
div#activity dt .time { color: #777; font-size: 80%; }
div#activity dd .description, #search-results dd .description { font-style: italic; }
div#activity span.project:after, #search-results span.project:after { content: " -"; }
div#activity dd span.description, #search-results dd span.description { display: block; color: #808080; }

#search-results dd { margin-bottom: 1em; padding-left: 20px; margin-left: 0px; }

div#search-results-counts {float: right;}
div#search-results-counts ul { margin-top: 0.5em; }
div#search-results-counts  li { list-style-type: none; float: left; margin-left: 1em; }

dt.issue { background-image: url(<%= asset_path 'ticket.png' %>); }
dt.issue-edit { background-image: url(<%= asset_path 'ticket_edit.png' %>); }
dt.issue-closed { background-image: url(<%= asset_path 'ticket_checked.png' %>); }
dt.issue-note { background-image: url(<%= asset_path 'ticket_note.png' %>); }
dt.changeset { background-image: url(<%= asset_path 'changeset.png' %>); }
dt.news { background-image: url(<%= asset_path 'news.png' %>); }
dt.message { background-image: url(<%= asset_path 'quote.png' %>); }
dt.reply { background-image: url(<%= asset_path 'comments.png' %>); }
dt.wiki-page { background-image: url(<%= asset_path 'wiki_edit.png' %>); }
dt.attachment { background-image: url(<%= asset_path 'attachment.png' %>); }
dt.document { background-image: url(<%= asset_path 'document.png' %>); }
dt.project { background-image: url(<%= asset_path 'latest_projects.png' %>); }
dt.time-entry { background-image: url(<%= asset_path 'time.png' %>); }

#search-results dt.issue.closed { background-image: url(<%= asset_path 'ticket_checked.png' %>); }

.search-pagination { text-align: center; }
.search-pagination a {padding: 0 5px; }

#project-search-container .select2-container {
  display: block;
}

div#roadmap .related-issues {
  border: 0;
  margin-bottom: 1em;
}
div#roadmap .related-issues td.checkbox { display: none; }
div#roadmap .wiki h1:first-child { display: none; }
div#roadmap .wiki h1 { font-size: 120%; }
div#roadmap .wiki h2 { font-size: 110%; }

div#version-summary { float: right; width: 380px; margin-left: 16px; margin-bottom: 16px; background-color: #fff; }
div#version-summary fieldset { margin-bottom: 1em; }
div#version-summary .total-hours { text-align: right; }

table#time-report td.hours, table#time-report th.period, table#time-report th.total { text-align: right; padding-right: 0.5em; }
table#time-report tbody tr { font-style: italic; color: #333; }
table#time-report tbody tr.last-level { font-style: normal; color: #555; }
table#time-report tbody tr.total { font-style: normal; font-weight: bold; color: #555; background-color: #EEEEEE; }
table#time-report .hours-dec { font-size: 0.9em; }

form .attributes {
  margin-bottom: 8px;
  overflow: auto;
}
form .attributes p { padding-top: 1px; padding-bottom: 2px; }
form .attributes select { min-width: 50%; }

ul.projects { margin: 0; padding-left: 1em; }
ul.projects.root { margin: 0;  padding: 0; }
ul.projects ul {border: none; }
ul.projects ul.projects { border-left: 3px solid #e0e0e0; }
ul.projects li.root { list-style-type: none; margin-bottom: 1em; }
ul.projects li.child { list-style-type: none; margin-top: 1em;}
ul.projects div.root a.project { font-family: "Arial", Arial, sans-serif; font-weight: bold; font-size: 16px; margin: 0 0 10px 0; }
.my-project { padding-left: 18px; background: url(<%= asset_path 'fav.png' %>) no-repeat 0 50%; }

#type_project_ids ul { margin: 0;  padding-left: 1em; }
#type_project_ids li { list-style-type: none; }

ul.properties {padding: 0; font-size: 0.9em; color: #333;}
ul.properties li {list-style-type: none;}
ul.properties li span {font-style: italic;}

.total-hours { font-size: 110%; font-weight: bold; }
.total-hours span.hours-int { font-size: 120%; }

.autoscroll {overflow-x: auto; padding: 1px; margin-bottom: 1.2em;}
#user_firstname, #user_lastname, #user_mail, #my_account_form select { width: 90%; }

#workflow_copy_form select { width: 200px; }

textarea#custom_field_possible_values {width: 99%}

.pagination {font-size: 90%}
p.pagination {margin-top: 8px;}

/***** Tabular forms ******/
.tabular p, div.handle_attachments {
  margin: 0;
  padding: 5px 0 8px 0;
  padding-left: 180px; /*width of left column containing the label elements*/
  height: auto;
  clear: left;
}

html>body .tabular p {overflow: hidden;}

.tabular label{
  font-weight: bold;
  float: left;
  text-align: right;
  margin-left: -180px; /*width of left column*/
  width: 175px; /*width of labels. Should be smaller than left column to create some right
  margin*/
}

.tabular label.floating{
  font-weight: normal;
  margin-left: 0px;
  text-align: left;
  width: 270px;
}

.tabular label.block{
  font-weight: normal;
  margin-left: 0px !important;
  text-align: left;
  float: none;
  display: block;
  width: auto;
}

.tabular label.inline{
  float: none;
  margin-left: 5px !important;
  width: auto;
}

label.no-css {
  font-weight: inherit;
  float: none;
  text-align: left;
  margin-left: 0px;
  width: auto;
}
input#time_entry_comments { width: 90%;}

#preview fieldset {margin-top: 1em; background: url(<%= asset_path 'draft.png' %>)}

.tabular.settings p{ padding-left: 300px; }
.tabular.settings label{ margin-left: -300px; width: 295px; }
.tabular.settings textarea { width: 99%; }

fieldset.settings label { display: block; }
fieldset#notified_events .parent { padding-left: 20px; }

.required {color: #bb0000;}
.summary {font-style: italic;}

input.attachment_choose_file {
  float: left;
  margin-right: 10px;
}
div.attachment_field {
  height: 30px;
}
#attachments {font-size: 1em; }
#attachments_fields input[type=text] {margin-left: 8px; }

div.attachments { margin-top: 12px; }
div.attachments p { margin: 4px 0 2px 0; }
div.attachments img { vertical-align: middle; }
div.attachments span.author { font-size: 0.9em; color: #888; }

p.other-formats { font-size: 0.9em; color: #666; }
.other-formats span + span:before { content: "| "; }

/* Project members tab */
div#tab-content-members .splitcontentleft,
div#tab-content-memberships .splitcontentleft,
div#tab-content-users .splitcontentleft { margin-right: 1em; }
div#tab-content-members .splitcontentleft,
div#tab-content-memberships .splitcontentleft,
div#tab-content-users .splitcontentleft,
div#tab-content-members .splitcontentright,
div#tab-content-memberships .splitcontentright,
div#tab-content-users .splitcontentright { margin-bottom: 1em; }
div#tab-content-members fieldset,
div#tab-content-memberships fieldset,
div#tab-content-users fieldset { padding: 1em; }
div#tab-content-members fieldset,
div#tab-content-memberships fieldset,
div#tab-content-users fieldset,
div#tab-content-members fieldset p { margin-bottom: 1em; }
div#tab-content-info fieldset legend,
div#tab-content-members fieldset legend,
div#tab-content-memberships fieldset legend,
div#tab-content-users fieldset legend { font-weight: bold; }
div#tab-content-members .user.status_registered, div#tab-content-members label.status_registered { filter: alpha(opacity=80); -khtml-opacity: 0.8; opacity: 0.8; -moz-opacity: 0.8; }

table.members td.group { padding-left: 20px; background: url(<%= asset_path 'group.png' %>) no-repeat 0% 50%; }

input#user_search {width: 100%}

* html div#tab-content-members fieldset div { height: 450px; }

div#tab-content-members fieldset div.select-boxes label {
  display: inline-block;
  width: 350px; /* max-width of select2boxes */
}
div#tab-content-members fieldset div.select-boxes .select2-container {
  float: left;
  font-weight: normal;
}

/***** Flash & error messages ****/
#errorExplanation, div.flash, .nodata, .warning {
  padding: 4px 4px 4px 30px;
  margin-bottom: 12px;
  border: 2px solid;
  margin: 0 0 10px;
  border: 1px solid;
  -moz-border-radius: 5px;
  -webkit-border-radius: 5px;
  border-radius: 5px;
}

span.errorSpan {
  font-weight: bold;
}

span.errorSpan textarea {
  border: 2px solid red;
}
span.errorSpan select {
  border: 2px solid red;
}
span.errorSpan input {
  border: 2px solid red;
}

div.flash {margin-top: 8px;}

div.flash.error a, div.flash.warning a, div.flash.notice a, #errorExplanation a ,
div.flash.error a:link, div.flash.warning a:link, div.flash.notice a:link, #errorExplanation a:link ,
div.flash.error a:hover, div.flash.warning a:hover, div.flash.notice a:hover, #errorExplanation a:hover ,
div.flash.error a:visited, div.flash.warning a:visited, div.flash.notice a:visited, #errorExplanation a:visited {
  font: bold bold bold 12px/1.5 arial,'lucida grandriale','lucida sans unicode',tahom,sans-serif;
  color: #333;
  text-decoration: none;
  cursor: default;
}

.nodata, .warning {
  text-align: center;
  background-color: #FFEBC1;
  border-color: #FDBF3B;
  color: #A6750C;
}

#errorExplanation ul { font-size: 0.9em;}
#errorExplanation h2, #errorExplanation p { display: none; }

/***** Ajax indicator ******/
#ajax-indicator {
  position: absolute; /* fixed not supported by IE */
  background-color: #eee;
  border: 1px solid #bbb;
  top: 35%;
  left: 40%;
  width: 20%;
  font-weight: bold;
  text-align: center;
  padding: 0.6em;
  z-index: 100;
  filter: alpha(opacity=50);
  opacity: 0.5;
}

html>body #ajax-indicator { position: fixed; }

#ajax-indicator span, .ajax-indicator {
  background-position: 0% 40%;
  background-repeat: no-repeat;
  background-image: url(<%= asset_path 'loading.gif' %>);
  padding-left: 26px;
  vertical-align: bottom;
}

.ajax_appended_information.loading .ajax-indicator {
  padding-left: 22px;
  display: block;
  width: 0em;
  margin-left: auto;
  margin-right: auto;
  white-space: nowrap;
}

/***** Calendar *****/
table.cal {border-collapse: collapse; width: 100%; margin: 0px 0 6px 0;border: 1px solid #d7d7d7;}
table.cal thead th {width: 14%; background-color: #EEEEEE; padding: 4px; }
table.cal thead th.week-number {width: auto;}
table.cal tbody tr {height: 100px;}
table.cal td {border: 1px solid #d7d7d7; vertical-align: top; font-size: 0.9em;}
table.cal td.week-number { background-color: #EEEEEE; padding: 4px; border: none; font-size: 1em;}
table.cal td p.day-num {font-size: 1.1em; text-align: right;}
table.cal td.odd p.day-num {color: #bbb;}
table.cal td.today {background: #ffffdd;}
table.cal td.today p.day-num {font-weight: bold;}
table.cal .starting a, p.cal.legend .starting {background: url(<%= asset_path 'bullet_go.png' %>) no-repeat -1px -2px; padding-left: 16px;}
table.cal .ending a, p.cal.legend .ending {background: url(<%= asset_path 'bullet_end.png' %>) no-repeat -1px -2px; padding-left: 16px;}
table.cal .starting.ending a, p.cal.legend .starting.ending {background: url(<%= asset_path 'bullet_diamond.png' %>) no-repeat -1px -2px; padding-left: 16px;}
p.cal.legend span {display: block;}

/***** Tooltips ******/
.tooltip{position: relative;z-index: 24;}
.tooltip.hover, .tooltip:hover {
  z-index: 25;color: #000;
}
.tooltip span.tip{display: none; text-align: left;}

div.tooltip:hover span.tip, div.tooltip.hover span.tip {
  display: block;
  position: absolute;
  top: 12px; left: 24px; width: 270px;
  border: 1px solid #555;
  background-color: #fff;
  padding: 4px;
  font-size: 0.8em;
  color: #505050;
}

/***** Progress bar *****/
#content table.progress {
  border-spacing: 0pt;
  empty-cells: show;
  text-align: center;
  float: left;
  margin: 1px 6px 1px 0px;
  border: 1px solid #BBBBBB;
  border-collapse: separate;
  -moz-border-radius: 3px;
  -webkit-border-radius: 3px;
  border-radius: 3px;
}

#content table.progress td { height: 0.9em; }
#content table.progress td.closed { background: #BAE0BA none repeat scroll 0%; }
#content table.progress td.done { background: #DEF0DE none repeat scroll 0%; }
#content table.progress td.open { background: #FFF none repeat scroll 0%; }
p.pourcent {font-size: 80%;}
p.progress-info {clear: left; font-style: italic; font-size: 80%;}

/***** Tabs *****/
#content .tabs {
  position: relative;
  height: 2.6em;
  margin-bottom: 1.2em;
  z-index: 1;
  overflow: hidden;
}
#content .tabs ul {
  position: absolute;
  left: 0px;
  right: 60px;
  margin: 0;
  bottom: 0;
  padding-left: 1em;
  width: 2000px;
  border-bottom: 1px solid #bbbbbb;
  overflow: hidden;
}
#content .tabs ul li {
  float: left;
  list-style-type: none;
  white-space: nowrap;
  margin-right: 8px;
  background: #fff;
  margin-bottom: -1px;

}
#content .tabs ul li a{
  display: block;
  font-size: 0.9em;
  text-decoration: none;
  line-height: 1.3em;
  padding: 4px 6px 4px 6px;
  border: 1px solid #ccc;
  border-bottom: 1px solid #bbbbbb;
  background-color: #eeeeee;
  color: #333;
  font-weight: bold;
}

#content .tabs ul li a:hover {
  background-color: #ffffdd;
  text-decoration: none;
}

#content .tabs ul li a.selected {
  background-color: #fff;
  border: 1px solid #bbbbbb;
  border-bottom: 1px solid #fff;
}

#content .tabs ul li a.selected:hover {
  background-color: #fff;
}

div.tabs-buttons { position: absolute; right: 0; width: 48px; height: 24px; background: white; bottom: 0; border-bottom: 1px solid #bbbbbb; }

button.tab-left, button.tab-right {
  font-size: 0.9em;
  cursor: pointer;
  height: 24px;
  border: 1px solid #ccc;
  border-bottom: 1px solid #bbbbbb;
  position: absolute;
  padding: 4px;
  width: 20px;
  bottom: -1px;
}

button.tab-left {
  right: 20px;
  background: #eeeeee url(<%= asset_path 'bullet_arrow_left.png' %>) no-repeat 50% 50%;
}

button.tab-right {
  right: 0;
  background: #eeeeee url(<%= asset_path 'bullet_arrow_right.png' %>) no-repeat 50% 50%;
}

/***** Auto-complete *****/
div.autocomplete {
  position: absolute;
  width: 400px;
  margin: 0;
  padding: 0;
}
div.autocomplete ul {
  list-style-type: none;
  margin: 0;
  padding: 0;
}
div.autocomplete ul li {
  list-style-type: none;
  display: block;
  margin: -1px 0 0 0;
  padding: 2px;
  cursor: pointer;
  font-size: 90%;
  border: 1px solid #ccc;
  border-left: 1px solid #ccc;
  border-right: 1px solid #ccc;
  background-color: white;
}
div.autocomplete ul li.selected { background-color: #ffb;}
div.autocomplete ul li span.informal {
  font-size: 80%;
  color: #aaa;
}

#parent_issue_candidates ul li {width: 500px;}
#related_issue_candidates ul li {width: 500px;}

/***** Diff *****/
img.diff, div.diff, table.diff, blockquote.diff, address.diff, h1.diff, h2.diff, h3.diff, h4.diff, h5.diff, h6.diff, hr.diff, p.diff, pre.diff, table.diff, ul.diff, ol.diff {
  padding: 3px;
  margin: 3px;
}

del.diffmod, del.diffdel { background: #fcc; }
ins.diffmod, ins.diffins { background: #cfc; }

.text-diff {
  padding: 1em;
  background-color: #f6f6f6;
  color: #505050;
  border: 1px solid #e4e4e4;
}

/***** Wiki *****/
div.wiki table {
  border: 1px solid #505050;
  border-collapse: collapse;
  margin-bottom: 1em;
}

div.wiki table, div.wiki td, div.wiki th {
  border: 1px solid #bbb;
  padding: 4px;
}

div.wiki .external {
  background-position: 0% 60%;
  background-repeat: no-repeat;
  padding-left: 12px;
  background-image: url(<%= asset_path 'external.png' %>);
}

div.wiki pre {
  margin: 1em 1em 1em 1.6em;
  padding: 2px 2px 2px 0;
  background-color: #fafafa;
  border: 1px solid #dadada;
  width: auto;
  overflow-x: auto;
  overflow-y: hidden;
}

div.wiki ul.toc {
  margin-bottom: 12px;
  margin-right: 12px;
  margin-left: 0;
  display: table
}
* html div.wiki ul.toc { width: 50%; } /* IE6 doesn't autosize div */

div.wiki ul.toc {font-size: 0.8em;}
div.wiki ul.toc.right { float: right; margin-left: 12px; margin-right: 0; width: auto; }
div.wiki ul.toc.left  { float: left; margin-right: 12px; margin-left: 0; width: auto; }
div.wiki ul.toc ul { margin: 0; padding: 0; }
div.wiki ul.toc li { list-style-type: none; margin: 0;}
div.wiki ul.toc li li { margin-left: 1.5em; }
div.wiki fieldset legend {
  font-weight: bold;
  font-size: 10px;
}

div.wiki ul.toc a {
  font-weight: normal;
  background-image: url(<%= asset_path 'arrow-down.png' %>);
  background-repeat: no-repeat;
  background-position: 0% 60%;
  padding-left: 16px;
}

a.wiki-anchor { display: none; margin-left: 6px; text-decoration: none; }
a.wiki-anchor:hover { color: #aaa !important; text-decoration: none; }
h1:hover a.wiki-anchor, h2:hover a.wiki-anchor, h3:hover a.wiki-anchor { display: inline; color: #ddd; }

div.wiki img { vertical-align: middle; }

/***** My page layout *****/
.block-receiver {
  border: 1px dashed #c0c0c0;
  margin-bottom: 20px;
  padding: 15px 0 15px 0;
}

.mypage-box {
  margin-top: 20px;
  padding: 8px 10px 0px 10px;
  border: #C4C4C4 solid 1px;
  background: #FFFFFF url(<%= asset_path 'background_widgets.png' %>) repeat-x 0 0;
  min-height: 65px;

  /* Shadow definitions cross browser */
  -moz-box-shadow: 1px 1px 1px #BFBFBF;
  -webkit-box-shadow: 1px 1px 1px #BFBFBF;
  box-shadow: 1px 1px 1px #BFBFBF;
  zoom: 1;
}

#content .mypage-box h3 {
  margin: 9px 0px 6px;
}

#content .mypage-box table {
  padding: 10;
  margin-top: 15px;
  margin-bottom: 15px;
}

.mypage-box h3, .mypage-box a {
  font-weight: bold;
}

#content .mypage-box table.issues td, #content .mypage-box table th, #content .mypage-box table.list {
  border: none;
  padding: 0;
  width: auto;
  padding-right: 30px;
  padding-bottom: 5px;
}

#content .mypage-box table th {
  border: none;
  background: transparent;
  font-weight: bold;
}

#content .mypage-box table tr.even {
  background-color: white;
}

.handle {
  cursor: move;
}

a.close-icon {
  display: block;
  margin-top: 10px;
  overflow: hidden;
  width: 12px;
  height: 12px;
  background-repeat: no-repeat;
  cursor: pointer;
  background-image: url(<%= asset_path 'close.png' %>);
}

a.close-icon:hover {
  background-image: url(<%= asset_path 'close_hover.png' %>);
}

/***** Icons *****/
.icon {
  background-position: 0% 50%;
  background-repeat: no-repeat;
  padding-left: 19px;
  padding-top: 2px;
  padding-bottom: 3px;
}

.icon-add { background-image: url(<%= asset_path 'plus.png' %>); }
.icon-edit { background-image: url(<%= asset_path 'edit.png' %>); }
.icon-copy { background-image: url(<%= asset_path 'copy.png' %>); }
.icon-configure { background-image: url(<%= asset_path 'configure.png' %>); }
.icon-duplicate { background-image: url(<%= asset_path 'duplicate.png' %>); }
.icon-del { background-image: url(<%= asset_path 'delete.png' %>); }
.icon-move { background-image: url(<%= asset_path 'move.png' %>); }
.icon-rename { background-image: url(<%= asset_path 'rename.png' %>); }
.icon-save { background-image: url(<%= asset_path 'save.png' %>); }
.icon-multiple { background-image: url(<%= asset_path 'table_multiple.png' %>); }
.icon-folder { background-image: url(<%= asset_path 'folder.png' %>); }
.open .icon-folder { background-image: url(<%= asset_path 'folder_open.png' %>); }
.icon-package { background-image: url(<%= asset_path 'package.png' %>); }
.icon-user { background-image: url(<%= asset_path 'user.png' %>); }
.icon-projects { background-image: url(<%= asset_path 'latest_projects.png' %>); }
.icon-help { background-image: url(<%= asset_path 'help.png' %>); }
.icon-attachment  { background-image: url(<%= asset_path 'attachment.png' %>); }
.icon-history  { background-image: url(<%= asset_path 'history.png' %>); }
.icon-time-add  { background-image: url(<%= asset_path 'time.png' %>); }
.icon-stats  { background-image: url(<%= asset_path 'stats.png' %>); }
.icon-warning  { background-image: url(<%= asset_path 'warning.png' %>); }
.icon-reload  { background-image: url(<%= asset_path 'arrow_circle.png' %>); }
.icon-unlock  { background-image: url(<%= asset_path 'locked_un.png' %>); }
.icon-checked  { background-image: url(<%= asset_path 'check.png' %>); }
.icon-details  { background-image: url(<%= asset_path 'zoom_in.png' %>); }
.icon-report  { background-image: url(<%= asset_path 'report.png' %>); }
.icon-comment  { background-image: url(<%= asset_path 'quote.png' %>); }
.icon-summary  { background-image: url(<%= asset_path 'summary.png' %>); }
.icon-server-authentication { background-image: url(<%= asset_path 'server_key.png' %>); }
.icon-issue { background-image: url(<%= asset_path 'ticket.png' %>); }
.icon-zoom-in { background-image: url(<%= asset_path 'zoom_in.png' %>); }
.icon-zoom-out { background-image: url(<%= asset_path 'zoom_out.png' %>); }

.icon-file { background-image: url(<%= asset_path 'files/default.png' %>); }
.icon-file.text-plain { background-image: url(<%= asset_path 'files/text.png' %>); }
.icon-file.text-x-c { background-image: url(<%= asset_path 'files/c.png' %>); }
.icon-file.text-x-csharp { background-image: url(<%= asset_path 'files/csharp.png' %>); }
.icon-file.text-x-php { background-image: url(<%= asset_path 'files/php.png' %>); }
.icon-file.text-x-ruby { background-image: url(<%= asset_path 'files/ruby.png' %>); }
.icon-file.text-xml { background-image: url(<%= asset_path 'files/xml.png' %>); }
.icon-file.image-gif { background-image: url(<%= asset_path 'files/image.png' %>); }
.icon-file.image-jpeg { background-image: url(<%= asset_path 'files/image.png' %>); }
.icon-file.image-png { background-image: url(<%= asset_path 'files/image.png' %>); }
.icon-file.image-tiff { background-image: url(<%= asset_path 'files/image.png' %>); }
.icon-file.application-pdf { background-image: url(<%= asset_path 'files/pdf.png' %>); }
.icon-file.application-zip { background-image: url(<%= asset_path 'files/zip.png' %>); }
.icon-file.application-x-gzip { background-image: url(<%= asset_path 'files/zip.png' %>); }
.icon-file-excel { background-image: url(<%= asset_path 'files/excel.png' %>); }

img.gravatar {
  border: solid 1px #d5d5d5;
  background: #fff;
}

div.issue img.gravatar {
  float: right;
  margin: 0 0 0 1em;
  padding: 5px;
}

div.issue table img.gravatar {
  height: 14px;
  width: 14px;
  padding: 2px;
  float: left;
  margin: 0 0.5em 0 0;
}

h2 img.gravatar {
  margin: -2px 4px -4px 0;
  vertical-align: top;
}

h4 img.gravatar {
  margin: -6px 0 -4px 0;
  vertical-align: top;
}

td.username img.gravatar {
  margin: 0 0.5em 0 0;
  vertical-align: top;
}

#activity dt img.gravatar {
  float: left;
  margin: 0 1em 1em 0;
}

/* Used on 12px Gravatar img tags without the icon background */
.icon-gravatar {
  float: left;
  margin-right: 4px;
}

#activity dt,
.journal {
  clear: left;
}

.journal-link {
  float: right;
}

h2 img { vertical-align: middle; }

.hascontextmenu { cursor: context-menu; }

/* Merged from the new layout #263 */
/**
 * ToC
 * 00 - Base Typography
 * 01 - Header
 * 02 - Main Menu
 * 03 - Main Content
 * 04 - Issue Tables
 * 05 - Single Issue Page
 * 06 - Projects Page
 * 07 - Behavior Styles
 * 08 - Reusable classes
 * 09 - New Issue Form
 * 10 - Plugins and misc
 * 11 - Appended from staging
 */

/*-------------------------------------------------------------------------------
 * =00 - Base Typography
 *
 * This section includes the typography base for the body and heading elements.
 ------------------------------------------------------------------------------*/

body {
  font: normal normal normal 13px/1.5 arial,'lucida grandriale','lucida sans unicode',tahom,sans-serif;
  background: white;
  color: #333;

}

h1,h2,h3,h4,h5,h6 {
  font-weight: bold;
}
h1 {
  font-size: 21px;
}
h2, .wiki h1 {
  font-size: 18px;
  padding: 2px 10px 1px 0px;
  margin: 0 0 10px 0;
  border-bottom: 1px solid #bbbbbb;
}
h3 {
  font-size: 16px;
  margin-bottom: 16px;
}
h4 {
  font-size: 14px;
  margin-bottom: 16px;
}
h5 {
  font-size: 12px;
  text-transform: uppercase;
  margin-bottom: 18px;
}
a:hover {
  text-decoration: underline;
}

/*-------------------------------------------------------------------------------
 * =01 - Header
 *
 * This section includes the site logo, main navigation background, and styles
 * the header and navigation links.
 ------------------------------------------------------------------------------*/


#top-menu {
  height: 81px;
  position: relative;
  z-index: 21;
}
#top-menu.open { /*IE 6-7 z-index stacking issue*/
  z-index: 5;
}
#account-nav {
  display: block;
  background: url(<%= asset_path 'background_top_navigation.png' %>) repeat-x left top;
}
#logo {
  float: left;
  width: 200px;
  height: 43px;
  background: url(<%= asset_path 'logo_openproject.png' %>) no-repeat 15px;
}
#top-menu-items {
  float: right;
  padding-right: 15px;
}
#header {
  background-color: #1E1E1E;
  height: 43px;
  font: arial,19px,white;
}
#header ul {
  line-height: 43px;
  float: left;
  font-size: 13px;
  font-family: "Arial", Arial, sans-serif;
  font-style: normal;
  font-weight: normal;
  color: #ffffff;
  height: 43px;
  border-top: 0;
  position: relative;
}

#header ul#account-info {
  margin-right: 15px;
}
#header li {
  float: left;
  border-right: 1px solid #450308;
  position: relative;
  z-index: 5;
}
#header li:last-child {
  border-right: 0px;
}
#header li > a {
  text-decoration: none;
  color: #FFFFFF;
  height: 43px;
  font-weight: normal;
}
#header li.drop-down select {
  width: 100%;
}
#header li.drop-down > a {
  /* Arrow down white */
  background-image: url(<%= asset_path 'top_menu_arrow_grey_white_sprite.png' %>);
  background-position: right -40px;
  background-repeat: no-repeat;
  padding-right: 35px;
}
#header li > a:hover {
  background-color: #700407;
}
#header li.drop-down > a:hover {
  /* Arrow down grey */
  background-image: url(<%= asset_path 'top_menu_arrow_grey_white_sprite.png' %>);
  background-position: right -2px;
  background-repeat: no-repeat;

  background-color: #700407;
  padding-right: 35px;
}
#header li li a:hover {
  background-color: #FFFFFF;
  color: #222222;
}
#header li.drop-down li > a:hover, #main-menu ul.menu_root li a.selected, #main-menu ul.menu_root li a:hover  {
  -moz-border-radius-topleft: 5px;
  -moz-border-radius-topright: 5px;
  -webkit-border-top-left-radius: 5px;
  -webkit-border-top-right-radius: 5px;
  border-top-left-radius: 5px;
  border-top-right-radius: 5px;
  -moz-border-radius-bottomleft: 5px;
  -moz-border-radius-bottomright: 5px;
  -webkit-border-bottom-left-radius: 5px;
  -webkit-border-bottom-right-radius: 5px;
  border-bottom-left-radius: 5px;
  border-bottom-right-radius: 5px;
  background-color: #7F7F7F;
  font-weight: bold;
  color: #FFFFFF;
}
li a.home {
  text-indent: -999em;
  width: 20px;
  height: 43px;

  /* Home Black */
  background-image: url(<%= asset_path 'home_black_white_sprite.png' %>);
  background-position: center -3px;
  background-repeat: no-repeat;
}

li a.home:hover {
  background-position: center -35px;
}

li a.help {
  text-indent: -999em;
  width: 20px;
  height: 43px;

  /* Question mark white */
  background-image: url(<%= asset_path 'question_mark_grey_white_sprite.png' %>);
  background-repeat: no-repeat;
  background-position: center -6px;
}
li a.help:hover {
  /* Question mark grey */
  background-position: center -41px;
}
#header li.drop-down.open > a {
  background: #FFFFFF url(<%= asset_path 'arrow-down-grey.png' %>) no-repeat right center;
  padding-right: 35px;
  color: #000000;
}
#account-nav li{
  padding: 0;
}
#account-nav li a {
  display: block;
  padding: 0px 9px 0px;
}
#account-nav li > ul > li {
  max-width: 350px;
}
#header .search_field {
  position: relative;
  border: 0px;
  color: white;
  background: none;
  top: 6px;
  width: 119px;
  left: 8px;
  outline: 0px;
}
#header #search_wrap {
  background-repeat: repeat-x;
  width: 162px;
  height: 30px;
  margin-right: 15px;
  margin-top: 6px;
  margin-bottom: 4px;
}
input::-webkit-input-placeholder {
  color:    white;
}
input:-moz-placeholder {
  color:    white;
}
#search {
  float: left;
}
#header li.open > a {
  position: relative;
  top: 0px;
  z-index: 21;
}
#header li > ul {
  display: none;
  position: absolute;
  height: auto;
  min-width: 270px;
  left: -1px;
  z-index: 20;
  border: 1px solid #b7b7b7;
  border-top: 0px;
  background-color: #FFFFFF;
}
#header li.last-child > ul {
  left: auto;
  right: -1px;
}
#header li li {
  float: none;
  white-space: nowrap;
  border-style: solid;
  border-width: 1px 0;
}
#header li.drop-down li > a {
  padding: 6px;
  background: #FFFFFF;
  position: static;
  color: #222222;
  font-size: 13px;
  font-family: "Arial", Arial, sans-serif;
  font-style: normal;
  font-weight: normal;
  margin-top: 3px;
  margin-bottom: 3px;
  margin-left: 6px;
  margin-right: 6px;
  height: 15px;
  line-height: 15px;
}

#breadcrumb {
  height: 38px;
  overflow: hidden;
  background: url(<%= asset_path 'background_breadcrumb.png' %>) repeat-x left top;
  min-width: 1000px;
}

#breadcrumb h1 {
  height: 16px;
  line-height: 16px;
  border-bottom: 1px #d9d9d9;
  color: #333333;
  font-family: "Arial", Arial, sans-serif;
  font-style: normal;
  font-weight: normal;
  font-size: 11px;
  margin-top: 12px;
  margin-bottom: 0px;
  margin-left: 20px;
}
#breadcrumb a {
  text-decoration: underline;
  color: #333333;
}
#nav-search {
  float: right;
}

#nav-search input {
  margin: 5px 5px;
  width: 94%;
}
#nav-login-content {
  position: relative;
  position-top: 44px;
  float: right;
  background: white;
  border: 0px solid #194E60;
  border-top: 0;
  padding-left: 5px;
  padding-top: 5px;
  padding-right: 10px;
  padding-bottom: 8px;
  color: #333333;
  line-height: 19px;
}
#nav-login-content  input[type=text], #nav-login-content input[type=password] {
  height: 20px;
  width: 150px;
}
#nav-login-content  div a {
  display: inline;
  color: #333333;
  padding: 0;
}
div#optional_login_fields {
  top: 10px;
  white-space: nowrap;
  margin-left: 2px;
}
/*-------------------------------------------------------------------------------
 * =02 - Main Menu
 *
 * This section includes the layout and styles for the left navigation column.
 ------------------------------------------------------------------------------*/

#main-menu {bottom: auto;  left: 6px; margin-right: -500px;}
#main-menu {
  width: 185px;
  height: 100%;
  float: left;
  left: 0;
}
#main-menu ul ul {
  display: none;
  background-color: white;
  padding-top: 1px;
  padding-bottom: 1px;
}
#main-menu ul ul.menu-children.unattached {
  border-top: 1px solid #ddd;
}
#main-menu ul ul ul {
  position: absolute;
  left: 185px;
  z-index: 20;
  width: 100%;
  top: 0;
  border: 1px solid #AFAFAF;
  background: #f3f3f3;
}
#main-menu ul.menu_root li {
  border-top: 1px solid #f5f5f5;
  border-bottom: 1px solid #e2e2e2;
  position: relative;
  min-height: 23px;
  background-color: #e9e9e9;
}
#main-menu ul.menu_root li li {
  border: 0;
  background-color: white;
}
#main-menu ul.menu_root li li li {
  padding: 0;
  width: 100%;
  border-bottom: 1px solid #DDDDDD;
  border-top: 1px solid #FFFFFF;
}
#main-menu ul.menu_root li li li:first-child {
  border-top: 0;
}
#main-menu a {
  text-decoration: none;
  line-height: 23px;
  display: block;
  position: relative;
  height: 23px;
  color: #333333;
  font-weight: normal;
  font-size: 13px;
  font-family: "Arial", Arial, sans-serif;
  font-style: normal;
}
#main-menu ul.menu_root li a {
  margin: 6px;
  font-weight: bold;
  padding: 0 0 0 20px;
}
#main-menu a.selected, #main-menu a:hover {
}
#main-menu ul.menu_root li li a {
  font-weight: normal;
}
#main-menu ul.menu_root li li.current a {
  font-weight: bold;
}
#main-menu ul.menu_root li li a span {
  font-weight: normal;
  color: #999;
  float: right;
  padding-right: 9px;
}
#main-menu ul.menu_root li li li a span {
  padding: 0;
}
#main-menu .toggler {
  position: absolute;
  right: 0px;
  top: 0px;
  width: 40px;
  height: 25px;
}
#main-menu .toggler {
  /* Arrow down */
  background-image: url(<%= asset_path 'double_arrows_grey_white_sprite.png' %>);
  background-position: 10px -1px;
}

#main-menu ul.menu_root li .open .toggler {
  /* Arrow up */
  background-image: url(<%= asset_path 'double_arrows_grey_white_sprite.png' %>);
  background-position: 10px -26px;
}
#main-menu ul.menu_root li .selected.open .toggler, #main-menu ul.menu_root li .open:hover .toggler {
  /* Arrow up white */
  background-image: url(<%= asset_path 'double_arrows_grey_white_sprite.png' %>);
  background-position: 10px -159px;
}
#main-menu ul.menu_root li a:hover .toggler, #main-menu ul.menu_root li .selected .toggler {
  /* Arrow down white */
  background-image: url(<%= asset_path 'double_arrows_grey_white_sprite.png' %>);
  background-position: 10px -120px;
}

#main-menu ul.menu_root li li .toggler {
  display: none;
}
#main-menu ul.menu_root li li li a {
  padding: 0 12px;
}
#main-menu ul.menu_root li li ul.profile-box li {
  padding: 6px 12px;
}
#main-menu ul.menu_root li li ul.profile-box li a {
  display: inline;
  padding: 0;
  color: #226D81;
  line-height: 1.5;
}
#main-menu ul.menu_root li li ul.profile-box li a:hover {
  text-decoration: underline;
}

/* Mimic ".icon .icon-time" */
#main-menu ul.menu_root li a.time-details, #main-menu ul.menu_root li a.billable-time-details, #main-menu ul.menu_root li a.overhead-time-details { background-image: url(<%= asset_path '../../time.png' %>); background-position: 30px 40%; background-repeat: no-repeat; padding-left: 50px; }

#main-menu p.password { font-weight: bold; margin: 25px 0; }



/*-------------------------------------------------------------------------------
 * =03 - Main Content
 *
 * This section includes the layout and styles for the main content area.
 ------------------------------------------------------------------------------*/
#main {
  background: white;
  position: relative;
  z-index: 20;
  padding-bottom: 50px;
  overflow: auto;
}

h1.title {
  margin: 12px 24px 9px;
}
#content {
  margin: 0 15px 10px 187px;
  padding: 10px;
  width: auto;
  overflow: hidden;
}
#content .title-bar {
  position: relative;
}

.title-bar h2 span {
  font-weight: bold;
}

.button-large {
}

/* .button-large was too generic and targeted other pages with it's positioning */
.title-bar .button-large {
  position: absolute;
  top: 8px;
}

.button-large a {
  padding: 3px 9px;
  display: block;
  color: #6a0406;
}
.title-bar .add-filter {
  right: 155px;
}

fieldset#filters div.add-filter {
  text-align: right;
}

.title-bar .new-issue {
  right: 10px;
}
.title-bar .new-issue a {
  background: url(<%= asset_path 'plus.png' %>) no-repeat 6px center;
  padding-left: 26px;
}
.title-bar-extras {
  color: #333333;
}
.title-bar-extras ul {
  padding: 10px;
  overflow: auto;
}
.title-bar-extras li {
  padding-bottom: 5px;
}
.title-bar-extras select {
  margin-right: 10px;
}
.extras-actions {
  padding: 5px 10px;
  position: relative;
}
.extras-actions a {
  border: 0;
  color: #000;
  padding-left: 18px;
  margin-right: 10px;
  cursor: pointer;
  font-family: inherit;
  font-size: 11px;
}
input.apply {
  background-image: url(<%= asset_path 'check.png' %>);
}
input.save {
  background-image: url(<%= asset_path 'save.png' %>);
}

/*-------------------------------------------------------------------------------
 * =04 - Issue Table
 *
 * This section includes the layout and styles for the main issues table.
 ------------------------------------------------------------------------------*/

form#issue-list {
  position: relative;
}
#content table.issues {
  width: 100%;
}
#content table th {
  font-weight: normal;
}
#content table.issues td, #content table th {
  border: 0 none;
  padding: 3px 6px;
  text-align: left;
  position: relative;
  vertical-align: top;
}
#content table th a {
  color: #111;
  text-decoration: none;
}
#content table th a:hover {
  color: #6a0406;
  text-decoration: underline;
}
#content table th.current-sort {
  background: #fff url(<%= asset_path 'gradient-up.png' %>) repeat-x;
}

#content table th.current-sort a {
  background: url(<%= asset_path 'sort_desc.png' %>) no-repeat right center;
  padding-right: 16px;
  display: block;
}
#content table tr.odd {
  background-color: white;
}
#content table tr.even {
  background-color: #f6f7f8;
}
#content table tr.even:hover, #content table tr.odd:hover {
  background-color: #FFD;
}
#content table tr.context-menu-selection, #content table tr.context-menu-selection:hover {
  background-color: #FFFFB2;
}
#content table td.issue {
  background: url(<%= asset_path 'arrow-bottom-right.png' %>) no-repeat right bottom;
  width: 42px;
  cursor: context-menu;
}
#content table td.updated {
  width: 80px;
}
#content table a.toggle-select {
  background: url(<%= asset_path 'check.png' %>) no-repeat center center;
  display: block;
  text-indent: -9999em;
}
#multiple-action-buttons {
  float: left;
  margin: 10px 0;
}
#multiple-action-buttons li {
  float: left;
  margin-right: 10px;
}
.pagination, .other-formats {
  margin: 10px 0;
}
.pagination a {
  padding: 1px 2px;
}

/*-------------------------------------------------------------------------------
 * =05 - Single Issue Page
 *
 * This section includes the layout and styles for the single issues page.
 ------------------------------------------------------------------------------*/

.title-bar-actions {
  position: absolute;
  right: 0px;
  top: 0;
  padding: 0 100px 0 10px;
  height: 100%;
  margin-top: 2px;
}
.title-bar .title-bar-actions .contextual {
  /*	line-height: 3.5;*/
  padding-right: 0px;
}
.title-bar-actions .contextual a {
  /*	color: #fff;*/
}
.title-bar .title-bar-actions .contextual a.icon {
  margin-right: 0px;
}
.title-bar .update {
  right: 0;
}
.title-bar .update a {
  padding-left: 26px;
  background: url(<%= asset_path 'edit.png' %>) no-repeat 5px center;
  font-weight: bold;
}
div.issue {
}
div.issue hr {
  margin-top: 10px;
  margin-bottom: 10px;
  clear: both;
}
#content div.issue h3, div.issue h3 {
  border: 0px;
  margin-top: -6px;
  margin-bottom: 0px;
}
#content div.issue table td, #content div.issue table th {
  background: none;
  border: 0 none;
  padding: 0 3px;
  padding-left: 0px;
}
#content div.issue table th {
  font-weight: bold;
}
.gravatar {
  border: 1px solid #aaa;
}
.issue p {
  margin-bottom: 5px;
}
.attachments h4 {
  margin-bottom: 6px;
  background: url(<%= asset_path 'files-showhide.png' %>) no-repeat right bottom;
  cursor: pointer;
}
.attachments h4.closed {
  background-position: right 5px;
}

table.files {
  display: table;
}
#content table.files td, #content table.files th, #content table.files {
  border: 0;
  background: none;
}
#content table.files th {
  font-weight: bold;
  padding: 1px;
}
#content table.files td {
  color: #555;
  padding: 1px;
}
#content table.files .opt-desc {
  width: 60%;
}
#content table.files td a {
  position: relative;
}
#history {
  margin-top: 1em;
  margin-bottom: 0px;
}
#history h3 {
  margin-bottom: 20px;
}
#history .journal {
  position: relative;
  margin: 0 0 15px;
  margin-bottom: 45px;
  min-height: 40px;
  clear: left;
  margin-left: 3px;
}
.journal .profile-wrap {
  float: left;
  position: relative;
  left: 0;
  top: 0;
  padding-left: 4px;
  padding-right: 4px;
}
.journal h4 {
  font-size: 12px;
  font-weight: normal;
  position: relative;
  z-index: 5;
  border: 0;
  margin-bottom: 0px;
}
.journal h4 .history-id {
  float: right;
  color: #999;
}
.journal .wiki {
  padding: 10px 10px 5px 0px;
  overflow: auto;
  margin-left: 50px;
}
.journal .contextual {
  float: right;
}
.journal .contextual a {
  float: left;
  display: block;
  margin: 0 0 0 5px;
  height: 16px;
  width: 16px;
  background-repeat: no-repeat;
  background-position: center center;
}
.contextual .edit {
  background-image: url(<%= asset_path 'edit.png' %>);
}
.contextual .comment {
  background-image: url(<%= asset_path 'quote.png' %>);
}
.question-line {
  display: block;
}
#content blockquote, .wiki ol, .wiki ul {
  padding-left: 9px;
}
.wiki p {
  margin-bottom: 5px;
}
blockquote {
  font-style: italic;
  background: url(<%= asset_path 'blockquote-bg.png' %>) no-repeat 25px 3px;
}
.wiki ul li {
  list-style: disc inside none;
}
.file-thumbs {
  margin: 20px 0 0;
  overflow: hidden;
  float: left;
}
.file-thumbs a {
  display: block;
  float: left;
  margin-right: 10px;
  text-align: center;
}
.file-thumbs a img {
  display: block;
  margin: 0 auto 5px;
  border: 1px solid #226D81;
}
.file-thumbs a img.pdf {
  border: 0;
}

.journal-attributes {
  color: #333333;
  font-size: 11px;
}
ul.journal-attributes {
  list-style-type: disc;
}
ul.journal-attributes li {
  margin-left: 75px;
}

/*-------------------------------------------------------------------------------
 * =06 - Projects Page
 *
 * This section defines the styles for the projects "home" page.
 ------------------------------------------------------------------------------*/

#content.nosidebar {
  margin-left: 20px;
  padding: 15px 60px 15px 25px;

}
#project-links {
  right: 30px;
  color: #ccc;
  font-weight: bold;
}
.nosidebar blockquote {
  margin: 1em 0;
}
.nosidebar p {
  margin-bottom: 1em;
}
li.root {
  font-size: 18px;
  margin-bottom: 24px;
}
li.child {
  font-size: 14px;
}
.nosidebar ul.projects {
  margin: 24px 0 0;
}
.nosidebar ul.projects ul {
  margin: 0;
}
ul.projects .description {
  font-size: 12px;
}
.nosidebar ul.projects li {
  list-style: none outside none;
  background: none;
}
.nosidebar ul.projects li .my-project {
  padding: 0 0 0 24px;
  background: url(<%= asset_path 'fav.png' %>) no-repeat left top;
}
ul.projects a {
  font-weight: bold;
}
ul.projects li div.root {
  margin-bottom: 12px;
}
.nosidebar ol li {
  list-style: decimal outside none;
  margin-left: 24px;
}
.nosidebar ol, .nosidebar ul {
  margin: 0 0 12px 18px;
}


/*-------------------------------------------------------------------------------
 * =07 - Behavior Styles
 *
 * This section defines the styles for handling behaviors - popups, flyouts, etc.
 ------------------------------------------------------------------------------*/

.profile-wrap {
  float: right;
  position: relative;
  width: 42px;
  height: 42px;
  top: 7px;
  right: 14px;
}
.profile-box {
  position: absolute;
  right: 0;
  top: 45px;
  width: 205px;
  display: none;
  z-index: 10;
}
.issue .profile-box ul, .journal .profile-box ul {
  background: url(<%= asset_path 'profile-arrow-up.png' %>) no-repeat 175px top;
  position: relative;
  z-index: 11;
  top: -8px;
  padding-top: 8px;
  margin-bottom: -8px;
}
.journal .profile-box {
  right: auto;
  left: 0;
}
.journal .profile-box ul {
  background-position: 13px top;
}
.profile-box ul li {
  border-top: 1px solid #fff;
  border-bottom: 1px solid #ddd;
  padding: 5px 10px;
}
.profile-box ul li:first-child {
  border-top: 0;
}
.profile-box ul li:last-child {
  border-bottom: 0;
}
.profile-box .gravatar {
  border: 0;
  float: left;
  margin-right: 6px;
}

/* file table hovers */
a.has-thumb img {
  position: absolute;
  display: none;
  border: 1px solid #a6c6cf;
  padding: 4px;
  background: #fff;
  -moz-border-radius: 3px;
  -webkit-border-radius: 3px;
  border-radius: 3px;

}
a.has-thumb.active {
  left: -10px;
  background: url(<%= asset_path 'thumb-arrow-right.png' %>) no-repeat left center;
  padding-left: 10px;
  margin-right: -10px;
}

td.issue div.issue-wrap-outer {
  position: relative;
}

#context-menu {
  position: absolute;
  left: -7px;
  top: -7px;
  padding: 6px;
  z-index: 21;
}

#context-menu ul {
  width: 140px;
  position: absolute;
  left: -7px;
  z-index: 20;
  display: block;
  /* From .menu */
  background: #f4f4f4;
  border: 1px solid #afafaf;

}
#context-menu li {
  padding: 6px !important;
  background-position: 6px center;
  background-repeat: no-repeat;
  cursor: pointer;
  /* From .menu */
  border-top: 1px solid #fff !important;
  border-bottom: 1px solid #ddd !important;
}

#context-menu li.folder div.submenu {
  background: url(<%= asset_path 'arrow-right.png' %>) no-repeat right;
  position: absolute;
  height: 9px;
  width: 7px;
  top: 11px;
  right: 6px;
}
#context-menu li.folder ul {
  display: none;
  left: 140px;
  top: -1px;
  width: auto;
  z-index: 19;
}
#context-menu li li {
  padding: 6px 12px;
  width: auto;
  display: block;
  white-space: nowrap;
}
#context-menu li:hover ul {
  display: block;
}

.button-large ul {
  position: absolute;
  right: -1px;
  top: 20px;
  z-index: 5;
  display: none;
}
.button-large ul li {
  padding: 0;
  white-space: nowrap;
}
.title-bar .button-large ul li a {
  background-image: none;
  padding: 6px 12px;
}
.title-bar .button-large ul li a:hover {
  background-color: #fff;
}

/*-------------------------------------------------------------------------------
 * =08 - Reusable Classes
 *
 * This section defines reusable classes for menus, etc.
 ------------------------------------------------------------------------------*/

.menu li {
  position: relative;
  padding: 6px;
}
.menu li:first-child {
  border-top: 0;
}
.menu li:last-child {
  border-bottom: 0;
}
.inline {
  display: inline;
}

/*-------------------------------------------------------------------------------
 * =11 - Appended from staging
 ------------------------------------------------------------------------------*/
/* tooltip fix */
form#issue-list {
  display: block;
}
.js-tooltip, .js-tooltip-inner {width: 100%;}
.js-tooltip-inner {
  max-height: none;
}
.js-tooltip .issue-tooltip-description {
  max-height: 200px;
  overflow: hidden;
}

/* roadmap breathing */
#roadmap h3 {
  margin: 21px 0 12px;
}
div#roadmap fieldset.related-issues {
  margin: 12px 0;
  padding: 6px 12px;
  -moz-border-radius: 5px;
  -webkit-border-radius: 5px;
  border-radius: 5px;
}
#roadmap fieldset legend {
  font-style: italic;
}

tr.context-menu-selection td.priority {
  background: none !important;
}

/* Blue dots killed */
.nosidebar ul li {
  background: none;
  list-style: disc outside none;
}
.nosidebar ul {
  margin: 12px 0 12px 18px;
}

ul.projects div.root a.project {
  font-family: inherit;
}
#content #login-form table {
  border: 0 none;
  background: none;
  margin: 0;
}
#content #login-form table tr:hover {
  background: none;
}
#login-form table td, #login-form table th {
  border: 0 none;
}

/* tables don't all need border you know */
#relations table td, #relations table th {
  border: 0 none;
}

div.issue div#relations {
  margin-top: 25px;
}

/* sidebar cleanup */
#sidebar {
  padding: 10px 10px 2px 20px;
  width: auto;
  color: #333333;
  font-weight: normal;
  font-size: 11px;
  font-family: "Arial", Arial, sans-serif;
  font-style: normal;
}

#sidebar h3 {
  color: #333333;
  font-weight: bold;
  font-size: 14px;
  font-family: "Arial", Arial, sans-serif;
  font-style: normal;
  margin: 0px;
  padding: 0px;
  margin-top: 20px;
  margin-bottom: 8px;
}

div#sidebar > h3:first-child {
  margin-top: 0px;
}

#sidebar a, #sidebar a:link, #sidebar a:visited {
  color: #6a0406;
  font-weight: bold;
  height: auto;
  display: inline;
  position: static;
  font-style: normal;
  line-height: 1.5;
}
#sidebar a:hover {
  text-decoration: underline;
}
#sidebar input.button-small {
  margin-top: 6px;
}
#sidebar ul {border: none; overflow-x: hidden;}
#sidebar li {border: none; }
#sidebar li a {padding: 0px; }

#main-menu ul.menu_root li li a {
  padding-left: 30px;
  padding-right: 3px;
  text-indent: -6px;
  letter-spacing: -.01em;
}
#main-menu ul.menu_root li a.time-details, #main-menu ul.menu_root li a.overhead-time-details, #main-menu ul.menu_root li a.billable-time-details {
  padding-left: 40px;
  background-position: 12px 45%;
}

/* custom query page */
#content .box fieldset {
  border: 1px solid #ddd;
  margin: 18px 10px 6px;
  padding: 10px;
}
#content .box fieldset legend {
  font-weight: bold;
}
.box fieldset li.filter {
  padding-top: 6px;
  overflow: hidden;
}
.box fieldset select {
  margin-right: 6px;
}
.box fieldset #add_filter_select {
  margin-bottom: 6px;
}
.box li.filter label {
  clear: left;
  float: left;
  width: 170px;
}
fieldset#columns table {
  width: auto;
}
fieldset#columns td {
  border: 0;
  vertical-align: middle;
}

/* Flash notices */
div.flash {
  margin: 0 0 10px;
  border: 1px solid;
  -moz-border-radius: 5px;
  -webkit-border-radius: 5px;
  border-radius: 5px;
}

/* all kinds of wonderful tweaks */

.question pre {
  color: #111;
}
.box p {
  padding-top: 5px;
  padding-bottom: 8px;
}
#content .box h3 {
  margin-top: 3px;
}
div.issue hr {
  width: auto;
}
.question .wiki {
  margin: 0;
}
.wiki ol, .wiki ul {
  margin-bottom: 6px;
}
#content h3, #history h3 {
  margin: 12px 0 6px;
}
#content h2 + h3 {
  margin-top: 12px;
}
div.issue img.gravatar, #history img.gravatar {
  float: none;
  margin: 0;
  padding: 0;
}
p.author {
  margin-bottom: 15px;
  font-style: italic;
}
/* add filter select box on non-issue pages */
fieldset#filters div.add-filter {
  text-align: left;
  margin: 0 0 6px 0;
}
.nosidebar #add_filter_select {
  margin-bottom: 6px;
}
.nosidebar .box fieldset {
  line-height: 1.5;
  margin: 0 0 12px 180px;
}
.nosidebar .box fieldset legend {
  margin-bottom: 6px;
}
.nosidebar fieldset ul li {
  background: none;
}
.title-bar .add-filter.button-large {
  background: none;
  border: none;
}
.title-bar .contextual {
  padding: 0 0 0 12px;
  position: absolute;
  right: 10px;
  top: 0;
  margin: 0;
}
.title-bar .contextual a.icon {
  line-height: 3.5;
  margin-right: 16px;
}
.title-bar .grouping {
  padding: 0 10px 10px;
}
.title-bar-extras ul {
  border-bottom: none;
}
.extras-actions {
  border-top: none;
}
.nosidebar fieldset ul {
  margin-left: 0;
}
.nosidebar ol.ui-sortable li {
  list-style: none outside none;
}
tr.time-entry {
  white-space: normal;
}

/*===== Replacement Images =====*/

.icon-edit, .title-bar .update a {
  background-image: url(<%= asset_path 'edit.png' %>);
}
.icon-del {
  background-image: url(<%= asset_path 'delete.png' %>);
}
.journal .contextual a[title=Edit] img {
  display: none;
}
.journal .contextual a[title=Edit] {
  background: url(<%= asset_path 'edit.png' %>) no-repeat;
}


/* -- New #main-menu toggle CSS */
#main-menu .toggle-follow {
  position: absolute;
  width: 120px;
  height: 25px;
}

/* comments */
.wiki ol li {
  list-style: decimal inside;
}

/* scm */
#content table .changeset td.id a:hover {
  text-decoration: underline;
}

/* issue updates */
#update form#issue-form .attributes p {
  padding-bottom: 5px;
}
#update fieldset .box {
  padding: 0;
  border: 0 none;
}
#update .tabular label {
  width: 140px;
  margin-left: -147px;
}
#update .tabular p {
  padding-left: 140px;
}

/* Delete icon */
table.files a.icon-delete {
  float: left;
  padding: 0;
  display: block;
  text-indent: -9999em;
  width: 16px;
  height: 16px;
  background: url(<%= asset_path 'delete.png' %>) no-repeat 0 0;
  margin-right: 6px;
}


/* clearfix */
html > body #content:after {
  content: ".";
  display: block;
  height: 0;
  clear: both;
  visibility: hidden;

}
#content table.files .opt-desc {
  width: 45%;
}

/* member settings [pc] */

select#member_role_id {
  width: 75px;
}

/* fix for thumbnail jankiness */
a.has-thumb.active {
  left: auto;
  margin-left: -10px;
  margin-right: 0;
  *left: -10px;    /* IE6 & 7 hacks */
  *margin-left: 0;
}
a.has-thumb img {
  z-index: 1001;
}

/* max height on menus */
#context-menu li.assigned > ul {
  max-height: 250px;
  overflow-x: hidden;
  overflow-y: auto;
}

/* Make icons non repeating */

#more-menu.drop-down ul li a.projects { border-top: 1px solid #555; }

/*************************************************************************
Additional wiki styles
 *************************************************************************/

.button {
  padding-left: .25em;
  padding-right: .25em;
  background: #507aaa;
  color: white;
  font-weight: bold;
}

.wiki p.see-also,    .wiki p.caution,    .wiki p.important,    .wiki p.info,    .wiki p.tip,    .wiki p.note,
.wiki span.see-also, .wiki span.caution, .wiki span.important, .wiki span.info, .wiki span.tip, .wiki span.note {
  display: block;
  margin-top: .5em;
  margin-bottom: .5em;

  padding: 4px 4px 4px 48px;
  min-height: 33px;
}
.wiki p.smallsee-also,    .wiki p.smallcaution,    .wiki p.smallimportant,    .wiki p.smallinfo,    .wiki p.smalltip,    .wiki p.smallnote,
.wiki span.smallsee-also, .wiki span.smallcaution, .wiki span.smallimportant, .wiki span.smallinfo, .wiki span.smalltip, .wiki span.smallnote {
  display: block;
  margin-top: .5em;
  margin-bottom: .5em;

  padding: 4px 4px 4px 34px;
  min-height: 24px;
}

.wiki p.see-also, .wiki span.see-also {
  background: url(<%= asset_path 'wiki_styles/see-also.png' %>) 4px 4px no-repeat #f5fffa;
  border: 1px solid #AAB1AD;
}
.wiki p.smallsee-also, .wiki span.smallsee-also {
  background: url(<%= asset_path 'wiki_styles/see-also_small.png' %>) 4px 4px no-repeat #f5fffa;
  border: 1px solid #AAB1AD;
}

.wiki p.caution, .wiki span.caution {
  background: url(<%= asset_path 'wiki_styles/caution.png' %>) 4px 6px no-repeat #f5fffa;
  border: 1px solid #AAB1AD;
}
.wiki p.smallcaution, .wiki span.smallcaution {
  background: url(<%= asset_path 'wiki_styles/caution_small.png' %>) 4px 4px no-repeat #f5fffa;
  border: 1px solid #AAB1AD;
}

.wiki p.important, .wiki span.important {
  background: url(<%= asset_path 'wiki_styles/important.png' %>) 4px 7px no-repeat #F0F8FF;
  border: 1px solid #C1C8CF;
}
.wiki p.smallimportant, .wiki span.smallimportant {
  background: url(<%= asset_path 'wiki_styles/important_small.png' %>) 4px 6px no-repeat #F0F8FF;
  border: 1px solid #C1C8CF;
}

.wiki p.info, .wiki span.info {
  background: url(<%= asset_path 'wiki_styles/info.png' %>) 4px 4px no-repeat #FFFFE0;
  border: 1px solid #FFFF00;
}
.wiki p.smallinfo, .wiki span.smallinfo {
  background: url(<%= asset_path 'wiki_styles/info_small.png' %>) 4px 4px no-repeat #FFFFE0;
  border: 1px solid #FFFF00;
}

.wiki p.tip, .wiki span.tip {
  background: url(<%= asset_path 'tip.png' %>) 4px 4px no-repeat;
  border: 1px solid #C7CFCA;
}
.wiki p.smalltip, .wiki span.smalltip {
  background: url(<%= asset_path 'wiki_styles/tip_small.png' %>) 4px 5px no-repeat #F5FFFA;
  border: 1px solid #C7CFCA;
}

.wiki p.note, .wiki span.note {
  background: url(<%= asset_path 'wiki_styles/note.png' %>) 6px 4px no-repeat #F5FFFA;
  border: 1px solid #C7CFCA;
}
.wiki p.smallnote, .wiki span.smallnote {
  background: url(<%= asset_path 'wiki_styles/note_small.png' %>) 5px 4px no-repeat #F5FFFA;
  border: 1px solid #C7CFCA;
}

.reorder-icons img {
  padding-right: 3px;
  padding-left: 3px;
}


/* Accessibility specific styles */
.hidden-for-sighted {
  position: absolute;
  left: -10000px;
  top: auto;
  width: 1px;
  height: 1px;
  overflow: hidden;
}

/* Cut of text with '...' - working on all major browsers and IE6+
 * not working for Firefox < 7 */
.ellipsis {
  white-space: nowrap;
  overflow: hidden;
  text-overflow: ellipsis;
  -o-text-overflow: ellipsis;
  -ms-text-overflow: ellipsis;
}

label.label-with-input {
  display: block;
  white-space: nowrap;
  zoom: 1;
  margin-left: 0px;
  float: none;
}

fieldset#attachments input, fieldset#attachments span.add_another_file {
  zoom: 1;
  margin-left: 10px;
  margin-right: 10px;
}

#query_form_content {
  padding-top: 10px;
}
#lower-title-bar div.contextual {
  margin-top: -8px;
}
#lower-title-bar {
  margin-top: 30px;
  margin-left: 10px;
}
#watchers .contextual {
  margin-top: 0px;
}
div.description, div.issue_tree, div.relations {
  padding-left: 3px;
}
div.box-actions {
  float: right;
  margin-right: 16px;
  z-index: 500;
}
div.block-receiver div.mypage-box {
  margin-top: 8px;
  padding-bottom: 8px;
}
div.block-receiver div.mypage-box div.box-actions {
  margin-top: 5px;
}
h4.overview {
  margin-bottom: 0px;
  border: 0;
}
div.mypage-box p.summary {
  font-style: normal;
}
div.mypage-box div.overview p.author {
  margin-bottom: 7px;
}
#content .additional-information {
  font-size: 11px;
}
div.issues.box > p, div.mypage-box p {
  margin-top: 15px;
}

div.news.box > p {
  margin-top: -15px;
}
div.news {
  margin-bottom: 30px;
}
div.overview {
  padding: 6px;
  margin-bottom: 10px;
  line-height: 1.5em;
}
td.table-buttons {
  vertical-align: middle;
}
select#available_columns {
  margin-right: 0px;
}
.pages-hierarchy {
  padding-left: 10px;
  list-style-type: disc;
  list-style-position: inside;
}
ul.action_menu_main {
  float: right;
  margin-top: 7px;
}
ul.action_menu_main > li {
  float: left;
}
ul.action_menu_more > li {
  padding-top: 5px;
}
ul.action_menu_more {
  position: absolute;
  top: 40px;
  right: 25px;
  z-index: 100;

  padding: 10px;
  padding-top: 5px;

  background: white;
  border: 1px solid #B7B7B7;

  box-shadow: 1px 1px 2px #aaa;
}
#lower-title-bar ul.action_menu_more {
  bottom: 0;
  right: 0;
  margin-bottom: 25px;
  top: auto;
}
#lower-title-bar ul.action_menu_main > li.drop-down {
  position: relative;
}
#toggle-project-menu {
  height: 15px;
  width: 184px;
  border-bottom: 1px solid #DDD;
  border-right: 1px solid #DDD;
  background-color: #E9E9E9;
}
#toggle-project-menu:hover {
  background-color: #D8D8D8;
}
#toggle-project-menu.show, #main-menu.hidden {
  width: 15px;
}
#content.hidden-navigation {
  margin-left: 15px;
}
#main-menu #toggle-project-menu a.navigation-toggler {
  position: relative;
  float: right;
  width: 100%;
  height: 15px;

  /* Arrow left */
  background-image: url(<%= asset_path 'double_arrows_grey_white_sprite.png' %>);
  background-position: 148px -91px;
  background-repeat: no-repeat;
}
#main-menu #toggle-project-menu.show a.navigation-toggler {
  width: 15px;
  height: 100%;

  /* Arrow right */
  background-image: url(<%= asset_path 'double_arrows_grey_white_sprite.png' %>);
  background-position: -8px -200px;
  background-repeat: no-repeat;
}
#main-menu #toggle-project-menu a.navigation-toggler:hover {
  /* Arrow left white */
  background-position: 148px -58px;
  background-repeat: no-repeat;
}
#main-menu #toggle-project-menu.show a.navigation-toggler:hover {
  /* Arrow right white */
  background-position: -39px -200px;
  background-repeat: no-repeat;
}

.pagination .previous_page {
  background: url(<%= asset_path 'double_arrow_left.png' %>) 0 1px no-repeat;
  width: 100%;
  height: 15px;
  padding-left: 18px;
}

.pagination .next_page {
  background: url(<%= asset_path 'double_arrow_right.png' %>) right 1px no-repeat;
  width: 100%;
  height: 15px;
  padding-right: 18px;
}

.pagination .next_page.disabled,
.pagination .previous_page.disabled {
  display: none;
}

.pagination .range,
.pagination .per_page_options {
  padding-left: 0.5em;
}

.pagination .per_page_options {
  border-left: 1px solid #4B4B4B;
  margin-left: 0.5em;
}

#menu-sidebar.hidden {
  display: none;
}
div#history div.journal div.wiki {
  overflow: auto;
}

ul.breadcrumb {
  list-style-image: url(<%= asset_path 'breadcrumb-list.png' %>);
  list-style-position: inside;
  width: 10000px;
}
#top-menu ul.breadcrumb li.first-breadcrumb-element {
  padding-left: 0px;
}
#top-menu ul.breadcrumb li {
  float: left;
  padding-left: 6px;
}
#breadcrumb a {
  font-weight: normal;
  text-decoration: none;
}

#breadcrumb a:hover {
  text-decoration: underline;
}

#breadcrumb li.cutme {
  max-width: 40px;
}

div#watchers{
  margin-top: 25px;
}

div#watchers > form > p {
  margin-top: 5px;
}

a > img.imgtag-icon {
  float: left;
  margin-right: 3px;
}

#breadcrumb a.breadcrumb-project-title {
  font-weight: bold;
  font-size: 13px;
}

th.checkbox img {
  margin-left: 3px;
  margin-top: 3px;
}

p.buttons {
  margin-left: 10px;
}
div.contextual > a.icon, p.buttons > a, ul.action_menu_main > li {
  padding-right: 10px;
}
strong.related-issues-heading {
  display: block;
  margin-top: 10px;
}
div.indent {
  padding-left: 10px;
}
form.wiki_menu_item_form p {
  padding-left: 0px;
}
form.wiki_menu_item_form label {
  display: inline-block;
  margin-bottom: 10px;
  margin-left: 0px;
  width: auto;
  font-weight: bold;
}

form.wiki_menu_item_form select#parent_wiki_menu_item {
  margin-left: 7px;
  margin-top: -1px;
}
form.wiki_menu_item_form label#name_of_item {
  float: left;
  padding-left: 3px;
  margin-right: 4px;
  line-height: 21px;
}
form.wiki_menu_item_form label#with-select {
  margin-left: 0px;
}
form.wiki_menu_item_form select#parent_wiki_menu_item_wiki_page {
  margin-bottom: 10px;
}
form.wiki_menu_item_form p input {
}
form.wiki_menu_item_form fieldset#wiki_menu_item_setting {
  margin-top: 10px;
}
form.wiki_menu_item_form p.name_of_item {
  padding-top: 10px;
}
form.wiki_menu_item_form p.main_item {
  padding-bottom: 0px;
}
form.wiki_menu_item_form p.wiki_menu_item_optional_links {
  margin-left: 10px;
  padding-top: 0px;
}


/* Open Project Design generated by theme-generator */

body {
  color: #4b4b4b;
  font-size: 12px;
}

content {
  font-size: 12px;
}
/***** Layout *****/

#header {
  background-color: white;
  min-width: 1000px;
}

li a.help {
  background-image: url(<%= asset_path 'question_mark_black_white_sprite.png' %>);
  background-position: center -48px;
}

li a.help:hover {
  background-image: url(<%= asset_path 'question_mark_black_white_sprite.png' %>);
  background-position: center -13px;
}

#top-menu {
  height: 83px;
  background: #ECECEC;
}

#top-menu-items {
  padding-top: 0px;
}

#breadcrumb {
  border-top: 3px solid #24b3e7 ;
  border-bottom: 0px ;
  background: -khtml-gradient(linear, left top, left bottom, from(#FFFFFF), to(#E4E4E4)); /* Konqueror */
  background: -webkit-gradient(linear, left top, left bottom, from(#FFFFFF), to(#E4E4E4));   /* Webkit (Chrome, Safari, ...) */
  background: -moz-linear-gradient(top,  #FFFFFF,  #E4E4E4); /* Gecko (Firefox, ...) */
  filter:progid:DXImageTransform.Microsoft.gradient(startColorstr='#FFFFFF', endColorstr='#E4E4E4'); /* IE 5.5 - 7 */
  -ms-filter: progid:DXImageTransform.Microsoft.gradient(startColorstr='#FFFFFF', endColorstr='#E4E4E4'); /* IE 8 */
}

#header li > ul {
  top: 29px;
}

#header {
  height: '';
}

#logo {
  background: url(<%= asset_path 'logo_openproject.png' %>) no-repeat 19px 8px;
  width: 245px;
  height: '';
}

li a.home  {
  background-image: url(<%= asset_path 'instanz_logo_grey.png' %>);
  background-position: center center;
  width: 35px;
}

li a.home:hover  {
  background-image: url(<%= asset_path 'instanz_logo_white.png' %>);
  background-position: center center;
}

#header #search_wrap {
  background: transparent url(<%= asset_path 'search.png' %>) no-repeat;
}
#header .search_field {
  color: #4b4b4b;
}

#account-nav {
  background: white;
  display: block;
  -ms-filter: "progid:DXImageTransform.Microsoft.gradient(enabled=false)";
  filter: "progid:DXImageTransform.Microsoft.gradient(enabled=false)";
}

#account-nav li > a {
  height: 30px;
  line-height: 29px;
  zoom: 1;
}

#account-nav > li.last-child {
  border-right: 0px solid  #e13c92;
}

#account-nav > li {
  margin-left: 3px;
  margin-right: 3px;
  border-right: 0px solid #e13c92;
  height: 26px;
  margin-top: 17px;
  -moz-border-radius-topleft: 6px;
  -moz-border-radius-topright: 6px;
  -webkit-border-top-left-radius: 6px;
  -webkit-border-top-right-radius: 6px;
  border-top-left-radius: 6px;
  border-top-right-radius: 6px;
  -moz-border-radius-bottomleft: 0px;
  -moz-border-radius-bottomright: 0px;
  -webkit-border-bottom-left-radius: 0px;
  -webkit-border-bottom-right-radius: 0px;
  border-bottom-left-radius: 0px;
  border-bottom-right-radius: 0px;

  /* Shadow definitions except IE - does not work while other filters are active */
  -moz-box-shadow: 0px 0px 2px #888;
  -webkit-box-shadow: 0px 0px 2px #888;
  zoom: 1;
  background: url(<%= asset_path 'topmenu_sprite.png' %>) repeat-x;
}


#header li > a {
  height: 30px;
  color: #222222;
}

#header li.drop-down > a {
  padding-right: 35px;
}

#header li > a:hover {
  background-color: transparent;
  color: white;
}


#header li.drop-down.open {
  color: white;
}

#account-nav > li:hover, #account-nav > li.drop-down.open {
  background: url(<%= asset_path 'topmenu_sprite.png' %>) repeat-x;
  background-position: 0px -28px;
}


#header li.drop-down > a:hover, #header li.drop-down > a {
  background-image: url(<%= asset_path 'top_menu_arrow_black_white_sprite.png' %>);
  background-position: right -10px;
  background-color: transparent;
}

#header li.drop-down.open > a {
  color: white;
  background-image: url(<%= asset_path 'top_menu_arrow_black_white_sprite.png' %>);
  background-color: transparent;
  background-position: right -48px;
}

#header li.drop-down li > a:hover, #main-menu ul.menu-root li a.selected, #main-menu ul.menu-root li a:hover, #header .chzn-container .chzn-results .highlighted {
  background-color:  #24b3e7;
}

#header li.drop-down > ul {
  -moz-box-shadow: 1px 1px 2px #aaa;
  -webkit-box-shadow: 1px 1px 2px #aaa;
}

/***** Links *****/  /* TODO */
a, a:link, a:visited, input.input-as-link {
  color: #008BD0;
}
a:hover, a:active {
  color: #008BD0;
}

input.input-as-link {
  font-size: 12px;
  cursor: pointer;
}

a.sort.asc {
  background-image: url(<%= asset_path 'sort_asc.png' %>);
}

a.sort.desc {
  background-image: url(<%= asset_path 'sort_desc.png' %>);
}

#content #history {
  background: url(<%= asset_path 'dotted-separator.gif' %>) repeat-x scroll 0 bottom   transparent;
  padding-bottom: 11px;
}

#history .journal, #content .wiki-content p, #content .wiki-content li {
  width: 700px;
}

#history .journal {
  background: url(<%= asset_path 'dotted-separator.gif' %>) repeat-x scroll 0 0   transparent;
}

.my-project {
  background: url(<%= asset_path 'fav.png' %>) no-repeat 0 50%;
}


.required {color: #008BD0;} /* changed to Siemens red! */

/***** Flash & error messages ****/


div.flash {
  margin-top: 0;
}

div.flash.error, #errorExplanation {
  background: #FAAA96 url(<%= asset_path 'error.png' %>) 8px 50% no-repeat;
  border: none;
  color: #000000;
}

#errorExplanation {
  background-position: 12px 50%;
}

div.flash.notice {
  background: #C8F0BE url(<%= asset_path 'check.png' %>) 11px 6px no-repeat;
  border: none;
  color: #000000;
}

div.flash.warning { /* orange */
  background: #FFC38C url(<%= asset_path 'warning.png' %>) 9px 5px no-repeat;
  border: none;
  color: #000000;
  text-align: left;
}

.nodata, .warning { /* softer orange?? */
  background-color: #FFD7B4;
  border: none;
  color: #000000;
}

/***** Icons *****/


.icon {
  background-position: 0px 1px;
}

a.icon, input.input-as-link {
  color: #4b4b4b;
  font-weight: normal;
}
a.icon:hover, input.input-as-link:hover {
  color: #008BD0;
  text-decoration: underline;
}

.icon-time  {
  background-image: url(<%= asset_path 'time.png' %>);
  background-position: 3px 2px;
}

.icon-lock  {
  background-image: url(<%= asset_path 'locked.png' %>);
  background-position: 0px 2px;
}

.icon-edit {
  background-image: url(<%= asset_path 'edit.png' %>);
  padding-top: 1px;
}
.icon-copy { background-image: url(<%= asset_path 'copy.png' %>); }
.icon-del {
  background-image: url(<%= asset_path 'delete.png' %>);
  /*padding-left: 16px; */
  background-position: 0px 2px;
}
.icon-fav  { background-image: url(<%= asset_path 'watch.png' %>); }
.icon-fav-off  { background-image: url(<%= asset_path 'watch_b.png' %>); }
.icon-reload  {
  background-position: 0px 3px;
}
.icon-checked  {
  background-position: 0px 4px;
}
.icon-notification  { background-image: url(<%= asset_path 'envelope.png' %>); }
.icon-package { background-position: 1px 0px; }
.icon-more {
  background-image: url(<%= asset_path 'arrow-down_2.png' %>);
  padding-left: 16px;
  background-position: 0px 5px;
}
.icon-save {
  padding-top: 0px;
}

.icon-cancel {
  background-image: url(<%= asset_path 'cancel.png' %>);
  background-position: 0px 2px;
}

a.atom {
  background-image: url(<%= asset_path 'feed.png' %>);
  background-repeat: no-repeat;
  padding: 1px 0 1px 14px;
}

/* Disable the css-override for the edit links in issue journals */
.journal .contextual a[title=Edit] {background: none;}
.journal .contextual a[title=Edit] img {display: inline;}

/***** Ajax indicator ******/
#ajax-indicator {
  position: absolute; /* fixed not supported by IE */
  background-color: #d9d9d9;
  border: 1px solid #8f8f8f;
  top: 35%;
  left: 40%;
  width: 20%;
  font-weight: bold;
  text-align: center;
  padding: 0.6em;
  z-index: 100;
  filter: alpha(opacity=70);
  opacity: 0.7;
}


/*Gannt chart fix IE 6*/
.task {
  line-height: 1em;
}

/*Cost-Plugin specific styles*/
.icon-pieces {
  background-image: url(<%= asset_path 'units.png' %>) !important;
}

.icon-pieces-time {
  background-image: url(<%= asset_path 'time.png' %>) !important;
}

#main-menu ul.menu-root li li a {
  overflow: hidden;
}
#sidebar {
  padding: 10px 10px 2px 20px;
  width: auto;
  color: #4b4b4b;
  font-weight: normal;
  font-size: 12px;
  font-style: normal;
}
#sidebar h3 {
  color: #4b4b4b;
  font-weight: bold;
  font-style: normal;
  padding: 0px;
  margin-bottom: 8px;
}
#sidebar a, #sidebar a:link, #sidebar a:visited {
  color: #008BD0;
  font-weight: bold;
  height: auto;
  display: inline;
  position: static;
  font-size: 12px;
  font-style: normal;
  line-height: 1.5;
}
#sidebar a:hover {
  text-decoration: underline;
}
#sidebar input.button-small {
  margin-top: 6px;
}
#sidebar ul {border: none; overflow-x: hidden;}
#sidebar li {border: none; }
#sidebar li a {padding: 0px; }
body.theme-Bsp .buttons .apply,
body.theme-Dtag .buttons .apply {
  background-color:  #24b3e7;
}
.title-bar .title-bar-actions .contextual a.icon:hover {
  color: #008BD0;
}
#header li.drop-down li > a:hover, #main-menu ul.menu_root li a.selected, #main-menu ul.menu_root li a:hover {
  background-color:  #24b3e7;
}
#content table th a:hover {
  color: #008BD0;
}
input::-webkit-input-placeholder {
  color: #000000;
}
:-moz-placeholder {
  color:    #000000;
}<|MERGE_RESOLUTION|>--- conflicted
+++ resolved
@@ -375,15 +375,9 @@
 fieldset#filters td.add-filter { text-align: right; vertical-align: top; }
 .buttons { margin-bottom: 1.4em; margin-top: 1em; }
 
-<<<<<<< HEAD
 div#work_package-changesets {
   float:right;
   width:45%;
-=======
-div#issue-changesets {
-  float: right;
-  width: 45%;
->>>>>>> b2311b6e
   margin: 1em 0 1em 1em;
   background: #fff;
   padding-left: 1em;
