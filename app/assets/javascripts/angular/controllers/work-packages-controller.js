--- conflicted
+++ resolved
@@ -58,12 +58,8 @@
     }
 
     $scope.withLoading(getMethod, params)
-<<<<<<< HEAD
       .then(setupWorkPackagesTable)
-=======
-      .then($scope.setupWorkPackagesTable)
       .then(initAvailableQueries)
->>>>>>> 178e8efa
       .then(initAvailableColumns);
   }
 
