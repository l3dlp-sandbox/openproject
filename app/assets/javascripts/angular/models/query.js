angular.module('openproject.models')

.factory('Query', ['Filter', 'Sortation', function(Filter, Sortation) {

  Query = function (data, options) {
    angular.extend(this, data, options);

    if (this.filters === undefined) this.filters = [];
  };

  Query.prototype = {
    toParams: function() {
      return angular.extend.apply(this, [
        {
          'f[]': this.getFilterNames(this.getActiveConfiguredFilters()),
          'c[]': this.selectedColumns.map(function(column) {
            return column.name;
           }),
          'group_by': this.group_by,
<<<<<<< HEAD
          'query_id': this.id
=======
          'sort': this.sortation.encode()
>>>>>>> b1a4e3f6
        }].concat(this.getActiveConfiguredFilters().map(function(filter) {
          return filter.toParams();
        }))
      );
    },

    getFilterNames: function(filters) {
      return (filters || this.filters).map(function(filter){
        return filter.name;
      });
    },

    getFilterByName: function(filterName) {
      return this.filters.filter(function(filter){
        return filter.name === filterName;
      }).first();
    },

    addFilter: function(filterName, options) {
      var filter = this.getFilterByName(filterName);

      if (filter) {
        filter.deactivated = false;
      } else {
        this.filters.push(new Filter(angular.extend({name: filterName}, options)));
      }
    },

    removeFilter: function(filterName) {
      this.filters.splice(this.getFilterNames().indexOf(filterName), 1);
    },

    deactivateFilter: function(filter, loading) {
      if (!loading) filter.deactivated = true;
    },

    getAvailableFilterValues: function(filterName) {
      return this.available_work_package_filters[filterName].values;
    },

    getFilterType: function(filterName) {
      return this.available_work_package_filters[filterName].type;
    },

    getActiveFilters: function() {
      return this.filters.filter(function(filter){
        return !filter.deactivated;
      });
    },

    getActiveConfiguredFilters: function() {
      return this.getActiveFilters().filter(function(filter){
        return filter.isConfigured();
      });
    },

<<<<<<< HEAD
    clearFilters: function(){
      this.filters.map(function(filter){
        filter.deactivated = true;
      });
    },

    // Note: If we pass an id for the query then any changes to filters are ignored by the server and it
    //       just uses the queries filters. Therefor we have to set it to null.
    hasChanged: function(){
      this.id = null;
=======
    setSortation: function(sortation){
      this.sortation = sortation;
>>>>>>> b1a4e3f6
    }
  };

  return Query;
}]);<|MERGE_RESOLUTION|>--- conflicted
+++ resolved
@@ -17,11 +17,8 @@
             return column.name;
            }),
           'group_by': this.group_by,
-<<<<<<< HEAD
-          'query_id': this.id
-=======
+          'query_id': this.id,
           'sort': this.sortation.encode()
->>>>>>> b1a4e3f6
         }].concat(this.getActiveConfiguredFilters().map(function(filter) {
           return filter.toParams();
         }))
@@ -78,7 +75,6 @@
       });
     },
 
-<<<<<<< HEAD
     clearFilters: function(){
       this.filters.map(function(filter){
         filter.deactivated = true;
@@ -89,10 +85,10 @@
     //       just uses the queries filters. Therefor we have to set it to null.
     hasChanged: function(){
       this.id = null;
-=======
+    },
+
     setSortation: function(sortation){
       this.sortation = sortation;
->>>>>>> b1a4e3f6
     }
   };
 
