--- conflicted
+++ resolved
@@ -1,6 +1,3 @@
-<<<<<<< HEAD
-//requires 'autocompleter'
-=======
 //-- copyright
 // OpenProject is a project management system.
 //
@@ -12,8 +9,7 @@
 // See doc/COPYRIGHT.rdoc for more details.
 //++
 
-//requires 'timelines_autocompleter'
->>>>>>> dc9c85a2
+//requires 'autocompleter'
 
 jQuery(document).ready(function($) {
   [
