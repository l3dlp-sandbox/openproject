--- conflicted
+++ resolved
@@ -26,14 +26,12 @@
 See COPYRIGHT and LICENSE files for more details.
 
 ++#%>
-
-<<<<<<< HEAD
 <%= component_wrapper(tag: 'turbo-frame') do %>
   <div class="project-list-page--table">
     <div class="generic-table--flex-container">
       <div class="generic-table--container <%= container_class %>">
         <div class="generic-table--results-container">
-          <table class="generic-table" <%= table_id ? "id=\"#{table_id}\"".html_safe : '' %>>
+          <table class="generic-table" data-controller="table-highlighting" <%= table_id ? "id=\"#{table_id}\"".html_safe : '' %>>
             <colgroup>
               <% columns.each do |column| %>
                 <col <%= "opHighlightCol" unless column.attribute == :hierarchy %> >
@@ -41,83 +39,58 @@
               <col>
             </colgroup>
             <thead class="-sticky">
-            <tr>
-              <% columns.each do |column| %>
-                <% if column.attribute == :hierarchy %>
-                  <th id="project-table--hierarchy-header">
-                    <div class="generic-table--sort-header-outer generic-table--sort-header-outer_no-highlighting">
-                      <div class="generic-table--sort-header">
-                        <%= content_tag :a,
+              <tr>
+                <% columns.each do |column| %>
+                  <% if column.attribute == :hierarchy %>
+                    <th id="project-table--hierarchy-header">
+                      <div class="generic-table--sort-header-outer generic-table--sort-header-outer_no-highlighting">
+                        <div class="generic-table--sort-header">
+                          <%= content_tag :a,
                                         helpers.op_icon("icon-hierarchy"),
                                         href: href_only_when_not_sort_lft,
                                         class: "spot-link #{deactivate_class_on_lft_sort}",
                                         data: { "turbo-stream": true },
                                         title: t(:label_sort_by, value: %("#{t(:label_project_hierarchy)}")) %>
+                        </div>
                       </div>
-=======
-<div class="project-list-page--table">
-  <div class="generic-table--flex-container">
-    <div class="generic-table--container <%= container_class %>">
-      <div class="generic-table--results-container">
-        <table class="generic-table" data-controller="table-highlighting" <%= table_id ? "id=\"#{table_id}\"".html_safe : '' %>>
-          <colgroup>
-            <% columns.each do |column| %>
-              <%= tag :col, data: { highlight: column.attribute != :hierarchy } %>
-            <% end %>
-            <col data-highlight="false">
-          </colgroup>
-          <thead class="-sticky">
-          <tr>
-            <% columns.each do |column| %>
-              <% if column.attribute == :hierarchy %>
-                <th id="project-table--hierarchy-header">
-                  <div class="generic-table--sort-header-outer generic-table--sort-header-outer_no-highlighting">
-                    <div class="generic-table--sort-header">
-                      <%= content_tag :a,
-                                      helpers.op_icon("icon-hierarchy"),
-                                      href: href_only_when_not_sort_lft,
-                                      class: "spot-link #{deactivate_class_on_lft_sort}",
-                                      title: t(:label_sort_by, value: %("#{t(:label_project_hierarchy)}")) %>
->>>>>>> 11fb2cb8
-                    </div>
-                  </th>
-                <% elsif sortable_column?(column) %>
-                  <%= build_sort_header column.attribute, order_options(column, turbo: true) %>
-                <% elsif column.attribute == :favored %>
-                  <th>
-                    <div class="generic-table--header-outer">
-                      <div class="generic-table--header generic-table--header_centered generic-table--header_no-min-width">
-                        <span>
-                          <%= render(Primer::Beta::Octicon.new(icon: "star-fill", color: :subtle, "aria-label": I18n.t(:label_favorite))) %>
-                        </span>
+                    </th>
+                  <% elsif sortable_column?(column) %>
+                    <%= build_sort_header column.attribute, order_options(column, turbo: true) %>
+                  <% elsif column.attribute == :favored %>
+                    <th>
+                      <div class="generic-table--header-outer">
+                        <div class="generic-table--header generic-table--header_centered generic-table--header_no-min-width">
+                          <span>
+                            <%= render(Primer::Beta::Octicon.new(icon: "star-fill", color: :subtle, "aria-label": I18n.t(:label_favorite))) %>
+                          </span>
+                        </div>
                       </div>
-                    </div>
-                  </th>
-                <% else %>
-                  <th>
-                    <div class="generic-table--sort-header-outer">
-                      <div class="generic-table--sort-header">
-                        <span>
+                    </th>
+                  <% else %>
+                    <th>
+                      <div class="generic-table--sort-header-outer">
+                        <div class="generic-table--sort-header">
+                          <span>
                             <%= column.caption %>
-                        </span>
+                          </span>
+                        </div>
                       </div>
-                    </div>
-                  </th>
+                    </th>
+                  <% end %>
                 <% end %>
-              <% end %>
-              <th>
-                <div class="generic-table--empty-header">
-                </div>
-              </th>
-            </tr>
+                <th>
+                  <div class="generic-table--empty-header">
+                  </div>
+                </th>
+              </tr>
             </thead>
             <tbody>
-            <% if rows.empty? %>
-              <tr class="generic-table--empty-row">
-                <td colspan="<%= columns.length + 1 %>"><%= empty_row_message %></td>
-              </tr>
-            <% end %>
-            <%= render_collection rows %>
+              <% if rows.empty? %>
+                <tr class="generic-table--empty-row">
+                  <td colspan="<%= columns.length + 1 %>"><%= empty_row_message %></td>
+                </tr>
+              <% end %>
+              <%= render_collection rows %>
             </tbody>
           </table>
           <% if inline_create_link && show_inline_create %>
@@ -129,7 +102,6 @@
       </div>
     </div>
   </div>
-
   <% if paginated? %>
     <%= helpers.pagination_links_full(model, pagination_options) %>
   <% end %>
