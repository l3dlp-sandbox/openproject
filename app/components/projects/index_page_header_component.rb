# frozen_string_literal: true

# -- copyright
# OpenProject is an open source project management software.
# Copyright (C) 2010-2024 the OpenProject GmbH
#
# This program is free software; you can redistribute it and/or
# modify it under the terms of the GNU General Public License version 3.
#
# OpenProject is a fork of ChiliProject, which is a fork of Redmine. The copyright follows:
# Copyright (C) 2006-2013 Jean-Philippe Lang
# Copyright (C) 2010-2013 the ChiliProject Team
#
# This program is free software; you can redistribute it and/or
# modify it under the terms of the GNU General Public License
# as published by the Free Software Foundation; either version 2
# of the License, or (at your option) any later version.
#
# This program is distributed in the hope that it will be useful,
# but WITHOUT ANY WARRANTY; without even the implied warranty of
# MERCHANTABILITY or FITNESS FOR A PARTICULAR PURPOSE.  See the
# GNU General Public License for more details.
#
# You should have received a copy of the GNU General Public License
# along with this program; if not, write to the Free Software
# Foundation, Inc., 51 Franklin Street, Fifth Floor, Boston, MA  02110-1301, USA.
#
# See COPYRIGHT and LICENSE files for more details.
# ++

class Projects::IndexPageHeaderComponent < ApplicationComponent
  include OpPrimer::ComponentHelpers
  include Primer::FetchOrFallbackHelper

  attr_accessor :current_user,
                :query,
                :state,
                :params

  STATE_OPTIONS = %i[show edit rename].freeze

  delegate :projects_query_params, to: :helpers

  def initialize(current_user:, query:, params:, state: :show)
    super

    self.current_user = current_user
    self.query = query
    self.state = fetch_or_fallback(STATE_OPTIONS, state)
    self.params = params
  end

  def gantt_portfolio_query_link
    generator = ::Projects::GanttQueryGeneratorService.new(gantt_portfolio_project_ids)
    gantt_index_path query_props: generator.call
  end

  def gantt_portfolio_project_ids
    @gantt_portfolio_project_ids ||= @query
                                     .results
                                     .where(active: true)
                                     .select(:id)
                                     .uniq
                                     .pluck(:id)
  end

  def page_title
    query.name || t(:label_project_plural)
  end

  def may_save_as? = current_user.logged?

  def can_save_as? = may_save_as? && query.changed?

  def can_save?
    return false unless current_user.logged?
    return false unless query.persisted?
    return false unless query.changed?

    query.editable?
  end

  def can_rename?
    return false unless current_user.logged?
    return false unless query.persisted?
    return false if query.changed?

    query.editable?
  end

  def show_state?
    state == :show
  end

<<<<<<< HEAD
  def show_toggle_share_dialog_button?
    query.persisted? && OpenProject::FeatureDecisions.project_list_sharing_active?
  end
=======
  def can_toggle_favor? = query.persisted?

  def currently_favored? = query.favored_by?(current_user)
>>>>>>> 52cff645

  def breadcrumb_items
    [
      { href: projects_path, text: t(:label_project_plural) },
      current_breadcrumb_element
    ]
  end

  def current_breadcrumb_element
    return page_title if query.name.blank?

    if current_section && current_section.header.present?
      I18n.t("menus.breadcrumb.nested_element", section_header: current_section.header, title: query.name).html_safe
    else
      page_title
    end
  end

  def current_section
    return @current_section if defined?(@current_section)

    projects_menu = Projects::Menu.new(controller_path:, params:, current_user:)

    @current_section = projects_menu.menu_items.find { |section| section.children.any?(&:selected) }
  end

  def header_save_action(header:, message:, label:, href:, method: nil)
    header.with_action_text { message }

    header.with_action_link(
      mobile_icon: nil, # Do not show on mobile as it is already part of the menu
      mobile_label: nil,
      href:,
      data: { method: }
    ) do
      render(
        Primer::Beta::Octicon.new(
          icon: "op-save",
          align_self: :center,
          "aria-label": label,
          mr: 1
        )
      ) + content_tag(:span, label)
    end
  end

  def menu_save_item(menu:, label:, href:, method: nil)
    menu.with_item(
      label:,
      href:,
      content_arguments: {
        data: { method: }
      }
    ) do |item|
      item.with_leading_visual_icon(icon: :"op-save")
    end
  end
end<|MERGE_RESOLUTION|>--- conflicted
+++ resolved
@@ -92,15 +92,13 @@
     state == :show
   end
 
-<<<<<<< HEAD
-  def show_toggle_share_dialog_button?
+  def can_access_shares?
     query.persisted? && OpenProject::FeatureDecisions.project_list_sharing_active?
   end
-=======
+
   def can_toggle_favor? = query.persisted?
 
   def currently_favored? = query.favored_by?(current_user)
->>>>>>> 52cff645
 
   def breadcrumb_items
     [
