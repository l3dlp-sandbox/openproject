<% if show_state? %>
  <%=
    render(Primer::OpenProject::PageHeader.new) do |header|
      header.with_title(data: { 'test-selector': 'project-query-name'}) { page_title }
      header.with_breadcrumbs(breadcrumb_items, selected_item_font_weight: current_breadcrumb_element == page_title ? :bold : :normal)

<<<<<<< HEAD
      if query_saveable?
        header.with_action_text { t('lists.can_be_saved_as') }

        header.with_action_link(mobile_icon: nil, # Do not show on mobile as it is already part of the menu
                                mobile_label: nil,
                                href: new_projects_query_path,
                                data: {
                                  controller: "params-from-query",
                                  'application-target': "dynamic",
                                  'params-from-query-allowed-value': '["filters", "columns", "sortBy"]'
                                }) do
          render(Primer::Beta::Octicon.new(icon: "op-save",
                                           align_self: :center,
                                           "aria-label": I18n.t("button_save_as"),
                                           mr: 1)
          ) + content_tag(:span, t("button_save_as"))
        end
=======
      if can_save?
        header_save_action(
          header:,
          message: t("lists.can_be_saved"),
          label: t("button_save"),
          href: projects_query_path(query),
          method: :patch
        )
      elsif can_save_as?
        header_save_action(
          header:,
          message: t("lists.can_be_saved_as"),
          label: t("button_save_as"),
          href: new_projects_query_path
        )
>>>>>>> 81c0b904
      end

      header.with_action_menu(menu_arguments: {
        anchor_align: :end
      },
                              button_arguments: {
                                icon: "op-kebab-vertical",
                                "aria-label": t(:label_more),
                                data: { "test-selector": "project-more-dropdown-menu" }
                              })  do |menu|
        if gantt_portfolio_project_ids.any?
          menu.with_item(
            tag: :a,
            label: t('projects.index.open_as_gantt'),
            href: gantt_portfolio_query_link,
            id: 'projects-index-open-as-gantt',
            content_arguments: { target: '_blank' }
          ) do |item|
            item.with_leading_visual_icon(icon: 'op-view-timeline')
          end
        end

        menu.with_item(
          tag: :a,
          label: t(:label_overall_activity),
          href: activities_path
        ) do |item|
          item.with_leading_visual_icon(icon: 'tasklist')
        end

        if can_save?
          menu_save_item(menu:, label: t('button_save'), href: projects_query_path(query), method: :patch)
        end

        if may_save_as?
          menu_save_item(menu:, label: t('button_save_as'), href: new_projects_query_path)
        end

        menu.with_item(
          label: t('js.label_export'),
          content_arguments: { 'data-show-dialog-id': Projects::ExportListModalComponent::MODAL_ID }
        ) do |item|
          item.with_leading_visual_icon(icon: 'sign-out')
        end

        menu.with_item(
          label: t(:'queries.configure_view.heading'),
          content_arguments: { 'data-show-dialog-id': Projects::ConfigureViewModalComponent::MODAL_ID }
        ) do |item|
          item.with_leading_visual_icon(icon: :gear)
        end

        if query.persisted?
          menu.with_item(
            label: t(:button_delete),
            scheme: :danger,
            content_arguments: { 'data-show-dialog-id': Projects::DeleteListModalComponent::MODAL_ID }
          ) do |item|
            item.with_leading_visual_icon(icon: 'trash')
          end
        end
      end
    end
  %>

  <%= render(Projects::ConfigureViewModalComponent.new(query:)) %>
  <%= render(Projects::DeleteListModalComponent.new(query:)) if query.persisted? %>
  <%= render(Projects::ExportListModalComponent.new(query:)) %>
<% else %>
  <%=
    render(Primer::OpenProject::PageHeader.new) do |header|
      header.with_title(data: { 'test-selector': 'project-query-name'}) do
        primer_form_with(model: query,
                         url: projects_queries_path,
                         scope: 'query',
                         data: {
                           controller: "params-from-query",
                           'application-target': "dynamic",
<<<<<<< HEAD
                           'params-from-query-allowed-value': '["filters", "columns", "sortBy"]'
=======
                           'params-from-query-allowed-value': '["filters", "columns", "query_id"]'
>>>>>>> 81c0b904
                         },
                         id: 'project-save-form') do |f|
          render(Queries::Projects::Create.new(f))
        end
      end
      header.with_breadcrumbs(breadcrumb_items)
    end
<<<<<<< HEAD
  end
%>
<% if show_state? %>
  <%= render(Projects::ConfigureViewModalComponent.new(query:)) %>
  <%= render(Projects::DeleteListModalComponent.new(query:)) if query.persisted? %>
  <%= render(Projects::ExportListModalComponent.new(query:)) %>
=======
  %>
>>>>>>> 81c0b904
<% end %><|MERGE_RESOLUTION|>--- conflicted
+++ resolved
@@ -4,25 +4,6 @@
       header.with_title(data: { 'test-selector': 'project-query-name'}) { page_title }
       header.with_breadcrumbs(breadcrumb_items, selected_item_font_weight: current_breadcrumb_element == page_title ? :bold : :normal)
 
-<<<<<<< HEAD
-      if query_saveable?
-        header.with_action_text { t('lists.can_be_saved_as') }
-
-        header.with_action_link(mobile_icon: nil, # Do not show on mobile as it is already part of the menu
-                                mobile_label: nil,
-                                href: new_projects_query_path,
-                                data: {
-                                  controller: "params-from-query",
-                                  'application-target': "dynamic",
-                                  'params-from-query-allowed-value': '["filters", "columns", "sortBy"]'
-                                }) do
-          render(Primer::Beta::Octicon.new(icon: "op-save",
-                                           align_self: :center,
-                                           "aria-label": I18n.t("button_save_as"),
-                                           mr: 1)
-          ) + content_tag(:span, t("button_save_as"))
-        end
-=======
       if can_save?
         header_save_action(
           header:,
@@ -38,7 +19,6 @@
           label: t("button_save_as"),
           href: new_projects_query_path
         )
->>>>>>> 81c0b904
       end
 
       header.with_action_menu(menu_arguments: {
@@ -117,11 +97,7 @@
                          data: {
                            controller: "params-from-query",
                            'application-target': "dynamic",
-<<<<<<< HEAD
-                           'params-from-query-allowed-value': '["filters", "columns", "sortBy"]'
-=======
-                           'params-from-query-allowed-value': '["filters", "columns", "query_id"]'
->>>>>>> 81c0b904
+                           'params-from-query-allowed-value': '["filters", "columns", "query_id", "sortBy"]'
                          },
                          id: 'project-save-form') do |f|
           render(Queries::Projects::Create.new(f))
@@ -129,14 +105,5 @@
       end
       header.with_breadcrumbs(breadcrumb_items)
     end
-<<<<<<< HEAD
-  end
-%>
-<% if show_state? %>
-  <%= render(Projects::ConfigureViewModalComponent.new(query:)) %>
-  <%= render(Projects::DeleteListModalComponent.new(query:)) if query.persisted? %>
-  <%= render(Projects::ExportListModalComponent.new(query:)) %>
-=======
   %>
->>>>>>> 81c0b904
 <% end %>