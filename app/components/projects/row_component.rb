# frozen_string_literal: true

#-- copyright
# OpenProject is an open source project management software.
# Copyright (C) 2012-2024 the OpenProject GmbH
#
# This program is free software; you can redistribute it and/or
# modify it under the terms of the GNU General Public License version 3.
#
# OpenProject is a fork of ChiliProject, which is a fork of Redmine. The copyright follows:
# Copyright (C) 2006-2013 Jean-Philippe Lang
# Copyright (C) 2010-2013 the ChiliProject Team
#
# This program is free software; you can redistribute it and/or
# modify it under the terms of the GNU General Public License
# as published by the Free Software Foundation; either version 2
# of the License, or (at your option) any later version.
#
# This program is distributed in the hope that it will be useful,
# but WITHOUT ANY WARRANTY; without even the implied warranty of
# MERCHANTABILITY or FITNESS FOR A PARTICULAR PURPOSE.  See the
# GNU General Public License for more details.
#
# You should have received a copy of the GNU General Public License
# along with this program; if not, write to the Free Software
# Foundation, Inc., 51 Franklin Street, Fifth Floor, Boston, MA  02110-1301, USA.
#
# See COPYRIGHT and LICENSE files for more details.
#++
module Projects
  class RowComponent < ::RowComponent
    def project
      model.first
    end

    def level
      model.last
    end

    # Hierarchy cell is just a placeholder
    def hierarchy
      ''
    end

    def column_value(column)
      if column.to_s.start_with? 'cf_'
        custom_field_column(column)
      else
        super
      end
    end

    def custom_field_column(column)
      return nil unless user_can_view_project?

      cf = custom_field(column)
      custom_value = project.formatted_custom_value_for(cf)

<<<<<<< HEAD
      if cf.field_format == 'text'
        custom_value&.html_safe # rubocop:disable Rails/OutputSafety
=======
      if cf.field_format == 'text' && custom_value.present?
        render OpenProject::Common::AttributeComponent.new("dialog-#{project.id}-cf-#{cf.id}", cf.name, custom_value.html_safe) # rubocop:disable Rails/OutputSafety
>>>>>>> 61e83cdd
      elsif custom_value.is_a?(Array)
        safe_join(Array(custom_value).compact_blank, ', ')
      else
        custom_value
      end
    end

    def created_at
      helpers.format_date(project.created_at)
    end

    def latest_activity_at
      helpers.format_date(project.latest_activity_at)
    end

    def required_disk_space
      return '' unless project.required_disk_space.to_i > 0

      number_to_human_size(project.required_disk_space, precision: 2)
    end

    def name
      content = content_tag(:i, '', class: "projects-table--hierarchy-icon")

      if project.archived?
        content << ' '
        content << content_tag(:span, I18n.t('project.archive.archived'), class: 'archived-label')
      end

      content << ' '
      content << helpers.link_to_project(project, {}, {}, false)
      content
    end

    def project_status
      return nil unless user_can_view_project?

      content = ''.html_safe

      status_code = project.status_code

      if status_code
        classes = helpers.project_status_css_class(status_code)
        content << content_tag(:span, '', class: "project-status--bulb -inline #{classes}")
        content << content_tag(:span, helpers.project_status_name(status_code), class: "project-status--name #{classes}")
      end

      content
    end

    def status_explanation
      return nil unless user_can_view_project?

      if project.status_explanation.present? && project.status_explanation
        render OpenProject::Common::AttributeComponent.new("dialog-#{project.id}-status-explanation",
                                                           I18n.t('activerecord.attributes.project.status_explanation'),
                                                           project.status_explanation)
      end
    end

    def description
      return nil unless user_can_view_project?

      if project.description.present?
        render OpenProject::Common::AttributeComponent.new("dialog-#{project.id}-description",
                                                           I18n.t('activerecord.attributes.project.description'),
                                                           project.description)
      end
    end

    def public
      helpers.checked_image project.public?
    end

    def row_css_class
      classes = %w[basics context-menu--reveal]
      classes << project_css_classes
      classes << row_css_level_classes

      classes.join(" ")
    end

    def row_css_level_classes
      if level > 0
        "idnt idnt-#{level}"
      else
        ""
      end
    end

    def project_css_classes
      s = ' project '.html_safe

      s << ' root' if project.root?
      s << ' child' if project.child?
      s << (project.leaf? ? ' leaf' : ' parent')

      s
    end

    def column_css_class(column)
      "#{super} #{additional_css_class(column)}"
    end

    def custom_field(name)
      table.project_custom_fields.fetch(name)
    end

    def additional_css_class(column)
      case column
      when :name
        "project--hierarchy #{project.archived? ? 'archived' : ''}"
      when :status_explanation, :description
        "project-long-text-container"
      when /\Acf_/
        cf = custom_field(column)
        formattable = cf.field_format == 'text' ? ' project-long-text-container' : ''
        "format-#{cf.field_format}#{formattable}"
      end
    end

    def user_can_view_project?
      User.current.allowed_in_project?(:view_project, project)
    end
  end
end<|MERGE_RESOLUTION|>--- conflicted
+++ resolved
@@ -56,13 +56,8 @@
       cf = custom_field(column)
       custom_value = project.formatted_custom_value_for(cf)
 
-<<<<<<< HEAD
-      if cf.field_format == 'text'
-        custom_value&.html_safe # rubocop:disable Rails/OutputSafety
-=======
       if cf.field_format == 'text' && custom_value.present?
         render OpenProject::Common::AttributeComponent.new("dialog-#{project.id}-cf-#{cf.id}", cf.name, custom_value.html_safe) # rubocop:disable Rails/OutputSafety
->>>>>>> 61e83cdd
       elsif custom_value.is_a?(Array)
         safe_join(Array(custom_value).compact_blank, ', ')
       else
