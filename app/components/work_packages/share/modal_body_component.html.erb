<%=
  component_wrapper(tag: 'turbo-frame') do
    flex_layout(data: { turbo: true }) do |modal_content|
      modal_content.with_row do
        render(WorkPackages::Share::InviteUserFormComponent.new(work_package: @work_package))
      end

      if @shares.none?
        modal_content.with_row(mt: 3) do
          render(Primer::Beta::Blankslate.new(border: true)) do |component|
            component.with_visual_icon(icon: :people, size: :medium)
            component.with_heading(tag: :h2).with_content(I18n.t('work_package.sharing.text_empty_state_header') )
            component.with_description do
              flex_layout do |flex|
                flex.with_row(mb: 2) do
                  render(Primer::Beta::Text.new(color: :subtle)) { I18n.t('work_package.sharing.text_empty_state_description') }
                end
              end
            end
          end
        end
      else
        modal_content.with_row(mt: 3,
                               data: { 'test-selector': 'op-share-wp-active-list',
                                       controller: 'work-packages--share--bulk-selection',
                                       application_target: 'dynamic' }) do
<<<<<<< HEAD
          invited_user_list do |border_box|
            border_box.with_header(color: :subtle, pt: 2, pb: 2, data: { 'test-selector': 'op-share-wp-header' }) do
=======
          border_box_with_id(insert_target_modifier_id) do |border_box|
            border_box.with_header(color: :subtle, data: { 'test-selector': 'op-share-wp-header' }) do
>>>>>>> e4fc80dd
              grid_layout('op-share-wp-modal-body--header', tag: :div, align_items: :center) do |header_grid|
                header_grid.with_area(:counter, tag: :div) do
                  render(WorkPackages::Share::CounterComponent.new(work_package: @work_package, count: @shares.size))
                end

                header_grid.with_area(:actions,
                                      tag: :div,
                                      data: { 'work-packages--share--bulk-selection-target': 'defaultActions' }) do
                  flex_layout do |header_actions|
                    header_actions.with_column(mr: 2) do
                      render(Primer::Alpha::ActionMenu.new(anchor_align: :end,
                                                           select_variant: :single,
                                                           color: :subtle,
                                                           data: { 'test-selector': 'op-share-wp-filter-type' })) do |menu|
                        menu.with_show_button(scheme: :invisible, color: :subtle) do |button|
                          button.with_trailing_action_icon(icon: "triangle-down")
                          I18n.t('work_package.sharing.filter.type')
                        end
                        type_filter_options.each do |option|
                          menu.with_item(label: option[:label],
                                         href: filter_url(type_option: option),
                                         method: :get,
                                         tag: :a,
                                         active: type_filter_option_active?(option),
                                         role: "menuitem")
                        end
                      end
                    end

                    header_actions.with_column do
                      render(Primer::Alpha::ActionMenu.new(anchor_align: :end,
                                                           select_variant: :single,
                                                           color: :subtle,
                                                           data: { 'test-selector': 'op-share-wp-filter-role' })) do |menu|
                        menu.with_show_button(scheme: :invisible, color: :subtle) do |button|
                          button.with_trailing_action_icon(icon: "triangle-down")
                          I18n.t('work_package.sharing.filter.role')
                        end
                        options.each do |option|
                          menu.with_item(label: option[:label],
                                         href: filter_url(role_option: option),
                                         method: :get,
                                         tag: :a,
                                         active: role_filter_option_active?(option),
                                         role: "menuitem")
                        end
                      end
                    end
                  end
                end

                header_grid.with_area(:actions,
                                      tag: :div,
                                      hidden: true, # Prevent flicker on initial render
                                      data: { 'work-packages--share--bulk-selection-target': 'bulkActions' }) do
                  if sharing_manageable?
                    concat(
                      render(WorkPackages::Share::BulkPermissionButtonComponent.new(work_package: @work_package))
                    )

                    concat(
                      form_with(url: work_package_shares_bulk_path,
                                method: :delete,
                                data: { 'work-packages--share--bulk-selection-target': 'bulkForm' }) do
                        render(Primer::Beta::Button.new(type: :submit, scheme: :invisible)) { I18n.t('work_package.sharing.remove') }
                      end
                    )
                  end
                end
              end
            end

            @shares.each do |principal|
              render(WorkPackages::Share::ShareRowComponent.new(share: principal, container: border_box))
            end
          end
        end
      end
    end
  end
%><|MERGE_RESOLUTION|>--- conflicted
+++ resolved
@@ -24,13 +24,8 @@
                                data: { 'test-selector': 'op-share-wp-active-list',
                                        controller: 'work-packages--share--bulk-selection',
                                        application_target: 'dynamic' }) do
-<<<<<<< HEAD
-          invited_user_list do |border_box|
-            border_box.with_header(color: :subtle, pt: 2, pb: 2, data: { 'test-selector': 'op-share-wp-header' }) do
-=======
           border_box_with_id(insert_target_modifier_id) do |border_box|
             border_box.with_header(color: :subtle, data: { 'test-selector': 'op-share-wp-header' }) do
->>>>>>> e4fc80dd
               grid_layout('op-share-wp-modal-body--header', tag: :div, align_items: :center) do |header_grid|
                 header_grid.with_area(:counter, tag: :div) do
                   render(WorkPackages::Share::CounterComponent.new(work_package: @work_package, count: @shares.size))
