<%= turbo_frame_tag "work_package_progress_modal" do %>
  <%= primer_form_with(
        model: work_package,
        url: submit_path,
        class: "progress-form",
        id: "progress-form",
        html: { autocomplete: "off" },
        data: { "application-target": "dynamic",
                "work-packages--progress--preview-progress-target": "form",
                controller: "work-packages--progress--focus-field " \
                            "work-packages--progress--preview-progress " \
                            "work-packages--progress--touched-field-marker" }
      ) do |f| %>
    <%= flex_layout do |modal_body| %>
<<<<<<< HEAD
      <% modal_body.with_row do |_fields| %>
        <%= render(WorkPackages::ProgressForm.new(f, work_package:, mode:, focused_field:, touched_field_map:)) %>
=======
      <% modal_body.with_row(classes: "FormControl-horizontalGroup--sm-vertical") do |_fields| %>
        <%= render(WorkPackages::ProgressForm.new(f, work_package:, mode:, focused_field:)) %>
>>>>>>> fcef4f68
      <% end %>

      <% modal_body.with_row(mt: 3) do |_tooltip| %>
        <%= render(Primer::Beta::Text.new(font_weight: :semibold)) { t("work_package.progress.label_note") } %>
        <%= render(Primer::Beta::Text.new) { t("work_package.progress.modal.status_based_help_text") } %>
        <%= render(Primer::Beta::Link.new(href: learn_more_href)) { t(:label_learn_more) } %>
      <% end %>

      <% modal_body.with_row(mt: 3) do |_actions_row| %>
        <%= flex_layout(justify_content: :flex_end) do |action_buttons| %>
          <%= action_buttons.with_column do %>
            <%= render(Primer::Beta::Button.new(scheme: :primary,
                                                type: :submit)) { t(:button_save) } %>
          <% end %>
        <% end %>
      <% end %>
    <% end %>
  <% end %>
<% end %><|MERGE_RESOLUTION|>--- conflicted
+++ resolved
@@ -12,13 +12,8 @@
                             "work-packages--progress--touched-field-marker" }
       ) do |f| %>
     <%= flex_layout do |modal_body| %>
-<<<<<<< HEAD
-      <% modal_body.with_row do |_fields| %>
+      <% modal_body.with_row(classes: "FormControl-horizontalGroup--sm-vertical") do |_fields| %>
         <%= render(WorkPackages::ProgressForm.new(f, work_package:, mode:, focused_field:, touched_field_map:)) %>
-=======
-      <% modal_body.with_row(classes: "FormControl-horizontalGroup--sm-vertical") do |_fields| %>
-        <%= render(WorkPackages::ProgressForm.new(f, work_package:, mode:, focused_field:)) %>
->>>>>>> fcef4f68
       <% end %>
 
       <% modal_body.with_row(mt: 3) do |_tooltip| %>
