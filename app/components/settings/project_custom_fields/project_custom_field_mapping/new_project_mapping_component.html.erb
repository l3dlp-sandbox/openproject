--- conflicted
+++ resolved
@@ -37,72 +37,39 @@
       end
     end
 
-<<<<<<< HEAD
     render(
       Primer::Alpha::Dialog.new(
         id: dialog_id,
         title:,
         test_selector: dialog_id,
-        size: :large
+        size: :large,
+        style: "min-height: 400px"
       )
     ) do |dialog|
       dialog.with_show_button(scheme: :primary) { show_button_text }
-=======
-<%=
-  render(
-    Primer::Alpha::Dialog.new(
-      id: dialog_id,
-      title:,
-      test_selector: dialog_id,
-      size: :large,
-      style: "min-height: 400px"
-    )
-  ) do |dialog|
-    dialog.with_show_button(scheme: :primary) { show_button_text }
->>>>>>> 756a8fd5
 
       dialog.with_header(
         show_divider: false,
         visually_hide_title: false
       )
 
-<<<<<<< HEAD
-      render(Primer::Beta::Text.new(tag: :div)) do
+      concat(render(Primer::Alpha::Dialog::Body.new(
+        id: dialog_body_id, test_selector: dialog_body_id, aria: { label: title }
+      )) do
         primer_form_with(
           model: @project_mapping,
           url: link_admin_settings_project_custom_field_path(@project_custom_field),
           data: { turbo: true },
           method: :post
         ) do |form|
-          concat(render(Primer::Alpha::Dialog::Body.new(
-            id: dialog_body_id, test_selector: dialog_body_id, aria: { label: title }
-          )) do
-            render(new_project_mapping_form.new(form, project_custom_field: @project_custom_field))
-          end)
+          render(new_project_mapping_form.new(form, project_custom_field: @project_custom_field))
+        end
+      end)
 
-          concat(render(Primer::Alpha::Dialog::Footer.new(show_divider: false)) do
-            concat(render(Primer::ButtonComponent.new(data: { 'close-dialog-id': dialog_id })) { cancel_button_text })
-            concat(render(Primer::ButtonComponent.new(scheme: :primary, type: :submit)) { submit_button_text })
-          end)
-        end
-=======
-    concat(render(Primer::Alpha::Dialog::Body.new(
-      id: dialog_body_id, test_selector: dialog_body_id, aria: { label: title }
-    )) do
-      primer_form_with(
-        model: @project_mapping,
-        url: link_admin_settings_project_custom_field_path(@project_custom_field),
-        data: { turbo: true },
-        method: :post
-      ) do |form|
-        render(new_project_mapping_form.new(form, project_custom_field: @project_custom_field))
->>>>>>> 756a8fd5
-      end
-    end)
-
-    concat(render(Primer::Alpha::Dialog::Footer.new(show_divider: false)) do
-      concat(render(Primer::ButtonComponent.new(data: { 'close-dialog-id': dialog_id })) { cancel_button_text })
-      concat(render(Primer::ButtonComponent.new(scheme: :primary, type: :submit)) { submit_button_text })
-    end)
+      concat(render(Primer::Alpha::Dialog::Footer.new(show_divider: false)) do
+        concat(render(Primer::ButtonComponent.new(data: { 'close-dialog-id': dialog_id })) { cancel_button_text })
+        concat(render(Primer::ButtonComponent.new(scheme: :primary, type: :submit)) { submit_button_text })
+      end)
+    end
   end
 %>