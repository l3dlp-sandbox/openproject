--- conflicted
+++ resolved
@@ -6,14 +6,13 @@
 <%=
   component_wrapper do
     render Primer::OpenProject::PageHeader.new do |header|
-<<<<<<< HEAD
       header.with_title(variant: :default) { t("settings.project_attributes.heading") }
       header.with_description { t("settings.project_attributes.heading_description") }
       header.with_breadcrumbs(breadcrumbs_items)
       header.with_action_button(tag: :a,
                                 href: new_admin_settings_project_custom_field_path(type: "ProjectCustomField"),
                                 scheme: :primary,
-                                data: { turbo: "false", qa_selector: "new-project-custom-field-button" },
+                                data: { turbo: "false", test_selector: "new-project-custom-field-button" },
                                 mobile_icon: :plus,
                                 mobile_label: t("settings.project_attributes.label_new_attribute")) do |button|
         button.with_leading_visual_icon(icon: :plus)
@@ -22,39 +21,10 @@
 
       header.with_action_dialog(mobile_icon: :plus,
                                 mobile_label: t('settings.project_attributes.label_new_section'),
-                                dialog_arguments: {id: "project-custom-field-section-dialog", title: t('settings.project_attributes.label_new_section', size: :medium_portrait)},
+                                dialog_arguments: {id: "project-custom-field-section-dialog", title: t('settings.project_attributes.label_new_section', size: :medium_portrait), size: :medium_portrait},
                                 button_arguments: {'aria-label': t('settings.project_attributes.label_new_section'), button_block: button_block}) do |dialog|
         dialog.with_body do
           render(Settings::ProjectCustomFieldSections::DialogBodyFormComponent.new)
-=======
-      header.with_title(variant: :default) { t('settings.project_attributes.heading') }
-      header.with_description { t('settings.project_attributes.heading_description') }
-      header.with_actions do
-        flex_layout(justify_content: :space_between, align_items: :center) do |action_buttons_container|
-          action_buttons_container.with_column(mr: 2) do
-            render(Primer::Beta::Button.new(
-              tag: :a,
-              href: new_admin_settings_project_custom_field_path(type: "ProjectCustomField"),
-              scheme: :primary,
-              data: { turbo: "false", test_selector: "new-project-custom-field-button" }
-            )) do |button|
-              button.with_leading_visual_icon(icon: :plus)
-              t('settings.project_attributes.label_new_attribute')
-            end
-          end
-          action_buttons_container.with_column do
-            render(Primer::Alpha::Dialog.new(
-              id: "project-custom-field-section-dialog", title: t('settings.project_attributes.label_new_section'),
-              size: :medium_portrait
-            )) do |dialog|
-              dialog.with_show_button('aria-label': t('settings.project_attributes.label_new_section'), scheme: :default) do |button|
-                button.with_leading_visual_icon(icon: :plus)
-                t('settings.project_attributes.label_new_section')
-              end
-              render(Settings::ProjectCustomFieldSections::DialogBodyFormComponent.new())
-            end
-          end
->>>>>>> 1744e846
         end
       end
     end
