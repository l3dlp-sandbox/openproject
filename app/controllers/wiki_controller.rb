#-- encoding: UTF-8

#-- copyright
# OpenProject is a project management system.
# Copyright (C) 2012-2018 the OpenProject Foundation (OPF)
#
# This program is free software; you can redistribute it and/or
# modify it under the terms of the GNU General Public License version 3.
#
# OpenProject is a fork of ChiliProject, which is a fork of Redmine. The copyright follows:
# Copyright (C) 2006-2017 Jean-Philippe Lang
# Copyright (C) 2010-2013 the ChiliProject Team
#
# This program is free software; you can redistribute it and/or
# modify it under the terms of the GNU General Public License
# as published by the Free Software Foundation; either version 2
# of the License, or (at your option) any later version.
#
# This program is distributed in the hope that it will be useful,
# but WITHOUT ANY WARRANTY; without even the implied warranty of
# MERCHANTABILITY or FITNESS FOR A PARTICULAR PURPOSE.  See the
# GNU General Public License for more details.
#
# You should have received a copy of the GNU General Public License
# along with this program; if not, write to the Free Software
# Foundation, Inc., 51 Franklin Street, Fifth Floor, Boston, MA  02110-1301, USA.
#
# See docs/COPYRIGHT.rdoc for more details.
#++

require 'diff'
require 'htmldiff'

# The WikiController follows the Rails REST controller pattern but with
# a few differences
#
# * index - shows a list of WikiPages grouped by page or date
# * new - not used
# * create - not used
# * show - will also show the form for creating a new wiki page
# * edit - used to edit an existing or new page
# * update - used to save a wiki page update to the database, including new pages
# * destroy - normal
#
# Other member and collection methods are also used
class WikiController < ApplicationController
  default_search_scope :wiki_pages
  before_action :find_wiki, :authorize
  before_action :find_existing_page, only: %i[edit_parent_page
                                              update_parent_page
                                              rename
                                              protect
                                              history
                                              diff
                                              annotate
                                              add_attachment
                                              list_attachments
                                              destroy]
  before_action :build_wiki_page_and_content, only: %i[new create]

  verify method: :post, only: [:protect], redirect_to: { action: :show }
  verify method: :get,  only: %i[new new_child], render: { nothing: true, status: :method_not_allowed }
  verify method: :post, only: :create, render: { nothing: true, status: :method_not_allowed }

  include AttachmentsHelper
  include PaginationHelper
  include Redmine::MenuManager::WikiMenuHelper

  attr_reader :page, :related_page

  current_menu_item :index do |controller|
    controller.current_menu_item_sym :related_page
  end

  current_menu_item :new_child do |controller|
    controller.current_menu_item_sym :parent_page
  end

  current_menu_item do |controller|
    controller.current_menu_item_sym :page
  end

  # List of pages, sorted alphabetically and by parent (hierarchy)
  def index
    slug = wiki_page_title.nil? ? 'wiki' : wiki_page_title.to_url
    @related_page = WikiPage.find_by(wiki_id: @wiki.id, slug: slug)

    load_pages_for_index
    @pages_by_parent_id = @pages.group_by(&:parent_id)
  end

  # List of page, by last update
  def date_index
    load_pages_for_index
    @pages_by_date = @pages.group_by { |p| p.updated_on.to_date }
  end

  def new; end

  def new_child
    find_existing_page
    return if performed?

    old_page = @page

    build_wiki_page_and_content

    @page.parent = old_page
    render action: 'new'
  end

  def create
    @page.attributes = permitted_params.wiki_page

    @content.attributes = permitted_params.wiki_content
    @content.author = User.current
    @page.attach_files(permitted_params.attachments.to_h)

    if @page.save
      render_attachment_warning_if_needed(@page)
      call_hook(:controller_wiki_edit_after_save, params: params, page: @page)
      flash[:notice] = l(:notice_successful_create)
      redirect_to_show
    else
      render action: 'new'
    end
  end

  # display a page (in editing mode if it doesn't exist)
  def show
    @page = @wiki.find_or_new_page(wiki_page_title)
    if @page.new_record?
      if User.current.allowed_to?(:edit_wiki_pages, @project) && editable?
        edit
        render action: 'new'
      else
        render_404
      end
      return
    end
    if params[:version] && !User.current.allowed_to?(:view_wiki_edits, @project)
      # Redirects user to the current version if he's not allowed to view previous versions
      redirect_to version: nil
      return
    end
    @content = @page.content_for_version(params[:version])
    if params[:format] == 'markdown' && User.current.allowed_to?(:export_wiki_pages, @project)
      send_data(@content.text, type: 'text/plain', filename: "#{@page.title}.md")
      return
    end
    @editable = editable?
  end

  # edit an existing page or a new one
  def edit
    @page = @wiki.find_or_new_page(wiki_page_title)
    return render_403 unless editable?
    @page.content = WikiContent.new(page: @page) if @page.new_record?

    @content = @page.content_for_version(params[:version])
    # don't keep previous comment
    @content.comments = nil

    # To prevent StaleObjectError exception when reverting to a previous version
    @content.lock_version = @page.content.lock_version
  end

  # Creates a new page or updates an existing one
  def update
    @old_title = params[:id]
    @page = @wiki.find_or_new_page(@old_title)
    @page = @wiki.find_page(@old_title)
    if @page.nil?
      render_404
      return
    end

    @content = @page.content || @page.build_content
    return if locked?

    @page.attach_files(permitted_params.attachments.to_h)

    @page.title = permitted_params.wiki_page[:title]
    @page.parent_id = permitted_params.wiki_page[:parent_id].presence
    @content.attributes = permitted_params.wiki_content
    @content.author = User.current
    @content.add_journal User.current, params['content']['comments']

    if @page.save_with_content
      render_attachment_warning_if_needed(@page)
      call_hook(:controller_wiki_edit_after_save, params: params, page: @page)
      flash[:notice] = l(:notice_successful_update)
      redirect_to_show
    else
      render action: 'edit'
    end
  rescue ActiveRecord::StaleObjectError
    # Optimistic locking exception
    flash.now[:error] = l(:notice_locking_conflict)
    render action: 'edit'
  end

  # rename a page
  def rename
    return render_403 unless editable?
    @page.redirect_existing_links = true
    # used to display the *original* title if some AR validation errors occur
    @original_title = @page.title

    if request.patch?
      attributes = permitted_params.wiki_page_rename

      if (item = conflicting_menu_item(attributes["title"]))
        flash[:error] = I18n.t(
          :error_wiki_root_menu_item_conflict,
          old_name: @page.title,
          new_name: attributes["title"],
          existing_caption: item.caption,
          existing_identifier: item.name)

        redirect_to_show
      elsif @page.update_attributes(attributes)
        flash[:notice] = t(:notice_successful_update)
        redirect_to_show
      end
    end
  end

  def conflicting_menu_item(title)
    page.menu_item &&
      page.menu_item.parent_id.nil? &&
      project_menu_items.find { |item| item.name.to_s == title.to_url }
  end

  def project_menu_items
    Redmine::MenuManager.items("project_menu").children + wiki_root_menu_items
  end

  def wiki_root_menu_items
    MenuItems::WikiMenuItem
      .main_items(@wiki.id)
      .map { |it| OpenStruct.new name: it.name, caption: it.title, item: it }
  end

  def edit_parent_page
    return render_403 unless editable?
    @parent_pages = @wiki.pages.includes(:parent) - @page.self_and_descendants
  end

  def update_parent_page
    return render_403 unless editable?
    @page.parent_id = params[:wiki_page][:parent_id]
    if @page.save
      flash[:notice] = l(:notice_successful_update)
      redirect_to_show
    else
      @parent_pages = @wiki.pages.includes(:parent) - @page.self_and_descendants
      render 'edit_parent_page'
    end
  end

  def protect
    @page.update_attribute :protected, params[:protected]
    redirect_to_show
  end

  # show page history
  def history
    # don't load text
    @versions = @page
                .content
                .versions
                .select(:id, :user_id, :notes, :created_at, :version)
<<<<<<< HEAD
                .order(Arel.sql('version DESC'))
                .page(params[:page])
=======
                .order('version DESC')
                .page(page_param)
>>>>>>> d32e9f67
                .per_page(per_page_param)

    render layout: !request.xhr?
  end

  def diff
    if (@diff = @page.diff(params[:version], params[:version_from]))
      @html_diff = HTMLDiff::DiffBuilder.new(
        helpers.format_text(@diff.content_from.data.text, disable_macro_expansion: true),
        helpers.format_text(@diff.content_to.data.text, disable_macro_expansion: true)
      ).build
    else
      render_404
    end
  end

  def annotate
    @annotate = @page.annotate(params[:version])
    render_404 unless @annotate
  end

  verify method: :delete, only: [:destroy], redirect_to: { action: :show }
  # Removes a wiki page and its history
  # Children can be either set as root pages, removed or reassigned to another parent page
  def destroy
    unless editable?
      flash[:error] = l(:error_unable_delete_wiki)
      return render_403
    end

    @descendants_count = @page.descendants.size
    if @descendants_count > 0
      case params[:todo]
      when 'nullify'
        # Nothing to do
      when 'destroy'
        # Removes all its descendants
        @page.descendants.each(&:destroy)
      when 'reassign'
        # Reassign children to another parent page
        reassign_to = @wiki.pages.find_by(id: params[:reassign_to_id].presence)
        return unless reassign_to
        @page.children.each do |child|
          child.update_attribute(:parent, reassign_to)
        end
      else
        @reassignable_to = @wiki.pages - @page.self_and_descendants
        return
      end
    end
    @page.destroy

    if page = @wiki.find_page(@wiki.start_page) || @wiki.pages.first
      flash[:notice] = l(:notice_successful_delete)
      redirect_to action: 'index', project_id: @project, id: page
    else
      flash[:notice] = l(:notice_successful_delete)
      redirect_to project_path(@project)
    end
  end

  # Export wiki to a single html file
  def export
    if User.current.allowed_to?(:export_wiki_pages, @project)
      @pages = @wiki.pages.order(Arel.sql('title'))
      export = render_to_string action: 'export_multiple', layout: false
      send_data(export, type: 'text/html', filename: 'wiki.html')
    else
      redirect_to action: 'show', project_id: @project, id: nil
    end
  end

  def add_attachment
    return render_403 unless editable?
    @page.attach_files(permitted_params.attachments.to_h)
    @page.save
    redirect_to action: 'show', id: @page, project_id: @project
  end

  def list_attachments
    respond_to do |format|
      format.json { render 'common/list_attachments', locals: { attachments: @page.attachments } }
      format.html
    end
  end

  def current_menu_item_sym(page)
    page = page_for_menu_item(page)

    menu_item = page.try(:menu_item)

    if menu_item.present?
      menu_item.menu_identifier
    elsif page.present?
      menu_item = default_menu_item(page)
      "no-menu-item-#{menu_item.menu_identifier}".to_sym
    end
  end

  private

  def locked?
    return false if editable?

    flash[:error] = l(:error_unable_update_wiki)
    render_403
    true
  end

  def page_for_menu_item(page)
    if page == :parent_page
      page = send(:page)
      page = page.parent if page && page.parent
    else
      page = send(page)
    end
    page
  end

  def wiki_page_title
    params[:title] || action_name == 'new_child' ? '' : params[:id].to_s.capitalize.tr('-', ' ')
  end

  def find_wiki
    @project = Project.find(params[:project_id])
    @wiki = @project.wiki
    render_404 unless @wiki
  rescue ActiveRecord::RecordNotFound
    render_404
  end

  # Finds the requested page and returns a 404 error if it doesn't exist
  def find_existing_page
    @page = @wiki.find_page(wiki_page_title.presence || params[:id])
    render_404 if @page.nil?
  end

  def build_wiki_page_and_content
    @page = WikiPage.new wiki: @wiki, title: wiki_page_title.presence
    @page.content = WikiContent.new page: @page

    @content = @page.content_for_version nil
  end

  # Returns true if the current user is allowed to edit the page, otherwise false
  def editable?(page = @page)
    page.editable_by?(User.current)
  end

  def load_pages_for_index
    @pages = @wiki.pages.with_updated_on.order(Arel.sql('title')).includes(wiki: :project)
  end

  def default_breadcrumb
    Wiki.name.humanize
  end

  def show_local_breadcrumb
    @page&.ancestors&.any?
  end

  def show_local_breadcrumb_defaults
    false
  end

  def redirect_to_show
    redirect_to action: :show, project_id: @project, id: @page
  end
end<|MERGE_RESOLUTION|>--- conflicted
+++ resolved
@@ -271,13 +271,8 @@
                 .content
                 .versions
                 .select(:id, :user_id, :notes, :created_at, :version)
-<<<<<<< HEAD
                 .order(Arel.sql('version DESC'))
-                .page(params[:page])
-=======
-                .order('version DESC')
                 .page(page_param)
->>>>>>> d32e9f67
                 .per_page(per_page_param)
 
     render layout: !request.xhr?
