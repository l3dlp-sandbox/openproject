--- conflicted
+++ resolved
@@ -61,15 +61,9 @@
             page.replace_html "tab-content-members", :partial => 'projects/settings/members'
             page.insert_html :top, "tab-content-members", render_flash_messages
 
-<<<<<<< HEAD
             page << TAB_SCRIPTS
           end
         end
-=======
-            page << MembersController.tab_scripts
-          }
-        }
->>>>>>> 3f3ab560
       else
         format.js do
           @pagination_url_options = {controller: 'projects', action: 'settings', id: @project}
@@ -103,12 +97,8 @@
           else
             page.replace_html "tab-content-members", :partial => 'projects/settings/members'
           end
-<<<<<<< HEAD
           page.insert_html :top, "tab-content-members", render_flash_messages
           page << TAB_SCRIPTS
-=======
-          page << MembersController.tab_scripts
->>>>>>> 3f3ab560
           page.visual_effect(:highlight, "member-#{@member.id}") unless Member.find_by_id(@member.id).nil?
         end
       end
@@ -126,16 +116,10 @@
         @pagination_url_options = {controller: 'projects', action: 'settings', id: @project}
         render(:update) do |page|
           page.replace_html "tab-content-members", :partial => 'projects/settings/members'
-<<<<<<< HEAD
           page.insert_html :top, "tab-content-members", render_flash_messages
           page << TAB_SCRIPTS
         end
       end
-=======
-          page << MembersController.tab_scripts
-        }
-      }
->>>>>>> 3f3ab560
     end
   end
 
