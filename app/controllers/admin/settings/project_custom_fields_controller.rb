--- conflicted
+++ resolved
@@ -75,10 +75,7 @@
                          .new(user: current_user, model: @project_custom_field_mapping)
                          .call
 
-<<<<<<< HEAD
       delete_service.on_success { render_unlink_response }
-=======
-      delete_service.on_success { render_unlink_response(project: @project) }
 
       delete_service.on_failure do
         update_flash_message_via_turbo_stream(
@@ -86,7 +83,6 @@
           full: true, dismiss_scheme: :hide, scheme: :danger
         )
       end
->>>>>>> 0604c107
 
       respond_to_with_turbo_streams(status: delete_service.success? ? :ok : :unprocessable_entity)
     end
