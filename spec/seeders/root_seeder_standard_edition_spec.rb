# frozen_string_literal: true

#-- copyright
# OpenProject is an open source project management software.
# Copyright (C) 2012-2024 the OpenProject GmbH
#
# This program is free software; you can redistribute it and/or
# modify it under the terms of the GNU General Public License version 3.
#
# OpenProject is a fork of ChiliProject, which is a fork of Redmine. The copyright follows:
# Copyright (C) 2006-2013 Jean-Philippe Lang
# Copyright (C) 2010-2013 the ChiliProject Team
#
# This program is free software; you can redistribute it and/or
# modify it under the terms of the GNU General Public License
# as published by the Free Software Foundation; either version 2
# of the License, or (at your option) any later version.
#
# This program is distributed in the hope that it will be useful,
# but WITHOUT ANY WARRANTY; without even the implied warranty of
# MERCHANTABILITY or FITNESS FOR A PARTICULAR PURPOSE.  See the
# GNU General Public License for more details.
#
# You should have received a copy of the GNU General Public License
# along with this program; if not, write to the Free Software
# Foundation, Inc., 51 Franklin Street, Fifth Floor, Boston, MA  02110-1301, USA.
#
# See COPYRIGHT and LICENSE files for more details.
#++

require "spec_helper"
require_relative "root_seeder_shared_examples"

RSpec.describe RootSeeder,
               "standard edition",
               with_config: { edition: "standard" } do
  include RootSeederTestHelpers

  shared_examples "creates standard demo data" do
    it "creates the system user" do
      expect(SystemUser.where(admin: true).count).to eq 1
    end

    it "creates an admin user" do
      expect(User.not_builtin.where(admin: true).count).to eq 1
    end

    it "creates the demo data" do
      expect(Project.count).to eq 2
      expect(EnabledModule.count).to eq 13
      expect(WorkPackage.count).to eq 36
      expect(Wiki.count).to eq 2
      expect(Query.having_views.count).to eq 8
      expect(View.where(type: "work_packages_table").count).to eq 7
      expect(View.where(type: "team_planner").count).to eq 1
      expect(Query.count).to eq 26
      expect(ProjectRole.count).to eq 5
      expect(WorkPackageRole.count).to eq 3
      expect(GlobalRole.count).to eq 1
      expect(Grids::Overview.count).to eq 2
      expect(Version.count).to eq 4
      expect(VersionSetting.count).to eq 4
      expect(Boards::Grid.count).to eq 5
      expect(Boards::Grid.count { |grid| grid.options.has_key?(:filters) }).to eq 1
    end

<<<<<<< HEAD
    it "links work packages to their version" do
      count_by_version = WorkPackage.joins(:version).group("versions.name").count
=======
    it "adds the backlogs, board, costs, meetings, and reporting modules to the default_projects_modules setting" do
      default_modules = Setting.find_by(name: "default_projects_modules").value
      expect(default_modules).to include("backlogs")
      expect(default_modules).to include("board_view")
      expect(default_modules).to include("costs")
      expect(default_modules).to include("meetings")
      expect(default_modules).to include("reporting_module")
    end

    it 'links work packages to their version' do
      count_by_version = WorkPackage.joins(:version).group('versions.name').count
>>>>>>> 374503f6
      # testing with strings would fail for the German language test
      # 'Bug Backlog' => 1,
      # 'Sprint 1' => 8,
      # 'Product Backlog' => 7
      expect(count_by_version.values).to contain_exactly(1, 8, 7)
    end

    it "creates different types of queries" do
      count_by_type = View.group(:type).count
      expect(count_by_type).to eq(
        "work_packages_table" => 7,
        "team_planner" => 1
      )
    end

    it "adds additional permissions from modules" do
      # do not test for all permissions but only some of them to ensure each
      # module got processed for a standard edition
      work_package_editor_role = root_seeder.seed_data.find_reference(:default_role_work_package_editor)
      expect(work_package_editor_role.permissions).to include(
        :view_work_packages, # from common basic data
        :view_own_time_entries, # from costs module
        :view_file_links, # from storages module
        :show_github_content # from github_integration module
      )
      member_role = root_seeder.seed_data.find_reference(:default_role_member)
      expect(member_role.permissions).to include(
        :view_work_packages, # from common basic data
        :view_taskboards, # from backlogs module
        :show_board_views, # from board module
        :view_documents, # from documents module
        :view_budgets, # from costs module
        :view_meetings, # from meeting module
        :view_file_links # from storages module
      )
      expect(member_role.permissions).not_to include(
        :view_linked_issues # from bim module
      )
    end

    include_examples "it creates records", model: Color, expected_count: 144
    include_examples "it creates records", model: DocumentCategory, expected_count: 3
    include_examples "it creates records", model: GlobalRole, expected_count: 1
    include_examples "it creates records", model: WorkPackageRole, expected_count: 3
    include_examples "it creates records", model: Role, expected_count: 9
    include_examples "it creates records", model: IssuePriority, expected_count: 4
    include_examples "it creates records", model: Status, expected_count: 14
    include_examples "it creates records", model: TimeEntryActivity, expected_count: 6
    include_examples "it creates records", model: Workflow, expected_count: 1758
    include_examples "it creates records", model: Meeting, expected_count: 1
  end

  describe "demo data" do
    shared_let(:root_seeder) { described_class.new }

    before_all do
      with_edition("standard") do
        root_seeder.seed_data!
      end
    end

    include_examples "creates standard demo data"

    include_examples "no email deliveries"

    context "when run a second time" do
      before_all do
        described_class.new.seed_data!
      end

      it "does not create additional data" do
        expect(Project.count).to eq 2
        expect(WorkPackage.count).to eq 36
        expect(Wiki.count).to eq 2
        expect(Query.having_views.count).to eq 8
        expect(View.where(type: "work_packages_table").count).to eq 7
        expect(View.where(type: "team_planner").count).to eq 1
        expect(Query.count).to eq 26
        expect(ProjectRole.count).to eq 5
        expect(WorkPackageRole.count).to eq 3
        expect(GlobalRole.count).to eq 1
        expect(Grids::Overview.count).to eq 2
        expect(Version.count).to eq 4
        expect(VersionSetting.count).to eq 4
        expect(Boards::Grid.count).to eq 5
      end
    end
  end

  describe "demo data with work package role migration having been run" do
    shared_let(:root_seeder) { described_class.new }

    before_all do
      # call the migration which will add data for work package roles. This
      # needs to be done manually as running tests automatically calls the
      # `db:test:purge` rake task.
      require(Rails.root.join("db/migrate/20231128080650_add_work_package_roles"))
      AddWorkPackageRoles.new.up

      with_edition("standard") do
        root_seeder.seed_data!
      end
    end

    include_examples "creates standard demo data"
  end

  describe "demo data mock-translated in another language" do
    shared_let(:root_seeder) { described_class.new }

    before_all do
      with_edition("standard") do
        # simulate a translation by changing the returned string on `I18n#t` calls
        allow(I18n).to receive(:t).and_wrap_original do |m, *args, **kw|
          original_translation = m.call(*args, **kw)
          "tr: #{original_translation}"
        end
        root_seeder.seed_data!
      end
    end

    include_examples "creates standard demo data"

    it "has all Query.name translated" do
      expect(Query.pluck(:name)).to all(start_with("tr: "))
    end
  end

  [
    "OPENPROJECT_SEED_LOCALE",
    "OPENPROJECT_DEFAULT_LANGUAGE"
  ].each do |env_var_name|
    describe "demo data with a non-English language set with #{env_var_name}",
             :settings_reset do
      shared_let(:root_seeder) { described_class.new }

      before_all do
        with_env(env_var_name => "de") do
          with_edition("standard") do
            reset(:default_language) # Settings are a pain to reset
            root_seeder.seed_data!
          ensure
            reset(:default_language)
          end
        end
      end

      it "seeds with the specified language" do
        willkommen = I18n.t("#{Source::Translate::I18N_PREFIX}.standard.welcome.title", locale: "de")
        expect(Setting.welcome_title).to eq(willkommen)
        expect(Status.where(name: "Neu")).to exist
        expect(Type.where(name: "Meilenstein")).to exist
        expect(Color.where(name: "Gelb")).to exist
      end

      it "sets Setting.default_language to the given language" do
        expect(Setting.find_by(name: "default_language")).to have_attributes(value: "de")
      end

      include_examples "creates standard demo data"
    end
  end

  describe "demo data with development data" do
    shared_let(:root_seeder) { described_class.new(seed_development_data: true) }

    before_all do
      RSpec::Mocks.with_temporary_scope do
        # opportunistic way to add a test for bug #53611 without extending the testing time
        allow(Settings::Definition["default_projects_modules"])
          .to receive(:writable?).and_return(false)

        root_seeder.seed_data!
      end
    end

    it "creates 1 additional admin user with German locale" do
      admins = User.not_builtin.where(admin: true)
      expect(admins.count).to eq 2
      expect(admins.pluck(:language)).to match_array(%w[en de])
    end

    it "creates 5 additional projects for development" do
      expect(Project.count).to eq 7
    end

    it "creates 4 additional work packages for development" do
      expect(WorkPackage.count).to eq 40
    end

    it "creates 1 project with custom fields" do
      expect(CustomField.count).to eq 12
    end

    include_examples "no email deliveries"
  end
end<|MERGE_RESOLUTION|>--- conflicted
+++ resolved
@@ -64,10 +64,15 @@
       expect(Boards::Grid.count { |grid| grid.options.has_key?(:filters) }).to eq 1
     end
 
-<<<<<<< HEAD
     it "links work packages to their version" do
       count_by_version = WorkPackage.joins(:version).group("versions.name").count
-=======
+      # testing with strings would fail for the German language test
+      # 'Bug Backlog' => 1,
+      # 'Sprint 1' => 8,
+      # 'Product Backlog' => 7
+      expect(count_by_version.values).to contain_exactly(1, 8, 7)
+    end
+
     it "adds the backlogs, board, costs, meetings, and reporting modules to the default_projects_modules setting" do
       default_modules = Setting.find_by(name: "default_projects_modules").value
       expect(default_modules).to include("backlogs")
@@ -75,16 +80,6 @@
       expect(default_modules).to include("costs")
       expect(default_modules).to include("meetings")
       expect(default_modules).to include("reporting_module")
-    end
-
-    it 'links work packages to their version' do
-      count_by_version = WorkPackage.joins(:version).group('versions.name').count
->>>>>>> 374503f6
-      # testing with strings would fail for the German language test
-      # 'Bug Backlog' => 1,
-      # 'Sprint 1' => 8,
-      # 'Product Backlog' => 7
-      expect(count_by_version.values).to contain_exactly(1, 8, 7)
     end
 
     it "creates different types of queries" do
