--- conflicted
+++ resolved
@@ -28,21 +28,8 @@
 
 require 'spec_helper'
 
-<<<<<<< HEAD
-describe DemoData::WorkPackageSeeder do
+RSpec.describe DemoData::WorkPackageSeeder do
   include_context 'with basic seed data'
-=======
-RSpec.describe DemoData::WorkPackageSeeder do
-  shared_let(:work_week) { week_with_saturday_and_sunday_as_weekend }
-  shared_let(:seeding) do
-    [
-      # Color records needed by StatusSeeder and TypeSeeder
-      BasicData::ColorSeeder,
-      BasicData::ColorSchemeSeeder,
-
-      # Status records needed by WorkPackageSeeder
-      Standard::BasicData::StatusSeeder,
->>>>>>> e08763ce
 
   shared_let(:work_week) { week_with_saturday_and_sunday_as_weekend }
 
