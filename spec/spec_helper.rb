--- conflicted
+++ resolved
@@ -152,10 +152,6 @@
     # to avoid having users from one spec present in the next
     ::User.instance_variable_set(:@current_user, nil)
   end
-<<<<<<< HEAD
-end
-=======
 end
 
-OpenProject::Configuration['attachments_storage_path'] = 'tmp/files'
->>>>>>> b829cbb8
+OpenProject::Configuration['attachments_storage_path'] = 'tmp/files'