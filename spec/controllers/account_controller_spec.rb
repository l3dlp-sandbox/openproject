--- conflicted
+++ resolved
@@ -290,7 +290,7 @@
         allow(Setting).to receive(:self_registration).and_return('0')
         allow(Setting).to receive(:self_registration?).and_return(false)
         allow(AuthSource).to receive(:authenticate).and_return(authenticate ? user_attributes : nil)
-        
+
         # required so that the register view can be rendered
         allow_any_instance_of(User).to receive(:change_password_allowed?).and_return(false)
       end
@@ -490,7 +490,7 @@
         end
 
         context "with user limit reached" do
-          let!(:admin) { FactoryGirl.create :admin }
+          let!(:admin) { FactoryBot.create :admin }
 
           let(:params) do
             {
@@ -508,7 +508,7 @@
           before do
             allow(OpenProject::Enterprise).to receive(:user_limit_reached?).and_return(true)
 
-            post :register, params
+            post :register, params: params
           end
 
           it "fails" do
@@ -723,12 +723,8 @@
   end
 
   context 'POST activate' do
-<<<<<<< HEAD
+    let!(:admin) { FactoryBot.create :admin }
     let(:user) { FactoryBot.create :user, status: status }
-=======
-    let!(:admin) { FactoryGirl.create :admin }
-    let(:user) { FactoryGirl.create :user, status: status }
->>>>>>> 1166d594
     let(:status) { -1 }
 
     let(:token) { Token::Invitation.create!(user_id: user.id) }
@@ -771,7 +767,7 @@
   end
 
   describe 'GET #auth_source_sso_failed (/sso)' do
-   render_views
+    render_views
 
     let(:failure) do
       {
