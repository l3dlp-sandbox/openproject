--- conflicted
+++ resolved
@@ -434,14 +434,7 @@
 
                 expect(response).to be_success
 
-<<<<<<< HEAD
-                path = new_child_project_wiki_path(project_id: @project,
-                                                   id: @page_with_content.title)
-
-                assert_select "#content a[href='#{path}']", 'Create new child page'
-=======
                 assert_select "#content a[href='#{wiki_new_child_path(project_id: @project, id: @page_with_content.title)}']", 'Create wiki page'
->>>>>>> 85f106f4
               end
             end
 
@@ -451,17 +444,8 @@
 
                 expect(response).to be_success
 
-<<<<<<< HEAD
-                path = new_child_project_wiki_path(project_id: @project,
-                                                   id: 'i-am-a-ghostpage')
-
-                assert_select "#content a[href='#{path}']",
-                              text: 'Create new child page',
-                              count: 0
-=======
                 assert_select "#content a[href='#{wiki_new_child_path(project_id: @project, id: 'i-am-a-ghostpage')}']",
                               text: 'Create wiki page', count: 0
->>>>>>> 85f106f4
               end
             end
           end
@@ -483,54 +467,14 @@
       end
 
       describe 'new page link' do
-<<<<<<< HEAD
-        describe 'on an index page' do
-          describe 'being authorized to edit wiki pages' do
-            it 'is visible' do
-              get 'index', project_id: @project.id
-
-              expect(response).to be_success
-
-              path = new_child_project_wiki_path(project_id: @project,
-                                                 id: 'Wiki')
-
-              assert_select ".menu_root a[href='#{path}']", 'Create new child page'
-            end
-          end
-
-          describe 'being unauthorized to edit wiki pages' do
-            before do
-              allow(User).to receive(:current).and_return @anon
-            end
-
-            it 'is invisible' do
-              get 'index', project_id: @project.id
-
-              expect(response).to be_success
-
-              assert_select '.menu_root a', text: 'Create new child page', count: 0
-            end
-          end
-        end
-
-        describe 'on a wiki page' do
-=======
         describe 'on a show page' do
->>>>>>> 85f106f4
           describe 'being authorized to edit wiki pages' do
             it 'is visible' do
               get 'show', project_id: @project.id
 
               expect(response).to be_success
 
-<<<<<<< HEAD
-              path = new_child_project_wiki_path(project_id: @project,
-                                                 id: 'Wiki')
-
-              assert_select ".menu_root a[href='#{path}']", 'Create new child page'
-=======
               assert_select ".toolbar-items a[href='#{wiki_new_child_path(project_id: @project, id: 'Wiki')}']", 'Create wiki page'
->>>>>>> 85f106f4
             end
           end
 
