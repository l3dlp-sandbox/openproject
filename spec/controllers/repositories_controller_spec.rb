#-- copyright
# OpenProject is a project management system.
# Copyright (C) 2012-2015 the OpenProject Foundation (OPF)
#
# This program is free software; you can redistribute it and/or
# modify it under the terms of the GNU General Public License version 3.
#
# OpenProject is a fork of ChiliProject, which is a fork of Redmine. The copyright follows:
# Copyright (C) 2006-2013 Jean-Philippe Lang
# Copyright (C) 2010-2013 the ChiliProject Team
#
# This program is free software; you can redistribute it and/or
# modify it under the terms of the GNU General Public License
# as published by the Free Software Foundation; either version 2
# of the License, or (at your option) any later version.
#
# This program is distributed in the hope that it will be useful,
# but WITHOUT ANY WARRANTY; without even the implied warranty of
# MERCHANTABILITY or FITNESS FOR A PARTICULAR PURPOSE.  See the
# GNU General Public License for more details.
#
# You should have received a copy of the GNU General Public License
# along with this program; if not, write to the Free Software
# Foundation, Inc., 51 Franklin Street, Fifth Floor, Boston, MA  02110-1301, USA.
#
# See doc/COPYRIGHT.rdoc for more details.
#++

require 'spec_helper'

<<<<<<< HEAD
describe RepositoriesController, type: :controller do
  let(:project) { FactoryGirl.create(:project) }
  let(:user) {
    FactoryGirl.create(:user, member_in_project: project,
                              member_through_role: role)
  }
  let(:repository) { FactoryGirl.create(:repository, project: project) }
=======
describe RepositoriesController, :type => :controller do
  let(:project) do
    project = FactoryGirl.create(:project)
    allow(Project).to receive(:find).and_return(project)
    project
  end
>>>>>>> bbc9c88c

  let(:user) do
    FactoryGirl.create(:user, member_in_project: project,
                              member_through_role: role)
  end

  let(:repository) do
    allow(Setting).to receive(:enabled_scm).and_return(['Filesystem'])
    repo = FactoryGirl.build_stubbed(:repository,
                                     project: project)
    allow(repo).to receive(:default_branch).and_return('master')
    allow(repo).to receive(:branches).and_return(['master'])

    repo
  end

  before do
    allow(User).to receive(:current).and_return(user)
    allow(project).to receive(:repository).and_return(repository)
  end

  describe '#edit' do
    let(:role) { FactoryGirl.create(:role, permissions: [:manage_repository]) }

    before do
      # authorization checked in spec/permissions/manage_repositories_spec.rb
      allow(controller).to receive(:authorize).and_return(true)
    end

    shared_examples_for 'successful response' do
      it 'is successful' do
        expect(response).to be_success
      end

      it 'renders the template' do
        expect(response).to render_template 'projects/settings/repository'
      end
    end

    context 'GET' do
      before do
        xhr :get, :edit
      end

      it_behaves_like 'successful response'
    end

    context 'POST' do
      before do
        allow(repository).to receive(:save).and_return(true)

        xhr :post, :edit
      end

      it_behaves_like 'successful response'
    end
  end

  describe 'commits per author graph' do
    before do
      get :graph, project_id: project.identifier, graph: 'commits_per_author'
    end

    context 'requested by an authorized user' do
      let(:role) {
        FactoryGirl.create(:role, permissions: [:browse_repository,
                                                :view_commit_author_statistics])
      }

      it 'should be successful' do
        expect(response).to be_success
      end

      it 'should have the right content type' do
        expect(response.content_type).to eq('image/svg+xml')
      end
    end

    context 'requested by an unauthorized user' do
      let(:role) { FactoryGirl.create(:role, permissions: [:browse_repository]) }

      it 'should return 403' do
        expect(response.code).to eq('403')
      end
    end
  end

  describe 'stats' do
    before do
      get :stats, project_id: project.identifier
    end

    describe 'requested by a user with view_commit_author_statistics permission' do
      let(:role) {
        FactoryGirl.create(:role, permissions: [:browse_repository,
                                                :view_commit_author_statistics])
      }

      it 'show the commits per author graph' do
        expect(assigns(:show_commits_per_author)).to eq(true)
      end
    end

    describe 'requested by a user without view_commit_author_statistics permission' do
      let(:role) { FactoryGirl.create(:role, permissions: [:browse_repository]) }

      it 'should NOT show the commits per author graph' do
        expect(assigns(:show_commits_per_author)).to eq(false)
      end
    end
  end
end<|MERGE_RESOLUTION|>--- conflicted
+++ resolved
@@ -28,22 +28,17 @@
 
 require 'spec_helper'
 
-<<<<<<< HEAD
 describe RepositoriesController, type: :controller do
-  let(:project) { FactoryGirl.create(:project) }
+  let(:project) do
+    project = FactoryGirl.create(:project)
+    allow(Project).to receive(:find).and_return(project)
+    project
+  end
   let(:user) {
     FactoryGirl.create(:user, member_in_project: project,
                               member_through_role: role)
   }
   let(:repository) { FactoryGirl.create(:repository, project: project) }
-=======
-describe RepositoriesController, :type => :controller do
-  let(:project) do
-    project = FactoryGirl.create(:project)
-    allow(Project).to receive(:find).and_return(project)
-    project
-  end
->>>>>>> bbc9c88c
 
   let(:user) do
     FactoryGirl.create(:user, member_in_project: project,
