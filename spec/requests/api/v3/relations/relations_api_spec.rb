--- conflicted
+++ resolved
@@ -28,11 +28,7 @@
 
 require 'spec_helper'
 
-<<<<<<< HEAD
-describe 'API v3 Relation resource', type: :request do
-=======
-describe ::API::V3::Relations::RelationRepresenter, type: :request, content_type: :json do
->>>>>>> 2cb5e10a
+describe  'API v3 Relation resource', type: :request, content_type: :json do
   include API::V3::Utilities::PathHelper
 
   let(:user) { FactoryGirl.create :admin }
