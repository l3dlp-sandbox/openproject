--- conflicted
+++ resolved
@@ -76,19 +76,11 @@
       end
 
       def expect_filters_container_toggled
-<<<<<<< HEAD
-        expect(page).to have_selector('form.project-filters-box')
-      end
-
-      def expect_filters_container_hidden
-        expect(page).to have_selector('form.project-filters-box', visible: :hidden)
-=======
         expect(page).to have_css('form.project-filters')
       end
 
       def expect_filters_container_hidden
         expect(page).to have_css('form.project-filters', visible: :hidden)
->>>>>>> 39793fa8
       end
 
       def expect_filter_set(filter_name)
