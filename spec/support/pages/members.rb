#-- copyright
# OpenProject is an open source project management software.
# Copyright (C) 2012-2024 the OpenProject GmbH
#
# This program is free software; you can redistribute it and/or
# modify it under the terms of the GNU General Public License version 3.
#
# OpenProject is a fork of ChiliProject, which is a fork of Redmine. The copyright follows:
# Copyright (C) 2006-2013 Jean-Philippe Lang
# Copyright (C) 2010-2013 the ChiliProject Team
#
# This program is free software; you can redistribute it and/or
# modify it under the terms of the GNU General Public License
# as published by the Free Software Foundation; either version 2
# of the License, or (at your option) any later version.
#
# This program is distributed in the hope that it will be useful,
# but WITHOUT ANY WARRANTY; without even the implied warranty of
# MERCHANTABILITY or FITNESS FOR A PARTICULAR PURPOSE.  See the
# GNU General Public License for more details.
#
# You should have received a copy of the GNU General Public License
# along with this program; if not, write to the Free Software
# Foundation, Inc., 51 Franklin Street, Fifth Floor, Boston, MA  02110-1301, USA.
#
# See COPYRIGHT and LICENSE files for more details.
#++

require "support/components/autocompleter/ng_select_autocomplete_helpers"
require "support/pages/page"

module Pages
  class Members < Page
    include ::Components::Autocompleter::NgSelectAutocompleteHelpers

    attr_reader :project_identifier

    def initialize(project_identifier)
      super()
      @project_identifier = project_identifier
    end

    def visit!
      super
<<<<<<< HEAD
=======
      expect(page).to have_css("h2", text: I18n.t(:label_member_plural))
>>>>>>> 40c68ee7

      self
    end

    def path
      "/projects/#{project_identifier}/members"
    end

    def open_new_member!
      page.find('[data-test-selector="member-add-button"]').click
    end

    def open_filters!
      find_by_id("filter-member-button").click
    end

    def search_for_name(name)
      fill_in "name", with: name
      find(".simple-filters--controls input[type=submit]").click
    end

    def expect_menu_item(text, selected: false)
      if selected
        expect(page).to have_css(".op-sidemenu--item-action.selected", text:)
      else
        expect(page).to have_css(".op-sidemenu--item-action", text:)
      end
    end

    def click_menu_item(text)
      page.within("#menu-sidebar") do
        click_on text
      end
    end

    def in_user_row(user, &)
      page.within(".principal-#{user.id}", &)
    end

    ##
    # Adds the given user to this project.
    #
    # @param user_name [String] The full name of the user.
    # @param as [String] The role as which the user should be added.
    def add_user!(user_name, as:)
      retry_block do
        open_new_member!

        select_principal! user_name if user_name
        select_role! as if as

        click_on "Add"
      end
    end

    def remove_user!(user_name)
      click_row_action!(find_user(user_name), "Remove member")

      find_dialog("Remove member").click_on("Remove")
    end

    def remove_group!(group_name)
      click_row_action!(find_group(group_name), "Remove member")

      find_dialog("Remove member").click_on("Remove")
    end

    def click_row_action!(row, action)
      action_menu_button = row.find(:link_or_button) { _1.has_selector?("svg.octicon-kebab-horizontal") }

      action_menu_button.click

      # quick and dirty fix for popover element not recognised as visible (and then as interactible)
      # https://github.com/teamcapybara/capybara/issues/2755
      # https://github.com/SeleniumHQ/selenium/issues/13700
      anchored_position = action_menu_button.find(:xpath, "./ancestor::action-menu//anchored-position")
      anchored_position.execute_script("this.removeAttribute('popover')")

      row.click_on(action)

      anchored_position.execute_script("this.setAttribute('popover', 'auto')")
    end

    def find_dialog(title)
      find("dialog") { |d| d.find("h1", text: title) }
    end

    def has_added_user?(name, group: false)
      has_text?("Added #{name} to the project") && has_user?(name, group:)
    end

    def has_added_group?(name)
      has_added_user? name, group: true
    end

    ##
    # Checks if the members page lists the given user.
    #
    # @param name [String] The full name of the user.
    # @param roles [Array] Checks if the user has the given role.
    # @param group_membership [Boolean] True if the member is added through a group.
    #                                   Such members cannot be removed separately which
    #                                   is why there must be only an edit and no delete button.
    def has_user?(name, roles: nil, group_membership: nil, group: false)
      css = group ? "tr.group" : "tr"
      has_selector?(css, text: name, wait: 0.5) &&
        (roles.nil? || has_roles?(name, roles, group:)) &&
        (group_membership.nil? || group_membership == has_group_membership?(name))
    end

    def has_group?(name, roles: nil)
      has_user?(name, roles:, group: true)
    end

    def find_user(name)
      find("tr", text: name)
    end

    def find_mail(mail)
      find("td.email", text: mail)
    end

    def find_group(name)
      find("tr.group", text: name)
    end

    ##
    # Get contents of all cells sorted
    def contents(column, raw: false)
      nodes =
        if raw
          all("td.#{column}")
        else
          all("td.#{column} a, td.#{column} span")
        end

      nodes.map(&:text)
    end

    def edit_user!(name, add_roles: [], remove_roles: [])
      click_row_action!(find_user(name), "Manage roles")

      Array(add_roles).each { |role| check role }
      Array(remove_roles).each { |role| uncheck role }

      click_on "Change"
    end

    def has_group_membership?(user_name)
      user = find_user(user_name)

      remove_dialog_id = user.find(:link_or_button, "Remove member", visible: false)["data-show-dialog-id"]
      user.has_selector?(:link_or_button, "Manage roles", visible: false) &&
        page.find("dialog##{remove_dialog_id}", visible: false).has_no_selector?(:button, "Remove", visible: false)
    end

    def has_roles?(user_name, roles, group: false)
      user = group ? find_group(user_name) : find_user(user_name)

      Array(roles).all? { |role| user.has_text? role }
    end

    def select_principal!(principal_name)
      select_autocomplete page.find("opce-members-autocompleter"),
                          query: principal_name,
                          results_selector: ".ng-dropdown-panel-items"
    end

    ##
    # Searches for a string in the 'New Member' dialogue's principal
    # selection and selects the given entry.
    #
    # @param query What to search for in the user search field.
    # @param selection The exact result to select.
    def search_and_select_principal!(query, selection)
      search_principal! query
      select_search_result! selection
    end

    def search_principal!(query)
      search_autocomplete page.find("opce-members-autocompleter"),
                          query:,
                          results_selector: ".ng-dropdown-panel-items"
    end

    def select_search_result!(value)
      find(".ng-option", text: value).click
    end

    def has_search_result?(value)
      page.has_selector?(".ng-option", text: value)
    end

    def has_no_search_results?
      page.has_selector?(".ng-option", text: "No items found")
    end

    def sort_by(column)
      find(".generic-table--sort-header a", text: column.upcase).click
    end

    def expect_sorted_by(column, desc: false)
      page.within(".generic-table--sort-header", text: column.upcase) do
        if desc
          expect(page).to have_css(".sort.desc")
        else
          expect(page).to have_css(".sort.asc")
        end
      end
    end

    ##
    # Indicates whether the given principal has been selected as one
    # of the users to be added to the project in the 'New member' dialogue.
    def has_selected_new_principal?(name)
      has_selector? ".ng-value", text: name
    end

    def select_role!(role_name)
      find("select#member_role_ids").select role_name
    end

    def expect_role(role_name, present: true)
      expect(page).to have_conditional_selector(present, "#member_role_ids option", text: role_name)
    end

    def go_to_page!(number)
      find(".op-pagination--pages a", text: number.to_s).click
    end
  end
end<|MERGE_RESOLUTION|>--- conflicted
+++ resolved
@@ -42,10 +42,6 @@
 
     def visit!
       super
-<<<<<<< HEAD
-=======
-      expect(page).to have_css("h2", text: I18n.t(:label_member_plural))
->>>>>>> 40c68ee7
 
       self
     end
