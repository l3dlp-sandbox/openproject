--- conflicted
+++ resolved
@@ -30,15 +30,10 @@
 require 'webmock/rspec'
 require 'database_cleaner/active_record'
 
-<<<<<<< HEAD
-describe OAuthClients::ConnectionManager, type: :model do
-  let(:user) { create :user }
-=======
 DatabaseCleaner.strategy = :truncation
 
 describe OAuthClients::ConnectionManager, type: :model do
   let(:user) { create(:user) }
->>>>>>> 5ca0770c
   let(:host) { "https://example.org" }
   let(:provider_type) { Storages::Storage::PROVIDER_TYPE_NEXTCLOUD }
   let(:storage) { create(:storage, provider_type:, host: "#{host}/") }
