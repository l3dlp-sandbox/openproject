--- conflicted
+++ resolved
@@ -514,17 +514,10 @@
         without_partial_double_verification do
           allow(yield_double_object)
             .to receive(:yield_twice_method)
-<<<<<<< HEAD
                   .and_return(
                     yield_service_result1,
                     yield_service_result2
                   )
-=======
-            .and_return(
-              yield_service_result1,
-              yield_service_result2
-            )
->>>>>>> d87e205c
         end
       end
 
