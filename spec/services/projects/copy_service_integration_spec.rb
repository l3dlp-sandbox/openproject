#-- copyright
# OpenProject is an open source project management software.
# Copyright (C) 2012-2023 the OpenProject GmbH
#
# This program is free software; you can redistribute it and/or
# modify it under the terms of the GNU General Public License version 3.
#
# OpenProject is a fork of ChiliProject, which is a fork of Redmine. The copyright follows:
# Copyright (C) 2006-2013 Jean-Philippe Lang
# Copyright (C) 2010-2013 the ChiliProject Team
#
# This program is free software; you can redistribute it and/or
# modify it under the terms of the GNU General Public License
# as published by the Free Software Foundation; either version 2
# of the License, or (at your option) any later version.
#
# This program is distributed in the hope that it will be useful,
# but WITHOUT ANY WARRANTY; without even the implied warranty of
# MERCHANTABILITY or FITNESS FOR A PARTICULAR PURPOSE.  See the
# GNU General Public License for more details.
#
# You should have received a copy of the GNU General Public License
# along with this program; if not, write to the Free Software
# Foundation, Inc., 51 Franklin Street, Fifth Floor, Boston, MA  02110-1301, USA.
#
# See COPYRIGHT and LICENSE files for more details.
#++

require 'spec_helper'

RSpec.describe(
  Projects::CopyService,
  'integration',
  type: :model,
  webmock: true,
  with_ee: %i[readonly_work_packages]
) do
  shared_let(:status_locked) { create(:status, is_readonly: true) }
  shared_let(:source) do
    create(:project,
           name: 'Source Project Name',
           enabled_module_names: %i[wiki work_package_tracking storages])
  end
  shared_let(:source_wp) { create(:work_package, project: source, subject: 'source wp') }
  shared_let(:source_wp_locked) do
    create(:work_package, project: source, subject: 'source wp locked', status: status_locked)
  end
  shared_let(:source_query) { create(:query, project: source, name: 'My query') }
  shared_let(:source_view) { create(:view_work_packages_table, query: source_query) }
  shared_let(:source_category) { create(:category, project: source, name: 'Stock management') }
  shared_let(:source_version) { create(:version, project: source, name: 'Version A') }
  shared_let(:source_wiki_page) { create(:wiki_page, wiki: source.wiki) }
  shared_let(:source_child_wiki_page) { create(:wiki_page, wiki: source.wiki, parent: source_wiki_page) }
  shared_let(:source_forum) { create(:forum, project: source) }
  shared_let(:source_topic) { create(:message, forum: source_forum) }

  let(:current_user) do
    create(:user,
           member_in_project: source,
           member_through_role: role)
  end
  let(:instance) { described_class.new(source:, user: current_user) }
  let(:only_args) { nil }
  let(:target_project_params) do
    { name: 'Target Project Name', identifier: 'some-identifier' }
  end
  let(:params) do
    { target_project_params:, only: only_args, send_notifications: }
  end
  let(:send_notifications) { true }

  shared_let(:role) do
    create(:role,
           permissions: %i[copy_projects
                           view_work_packages
                           work_package_assigned
                           manage_storages_in_project
                           manage_file_links])
  end
  shared_let(:new_project_role) { create(:role, permissions: %i[]) }

  before do
    allow(Setting)
      .to receive(:new_project_user_role_id)
            .and_return(new_project_role.id.to_s)
  end

  describe '.copyable_dependencies' do
    it 'includes the list of dependencies' do
      expect(described_class.copyable_dependencies.pluck(:identifier)).to eq(
        %w(
          members
          versions
          categories
          work_packages
          work_package_attachments
          wiki
          wiki_page_attachments
          forums
          queries
          boards
          overview
          storages
          storage_project_folders
          file_links
        )
      )
    end
  end

  describe '.call' do
    subject { instance.call(params) }

    let(:all_modules) { described_class.copyable_dependencies.pluck(:identifier) }
    let(:project_copy) { subject.result }

    shared_examples_for 'copies public attribute' do
      describe '#public' do
        before do
          source.update!(public:)
        end

        context 'when not public' do
          let(:public) { false }

          it 'copies correctly' do
            expect(subject).to be_success
            expect(project_copy.public).to eq public
          end
        end

        context 'when public' do
          let(:public) { true }

          it 'copies correctly' do
            expect(subject).to be_success
            expect(project_copy.public).to eq public
          end
        end
      end
    end

    shared_examples_for 'copies custom fields' do
      describe 'project custom fields' do
        context 'with user project CF' do
          let(:user_custom_field) { create(:user_project_custom_field) }
          let(:user_value) do
            create(:user,
                   member_in_project: source,
                   member_through_role: role)
          end

          before do
            source.custom_values << CustomValue.new(custom_field: user_custom_field, value: user_value.id.to_s)
          end

          it 'copies the custom_field' do
            expect(subject).to be_success

            cv = project_copy.custom_values.reload.find_by(custom_field: user_custom_field)
            expect(cv).to be_present
            expect(cv.value).to eq user_value.id.to_s
            expect(cv.typed_value).to eq user_value
          end
        end

        context 'with multi selection project list CF' do
          let(:list_custom_field) { create(:list_project_custom_field, multi_value: true) }

          before do
            source.custom_values << CustomValue.new(custom_field: list_custom_field, value: list_custom_field.value_of('A'))
            source.custom_values << CustomValue.new(custom_field: list_custom_field, value: list_custom_field.value_of('B'))

            source.save!
          end

          it 'copies the custom_field' do
            expect(subject).to be_success

            cv = project_copy.custom_values.reload.where(custom_field: list_custom_field).to_a
            expect(cv).to be_a Array
            expect(cv.count).to eq 2
            expect(cv.map(&:formatted_value)).to contain_exactly('A', 'B')
          end
        end

        context 'with disabled work package custom field' do
          it 'is still disabled in the copy' do
            custom_field = create(:text_wp_custom_field)
            create(:type_task,
                   projects: [source],
                   custom_fields: [custom_field])

            expect(subject).to be_success

            expect(source.work_package_custom_fields).to eq([])
            expect(project_copy.work_package_custom_fields).to match_array(source.work_package_custom_fields)
          end
        end

        context 'with enabled work package custom field' do
          it 'is still enabled in the copy' do
            custom_field = create(:text_wp_custom_field, projects: [source])
            create(:type_task,
                   projects: [source],
                   custom_fields: [custom_field])

            expect(subject).to be_success

            expect(source.work_package_custom_fields).to eq([custom_field])
            expect(project_copy.work_package_custom_fields).to match_array(source.work_package_custom_fields)
          end
        end
      end
    end

    context 'with all modules selected' do
      let(:only_args) { all_modules }
      # rubocop:disable RSpec/IndexedLet
      let(:storage1) { source_automatic_project_storage.storage }
      let(:storage2) { source_manual_project_storage.storage }
      # rubocop:enable RSpec/IndexedLet
      let(:host) { storage1.host }
      let!(:file_outside_project_folder_link) do
        create(:file_link,
               origin_id: "100",
               origin_name: "file_name1.txt",
               container: source_wp,
               storage: storage1)
      end
      let!(:file_inside_automatic_project_folder_link) do
        create(:file_link,
               origin_id: "101",
               origin_name: "file_name2.txt",
               container: source_wp,
               storage: storage1)
      end
      let!(:file_inside_manual_project_folder_link) do
        create(:file_link,
               origin_id: "102",
               origin_name: "file_name3.txt",
               container: source_wp,
               storage: storage2)
      end
      let!(:oauth_client) do
        create(:oauth_client,
               client_id: "nwz34rWsolvJvchfQ1bVHXfMb1ETK89lCBgzrLhWx3ACW5nKfmdcyf5ftlCyKGbk",
               client_secret: "A08n6CRBOOr41iqkWRynnP6BbmEnau7LeP9t9xrIbiYX46iXgmIZgqhJoDFjUMEq",
               integration: storage1)
      end
      let!(:oauth_client_token) { create(:oauth_client_token, oauth_client:, user: current_user) }
      let(:destination_url) { %r{#{host}/remote.php/dav/files/OpenProject/OpenProject/Target%20Project%20Name%20} }
      let(:source_url) { %r{#{host}/remote.php/dav/files/OpenProject/OpenProject/Source%20Project%20Name%20} }
      let(:new_project_folder_id) { "819" }

      shared_let(:source_automatic_project_storage) do
        create(:project_storage, project: source, project_folder_id: '123', project_folder_mode: 'automatic')
      end
      shared_let(:source_manual_project_storage) do
        create(:project_storage, project: source, project_folder_id: '345', project_folder_mode: 'manual')
      end

      before do
        stub_request(:head, destination_url).to_return(status: 404)
        stub_request(:copy, source_url).to_return(status: 201)
        stub_request(:propfind, destination_url).with(headers: { 'Depth' => '1' }).to_return do |_request|
          project_id = Project.where(name: "Target Project Name").pick(:id)
          body = <<~XML
            <?xml version="1.0"?>
            <d:multistatus
              xmlns:d="DAV:"
              xmlns:s="http://sabredav.org/ns"
              xmlns:oc="http://owncloud.org/ns"
              xmlns:nc="http://nextcloud.org/ns">
              <d:response>
                <d:href>/remote.php/dav/files/OpenProject/OpenProject/Target%20Project%20Name%20(#{project_id})/</d:href>
                <d:propstat>
                  <d:prop>
                    <oc:fileid>#{new_project_folder_id}</oc:fileid>
                  </d:prop>
                  <d:status>HTTP/1.1 200 OK</d:status>
                </d:propstat>
              </d:response>
            </d:multistatus>
          XML
          { status: 200, body:, headers: {} }
        end
        stub_request(:propfind, destination_url).with(headers: { 'Depth' => 'infinity' }).to_return do |_request|
          project_id = Project.where(name: "Target Project Name").pick(:id)
          body = <<~XML
            <?xml version="1.0"?>
            <d:multistatus
              xmlns:d="DAV:"
              xmlns:s="http://sabredav.org/ns"
              xmlns:oc="http://owncloud.org/ns"
              xmlns:nc="http://nextcloud.org/ns">
              <d:response>
                <d:href>/remote.php/dav/files/OpenProject/OpenProject/Target%20Project%20Name%20(#{project_id})/</d:href>
                <d:propstat>
                  <d:prop>
                    <oc:fileid>#{new_project_folder_id}</oc:fileid>
                  </d:prop>
                  <d:status>HTTP/1.1 200 OK</d:status>
                </d:propstat>
              </d:response>
              <d:response>
                <d:href>/remote.php/dav/files/OpenProject/OpenProject/Target%20Project%20Name%20(#{project_id})/#{file_inside_automatic_project_folder_link.origin_name}</d:href>
                <d:propstat>
                  <d:prop>
                    <oc:fileid>430</oc:fileid>
                  </d:prop>
                  <d:status>HTTP/1.1 200 OK</d:status>
                </d:propstat>
              </d:response>
            </d:multistatus>
          XML
          { status: 200, body:, headers: {} }
        end

        filesinfo_response_body = <<~JSON
          {
            "ocs": {
              "meta": {
                "status": "ok",
                "statuscode": 100,
                "message": "OK",
                "totalitems": "",
                "itemsperpage": ""
              },
              "data": {
                "#{file_outside_project_folder_link.origin_id}": {
                  "status": "OK",
                  "statuscode": 200,
                  "id": #{file_outside_project_folder_link.origin_id},
                  "name": "#{file_outside_project_folder_link.origin_name}",
                  "mtime": 1688632254,
                  "ctime": 0,
                  "mimetype": "application\\/pdf",
                  "size": 15181180,
                  "owner_name": "admin",
                  "owner_id": "admin",
                  "trashed": false,
                  "modifier_name": "admin",
                  "modifier_id": "admin",
                  "dav_permissions": "RGDNVW",
                  "path": "files\\/#{file_outside_project_folder_link.origin_name}"
                },
                "#{file_inside_automatic_project_folder_link.origin_id}": {
                  "status": "OK",
                  "statuscode": 200,
                  "id": #{file_inside_automatic_project_folder_link.origin_id},
                  "name": "#{file_inside_automatic_project_folder_link.origin_name}",
                  "mtime": 1689687843,
                  "ctime": 0,
                  "mimetype": "image\\/jpeg",
                  "size": 94064,
                  "owner_name": "admin",
                  "owner_id": "admin",
                  "trashed": false,
                  "modifier_name": null,
                  "modifier_id": null,
                  "dav_permissions": "RMGDNVW",
                  "path": "files\\/OpenProject\\/Source Project Name (#{source.id})\\/#{file_inside_automatic_project_folder_link.origin_name}"
                }
              }
            }
          }
        JSON
        stub_request(:post, "#{host}/ocs/v1.php/apps/integration_openproject/filesinfo")
          .with(body: '{"fileIds":["100","101"]}')
          .to_return(status: 200, body: filesinfo_response_body, headers: { 'Content-Type' => 'application/json' })
      end

      # rubocop:disable RSpec/ExampleLength
      # rubocop:disable RSpec/MultipleExpectations
      it 'copies all dependencies and set attributes' do
        expect(subject).to be_success

        expect(project_copy.members.count).to eq 1
        expect(project_copy.categories.count).to eq 1
        # normal wp and locked wp
        expect(project_copy.work_packages.count).to eq 2
        expect(project_copy.forums.count).to eq 1
        expect(project_copy.forums.first.messages.count).to eq 1
        expect(project_copy.wiki).to be_present
        expect(project_copy.wiki.pages.count).to eq 2
        expect(project_copy.queries.count).to eq 1
        expect(project_copy.queries[0].views.count).to eq 1
        expect(project_copy.versions.count).to eq 1
        expect(project_copy.wiki.pages.root.text).to eq source_wiki_page.text
        expect(project_copy.wiki.pages.leaves.first.text).to eq source_child_wiki_page.text
        expect(project_copy.wiki.start_page).to eq 'Wiki'

        # Cleared attributes
        expect(project_copy).to be_persisted
        expect(project_copy.name).to eq 'Target Project Name'
        expect(project_copy.identifier).to eq 'some-identifier'

        # Duplicated attributes
        expect(project_copy.description).to eq source.description
        expect(source.enabled_module_names.sort - %w[repository]).to eq project_copy.enabled_module_names.sort
        expect(project_copy.types).to eq source.types

        # Default attributes
        expect(project_copy).to be_active

        # Default role being assigned according to setting
        #  merged with the role the user already had.
        member = project_copy.members.last
        expect(member.principal).to eql(current_user)
        expect(member.roles).to contain_exactly(role, new_project_role)

        expect(project_copy.projects_storages.count).to eq(2)
        automatic_project_storage_copy = project_copy.projects_storages.find_by(storage: storage1)
        expect(automatic_project_storage_copy.id).not_to eq(source_automatic_project_storage.id)
        expect(automatic_project_storage_copy.project_id).to eq(project_copy.id)
        expect(automatic_project_storage_copy.creator_id).to eq(current_user.id)
        expect(automatic_project_storage_copy.project_folder_id).to eq("819")
        expect(automatic_project_storage_copy.project_folder_mode).to eq('automatic')

        manual_project_storage_copy = project_copy.projects_storages.find_by(storage: storage2)
        expect(manual_project_storage_copy.id).not_to eq(source_manual_project_storage.id)
        expect(manual_project_storage_copy.project_id).to eq(project_copy.id)
        expect(manual_project_storage_copy.creator_id).to eq(current_user.id)
        expect(manual_project_storage_copy.project_folder_id).to eq("345")
        expect(manual_project_storage_copy.project_folder_mode).to eq('manual')

        wp_copy = project_copy.work_packages.where(subject: "source wp").first
        expect(wp_copy.file_links.count).to eq(3)
        file_outside_project_folder_link_copy = wp_copy.file_links.find_by(origin_name: "file_name1.txt")
        file_inside_automatic_project_folder_link_copy = wp_copy.file_links.find_by(origin_name: "file_name2.txt")
        file_inside_manual_project_folder_link_copy = wp_copy.file_links.find_by(origin_name: "file_name3.txt")
        expect(file_outside_project_folder_link_copy.id).not_to eq(file_outside_project_folder_link.id)
        expect(file_outside_project_folder_link_copy.origin_id).to eq(file_outside_project_folder_link.origin_id)
        expect(file_outside_project_folder_link_copy.storage_id).to eq(file_outside_project_folder_link.storage_id)
        expect(file_inside_automatic_project_folder_link_copy.id).not_to eq(file_inside_automatic_project_folder_link.id)
        expect(file_inside_automatic_project_folder_link_copy.origin_id).to eq("430")
        expect(file_inside_automatic_project_folder_link_copy.storage_id)
          .to eq(file_inside_automatic_project_folder_link.storage_id)
        expect(file_inside_manual_project_folder_link_copy.id).not_to eq(file_inside_manual_project_folder_link.id)
        expect(file_inside_manual_project_folder_link_copy.origin_id).to eq("102")
        expect(file_inside_manual_project_folder_link_copy.storage_id).to eq(file_inside_manual_project_folder_link.storage_id)
      end
      # rubocop:enable RSpec/ExampleLength
      # rubocop:enable RSpec/MultipleExpectations

      it_behaves_like 'copies public attribute'
      it_behaves_like 'copies custom fields'
    end

    context 'with some modules selected' do
      context 'with queries' do
        let(:only_args) { %i[queries] }

        context 'with a filter' do
          let!(:query) do
            build(:query, project: source).tap do |q|
              q.add_filter('subject', '~', ['bogus'])
              q.save!

              create(:view_work_packages_table, query: q)
            end
          end

          it 'produces a valid query in the new project' do
            expect(subject).to be_success
            expect(project_copy.queries.all?(&:valid?)).to be(true)
            expect(project_copy.queries.count).to eq 2
          end
        end

        context 'with a filter to be mapped' do
          let(:only_args) { %w(members work_packages queries) }
          let!(:query) do
            build(:query, project: source).tap do |q|
              q.add_filter('parent', '=', [source_wp.id.to_s])
              # Not valid due to wp not visible
              q.save!(validate: false)

              create(:view_work_packages_table, query: q)
            end
          end

          it 'produces a valid query that is mapped in the new project' do
            expect(subject).to be_success
            copied_wp = project_copy.work_packages.find_by(subject: 'source wp')
            copied = project_copy.queries.find_by(name: query.name)
            expect(copied.filters[1].values).to eq [copied_wp.id.to_s]
          end
        end

        context 'with query with views' do
          let!(:query_with_view) do
            query = build(:query, project: source, name: 'Query with view')
            query.add_filter('subject', '~', ['bogus'])
            query.save!

            create(:view_work_packages_table, query:)

            query
          end

          let!(:query_without_view) do
            query = build(:query, project: source, name: 'Query without view')
            query.add_filter('subject', '~', ['bogus'])
            query.save!

            query
          end

          it 'copies only the query with a view (non viewed queries will have to implement specific copy service)' do
            expect(subject).to be_success
            copied_query_with_view = project_copy.queries.find_by(name: 'Query with view')
            expect(copied_query_with_view).to be_present
            expect(copied_query_with_view.views.length).to eq 1
            expect(copied_query_with_view.views[0].type).to eq 'work_packages_table'

            expect(project_copy.queries).not_to exist(name: 'Query without view')
          end
        end
      end

      context 'with memeber' do
        let(:only_args) { %w[members] }

        let!(:user) { create(:user) }
        let!(:another_role) { create(:role) }
        let!(:group) { create(:group, members: [user]) }

        it 'copies them as well' do
          Members::CreateService
            .new(user: current_user, contract_class: EmptyContract)
            .call(principal: group, roles: [another_role], project: source)

          source.users.reload
          expect(source.users).to include current_user
          expect(source.users).to include user
          expect(project_copy.groups).to include group
          expect(source.member_principals.count).to eq 3

          expect(subject).to be_success

          expect(project_copy.member_principals.count).to eq 3
          expect(project_copy.groups).to include group
          expect(project_copy.users).to include current_user
          expect(project_copy.users).to include user

          group_member = Member.find_by(user_id: group.id, project_id: project_copy.id)
          expect(group_member).to be_present
          expect(group_member.roles.map(&:id)).to eq [another_role.id]

          member = Member.find_by(user_id: user.id, project_id: project_copy.id)
          expect(member).to be_present
          expect(member.roles.map(&:id)).to eq [another_role.id]
          expect(member.member_roles.first.inherited_from).to eq group_member.member_roles.first.id
        end
      end

      context 'with work_packages' do
        let(:only_args) { %w[work_packages] }

        let(:work_package) { create(:work_package, project: source) }

        # rubocop:disable RSpec/IndexedLet
        let(:work_package2) { create(:work_package, project: source) }
        let(:work_package3) { create(:work_package, project: source) }
        # rubocop:enable RSpec/IndexedLet

        it 'does not copy work package budgets' do
          budget = create(:budget, project: source)
          source_wp.update!(budget:)

          expect(subject).to be_success

          expect(source.work_packages.count).to eq(project_copy.work_packages.count)
          copied_wp = project_copy.work_packages.find_by(subject: 'source wp')
          expect(copied_wp.budget).to be_nil
        end

        context 'if categories are copied' do
          let(:only_args) { %i[work_packages categories] }

          it 'copies the work package with category' do
            source_wp.update!(category: source_category)

            expect(subject).to be_success

            wp = project_copy.work_packages.find_by(subject: source_wp.subject)
            expect(wp.category.name).to eq 'Stock management'
            # Category got copied
            expect(wp.category.id).not_to eq source_category.id
          end
        end

        context 'with an assigned version' do
          let(:only_args) { %i[work_packages versions] }
          let!(:assigned_version) { create(:version, name: 'Assigned Issues', project: source, status: 'open') }

          before do
            source_wp.update!(version: assigned_version)
            assigned_version.update!(status: 'closed')
          end

          it 'updates the version' do
            expect(subject).to be_success

            wp = project_copy.work_packages.find_by(subject: source_wp.subject)
            expect(wp.version.name).to eq 'Assigned Issues'
            expect(wp.version).to be_closed
            expect(wp.version.id).not_to eq assigned_version.id
          end
        end

        context 'with attachments' do
          before do
            create(:attachment, container: work_package)
            expect(work_package.attachments.count).to eq(1) # rubocop:disable RSpec/ExpectInHook
          end

          context 'when requested' do
            let(:only_args) { %i[work_packages work_package_attachments] }

            it 'copies them' do
              expect(subject).to be_success
              expect(project_copy.work_packages.count).to eq(3)

              wp = project_copy.work_packages.find_by(subject: work_package.subject)
              expect(wp.attachments.count).to eq(1)
              expect(wp.attachments.first.author).to eql(current_user)
            end
          end

          context 'when not requested' do
            it 'ignores them' do
              expect(subject).to be_success
              expect(project_copy.work_packages.count).to eq(3)

              wp = project_copy.work_packages.find_by(subject: work_package.subject)
              expect(wp.attachments.count).to eq(0)
            end
          end
        end

        context 'with an ordered query (Feature #31317)' do
          let!(:query) do
            create(:query, name: 'Manual query', user: current_user, project: source, show_hierarchies: false).tap do |q|
              q.sort_criteria = [[:manual_sorting, 'asc']]
              q.save!

              create(:view_work_packages_table, query: q)
            end
          end
          let(:only_args) { %w[work_packages queries] }

          before do
            OrderedWorkPackage.create(query:, work_package:, position: 100)
            OrderedWorkPackage.create(query:, work_package: work_package2, position: 0)
            OrderedWorkPackage.create(query:, work_package: work_package3, position: 50)
          end

          it 'copies the query and order' do
            expect(subject).to be_success
            expect(project_copy.work_packages.count).to eq(5)
            expect(project_copy.queries.count).to eq(2)

            manual_query = project_copy.queries.find_by name: 'Manual query'
            expect(manual_query).to be_manually_sorted

            expect(query.ordered_work_packages.count).to eq 3
            original_order = query.ordered_work_packages.map { |ow| ow.work_package.subject }
            copied_order = manual_query.ordered_work_packages.map { |ow| ow.work_package.subject }

            expect(copied_order).to eq(original_order)
          end

          context 'if one work package is a cross project reference' do
            let(:other_project) { create(:project) }
            let(:only_args) { %w[work_packages queries] }

            before do
              work_package2.update! project: other_project
            end

            it 'copies the query and order' do
              expect(subject).to be_success
              # Only 4 out of the 5 work packages got copied this time
              expect(project_copy.work_packages.count).to eq(4)
              expect(project_copy.queries.count).to eq(2)

              manual_query = project_copy.queries.find_by name: 'Manual query'
              expect(manual_query).to be_manually_sorted

              expect(query.ordered_work_packages.count).to eq 3
              original_order = query.ordered_work_packages.map { |ow| ow.work_package.subject }
              copied_order = manual_query.ordered_work_packages.map { |ow| ow.work_package.subject }

              expect(copied_order).to eq(original_order)

              # Expect reference to the original work package
              referenced = query.ordered_work_packages.detect { |ow| ow.work_package == work_package2 }
              expect(referenced).to be_present
            end
          end
        end

        context 'with parent work_package' do
          before do
            work_package.parent = work_package2
            work_package.save!
            work_package2.parent = work_package3
            work_package2.save!
          end

          it do
            expect(subject).to be_success

            grandparent_wp_copy = project_copy.work_packages.find_by(subject: work_package3.subject)
            parent_wp_copy = project_copy.work_packages.find_by(subject: work_package2.subject)
            child_wp_copy = project_copy.work_packages.find_by(subject: work_package.subject)

            expect([grandparent_wp_copy, parent_wp_copy, child_wp_copy]).to all be_present
            expect(child_wp_copy.parent).to eq(parent_wp_copy)
            expect(parent_wp_copy.parent).to eq(grandparent_wp_copy)
          end
        end

        context 'with category' do
          let(:only_args) { %w[work_packages categories] }

          before do
            wp = work_package
            wp.category = create(:category, project: source)
            wp.save

            source.work_packages << wp
          end

          it do
            expect(subject).to be_success
            wp = project_copy.work_packages.find_by(subject: work_package.subject)
            expect(cat = wp.category).not_to be_nil
            expect(cat.project).to eq(project_copy)
          end
        end

        context 'with watchers' do
          let(:watcher_role) { create(:role, permissions: [:view_work_packages]) }
          let(:watcher) { create(:user, member_in_project: source, member_through_role: watcher_role) }

          let(:only_args) { %w[work_packages members] }

          context 'with active watcher' do
            before do
              wp = work_package
              wp.add_watcher watcher
              wp.save

              source.work_packages << wp
            end

            it 'does copy active watchers but does not add the copying user as a watcher' do
              expect(subject).to be_success
              expect(project_copy.work_packages[0].watcher_users)
                .to contain_exactly(watcher)
            end
          end

          context 'with locked watcher' do
            before do
              user = watcher
              wp = work_package
              wp.add_watcher user
              wp.save

              user.locked!

              source.work_packages << wp
            end

            it 'does not copy locked watchers and does not add the copying user as a watcher' do
              expect(subject).to be_success
              expect(project_copy.work_packages[0].watcher_users).to be_empty
            end
          end
        end

        context 'with versions' do
          let(:version) { create(:version, project: source) }
          let(:version2) { create(:version, project: source) }

          let(:only_args) { %w[versions work_packages] }

          before do
            work_package.update_column(:version_id, version.id)
            work_package2.update_column(:version_id, version2.id)
            work_package3
          end

          it 'assigns the work packages to copies of the versions' do
            expect(subject).to be_success
            expect(project_copy.work_packages.detect { |wp| wp.subject == work_package.subject }.version.name)
              .to eql version.name
            expect(project_copy.work_packages.detect { |wp| wp.subject == work_package2.subject }.version.name)
              .to eql version2.name
            expect(project_copy.work_packages.detect { |wp| wp.subject == work_package3.subject }.version)
              .to be_nil
          end
        end

        context 'when work_package is assigned to somebody' do
          let(:assigned_user) do
            create(:user,
                   member_in_project: source,
                   member_through_role: role)
          end

          before do
            work_package.update_column(:assigned_to_id, assigned_user.id)
          end

          context 'with the members being copied' do
            let(:only_args) { %w[members work_packages] }

            it 'copies the assigned_to' do
              expect(subject).to be_success
              expect(project_copy.work_packages[0].assigned_to)
                .to eql assigned_user
              # The assignee of the new work package receives a notification
              expect { perform_enqueued_jobs }
                .to change(Notification.where(recipient: assigned_user), :count)
                      .from(0)
                      .to(1)
            end
          end

          context 'with the member being not copied' do
            let(:only_args) { %w[work_packages] }

            it 'nils the assigned_to' do
              expect(subject).to be_success
              expect(project_copy.work_packages[0].assigned_to)
                .to be_nil
              # No notification is sent out
              expect { perform_enqueued_jobs }
                .not_to change(Notification.where(recipient: assigned_user), :count)
            end
          end
        end

        context 'when work_package has a responsible person' do
          let(:responsible_user) do
            create(:user,
                   member_in_project: source,
                   member_through_role: role)
          end

          before do
            work_package.update_column(:responsible_id, responsible_user.id)
          end

          context 'with the members being copied' do
            let(:only_args) { %w[members work_packages] }

            it 'copies the responsible' do
              expect(subject).to be_success
              expect(project_copy.work_packages[0].responsible)
                .to eql responsible_user
              # The responsible of the new work package receives a notification
              expect { perform_enqueued_jobs }
                .to change(Notification.where(recipient: responsible_user), :count)
                      .from(0)
                      .to(1)
            end
          end

          context 'with the member being not copied' do
            let(:only_args) { %w[work_packages] }

            it 'nils the assigned_to' do
              expect(subject).to be_success
              expect(project_copy.work_packages[0].responsible).to be_nil
              # No notification is sent out
              expect { perform_enqueued_jobs }
                .not_to change(Notification.where(recipient: responsible_user), :count)
            end
          end
        end

        describe 'work package user custom field' do
          let(:custom_field) do
            create(:user_wp_custom_field).tap do |cf|
              source.work_package_custom_fields << cf
              work_package.type.custom_fields << cf
            end
          end

          before do
            custom_field
            work_package.reload
            work_package.send(custom_field.attribute_setter, current_user.id)
            work_package.save!(validate: false)
          end

          context 'with the member being copied' do
            let(:only_args) { %w[members work_packages] }

            it 'copies the custom_field' do
              expect(subject).to be_success
              wp = project_copy.work_packages.find_by(subject: work_package.subject)
              expect(wp.send(custom_field.attribute_getter)).to eql current_user
            end
          end

          context 'with the member being not copied' do
            let(:only_args) { %w[work_packages] }

            it 'nils the custom_field' do
              expect(subject).to be_success
              wp = project_copy.work_packages.find_by(subject: work_package.subject)
              expect(wp.send(custom_field.attribute_getter)).to be_nil
            end
          end
        end

        context('with work package relations',
                with_settings: { cross_project_work_package_relations: '1' }) do
          let!(:source_wp2) { create(:work_package, project: source, subject: 'source wp2') }
          let!(:source_relation) { create(:relation, from: source_wp, to: source_wp2, relation_type: 'relates') }

          let!(:other_project) { create(:project) }
          let!(:other_wp) { create(:work_package, project: other_project, subject: 'other wp') }
          let!(:cross_relation) { create(:relation, from: source_wp, to: other_wp, relation_type: 'duplicates') }

          it 'copies relations' do
            expect(subject).to be_success

            expect(source.work_packages.count).to eq(project_copy.work_packages.count)
            copied_wp = project_copy.work_packages.find_by(subject: 'source wp')
            copied_wp2 = project_copy.work_packages.find_by(subject: 'source wp2')

            # First issue with a relation on project
            # copied relation + reflexive relation
            expect(copied_wp.relations.count).to eq 2
            relates_relation = copied_wp.relations.find { |r| r.relation_type == 'relates' }
            expect(relates_relation.from_id).to eq copied_wp.id
            expect(relates_relation.to_id).to eq copied_wp2.id

            # Second issue with a cross project relation
            # copied relation + reflexive relation
            duplicates_relation = copied_wp.relations.find { |r| r.relation_type == 'duplicates' }
            expect(duplicates_relation.from_id).to eq copied_wp.id
            expect(duplicates_relation.to_id).to eq other_wp.id
          end
        end
      end

      context 'with wiki' do
        let(:only_args) { %i[wiki] }

<<<<<<< HEAD
        it 'will copy wiki menu items' do
          source.wiki.wiki_menu_items << create(:wiki_menu_item_with_parent, wiki: source.wiki)

          expect(subject).to be_success
          expect(project_copy.wiki.wiki_menu_items.count).to eq 3
=======
        before do
          custom_field
          # Void the custom field caching
          RequestStore.clear!
          work_package.send(custom_field.attribute_setter, current_user.id)
          work_package.save!(validate: false)
>>>>>>> 1493896a
        end

        it 'ignores wiki attachments' do
          create(:attachment, container: source_wiki_page)
          expect(source_wiki_page.attachments.count).to eq(1)

          expect(subject).to be_success
          expect(subject.errors).to be_empty
          expect(project_copy.wiki.pages.count).to eq 2

          page = project_copy.wiki.pages.find_by(title: source_wiki_page.title)
          expect(page.attachments.count).to eq(0)
        end

        context 'when wiki attachments are requested' do
          let(:only_args) { %i[wiki wiki_page_attachments] }

          it 'copies them' do
            create(:attachment, container: source_wiki_page)
            expect(source_wiki_page.attachments.count).to eq(1)

            expect(subject).to be_success
            expect(subject.errors).to be_empty
            expect(project_copy.wiki.pages.count).to eq 2

            page = project_copy.wiki.pages.find_by(title: source_wiki_page.title)
            expect(page.attachments.count).to eq(1)
            expect(page.attachments.first.author).to eql(current_user)
          end
        end
      end
    end

    context 'without anything selected' do
      let!(:source_member) { create(:user, member_in_project: source, member_through_role: role) }
      let(:only_args) { nil }

      # rubocop:disable RSpec/MultipleExpectations
      it 'will set attributes only without copying dependencies' do
        expect(subject).to be_success

        expect(project_copy.members.count).to eq 1
        expect(project_copy.categories.count).to eq 0
        expect(project_copy.work_packages.count).to eq 0
        expect(project_copy.forums.count).to eq 0
        # Default wiki page
        expect(project_copy.wiki).to be_present
        expect(project_copy.wiki.pages.count).to eq 0
        expect(project_copy.wiki.wiki_menu_items.count).to eq 1
        expect(project_copy.queries.count).to eq 0
        expect(project_copy.versions.count).to eq 0

        # Cleared attributes
        expect(project_copy).to be_persisted
        expect(project_copy.name).to eq 'Target Project Name'
        expect(project_copy.name).to eq 'Target Project Name'
        expect(project_copy.identifier).to eq 'some-identifier'

        # Duplicated attributes
        expect(project_copy.description).to eq source.description
        expect(source.enabled_module_names.sort - %w[repository]).to eq project_copy.enabled_module_names.sort
        expect(project_copy.types).to eq source.types

        # Default attributes
        expect(project_copy).to be_active

        # Copy only the current_user as we do not copy any members
        # Only the default role is being assigned according to setting
        member = project_copy.reload.members.first
        expect(member.principal)
          .to eql(current_user)
        expect(member.roles)
          .to contain_exactly(new_project_role)
      end
      # rubocop:enable RSpec/MultipleExpectations

      context 'with group memberships' do
        let!(:user) { create(:user) }
        let!(:another_role) { create(:role) }
        let!(:group) do
          create(:group, members: [user])
        end

        it 'will not copy group members' do
          Members::CreateService
            .new(user: current_user, contract_class: EmptyContract)
            .call(principal: group, roles: [another_role], project: source)

          source.users.reload
          expect(source.users).to include current_user
          expect(source.users).to include user
          expect(project_copy.groups).to be_empty
          expect(source.member_principals.count).to eq 4

          expect(subject).to be_success

          expect(project_copy.member_principals.count).to eq 1
          expect(project_copy.groups).to be_empty
          expect(project_copy.users).to contain_exactly current_user

          group_member = Member.find_by(user_id: group.id, project_id: project_copy.id)
          expect(group_member).to be_nil

          member = Member.find_by(user_id: user.id, project_id: project_copy.id)
          expect(member).to be_nil
        end
      end

      it_behaves_like 'copies public attribute'
      it_behaves_like 'copies custom fields'
    end
  end
end<|MERGE_RESOLUTION|>--- conflicted
+++ resolved
@@ -896,7 +896,8 @@
 
           before do
             custom_field
-            work_package.reload
+            # Void the custom field caching
+            RequestStore.clear!
             work_package.send(custom_field.attribute_setter, current_user.id)
             work_package.save!(validate: false)
           end
@@ -957,20 +958,11 @@
       context 'with wiki' do
         let(:only_args) { %i[wiki] }
 
-<<<<<<< HEAD
         it 'will copy wiki menu items' do
           source.wiki.wiki_menu_items << create(:wiki_menu_item_with_parent, wiki: source.wiki)
 
           expect(subject).to be_success
           expect(project_copy.wiki.wiki_menu_items.count).to eq 3
-=======
-        before do
-          custom_field
-          # Void the custom field caching
-          RequestStore.clear!
-          work_package.send(custom_field.attribute_setter, current_user.id)
-          work_package.save!(validate: false)
->>>>>>> 1493896a
         end
 
         it 'ignores wiki attachments' do
