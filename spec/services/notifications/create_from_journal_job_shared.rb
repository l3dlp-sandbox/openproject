--- conflicted
+++ resolved
@@ -33,12 +33,7 @@
   let(:recipient) do
     create(:user,
            notification_settings: recipient_notification_settings,
-<<<<<<< HEAD
-           member_with_roles: { project => create(:role, permissions:) },
-=======
-           member_in_project: project,
-           member_through_role: create(:project_role, permissions:),
->>>>>>> 763f9601
+           member_with_permissions: { project => permissions },
            login: recipient_login)
   end
   let(:recipient_login) { "johndoe" }
