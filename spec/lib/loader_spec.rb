#-- copyright
# OpenProject Global Roles Plugin
#
# Copyright (C) 2010 - 2014 the OpenProject Foundation (OPF)
#
# This program is free software; you can redistribute it and/or
# modify it under the terms of the GNU General Public License
# version 3.
#
# This program is distributed in the hope that it will be useful,
# but WITHOUT ANY WARRANTY; without even the implied warranty of
# MERCHANTABILITY or FITNESS FOR A PARTICULAR PURPOSE.  See the
# GNU General Public License for more details.
#
# You should have received a copy of the GNU General Public License
# along with this program; if not, write to the Free Software
# Foundation, Inc., 51 Franklin Street, Fifth Floor, Boston, MA  02110-1301, USA.
#++

require File.dirname(__FILE__) + '/../spec_helper'

describe Redmine::DefaultData::Loader do

  describe :load do
    before :each do
      stash_access_control_permissions
      create_non_member_role
      create_anonymous_role

      # load all data that a user would when loading default data. That is:
      # * seed
      # * default data (e.g. by rake task or from UI)
      load "#{Rails.root}/db/seeds/all.rb"
      Redmine::DefaultData::Loader.load
    end

    after(:each) do
      restore_access_control_permissions
    end

<<<<<<< HEAD
    #describes only the results of load in the db
    it {expect(Role.find_by_name(I18n.t(:default_role_manager)).attributes["type"]).to eql "Role"}

    if Redmine::VERSION::MAJOR < 1
      it {expect(Role.find_by_name(I18n.t(:default_role_developper)).attributes["type"]).to eql "Role"} #[sic]
    else
      it {expect(Role.find_by_name(I18n.t(:default_role_developer)).attributes["type"]).to eql "Role"} #[sic]
    end

    it {expect(Role.find_by_name(I18n.t(:default_role_reporter)).attributes["type"]).to eql "Role"}
=======
    it 'expects all generated roles to have the type \'Role\'' do
      expect(Role.select(:type).all.map(&:type).uniq).to match_array ['Role']
    end
>>>>>>> bc1765f1
  end
end<|MERGE_RESOLUTION|>--- conflicted
+++ resolved
@@ -38,21 +38,8 @@
       restore_access_control_permissions
     end
 
-<<<<<<< HEAD
-    #describes only the results of load in the db
-    it {expect(Role.find_by_name(I18n.t(:default_role_manager)).attributes["type"]).to eql "Role"}
-
-    if Redmine::VERSION::MAJOR < 1
-      it {expect(Role.find_by_name(I18n.t(:default_role_developper)).attributes["type"]).to eql "Role"} #[sic]
-    else
-      it {expect(Role.find_by_name(I18n.t(:default_role_developer)).attributes["type"]).to eql "Role"} #[sic]
-    end
-
-    it {expect(Role.find_by_name(I18n.t(:default_role_reporter)).attributes["type"]).to eql "Role"}
-=======
     it 'expects all generated roles to have the type \'Role\'' do
       expect(Role.select(:type).all.map(&:type).uniq).to match_array ['Role']
     end
->>>>>>> bc1765f1
   end
 end