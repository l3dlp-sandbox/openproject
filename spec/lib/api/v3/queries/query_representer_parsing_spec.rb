--- conflicted
+++ resolved
@@ -31,14 +31,9 @@
 describe ::API::V3::Queries::QueryRepresenter, 'parsing' do
   include ::API::V3::Utilities::PathHelper
 
-<<<<<<< HEAD
   let(:query) { build_stubbed(:query, project: project) }
   let(:project) { build_stubbed(:project) }
-  let(:user) { double('current_user') }
-=======
-  let(:query) { FactoryBot.build_stubbed(:query, project: project) }
-  let(:project) { FactoryBot.build_stubbed(:project) }
->>>>>>> 95689203
+  let(:user) { build_stubbed(:user) }
   let(:representer) do
     described_class.new(query, current_user: current_user, embed_links: true)
   end
@@ -65,7 +60,7 @@
     end
   end
 
-  current_user { FactoryBot.build_stubbed(:user) }
+  current_user { build_stubbed(:user) }
 
   before do
     policy
@@ -148,7 +143,7 @@
   end
 
   describe 'project' do
-    let(:query) { FactoryBot.build_stubbed(:query, project: nil) }
+    let(:query) { build_stubbed(:query, project: nil) }
 
     let(:request_body) do
       {
@@ -192,7 +187,7 @@
     end
 
     context 'for a text starting with numbers (identifier)' do
-      let(:project) { FactoryBot.build_stubbed(:project, identifier: '5555-numbered-identifier') }
+      let(:project) { build_stubbed(:project, identifier: '5555-numbered-identifier') }
       let(:project_id) { project.identifier }
 
       it 'deduces the id for the project_id accordingly' do
