#-- copyright
# OpenProject is a project management system.
# Copyright (C) 2012-2015 the OpenProject Foundation (OPF)
#
# This program is free software; you can redistribute it and/or
# modify it under the terms of the GNU General Public License version 3.
#
# OpenProject is a fork of ChiliProject, which is a fork of Redmine. The copyright follows:
# Copyright (C) 2006-2013 Jean-Philippe Lang
# Copyright (C) 2010-2013 the ChiliProject Team
#
# This program is free software; you can redistribute it and/or
# modify it under the terms of the GNU General Public License
# as published by the Free Software Foundation; either version 2
# of the License, or (at your option) any later version.
#
# This program is distributed in the hope that it will be useful,
# but WITHOUT ANY WARRANTY; without even the implied warranty of
# MERCHANTABILITY or FITNESS FOR A PARTICULAR PURPOSE.  See the
# GNU General Public License for more details.
#
# You should have received a copy of the GNU General Public License
# along with this program; if not, write to the Free Software
# Foundation, Inc., 51 Franklin Street, Fifth Floor, Boston, MA  02110-1301, USA.
#
# See doc/COPYRIGHT.rdoc for more details.
#++

require 'spec_helper'

describe ::API::V3::WorkPackages::Schema::WorkPackageSchema do
  let(:project) { FactoryGirl.build(:project) }
  let(:type) { FactoryGirl.build(:type) }
  let(:work_package) {
    FactoryGirl.build(:work_package,
                      project: project,
                      type: type)
  }

  context 'created from work package' do
    subject { described_class.new(work_package: work_package) }

<<<<<<< HEAD
    it 'defines assignable values' do
      expect(subject.defines_assignable_values?).to be_truthy
=======
    it 'has the project set' do
      expect(subject.project).to eql(project)
    end

    it 'has the type set' do
      expect(subject.type).to eql(type)
>>>>>>> bb2860a4
    end

    describe '#assignable_statuses_for' do
      let(:user) { double('current user') }
      let(:status_result) { double('status result') }

      before do
        allow(work_package).to receive(:persisted?).and_return(false)
        allow(work_package).to receive(:status_id_changed?).and_return(false)
      end

      it 'calls through to the work package' do
        expect(work_package).to receive(:new_statuses_allowed_to).with(user)
          .and_return(status_result)
        expect(subject.assignable_statuses_for(user)).to eql(status_result)
      end

      context 'changed work package' do
        let(:work_package) {
          double('original work package',
                 id: double,
                 clone: cloned_wp,
                 status: double('wrong status'),
                 persisted?: true).as_null_object
        }
        let(:cloned_wp) {
          double('cloned work package',
                 new_statuses_allowed_to: status_result)
        }
        let(:stored_status) {
          double('good status')
        }

        before do
          allow(work_package).to receive(:persisted?).and_return(true)
          allow(work_package).to receive(:status_id_changed?).and_return(true)
          allow(Status).to receive(:find_by_id)
            .with(work_package.status_id_was).and_return(stored_status)
        end

<<<<<<< HEAD
        it 'calls through to the stored work package' do
          expect(work_package).not_to receive(:new_statuses_allowed_to)
          expect(stored_wp).to receive(:new_statuses_allowed_to).with(user)
            .and_return(status_result)
=======
        it 'calls through to the cloned work package' do
          expect(cloned_wp).to receive(:status=).with(stored_status)
          expect(cloned_wp).to receive(:new_statuses_allowed_to).with(user)
>>>>>>> bb2860a4
          expect(subject.assignable_statuses_for(user)).to eql(status_result)
        end
      end
    end

    describe '#available_custom_fields' do
      let(:cf1) { double }
      let(:cf2) { double }
      let(:cf3) { double }

      before do
        scope_double = double
        allow(scope_double).to receive(:all).and_return([cf1, cf2])
        allow(type).to receive(:custom_fields).and_return(scope_double)
        allow(project).to receive(:all_work_package_custom_fields).and_return([cf2, cf3])
      end

      it 'is expected to return custom fields available in project AND type' do
        expect(subject.available_custom_fields).to eql([cf2])
      end

      context 'type missing' do
        let(:type) { nil }
        it 'returns an empty list' do
          expect(subject.available_custom_fields).to eql([])
        end
      end

      context 'project missing' do
        let(:project) { nil }
        it 'returns an empty list' do
          expect(subject.available_custom_fields).to eql([])
        end
      end
    end

    describe '#assignable_types' do
      let(:result) { double }

      it 'calls through to the project' do
        expect(project).to receive(:types).and_return(result)
        expect(subject.assignable_types).to eql(result)
      end
    end

    describe '#assignable_versions' do
      let(:result) { double }

      it 'calls through to the work package' do
        expect(work_package).to receive(:assignable_versions).and_return(result)
        expect(subject.assignable_versions).to eql(result)
      end
    end

    describe '#assignable_priorities' do
      let(:active_priority) { FactoryGirl.build(:priority, active: true) }
      let(:inactive_priority) { FactoryGirl.build(:priority, active: false) }

      before do
        active_priority.save!
        inactive_priority.save!
      end

      it 'returns only active priorities' do
        expect(subject.assignable_priorities.size).to be >= 1
        subject.assignable_priorities.each do |priority|
          expect(priority.active).to be_truthy
        end
      end
    end

    describe '#assignable_categories' do
      let(:category) { double('category') }

      before do
        allow(project).to receive(:categories).and_return([category])
      end

      it 'returns all categories of the project' do
        expect(subject.assignable_categories).to match_array([category])
      end
    end

    describe 'utility methods' do
      context 'leaf' do
        let(:work_package) { FactoryGirl.create(:work_package) }

        it 'detects leaf' do
          expect(subject.nil_or_leaf? work_package).to be true
        end
      end

      context 'parent' do
        let(:child) { FactoryGirl.build(:work_package, project: project, type: type) }
        let(:parent) do
          FactoryGirl.build(:work_package, project: project, type: type, children: [child])
        end

        it 'detects parent' do
          expect(subject.nil_or_leaf? parent).to be false
        end
      end

      context 'percentage done' do
        it 'is not writable when inferred by status' do
          allow(Setting).to receive(:work_package_done_ratio).and_return('status')

          expect(subject.percentage_done_writable?).to be false
        end

        it 'is not writable when disabled' do
          allow(Setting).to receive(:work_package_done_ratio).and_return('disabled')

          expect(subject.percentage_done_writable?).to be false
        end
      end
    end
  end

  context 'created from project and type' do
    let(:user) { double }
    subject { described_class.new(project: project, type: type) }

<<<<<<< HEAD
    it 'does not define assignable values' do
      expect(subject.defines_assignable_values?).to be_falsey
=======
    it 'has the project set' do
      expect(subject.project).to eql(project)
>>>>>>> bb2860a4
    end

    it 'has the type set' do
      expect(subject.type).to eql(type)
    end

    it 'does not know assignable statuses' do
      expect(subject.assignable_statuses_for(user)).to eql(nil)
    end

    it 'does not know assignable versions' do
      expect(subject.assignable_versions).to eql(nil)
    end

    describe 'leaf or nil' do
      it 'evaluates nil work package as nil' do
        expect(subject.nil_or_leaf? nil).to be true
      end
    end
  end
end<|MERGE_RESOLUTION|>--- conflicted
+++ resolved
@@ -40,17 +40,12 @@
   context 'created from work package' do
     subject { described_class.new(work_package: work_package) }
 
-<<<<<<< HEAD
-    it 'defines assignable values' do
-      expect(subject.defines_assignable_values?).to be_truthy
-=======
     it 'has the project set' do
       expect(subject.project).to eql(project)
     end
 
     it 'has the type set' do
       expect(subject.type).to eql(type)
->>>>>>> bb2860a4
     end
 
     describe '#assignable_statuses_for' do
@@ -91,16 +86,9 @@
             .with(work_package.status_id_was).and_return(stored_status)
         end
 
-<<<<<<< HEAD
-        it 'calls through to the stored work package' do
-          expect(work_package).not_to receive(:new_statuses_allowed_to)
-          expect(stored_wp).to receive(:new_statuses_allowed_to).with(user)
-            .and_return(status_result)
-=======
         it 'calls through to the cloned work package' do
           expect(cloned_wp).to receive(:status=).with(stored_status)
           expect(cloned_wp).to receive(:new_statuses_allowed_to).with(user)
->>>>>>> bb2860a4
           expect(subject.assignable_statuses_for(user)).to eql(status_result)
         end
       end
@@ -224,13 +212,8 @@
     let(:user) { double }
     subject { described_class.new(project: project, type: type) }
 
-<<<<<<< HEAD
-    it 'does not define assignable values' do
-      expect(subject.defines_assignable_values?).to be_falsey
-=======
     it 'has the project set' do
       expect(subject.project).to eql(project)
->>>>>>> bb2860a4
     end
 
     it 'has the type set' do
