--- conflicted
+++ resolved
@@ -62,17 +62,10 @@
 
     let(:custom_field) do
       FactoryGirl.create :issue_custom_field,
-<<<<<<< HEAD
-        :name => "Belag",
-        :field_format => "text",
-        :projects => [planning_element.project],
-        :types => [(::Type.find_by_name("None") || FactoryGirl.create(:type_standard))]
-=======
                          name: 'Belag',
                          field_format: 'text',
                          projects: [planning_element.project],
-                         types: [(Type.find_by_name('None') || FactoryGirl.create(:type_standard))]
->>>>>>> 43d388f0
+                         types: [(::Type.find_by_name('None') || FactoryGirl.create(:type_standard))]
     end
 
     before do
