#-- copyright
# OpenProject is an open source project management software.
# Copyright (C) 2012-2024 the OpenProject GmbH
#
# This program is free software; you can redistribute it and/or
# modify it under the terms of the GNU General Public License version 3.
#
# OpenProject is a fork of ChiliProject, which is a fork of Redmine. The copyright follows:
# Copyright (C) 2006-2013 Jean-Philippe Lang
# Copyright (C) 2010-2013 the ChiliProject Team
#
# This program is free software; you can redistribute it and/or
# modify it under the terms of the GNU General Public License
# as published by the Free Software Foundation; either version 2
# of the License, or (at your option) any later version.
#
# This program is distributed in the hope that it will be useful,
# but WITHOUT ANY WARRANTY; without even the implied warranty of
# MERCHANTABILITY or FITNESS FOR A PARTICULAR PURPOSE.  See the
# GNU General Public License for more details.
#
# You should have received a copy of the GNU General Public License
# along with this program; if not, write to the Free Software
# Foundation, Inc., 51 Franklin Street, Fifth Floor, Boston, MA  02110-1301, USA.
#
# See COPYRIGHT and LICENSE files for more details.
#++

require 'spec_helper'
require_relative 'exportable_project_context'

RSpec.describe Projects::Exports::CSV, 'integration' do
  include_context 'with a project with an arrangement of custom fields'
  include_context 'with an instance of the described exporter'

  let(:parsed) do
    CSV.parse(output)
  end

  let(:header) { parsed.first }

  let(:rows) { parsed.drop(1) }

  it 'performs a successful export' do
    expect(parsed.size).to eq(2)
    expect(parsed.last).to eq [project.id.to_s, project.identifier,
                               project.name, project.description, 'Off track', 'false']
  end

  context 'with status_explanation enabled' do
    let(:query_columns) { %w[name description project_status status_explanation public] }

    it 'performs a successful export' do
      expect(parsed.size).to eq(2)
      expect(parsed.last).to eq [project.id.to_s, project.identifier,
                                 project.name, project.description,
                                 'Off track', 'some explanation', 'false']
    end
  end

  describe 'custom field columns selected' do
<<<<<<< HEAD
    before do
      Setting.enabled_projects_columns += global_project_custom_fields.map(&:column_name)
=======
    let(:query_columns) do
      %w[name description project_status public] + custom_fields.map(&:column_name)
>>>>>>> 09546217
    end

    context 'when ee enabled', with_ee: %i[custom_fields_in_projects_list] do
      it 'renders all globally available project custom fields in the header' do
        expect(parsed.size).to eq 2

        cf_names = global_project_custom_fields.map(&:name)

        expect(cf_names).to include(not_used_string_cf.name)

        expect(header).to eq ['id', 'Identifier', 'Name', 'Description', 'Status', 'Public', *cf_names]
      end

      it 'renders the custom field values in the rows if enabled for a project' do
        expect(parsed.size).to eq 2

        custom_values = global_project_custom_fields.map do |cf|
          case cf
          when bool_cf
            'true'
          when text_cf
            project.typed_custom_value_for(cf)
          when not_used_string_cf
            ''
          else
            project.formatted_custom_value_for(cf)
          end
        end
        expect(rows.first)
          .to eq [project.id.to_s, project.identifier, project.name,
                  project.description, 'Off track', 'false', *custom_values]

        # The column for the project-level-disabled custom field is blank
        expect(rows.first[header.index(not_used_string_cf.name)]).to eq ''
      end
    end

    context 'when ee not enabled' do
      it 'renders only the default columns' do
        expect(header).to eq %w[id Identifier Name Description Status Public]
      end
    end
  end

  context 'with no project visible' do
    let(:current_user) { User.anonymous }

    it 'does not include the project' do
      expect(output).not_to include project.identifier
      expect(parsed.size).to eq(1)
    end
  end
end<|MERGE_RESOLUTION|>--- conflicted
+++ resolved
@@ -59,13 +59,8 @@
   end
 
   describe 'custom field columns selected' do
-<<<<<<< HEAD
-    before do
-      Setting.enabled_projects_columns += global_project_custom_fields.map(&:column_name)
-=======
     let(:query_columns) do
-      %w[name description project_status public] + custom_fields.map(&:column_name)
->>>>>>> 09546217
+      %w[name description project_status public] + global_project_custom_fields.map(&:column_name)
     end
 
     context 'when ee enabled', with_ee: %i[custom_fields_in_projects_list] do
