--- conflicted
+++ resolved
@@ -102,8 +102,8 @@
         .extract!(*Journal::WorkPackageJournal.attribute_names) \
         .symbolize_keys.merge(attributes)
     create(:work_package_journal, version:,
-                                  journable:, created_at: timestamp, updated_at: timestamp,
-                                  data: build(:journal_work_package_journal, journal_attributes))
+           journable:, created_at: timestamp, updated_at: timestamp,
+           data: build(:journal_work_package_journal, journal_attributes))
   end
 
   subject { described_class.wrap(work_packages, timestamps:, query:, include_only_changed_attributes:) }
@@ -223,13 +223,8 @@
       end
     end
 
-<<<<<<< HEAD
     context "with an array of work packages" do
       let(:work_packages) { [work_package1, work_package2] }
-=======
-    describe "when the work package did not exist yet at the baseline date" do
-      let(:timestamps) { [Timestamp.parse("2021-01-01T00:00:00Z"), Timestamp.parse("PT0S")] }
->>>>>>> 4ea8fe4d
 
       it "provides access to the work-package attributes at timestamps" do
         expect(subject.first.attributes_by_timestamp["2022-01-01T00:00:00Z"].subject).to eq "The original work package 1"
@@ -260,30 +255,6 @@
         end
       end
     end
-<<<<<<< HEAD
-=======
-
-    describe "when the work package did not exist at the only requested date" do
-      let(:timestamps) { [Timestamp.parse("2021-01-01T00:00:00Z")] }
-
-      it "has no attributes" do
-        expect(subject.attributes).to be_nil
-      end
-
-      it "has no attributes at the baseline date, which is the only given date" do
-        expect(subject.attributes_by_timestamp["2021-01-01T00:00:00Z"]).to be_nil
-      end
-
-      it "has no baseline attributes" do
-        expect(subject.baseline_attributes).to be_nil
-      end
-
-      it "does not include the timestamp in the exists_at_timestamps array" do
-        expect(subject.exists_at_timestamps).not_to include Timestamp.parse("2021-01-01T00:00:00Z")
-      end
-    end
-  end
->>>>>>> 4ea8fe4d
 
     context "with an AR of work packages" do
       let(:work_packages) { WorkPackage.all }
@@ -462,180 +433,6 @@
           expect(subject.last.matches_query_filters_at_timestamps).not_to include Timestamp.parse("PT0S")
         end
       end
-
-      describe "when the work package did not exist at the only requested date" do
-        let(:timestamps) { [Timestamp.parse("2021-01-01T00:00:00Z")] }
-
-        specify "the given work package does exist (at present time)" do
-          expect(work_package).to be_present
-          expect(work_packages.count).to eq 1
-        end
-
-        it "has no attributes" do
-          expect(subject.first.attributes).to be_nil
-        end
-
-        it "has no attributes at the baseline date, which is the only given date" do
-          expect(subject.first.attributes_by_timestamp["2021-01-01T00:00:00Z"]).to be_nil
-        end
-
-        it "has no baseline attributes" do
-          expect(subject.first.baseline_attributes).to be_nil
-        end
-
-        it "does not include the timestamp in the exists_at_timestamps array" do
-          expect(subject.first.exists_at_timestamps).not_to include Timestamp.parse("2021-01-01T00:00:00Z")
-        end
-      end
-    end
-
-    context "with multiple work packages" do
-      let!(:work_package2) do
-        new_work_package = create(:work_package, subject: "Other work package", project: project1)
-        new_work_package.update_columns(created_at:)
-        new_work_package.journals.update_all(created_at:)
-        new_work_package
-      end
-      let(:work_packages) { [work_package, work_package2] }
-
-      it "returns an array of Journable::WithHistoricAttributes instances" do
-        expect(subject).to all be_a described_class
-      end
-
-      it "provides access to the work-package attributes" do
-        expect(subject.first.subject).to eq "The current work package"
-        expect(subject.second.subject).to eq "Other work package"
-      end
-
-      it "provides access to the work-package attributes at timestamps" do
-        expect(subject.first.attributes_by_timestamp["2022-01-01T00:00:00Z"].subject).to eq "The original work package"
-        expect(subject.first.attributes_by_timestamp["PT0S"].subject).to eq "The current work package"
-        expect(subject.second.attributes_by_timestamp["2022-01-01T00:00:00Z"].subject).to eq "Other work package"
-        expect(subject.second.attributes_by_timestamp["PT0S"].subject).to eq "Other work package"
-      end
-
-      describe "when providing a query" do
-        let(:query) do
-          login_as(user1)
-          build(:query, user: nil, project: nil).tap do |query|
-            query.filters.clear
-            query.add_filter 'subject', '~', search_term
-          end
-        end
-        let(:search_term) { "original" }
-
-        it "determines for each timestamp whether the journables matches the query at that timestamp" do
-          expect(subject.first.matches_query_filters_at_timestamps).to include Timestamp.parse("2022-01-01T00:00:00Z")
-          expect(subject.first.matches_query_filters_at_timestamps).not_to include Timestamp.parse("PT0S")
-          expect(subject.second.matches_query_filters_at_timestamps).to be_empty
-        end
-      end
-
-      describe "when requesting only historic data" do
-        let(:timestamps) { [Timestamp.parse("2022-01-01T00:00:00Z")] }
-
-        it "provides access to the historic work-package attributes" do
-          expect(subject.first.subject).to eq "The original work package"
-          expect(subject.second.subject).to eq "Other work package"
-        end
-
-        it "provides access to the historic work-package attributes at timestamps" do
-          expect(subject.first.attributes_by_timestamp["2022-01-01T00:00:00Z"].subject).to eq "The original work package"
-          expect(subject.second.attributes_by_timestamp["2022-01-01T00:00:00Z"].subject).to eq "Other work package"
-        end
-
-        it "determines whether the journable attributes are historic" do
-          expect(subject.first.historic?).to be true
-          expect(subject.second.historic?).to be true
-        end
-      end
-
-      describe "when both work packages did not exist at the only requested date" do
-        let(:timestamps) { [Timestamp.parse("2021-01-01T00:00:00Z")] }
-
-        specify "the given work packages do exist (at present time)" do
-          expect(work_package).to be_present
-          expect(work_package2).to be_present
-          expect(work_packages.count).to eq 2
-        end
-
-        it "has no attributes" do
-          expect(subject.first.attributes).to be_nil
-          expect(subject.second.attributes).to be_nil
-        end
-
-        it "has no attributes at the baseline date, which is the only given date" do
-          expect(subject.first.attributes_by_timestamp["2021-01-01T00:00:00Z"]).to be_nil
-          expect(subject.second.attributes_by_timestamp["2021-01-01T00:00:00Z"]).to be_nil
-        end
-
-        it "has no baseline attributes" do
-          expect(subject.first.baseline_attributes).to be_nil
-          expect(subject.second.baseline_attributes).to be_nil
-        end
-
-        it "does not include the timestamp in the exists_at_timestamps array" do
-          expect(subject.first.exists_at_timestamps).not_to include Timestamp.parse("2021-01-01T00:00:00Z")
-          expect(subject.second.exists_at_timestamps).not_to include Timestamp.parse("2021-01-01T00:00:00Z")
-        end
-      end
-
-      describe "when only one work package did exist at the only requested date" do
-        let(:timestamps) { [Timestamp.parse("2022-01-01T00:00:00Z")] }
-        let!(:work_package2) do
-          new_work_package = create(:work_package, subject: "Other work package", project: project1)
-          new_work_package.update_columns(created_at: "2022-05-01")
-          new_work_package.journals.update_all(created_at: "2022-05-01")
-          new_work_package
-        end
-
-        specify "the given work packages do exist (at present time)" do
-          expect(work_package).to be_present
-          expect(work_package2).to be_present
-          expect(work_packages.count).to eq 2
-        end
-
-        specify "only one work package exists at the requested date" do
-          expect(work_package.at_timestamp(timestamps.first)).to be_present
-          expect(work_package2.at_timestamp(timestamps.first)).not_to be_present
-        end
-
-        it "provides two wrapper objects" do
-          expect(subject.count).to eq 2
-        end
-
-        it "marks only one work package as existing at the requested date" do
-          expect(subject.first.exists_at_timestamps).to include Timestamp.parse("2022-01-01T00:00:00Z")
-          expect(subject.second.exists_at_timestamps).not_to include Timestamp.parse("2022-01-01T00:00:00Z")
-        end
-
-        it "provides access to the work-package attributes at the requested date" do
-          expect(subject.first.subject).to eq "The original work package"
-          expect(subject.second).not_to respond_to :subject
-        end
-
-        it "provides access to the work-package attributes at timestamps" do
-          expect(subject.first.attributes_by_timestamp["2022-01-01T00:00:00Z"].subject).to eq "The original work package"
-          expect(subject.second.attributes_by_timestamp["2022-01-01T00:00:00Z"]).to be_nil
-        end
-
-        it "determines whether the journable attributes are historic" do
-          expect(subject.first.historic?).to be true
-          expect(subject.second).not_to respond_to :historic?
-        end
-      end
-    end
-
-    context "with multiple relative and absolute timestamps" do
-      let(:timestamps) do
-        [Timestamp.parse("2015-01-01T00:00:00Z"), Timestamp.parse("P-1Y"),
-         Timestamp.parse("2022-01-01T00:00:00Z"), Timestamp.parse("PT0S")]
-      end
-      let(:work_packages) { [work_package] }
-
-      it "preserves the relative character of the timestamps" do
-        expect(subject.first.timestamps.map(&:relative?)).to eq [false, true, false, true]
-      end
     end
   end
 
@@ -686,14 +483,6 @@
 
       it "determines whether the journable matches the query at the baseline timestamp" do
         expect(subject).to be false
-      end
-    end
-
-    describe "without a query" do
-      let(:query) { nil }
-
-      it "does not determine whether the journable matches the query at the baseline timestamp" do
-        expect(subject).to be_nil
       end
     end
   end
@@ -724,13 +513,5 @@
           .to be_empty
       end
     end
-
-    describe "without a query" do
-      let(:query) { nil }
-
-      it "does not determine whether the journable matches the query at the current timestamp" do
-        expect(subject).to be_nil
-      end
-    end
   end
 end