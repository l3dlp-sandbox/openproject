#-- copyright
# OpenProject Reporting Plugin
#
# Copyright (C) 2010 - 2014 the OpenProject Foundation (OPF)
#
# This program is free software; you can redistribute it and/or
# modify it under the terms of the GNU General Public License
# version 3.
#
# This program is distributed in the hope that it will be useful,
# but WITHOUT ANY WARRANTY; without even the implied warranty of
# MERCHANTABILITY or FITNESS FOR A PARTICULAR PURPOSE.  See the
# GNU General Public License for more details.
#
# You should have received a copy of the GNU General Public License
# along with this program; if not, write to the Free Software
# Foundation, Inc., 51 Franklin Street, Fifth Floor, Boston, MA  02110-1301, USA.
#++

require File.expand_path(File.dirname(__FILE__) + '/../../spec_helper')
require File.join(File.dirname(__FILE__), '..', '..', 'support', 'custom_field_filter')

describe CostQuery, type: :model, reporting_query_helper: true do
  let!(:type) { FactoryGirl.create(:type) }
  let!(:project1){ FactoryGirl.create(:project_with_types, types: [type]) }
  let!(:work_package1) { FactoryGirl.create(:work_package, project: project1, type: type)}
  let!(:time_entry1) { FactoryGirl.create(:time_entry, work_package: work_package1, project: project1, spent_on: Date.new(2012, 1, 1)) }
  let!(:time_entry2) do
    time_entry2 = time_entry1.dup
    time_entry2.save!
    time_entry2
  end
  let!(:cost_object1) { FactoryGirl.create(:cost_object, project: project1) }
  let!(:cost_entry1) { FactoryGirl.create(:cost_entry, work_package: work_package1, project: project1, spent_on: Date.new(2013, 2, 3)) }
  let!(:cost_entry2) do
    cost_entry2 =  cost_entry1.dup
    cost_entry2.save!
    cost_entry2
  end

  let!(:project2) { FactoryGirl.create(:project_with_types, types: [type]) }
  let!(:work_package2) { FactoryGirl.create(:work_package, project: project2, type: type) }
  let!(:time_entry3) { FactoryGirl.create(:time_entry, work_package: work_package2, project: project2, spent_on: Date.new(2013, 2, 3)) }
  let!(:time_entry4) do
    time_entry4 = time_entry3.dup
    time_entry4.save!
    time_entry4
  end
  let!(:cost_object2) { FactoryGirl.create(:cost_object, project: project2) }
  let!(:cost_entry3) { FactoryGirl.create(:cost_entry, work_package: work_package2, project: project2, spent_on: Date.new(2012, 1, 1)) }
  let!(:cost_entry4) do
    cost_entry4 =  cost_entry3.dup
    cost_entry4.save!
    cost_entry4
  end

  minimal_query

  describe CostQuery::GroupBy do
    it "should compute group_by on projects" do
      @query.group_by :project_id
      expect(@query.result.size).to eq(2)
    end

    it "should keep own and all parents' group fields in all_group_fields" do
      @query.group_by :project_id
      @query.group_by :work_package_id
      @query.group_by :cost_type_id
      expect(@query.all_group_fields).to eq(%w[entries.cost_type_id])
      expect(@query.child.all_group_fields).to eq(%w[entries.cost_type_id entries.work_package_id])
      expect(@query.child.child.all_group_fields).to eq(%w[entries.cost_type_id entries.work_package_id entries.project_id])
    end

    it "should compute group_by WorkPackage" do
      @query.group_by :work_package_id
      expect(@query.result.size).to eq(2)
    end

    it "should compute group_by CostType" do
      @query.group_by :cost_type_id
      # type 'Labor' for time entries, 2 different cost types
      expect(@query.result.size).to eq(3)
    end

    it "should compute group_by Activity" do
      @query.group_by :activity_id
      # "-1" for time entries, 2 different cost activities
      expect(@query.result.size).to eq(3)
    end

    it "should compute group_by Date (day)" do
      @query.group_by :spent_on
      expect(@query.result.size).to eq(2)
    end

    it "should compute group_by Date (week)" do
      @query.group_by :tweek
      expect(@query.result.size).to eq(2)
    end

    it "should compute group_by Date (month)" do
      @query.group_by :tmonth
      expect(@query.result.size).to eq(2)
    end

    it "should compute group_by Date (year)" do
      @query.group_by :tyear
      expect(@query.result.size).to eq(2)
    end

    it "should compute group_by User" do
      @query.group_by :user_id
      expect(@query.result.size).to eq(4)
    end

    it "should compute group_by Type" do
      @query.group_by :type_id
      expect(@query.result.size).to eq(1)
    end

    it "should compute group_by CostObject" do
      @query.group_by :cost_object_id
      expect(@query.result.size).to eq(1)
    end

    it "should compute multiple group_by" do
      @query.group_by :project_id
      @query.group_by :user_id
      sql_result = @query.result

      expect(sql_result.size).to eq(4)
      # for each user the number of projects should be correct
      sql_sizes = []
      sql_result.each do |sub_result|
        # user should be the outmost group_by
        expect(sub_result.fields).to include(:user_id)
        sql_sizes.push sub_result.size
        sub_result.each { |sub_sub_result| expect(sub_sub_result.fields).to include(:project_id) }
      end
      expect(sql_sizes.sort).to eq([1, 1, 1, 1])
    end

    # TODO: ?
    it "should compute multiple group_by with joins" do
      @query.group_by :project_id
      @query.group_by :type_id
      sql_result = @query.result
      expect(sql_result.size).to eq(1)
      # for each type the number of projects should be correct
      sql_sizes = []
      sql_result.each do |sub_result|
        # type should be the outmost group_by
        expect(sub_result.fields).to include(:type_id)
        sql_sizes.push sub_result.size
        sub_result.each { |sub_sub_result| expect(sub_sub_result.fields).to include(:project_id) }
      end
      expect(sql_sizes.sort).to eq([2])
    end

    it "compute count correct with lots of group_by" do
      @query.group_by :project_id
      @query.group_by :work_package_id
      @query.group_by :cost_type_id
      @query.group_by :activity_id
      @query.group_by :spent_on
      @query.group_by :tweek
      @query.group_by :type_id
      @query.group_by :tmonth
      @query.group_by :tyear

      expect(@query.result.count).to eq(8)
    end

    it "should accept row as a specialised group_by" do
      @query.row :project_id
      expect(@query.chain.type).to eq(:row)
    end

    it "should accept column as a specialised group_by" do
      @query.column :project_id
      expect(@query.chain.type).to eq(:column)
    end

    it "should have type :column as a default" do
      @query.group_by :project_id
      expect(@query.chain.type).to eq(:column)
    end

    it "should aggregate a third group_by which owns at least 2 sub results" do

      @query.group_by :tweek
      @query.group_by :project_id
      @query.group_by :user_id
      sql_result = @query.result

      expect(sql_result.size).to eq(4)
      # for each user the number of projects should be correct
      sql_sizes = []
      sub_sql_sizes = []
      sql_result.each do |sub_result|
        # user should be the outmost group_by
        expect(sub_result.fields).to include(:user_id)
        sql_sizes.push sub_result.size

        sub_result.each do |sub_sub_result|
          expect(sub_sub_result.fields).to include(:project_id)
          sub_sql_sizes.push sub_sub_result.size

          sub_sub_result.each do |sub_sub_sub_result|
            expect(sub_sub_sub_result.fields).to include(:tweek)
          end
        end
      end
      expect(sql_sizes.sort).to eq([1, 1, 1, 1])
      expect(sub_sql_sizes.sort).to eq([1, 1, 1, 1])
    end

    describe CostQuery::GroupBy::CustomFieldEntries do
      let!(:project){ FactoryGirl.create(:project_with_types) }
      let!(:custom_field) do
        FactoryGirl.create(:work_package_custom_field)
      end

      let(:custom_field2) do
        FactoryGirl.build(:work_package_custom_field)
      end

      before do
        check_cache
        CostQuery::GroupBy.all.merge CostQuery::GroupBy::CustomFieldEntries.all
      end

      def check_cache
        CostQuery::Cache.reset!
        CostQuery::GroupBy::CustomFieldEntries.all
      end

      def delete_work_package_custom_field(custom_field)
        custom_field.destroy
        check_cache
      end

<<<<<<< HEAD
      def delete_work_package_custom_field(name)
        WorkPackageCustomField.find_by(name: name).destroy
        check_cache
      end

      def class_name_for(name)
        "CostQuery::GroupBy::CustomField#{WorkPackageCustomField.find_by(name: name).id}"
      end
=======
      include OpenProject::Reporting::SpecHelper::CustomFieldFilterHelper
>>>>>>> 23774110

      it "should create classes for custom fields" do
        # Would raise a name error
        expect { group_by_class_name_string(custom_field).constantize }.to_not raise_error
      end

      it "should create new classes for custom fields that get added after starting the server" do
        custom_field2.save!

        check_cache

        # Would raise a name error
<<<<<<< HEAD
        expect { class_name_for('AFreshCustomField').constantize }.to_not raise_error
        WorkPackageCustomField.find_by(name: "AFreshCustomField").destroy
=======
        expect { group_by_class_name_string(custom_field2).constantize }.to_not raise_error

        custom_field2.destroy
>>>>>>> 23774110
      end

      it "should remove the custom field classes after it is deleted" do
        custom_field2.save!

        check_cache

        custom_field2.destroy

        check_cache

        expect { group_by_class_name_string(custom_field2).constantize }.to raise_error NameError
      end

      it "includes custom fields classes in CustomFieldEntries.all" do
        expect(CostQuery::GroupBy::CustomFieldEntries.all).
          to include(group_by_class_name_string(custom_field).constantize)
      end

      it "includes custom fields classes in GroupBy.all" do
        expect(CostQuery::GroupBy.all).
          to include(group_by_class_name_string(custom_field).constantize)
      end

      it "is usable as filter" do
<<<<<<< HEAD
        create_work_package_custom_field("Database")
        id = WorkPackageCustomField.find_by(name: 'Database').id
        @query.group_by "custom_field_#{id}".to_sym
=======
        custom_field2.save!

        check_cache

        @query.group_by "custom_field_#{custom_field2.id}".to_sym
>>>>>>> 23774110
        footprint = @query.result.each_direct_result.map { |c| [c.count, c.units.to_i] }.sort
        expect(footprint).to eq([[8, 8]])
      end
    end
  end
end<|MERGE_RESOLUTION|>--- conflicted
+++ resolved
@@ -240,18 +240,7 @@
         check_cache
       end
 
-<<<<<<< HEAD
-      def delete_work_package_custom_field(name)
-        WorkPackageCustomField.find_by(name: name).destroy
-        check_cache
-      end
-
-      def class_name_for(name)
-        "CostQuery::GroupBy::CustomField#{WorkPackageCustomField.find_by(name: name).id}"
-      end
-=======
       include OpenProject::Reporting::SpecHelper::CustomFieldFilterHelper
->>>>>>> 23774110
 
       it "should create classes for custom fields" do
         # Would raise a name error
@@ -264,14 +253,9 @@
         check_cache
 
         # Would raise a name error
-<<<<<<< HEAD
-        expect { class_name_for('AFreshCustomField').constantize }.to_not raise_error
-        WorkPackageCustomField.find_by(name: "AFreshCustomField").destroy
-=======
         expect { group_by_class_name_string(custom_field2).constantize }.to_not raise_error
 
         custom_field2.destroy
->>>>>>> 23774110
       end
 
       it "should remove the custom field classes after it is deleted" do
@@ -297,17 +281,11 @@
       end
 
       it "is usable as filter" do
-<<<<<<< HEAD
-        create_work_package_custom_field("Database")
-        id = WorkPackageCustomField.find_by(name: 'Database').id
-        @query.group_by "custom_field_#{id}".to_sym
-=======
         custom_field2.save!
 
         check_cache
 
         @query.group_by "custom_field_#{custom_field2.id}".to_sym
->>>>>>> 23774110
         footprint = @query.result.each_direct_result.map { |c| [c.count, c.units.to_i] }.sort
         expect(footprint).to eq([[8, 8]])
       end
