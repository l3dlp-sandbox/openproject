#-- encoding: UTF-8
#-- copyright
# OpenProject is a project management system.
# Copyright (C) 2012-2015 the OpenProject Foundation (OPF)
#
# This program is free software; you can redistribute it and/or
# modify it under the terms of the GNU General Public License version 3.
#
# OpenProject is a fork of ChiliProject, which is a fork of Redmine. The copyright follows:
# Copyright (C) 2006-2013 Jean-Philippe Lang
# Copyright (C) 2010-2013 the ChiliProject Team
#
# This program is free software; you can redistribute it and/or
# modify it under the terms of the GNU General Public License
# as published by the Free Software Foundation; either version 2
# of the License, or (at your option) any later version.
#
# This program is distributed in the hope that it will be useful,
# but WITHOUT ANY WARRANTY; without even the implied warranty of
# MERCHANTABILITY or FITNESS FOR A PARTICULAR PURPOSE.  See the
# GNU General Public License for more details.
#
# You should have received a copy of the GNU General Public License
# along with this program; if not, write to the Free Software
# Foundation, Inc., 51 Franklin Street, Fifth Floor, Boston, MA  02110-1301, USA.
#
# See doc/COPYRIGHT.rdoc for more details.
#++

require 'spec_helper'

describe Setting, type: :model do
  # OpenProject specific defaults that are set in settings.yml
  describe "OpenProject's default settings" do
    it 'has OpenProject as application title' do
      expect(Setting.app_title).to eq 'OpenProject'
    end

    it 'allows users to register themselves' do
      expect(Setting.self_registration?).to be_truthy
    end

    it 'allows anonymous users to access public information' do
      expect(Setting.login_required?).to be_falsey
    end
  end

  # checks whether settings can be set and are persisted in the database
  describe 'changing a setting' do
    context "setting doesn't exist in the database" do
      before do
        Setting.host_name = 'some name'
      end

      it 'sets the setting' do
        expect(Setting.host_name).to eq 'some name'
      end

      it 'stores the setting' do
        expect(Setting.find_by(name: 'host_name').value).to eq 'some name'
      end

      after do
        Setting.find_by(name: 'host_name').destroy
      end
    end

    context 'setting already exist in the database' do
      before do
        Setting.host_name = 'some name'
        Setting.host_name = 'some other name'
      end

      it 'sets the setting' do
        expect(Setting.host_name).to eq 'some other name'
      end

      it 'stores the setting' do
        expect(Setting.find_by(name: 'host_name').value).to eq 'some other name'
      end

      after do
        Setting.find_by(name: 'host_name').destroy
      end
    end
  end

  # tests the serialization feature to store complex data types like arrays in settings
  describe 'serialized settings' do
    before do
      # note: notified_events is marked as serialized in settings.yml (no type-based automagic here)
      Setting.notified_events = ['some_event']
    end

    it 'serializes arrays' do
      expect(Setting.notified_events).to eq ['some_event']
      expect(Setting.find_by(name: 'notified_events').value).to eq ['some_event']
    end

    after do
<<<<<<< HEAD
      Setting.find_by(name: 'notified_events').destroy
=======
      Setting.find_by_name('notified_events').destroy
      # have to clear the cache as well
      # as settings are stored there
      Rails.cache.clear
>>>>>>> 571b7b3b
    end
  end

  # tests stuff regarding settings callbacks
  describe 'callbacks' do
    # collects data for the dummy callback
    let(:collector) { [] }

    # a dummy callback that collects data
    let(:callback)  { lambda { |args| collector << args[:value] } }

    # registers the dummy callback
    before do
      Setting.register_callback(:notified_events, &callback)
    end

    it 'calls a callback when a setting is set' do
      Setting.notified_events = [:some_event]
      expect(collector).not_to be_empty
    end

    it 'calls no callback on invalid setting' do
      allow_any_instance_of(Setting).to receive(:valid?).and_return(false)
      Setting.notified_events = 'invalid'
      expect(collector).to be_empty
    end

    it 'calls multiple callbacks when a setting is set' do
      Setting.register_callback(:notified_events, &callback)
      Setting.notified_events = [:some_event]
      expect(collector.size).to eq 2
    end

    it 'calls callbacks every time a setting is set' do
      Setting.notified_events = [:some_event]
      Setting.notified_events = [:some_event]
      expect(collector.size).to eq 2
    end

    it 'calls only the callbacks belonging to the changed setting' do
      Setting.register_callback(:host_name, &callback)
      Setting.notified_events = [:some_event]
      expect(collector.size).to eq 1
    end

    it 'attaches to the right setting by passing a string' do
      Setting.register_callback('app_title', &callback)
      Setting.app_title = 'some title'
      expect(collector).not_to be_empty
    end

    it 'passes the new setting value to the callback' do
      Setting.notified_events = [:some_event]
      expect(collector).to include [:some_event]
    end

    it 'optionally passes the old setting value to the callback as the second argument' do
      Setting.host_name = 'some name' # set old value
      cb = lambda { |args| collector << args[:old_value] }
      Setting.register_callback(:host_name, &cb)
      Setting.host_name = 'some other name'
      expect(collector).to include 'some name'
    end

    after do
      Setting.destroy_all
      # have to clear the cache as well
      # as settings are stored there
      Rails.cache.clear
    end
  end
end<|MERGE_RESOLUTION|>--- conflicted
+++ resolved
@@ -98,14 +98,10 @@
     end
 
     after do
-<<<<<<< HEAD
       Setting.find_by(name: 'notified_events').destroy
-=======
-      Setting.find_by_name('notified_events').destroy
       # have to clear the cache as well
       # as settings are stored there
       Rails.cache.clear
->>>>>>> 571b7b3b
     end
   end
 
