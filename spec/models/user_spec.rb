--- conflicted
+++ resolved
@@ -535,7 +535,6 @@
     end
   end
 
-<<<<<<< HEAD
   describe '#notify_about?' do
     let(:work_package) do
       FactoryGirl.build_stubbed(:work_package,
@@ -641,17 +640,16 @@
         end)
         expect(user.notify_about?(work_package)).to be_falsey
       end
-=======
+    end
+  end
+
   describe 'scope.newest' do
     let!(:anonymous) { FactoryGirl.create(:anonymous) }
     let!(:user1) { FactoryGirl.create(:user) }
     let!(:user2) { FactoryGirl.create(:user) }
 
     it 'without anonymous user' do
-      expect( User.newest.length ).to eq(2)
-      expect( User.newest ).to include(user1, user2)
-      expect( User.newest ).not_to include(anonymous)
->>>>>>> 4211a50b
+      expect(User.newest).to match_array([user1, user2])
     end
   end
 end