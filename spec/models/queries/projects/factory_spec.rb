# -- copyright
# OpenProject is an open source project management software.
# Copyright (C) 2010-2024 the OpenProject GmbH
#
# This program is free software; you can redistribute it and/or
# modify it under the terms of the GNU General Public License version 3.
#
# OpenProject is a fork of ChiliProject, which is a fork of Redmine. The copyright follows:
# Copyright (C) 2006-2013 Jean-Philippe Lang
# Copyright (C) 2010-2013 the ChiliProject Team
#
# This program is free software; you can redistribute it and/or
# modify it under the terms of the GNU General Public License
# as published by the Free Software Foundation; either version 2
# of the License, or (at your option) any later version.
#
# This program is distributed in the hope that it will be useful,
# but WITHOUT ANY WARRANTY; without even the implied warranty of
# MERCHANTABILITY or FITNESS FOR A PARTICULAR PURPOSE.  See the
# GNU General Public License for more details.
#
# You should have received a copy of the GNU General Public License
# along with this program; if not, write to the Free Software
# Foundation, Inc., 51 Franklin Street, Fifth Floor, Boston, MA  02110-1301, USA.
#
# See COPYRIGHT and LICENSE files for more details.
# ++

require "spec_helper"
require "services/base_services/behaves_like_create_service"

RSpec.describe Queries::Projects::Factory, with_settings: { enabled_projects_columns: %w[name project_status] } do
  let!(:query_finder) do
    scope = instance_double(ActiveRecord::Relation)

    allow(Queries::Projects::ProjectQuery)
      .to receive(:where)
            .with(user: current_user)
            .and_return(scope)

    allow(scope)
      .to receive(:find_by)
            .with(id:)
            .and_return(persisted_query)
  end
  let(:persisted_query) do
    build_stubbed(:project_query) do |query|
      query.order(id: :asc)
      query.where(:project_status, "=", [Project.status_codes[:on_track].to_s])
      query.select(:project_status, :name, :created_at)
    end
  end
  let(:custom_field) do
    build_stubbed(:project_custom_field, id: 1) do |cf|
      scope = instance_double(ActiveRecord::Relation)

      allow(ProjectCustomField)
        .to receive(:visible)
              .and_return(scope)

      allow(scope)
        .to receive(:find_by)
              .and_return nil

      allow(scope)
        .to receive(:find_by)
              .with(id: cf.id.to_s)
              .and_return(cf)
    end
  end

  let(:id) { nil }
  let(:params) { {} }

  current_user { build_stubbed(:user) }

  describe ".find" do
    subject(:find) { described_class.find(id, params:, user: current_user) }

    context "without id" do
      it "returns a project query" do
        expect(find)
          .to be_a(Queries::Projects::ProjectQuery)
      end

      it "has a name" do
        expect(find.name)
          .to eql(I18n.t("projects.lists.active"))
      end

      it "has a filter for active projects" do
        expect(find.filters.map { |filter| [filter.field, filter.operator, filter.values] })
          .to eq([[:active, "=", ["t"]]])
      end

      it "is ordered by lft asc" do
        expect(find.orders.map { |order| [order.attribute, order.direction] })
          .to eq([["lft", :asc]])
      end

<<<<<<< HEAD
      it "has the enabled project columns columns as selects" do
=======
      it "has the enabled_project_columns columns as selects" do
>>>>>>> a9fe3eb1
        expect(find.selects.map(&:attribute))
          .to eq(Setting.enabled_projects_columns.map(&:to_sym))
      end
    end

    context "without id and with ee and admin privileges",
            with_ee: %i[custom_fields_in_projects_list],
            with_settings: { enabled_projects_columns: %w[name created_at cf_1] } do
      current_user { build_stubbed(:admin) }

<<<<<<< HEAD
      it "has the enabled project columns columns as selects" do
=======
      before do
        custom_field
      end

      it "has the enabled_project_columns columns as selects" do
>>>>>>> a9fe3eb1
        expect(find.selects.map(&:attribute))
          .to eq(Setting.enabled_projects_columns.map(&:to_sym))
      end
    end

    context "with the 'active' id" do
      let(:id) { "active" }

      it "returns a project query" do
        expect(find)
          .to be_a(Queries::Projects::ProjectQuery)
      end

      it "has a name" do
        expect(find.name)
          .to eql(I18n.t("projects.lists.active"))
      end

      it "has a filter for active projects" do
        expect(find.filters.map { |filter| [filter.field, filter.operator, filter.values] })
          .to eq([[:active, "=", ["t"]]])
      end

      it "is ordered by lft asc" do
        expect(find.orders.map { |order| [order.attribute, order.direction] })
          .to eq([["lft", :asc]])
      end

<<<<<<< HEAD
      it "has the enabled project columns columns as selects" do
=======
      it 'has the enabled_project_columns columns as selects' do
>>>>>>> a9fe3eb1
        expect(find.selects.map(&:attribute))
          .to eq(Setting.enabled_projects_columns.map(&:to_sym))
      end
    end

    context "with the 'my' id" do
      let(:id) { "my" }

      it "returns a project query" do
        expect(find)
          .to be_a(Queries::Projects::ProjectQuery)
      end

      it "has a name" do
        expect(find.name)
          .to eql(I18n.t("projects.lists.my"))
      end

      it "has a filter for projects the user is a member of" do
        expect(find.filters.map { |filter| [filter.field, filter.operator, filter.values] })
          .to eq([[:member_of, "=", ["t"]]])
      end

      it "is ordered by lft asc" do
        expect(find.orders.map { |order| [order.attribute, order.direction] })
          .to eq([["lft", :asc]])
      end

<<<<<<< HEAD
      it "has the enabled project columns columns as selects" do
=======
      it 'has the enabled_project_columns columns as selects' do
>>>>>>> a9fe3eb1
        expect(find.selects.map(&:attribute))
          .to eq(Setting.enabled_projects_columns.map(&:to_sym))
      end
    end

    context "with the 'archived' id" do
      let(:id) { "archived" }

      it "returns a project query" do
        expect(find)
          .to be_a(Queries::Projects::ProjectQuery)
      end

      it "has a name" do
        expect(find.name)
          .to eql(I18n.t("projects.lists.archived"))
      end

      it "has a filter for archived projects" do
        expect(find.filters.map { |filter| [filter.field, filter.operator, filter.values] })
          .to eq([[:active, "=", ["f"]]])
      end

      it "is ordered by lft asc" do
        expect(find.orders.map { |order| [order.attribute, order.direction] })
          .to eq([["lft", :asc]])
      end

<<<<<<< HEAD
      it "has the enabled project columns columns as selects" do
=======
      it 'has the enabled_project_columns columns as selects' do
>>>>>>> a9fe3eb1
        expect(find.selects.map(&:attribute))
          .to eq(Setting.enabled_projects_columns.map(&:to_sym))
      end
    end

    context "with the 'on_track' id" do
      let(:id) { "on_track" }

      it "returns a project query" do
        expect(find)
          .to be_a(Queries::Projects::ProjectQuery)
      end

      it "has a name" do
        expect(find.name)
          .to eql(I18n.t("activerecord.attributes.project.status_codes.on_track"))
      end

      it 'has a filter for projects that are "on track"' do
        expect(find.filters.map { |filter| [filter.field, filter.operator, filter.values] })
          .to eq([[:project_status_code, "=", [Project.status_codes[:on_track].to_s]]])
      end

      it "is ordered by lft asc" do
        expect(find.orders.map { |order| [order.attribute, order.direction] })
          .to eq([["lft", :asc]])
      end

<<<<<<< HEAD
      it "has the enabled project columns columns as selects" do
=======
      it 'has the enabled_project_columns columns as selects' do
>>>>>>> a9fe3eb1
        expect(find.selects.map(&:attribute))
          .to eq(Setting.enabled_projects_columns.map(&:to_sym))
      end
    end

    context "with the 'off_track' id" do
      let(:id) { "off_track" }

      it "returns a project query" do
        expect(find)
          .to be_a(Queries::Projects::ProjectQuery)
      end

      it "has a name" do
        expect(find.name)
          .to eql(I18n.t("activerecord.attributes.project.status_codes.off_track"))
      end

      it 'has a filter for projects that are "off track"' do
        expect(find.filters.map { |filter| [filter.field, filter.operator, filter.values] })
          .to eq([[:project_status_code, "=", [Project.status_codes[:off_track].to_s]]])
      end

      it "is ordered by lft asc" do
        expect(find.orders.map { |order| [order.attribute, order.direction] })
          .to eq([["lft", :asc]])
      end

<<<<<<< HEAD
      it "has the enabled project columns columns as selects" do
=======
      it 'has the enabled_project_columns columns as selects' do
>>>>>>> a9fe3eb1
        expect(find.selects.map(&:attribute))
          .to eq(Setting.enabled_projects_columns.map(&:to_sym))
      end
    end

    context "with the 'at_risk' id" do
      let(:id) { "at_risk" }

      it "returns a project query" do
        expect(find)
          .to be_a(Queries::Projects::ProjectQuery)
      end

      it "has a name" do
        expect(find.name)
          .to eql(I18n.t("activerecord.attributes.project.status_codes.at_risk"))
      end

      it 'has a filter for projects that are "at risk"' do
        expect(find.filters.map { |filter| [filter.field, filter.operator, filter.values] })
          .to eq([[:project_status_code, "=", [Project.status_codes[:at_risk].to_s]]])
      end

      it "is ordered by lft asc" do
        expect(find.orders.map { |order| [order.attribute, order.direction] })
          .to eq([["lft", :asc]])
      end

<<<<<<< HEAD
      it "has the enabled project columns columns as selects" do
=======
      it 'has the enabled_project_columns columns as selects' do
>>>>>>> a9fe3eb1
        expect(find.selects.map(&:attribute))
          .to eq(Setting.enabled_projects_columns.map(&:to_sym))
      end
    end

    context "with an integer id for which the user has a query" do
      let(:id) { 42 }

      it "returns the persisted query" do
        expect(find)
          .to eql(persisted_query)
      end
    end

    context "with an integer id for which the user does not have a persisted query" do
      let(:id) { 42 }
      let(:persisted_query) { nil }

      it "returns nil" do
        expect(find)
          .to be_nil
      end
    end

    context "without an id and with params" do
      let(:id) { nil }
      let(:params) do
        {
          filters: [
            {
              attribute: "active",
              operator: "=",
              values: ["f"]
            },
            {
              attribute: "member_of",
              operator: "=",
              values: ["t"]
            }
          ],
          orders: [
            {
              attribute: "id",
              direction: "asc"
            },
            {
              attribute: "name",
              direction: "desc"
            }
          ],
          selects: %w[created_at name]
        }
      end

      it "returns a project query" do
        expect(find)
          .to be_a(Queries::Projects::ProjectQuery)
      end

      it "has no name" do
        expect(find.name)
          .to be_nil
      end

      it "has the filters applied" do
        expect(find.filters.map { |filter| [filter.field, filter.operator, filter.values] })
          .to eq([[:active, "=", ["f"]], [:member_of, "=", ["t"]]])
      end

      it "has the orders applied" do
        expect(find.orders.map { |order| [order.attribute, order.direction] })
          .to eq([["id", :asc], ["name", :desc]])
      end

      it "has the selects" do
        expect(find.selects.map(&:attribute))
          .to eq(%i[created_at name])
      end
    end

    context "with the 'active' id and with order params" do
      let(:id) { "active" }
      let(:params) do
        {
          orders: [
            {
              attribute: "id",
              direction: "asc"
            },
            {
              attribute: "name",
              direction: "desc"
            }
          ]
        }
      end

      it "returns a project query" do
        expect(find)
          .to be_a(Queries::Projects::ProjectQuery)
      end

      it "has no name" do
        expect(find.name)
          .to be_nil
      end

      it "has the filters of the default 'active' query applied" do
        expect(find.filters.map { |filter| [filter.field, filter.operator, filter.values] })
          .to eq([[:active, "=", ["t"]]])
      end

      it "has the orders overwritten" do
        expect(find.orders.map { |order| [order.attribute, order.direction] })
          .to eq([["id", :asc], ["name", :desc]])
      end

<<<<<<< HEAD
      it "has the enabled project columns columns as selects" do
=======
      it 'has the enabled_project_columns columns as selects' do
>>>>>>> a9fe3eb1
        expect(find.selects.map(&:attribute))
          .to eq(Setting.enabled_projects_columns.map(&:to_sym))
      end
    end

    context "with the 'active' id and with filter params" do
      let(:id) { nil }
      let(:params) do
        {
          filters: [
            {
              attribute: "active",
              operator: "=",
              values: ["f"]
            },
            {
              attribute: "member_of",
              operator: "=",
              values: ["t"]
            }
          ]
        }
      end

      it "returns a project query" do
        expect(find)
          .to be_a(Queries::Projects::ProjectQuery)
      end

      it "has no name" do
        expect(find.name)
          .to be_nil
      end

      it "has the filters overwritten" do
        expect(find.filters.map { |filter| [filter.field, filter.operator, filter.values] })
          .to eq([[:active, "=", ["f"]], [:member_of, "=", ["t"]]])
      end

      it "has the orders of the default 'active' query applied" do
        expect(find.orders.map { |order| [order.attribute, order.direction] })
          .to eq([%i[lft asc]])
      end

<<<<<<< HEAD
      it "has the enabled project columns columns as selects" do
=======
      it 'has the enabled_project_columns columns as selects' do
>>>>>>> a9fe3eb1
        expect(find.selects.map(&:attribute))
          .to eq(Setting.enabled_projects_columns.map(&:to_sym))
      end
    end

    context "with the 'active' id and with select params" do
      let(:id) { nil }
      let(:params) do
        {
          selects: %w[created_at project_status]
        }
      end

      it "returns a project query" do
        expect(find)
          .to be_a(Queries::Projects::ProjectQuery)
      end

      it "has no name" do
        expect(find.name)
          .to be_nil
      end

      it "has the filters of the default 'active' query applied" do
        expect(find.filters.map { |filter| [filter.field, filter.operator, filter.values] })
          .to eq([[:active, "=", ["t"]]])
      end

      it "has the orders of the default 'active' query applied" do
        expect(find.orders.map { |order| [order.attribute, order.direction] })
          .to eq([%i[lft asc]])
      end

      it "has the selects overwritten" do
        expect(find.selects.map(&:attribute))
          .to eq(%i[created_at project_status])
      end
    end

    context "with an integer id for which the user has a query and with filter params" do
      let(:id) { 42 }
      let(:params) do
        {
          filters: [
            {
              attribute: "active",
              operator: "=",
              values: ["f"]
            },
            {
              attribute: "member_of",
              operator: "=",
              values: ["t"]
            }
          ]
        }
      end

      it "returns a project query" do
        expect(find)
          .to be_a(Queries::Projects::ProjectQuery)
      end

      it "keeps the name" do
        expect(find.name)
          .to eql(persisted_query.name)
      end

      it "has the filters overwritten" do
        expect(find.filters.map { |filter| [filter.field, filter.operator, filter.values] })
          .to eq([[:active, "=", ["f"]], [:member_of, "=", ["t"]]])
      end

      it "has the orders of the persisted query" do
        expect(find.orders.map { |order| [order.attribute, order.direction] })
          .to eq(persisted_query.orders.map { |order| [order.attribute, order.direction] })
      end

      it "has the selects of the persisted query" do
        expect(find.selects.map(&:attribute))
          .to eq(persisted_query.selects.map(&:attribute))
      end
    end

    context "with an integer id for which the user has a query and with order params" do
      let(:id) { 42 }
      let(:params) do
        {
          orders: [
            {
              attribute: "id",
              direction: "asc"
            },
            {
              attribute: "name",
              direction: "desc"
            }
          ]
        }
      end

      it "returns a project query" do
        expect(find)
          .to be_a(Queries::Projects::ProjectQuery)
      end

      it "keeps the name" do
        expect(find.name)
          .to eql(persisted_query.name)
      end

      it "has the filters of the persisted query" do
        expect(find.filters.map { |filter| [filter.field, filter.operator, filter.values] })
          .to eq(persisted_query.filters.map { |filter| [filter.field, filter.operator, filter.values] })
      end

      it "has the orders overwritten" do
        expect(find.orders.map { |order| [order.attribute, order.direction] })
          .to eq [["id", :asc], ["name", :desc]]
      end

      it "has the selects of the persisted query" do
        expect(find.selects.map(&:attribute))
          .to eq(persisted_query.selects.map(&:attribute))
      end
    end

    context "with an integer id for which the user has a query and with select params" do
      let(:id) { 42 }
      let(:params) do
        {
          selects: %w[created_at project_status]
        }
      end

      it "returns a project query" do
        expect(find)
          .to be_a(Queries::Projects::ProjectQuery)
      end

      it "keeps the name" do
        expect(find.name)
          .to eql(persisted_query.name)
      end

      it "has the filters of the persisted query" do
        expect(find.filters.map { |filter| [filter.field, filter.operator, filter.values] })
          .to eq(persisted_query.filters.map { |filter| [filter.field, filter.operator, filter.values] })
      end

      it "has the orders of the persisted query" do
        expect(find.orders.map { |order| [order.attribute, order.direction] })
          .to eq(persisted_query.orders.map { |order| [order.attribute, order.direction] })
      end

      it "has the selects specified by the params" do
        expect(find.selects.map(&:attribute))
          .to eq(%i[created_at project_status])
      end
    end

    context "with an integer id for which the user does not have a query and with params" do
      let(:id) { 42 }
      let(:persisted_query) { nil }
      let(:params) do
        {
          filters: [
            {
              attribute: "active",
              operator: "=",
              values: ["f"]
            },
            {
              attribute: "member_of",
              operator: "=",
              values: ["t"]
            }
          ],
          orders: [
            {
              attribute: "id",
              direction: "asc"
            },
            {
              attribute: "name",
              direction: "desc"
            }
          ]
        }
      end

      it "returns nil" do
        expect(find)
          .to be_nil
      end
    end

    context "without id, as non admin and with a non existing custom field id",
            with_ee: %i[custom_fields_in_projects_list],
            with_settings: { enabled_projects_columns: %w[name created_at cf_1 cf_42] } do
      before do
        custom_field
      end

      it "has only the available fields (non admin only and only existing cf)" do
        expect(find.selects.map(&:attribute))
          .to eq(%i[name cf_1]) # rubocop:disable Naming/VariableNumber
      end
    end
  end

  describe ".static_query_active" do
    subject(:find) { described_class.static_query_active }

    it "returns a project query" do
      expect(find)
        .to be_a(Queries::Projects::ProjectQuery)
    end

    it "has a name" do
      expect(find.name)
        .to eql(I18n.t("projects.lists.active"))
    end

    it "has a filter for active projects" do
      expect(find.filters.map { |filter| [filter.field, filter.operator, filter.values] })
        .to eq([[:active, "=", ["t"]]])
    end

    it "is ordered by lft asc" do
      expect(find.orders.map { |order| [order.attribute, order.direction] })
        .to eq([["lft", :asc]])
    end

<<<<<<< HEAD
    it "has the enabled project columns columns as selects" do
=======
    it 'has the enabled_project_columns columns as selects' do
>>>>>>> a9fe3eb1
      expect(find.selects.map(&:attribute))
        .to eq(Setting.enabled_projects_columns.map(&:to_sym))
    end
  end

  describe ".static_query_my" do
    subject(:find) { described_class.static_query_my }

    it "returns a project query" do
      expect(find)
        .to be_a(Queries::Projects::ProjectQuery)
    end

    it "has a name" do
      expect(find.name)
        .to eql(I18n.t("projects.lists.my"))
    end

    it "has a filter for projects the user is a member of" do
      expect(find.filters.map { |filter| [filter.field, filter.operator, filter.values] })
        .to eq([[:member_of, "=", ["t"]]])
    end

    it "is ordered by lft asc" do
      expect(find.orders.map { |order| [order.attribute, order.direction] })
        .to eq([["lft", :asc]])
    end

<<<<<<< HEAD
    it "has the enabled project columns columns as selects" do
=======
    it 'has the enabled_project_columns columns as selects' do
>>>>>>> a9fe3eb1
      expect(find.selects.map(&:attribute))
        .to eq(Setting.enabled_projects_columns.map(&:to_sym))
    end
  end

  describe ".static_query_archived" do
    subject(:find) { described_class.static_query_archived }

    it "returns a project query" do
      expect(find)
        .to be_a(Queries::Projects::ProjectQuery)
    end

    it "has a name" do
      expect(find.name)
        .to eql(I18n.t("projects.lists.archived"))
    end

    it "has a filter for archived projects" do
      expect(find.filters.map { |filter| [filter.field, filter.operator, filter.values] })
        .to eq([[:active, "=", ["f"]]])
    end

    it "is ordered by lft asc" do
      expect(find.orders.map { |order| [order.attribute, order.direction] })
        .to eq([["lft", :asc]])
    end

<<<<<<< HEAD
    it "has the enabled project columns columns as selects" do
=======
    it 'has the enabled_project_columns columns as selects' do
>>>>>>> a9fe3eb1
      expect(find.selects.map(&:attribute))
        .to eq(Setting.enabled_projects_columns.map(&:to_sym))
    end
  end

  describe ".static_query_status_on_track" do
    subject(:find) { described_class.static_query_status_on_track }

    it "returns a project query" do
      expect(find)
        .to be_a(Queries::Projects::ProjectQuery)
    end

    it "has a name" do
      expect(find.name)
        .to eql(I18n.t("activerecord.attributes.project.status_codes.on_track"))
    end

    it 'has a filter for project that are "on track"' do
      expect(find.filters.map { |filter| [filter.field, filter.operator, filter.values] })
        .to eq([[:project_status_code, "=", [Project.status_codes[:on_track].to_s]]])
    end

    it "is ordered by lft asc" do
      expect(find.orders.map { |order| [order.attribute, order.direction] })
        .to eq([["lft", :asc]])
    end

<<<<<<< HEAD
    it "has the enabled project columns columns as selects" do
=======
    it 'has the enabled_project_columns columns as selects' do
>>>>>>> a9fe3eb1
      expect(find.selects.map(&:attribute))
        .to eq(Setting.enabled_projects_columns.map(&:to_sym))
    end
  end

  describe ".static_query_status_off_track" do
    subject(:find) { described_class.static_query_status_off_track }

    it "returns a project query" do
      expect(find)
        .to be_a(Queries::Projects::ProjectQuery)
    end

    it "has a name" do
      expect(find.name)
        .to eql(I18n.t("activerecord.attributes.project.status_codes.off_track"))
    end

    it 'has a filter for projects that are "off track"' do
      expect(find.filters.map { |filter| [filter.field, filter.operator, filter.values] })
        .to eq([[:project_status_code, "=", [Project.status_codes[:off_track].to_s]]])
    end

    it "is ordered by lft asc" do
      expect(find.orders.map { |order| [order.attribute, order.direction] })
        .to eq([["lft", :asc]])
    end

<<<<<<< HEAD
    it "has the enabled project columns columns as selects" do
=======
    it 'has the enabled_project_columns columns as selects' do
>>>>>>> a9fe3eb1
      expect(find.selects.map(&:attribute))
        .to eq(Setting.enabled_projects_columns.map(&:to_sym))
    end
  end

  describe ".static_query_status_at_risk" do
    subject(:find) { described_class.static_query_status_at_risk }

    it "returns a project query" do
      expect(find)
        .to be_a(Queries::Projects::ProjectQuery)
    end

    it "has a name" do
      expect(find.name)
        .to eql(I18n.t("activerecord.attributes.project.status_codes.at_risk"))
    end

    it 'has a filter for projects that are "at risk"' do
      expect(find.filters.map { |filter| [filter.field, filter.operator, filter.values] })
        .to eq([[:project_status_code, "=", [Project.status_codes[:at_risk].to_s]]])
    end

    it "is ordered by lft asc" do
      expect(find.orders.map { |order| [order.attribute, order.direction] })
        .to eq([["lft", :asc]])
    end

<<<<<<< HEAD
    it "has the enabled project columns columns as selects" do
=======
    it 'has the enabled_project_columns columns as selects' do
>>>>>>> a9fe3eb1
      expect(find.selects.map(&:attribute))
        .to eq(Setting.enabled_projects_columns.map(&:to_sym))
    end
  end
end<|MERGE_RESOLUTION|>--- conflicted
+++ resolved
@@ -98,11 +98,7 @@
           .to eq([["lft", :asc]])
       end
 
-<<<<<<< HEAD
-      it "has the enabled project columns columns as selects" do
-=======
-      it "has the enabled_project_columns columns as selects" do
->>>>>>> a9fe3eb1
+      it "has the enabled_project_columns columns as selects" do
         expect(find.selects.map(&:attribute))
           .to eq(Setting.enabled_projects_columns.map(&:to_sym))
       end
@@ -113,15 +109,11 @@
             with_settings: { enabled_projects_columns: %w[name created_at cf_1] } do
       current_user { build_stubbed(:admin) }
 
-<<<<<<< HEAD
-      it "has the enabled project columns columns as selects" do
-=======
       before do
         custom_field
       end
 
       it "has the enabled_project_columns columns as selects" do
->>>>>>> a9fe3eb1
         expect(find.selects.map(&:attribute))
           .to eq(Setting.enabled_projects_columns.map(&:to_sym))
       end
@@ -150,11 +142,7 @@
           .to eq([["lft", :asc]])
       end
 
-<<<<<<< HEAD
-      it "has the enabled project columns columns as selects" do
-=======
-      it 'has the enabled_project_columns columns as selects' do
->>>>>>> a9fe3eb1
+      it "has the enabled_project_columns columns as selects" do
         expect(find.selects.map(&:attribute))
           .to eq(Setting.enabled_projects_columns.map(&:to_sym))
       end
@@ -183,11 +171,7 @@
           .to eq([["lft", :asc]])
       end
 
-<<<<<<< HEAD
-      it "has the enabled project columns columns as selects" do
-=======
-      it 'has the enabled_project_columns columns as selects' do
->>>>>>> a9fe3eb1
+      it "has the enabled_project_columns columns as selects" do
         expect(find.selects.map(&:attribute))
           .to eq(Setting.enabled_projects_columns.map(&:to_sym))
       end
@@ -216,11 +200,7 @@
           .to eq([["lft", :asc]])
       end
 
-<<<<<<< HEAD
-      it "has the enabled project columns columns as selects" do
-=======
-      it 'has the enabled_project_columns columns as selects' do
->>>>>>> a9fe3eb1
+      it "has the enabled_project_columns columns as selects" do
         expect(find.selects.map(&:attribute))
           .to eq(Setting.enabled_projects_columns.map(&:to_sym))
       end
@@ -249,11 +229,7 @@
           .to eq([["lft", :asc]])
       end
 
-<<<<<<< HEAD
-      it "has the enabled project columns columns as selects" do
-=======
-      it 'has the enabled_project_columns columns as selects' do
->>>>>>> a9fe3eb1
+      it "has the enabled_project_columns columns as selects" do
         expect(find.selects.map(&:attribute))
           .to eq(Setting.enabled_projects_columns.map(&:to_sym))
       end
@@ -282,11 +258,7 @@
           .to eq([["lft", :asc]])
       end
 
-<<<<<<< HEAD
-      it "has the enabled project columns columns as selects" do
-=======
-      it 'has the enabled_project_columns columns as selects' do
->>>>>>> a9fe3eb1
+      it "has the enabled_project_columns columns as selects" do
         expect(find.selects.map(&:attribute))
           .to eq(Setting.enabled_projects_columns.map(&:to_sym))
       end
@@ -315,11 +287,7 @@
           .to eq([["lft", :asc]])
       end
 
-<<<<<<< HEAD
-      it "has the enabled project columns columns as selects" do
-=======
-      it 'has the enabled_project_columns columns as selects' do
->>>>>>> a9fe3eb1
+      it "has the enabled_project_columns columns as selects" do
         expect(find.selects.map(&:attribute))
           .to eq(Setting.enabled_projects_columns.map(&:to_sym))
       end
@@ -437,11 +405,7 @@
           .to eq([["id", :asc], ["name", :desc]])
       end
 
-<<<<<<< HEAD
-      it "has the enabled project columns columns as selects" do
-=======
-      it 'has the enabled_project_columns columns as selects' do
->>>>>>> a9fe3eb1
+      it "has the enabled_project_columns columns as selects" do
         expect(find.selects.map(&:attribute))
           .to eq(Setting.enabled_projects_columns.map(&:to_sym))
       end
@@ -486,11 +450,7 @@
           .to eq([%i[lft asc]])
       end
 
-<<<<<<< HEAD
-      it "has the enabled project columns columns as selects" do
-=======
-      it 'has the enabled_project_columns columns as selects' do
->>>>>>> a9fe3eb1
+      it "has the enabled_project_columns columns as selects" do
         expect(find.selects.map(&:attribute))
           .to eq(Setting.enabled_projects_columns.map(&:to_sym))
       end
@@ -725,11 +685,7 @@
         .to eq([["lft", :asc]])
     end
 
-<<<<<<< HEAD
-    it "has the enabled project columns columns as selects" do
-=======
-    it 'has the enabled_project_columns columns as selects' do
->>>>>>> a9fe3eb1
+    it "has the enabled_project_columns columns as selects" do
       expect(find.selects.map(&:attribute))
         .to eq(Setting.enabled_projects_columns.map(&:to_sym))
     end
@@ -758,11 +714,7 @@
         .to eq([["lft", :asc]])
     end
 
-<<<<<<< HEAD
-    it "has the enabled project columns columns as selects" do
-=======
-    it 'has the enabled_project_columns columns as selects' do
->>>>>>> a9fe3eb1
+    it "has the enabled_project_columns columns as selects" do
       expect(find.selects.map(&:attribute))
         .to eq(Setting.enabled_projects_columns.map(&:to_sym))
     end
@@ -791,11 +743,7 @@
         .to eq([["lft", :asc]])
     end
 
-<<<<<<< HEAD
-    it "has the enabled project columns columns as selects" do
-=======
-    it 'has the enabled_project_columns columns as selects' do
->>>>>>> a9fe3eb1
+    it "has the enabled_project_columns columns as selects" do
       expect(find.selects.map(&:attribute))
         .to eq(Setting.enabled_projects_columns.map(&:to_sym))
     end
@@ -824,11 +772,7 @@
         .to eq([["lft", :asc]])
     end
 
-<<<<<<< HEAD
-    it "has the enabled project columns columns as selects" do
-=======
-    it 'has the enabled_project_columns columns as selects' do
->>>>>>> a9fe3eb1
+    it "has the enabled_project_columns columns as selects" do
       expect(find.selects.map(&:attribute))
         .to eq(Setting.enabled_projects_columns.map(&:to_sym))
     end
@@ -857,11 +801,7 @@
         .to eq([["lft", :asc]])
     end
 
-<<<<<<< HEAD
-    it "has the enabled project columns columns as selects" do
-=======
-    it 'has the enabled_project_columns columns as selects' do
->>>>>>> a9fe3eb1
+    it "has the enabled_project_columns columns as selects" do
       expect(find.selects.map(&:attribute))
         .to eq(Setting.enabled_projects_columns.map(&:to_sym))
     end
@@ -890,11 +830,7 @@
         .to eq([["lft", :asc]])
     end
 
-<<<<<<< HEAD
-    it "has the enabled project columns columns as selects" do
-=======
-    it 'has the enabled_project_columns columns as selects' do
->>>>>>> a9fe3eb1
+    it "has the enabled_project_columns columns as selects" do
       expect(find.selects.map(&:attribute))
         .to eq(Setting.enabled_projects_columns.map(&:to_sym))
     end
