--- conflicted
+++ resolved
@@ -549,16 +549,8 @@
       end
     end
 
-<<<<<<< HEAD
-      context 'w/o target category' do
-        before do work_package.move_to_project(target_project) end
-
-        describe 'category discarded' do
-          subject { work_package.category_id }
-=======
     shared_examples_for 'work package copy with custom field' do
       it_behaves_like 'work package copy'
->>>>>>> dc164ceb
 
       context 'custom_field' do
         subject { sink.custom_value_for(custom_field.id).value }
@@ -567,26 +559,8 @@
       end
     end
 
-<<<<<<< HEAD
-    describe '#version' do
-      let(:sharing) { 'none' }
-      let(:version) {
-        FactoryGirl.create(:version,
-                           status: 'open',
-                           project: project,
-                           sharing: sharing)
-      }
-      let(:work_package) {
-        FactoryGirl.create(:work_package,
-                           fixed_version: version,
-                           project: project)
-      }
-
-      before do work_package.move_to_project(target_project) end
-=======
     context 'with project' do
       let(:project_id) { source.project_id }
->>>>>>> dc164ceb
 
       describe 'should copy project' do
 
