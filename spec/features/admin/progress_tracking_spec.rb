--- conflicted
+++ resolved
@@ -28,14 +28,7 @@
 
 require "spec_helper"
 
-<<<<<<< HEAD
-RSpec.describe "Progress tracking admin page",
-               :js,
-               :with_cuprite,
-               with_flag: { percent_complete_edition: true } do
-=======
-RSpec.describe "Progress tracking admin page", :cuprite, :js do
->>>>>>> a56b53d2
+RSpec.describe "Progress tracking admin page", :js, :with_cuprite do
   include ActionView::Helpers::SanitizeHelper
   include Toasts::Expectations
 
