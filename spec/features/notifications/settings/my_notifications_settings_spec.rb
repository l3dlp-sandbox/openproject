require 'rails_helper'
require_relative '../../users/notifications/shared_examples'
require 'support/pages/my/notifications'

<<<<<<< HEAD
RSpec.describe "My notifications settings", js: true, with_cuprite: true do
  current_user { create(:user) }
=======
describe "My notifications settings", js: true do
  shared_let(:user) { create(:user) }
>>>>>>> 2774ee7e

  let(:settings_page) { Pages::My::Notifications.new(user) }

  before do
    login_as user
    settings_page.visit!
  end

  it_behaves_like 'notification settings workflow'
end<|MERGE_RESOLUTION|>--- conflicted
+++ resolved
@@ -2,13 +2,8 @@
 require_relative '../../users/notifications/shared_examples'
 require 'support/pages/my/notifications'
 
-<<<<<<< HEAD
 RSpec.describe "My notifications settings", js: true, with_cuprite: true do
-  current_user { create(:user) }
-=======
-describe "My notifications settings", js: true do
   shared_let(:user) { create(:user) }
->>>>>>> 2774ee7e
 
   let(:settings_page) { Pages::My::Notifications.new(user) }
 
