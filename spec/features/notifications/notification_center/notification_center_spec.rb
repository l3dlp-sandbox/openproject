require "spec_helper"

RSpec.describe "Notification center", :js, :with_cuprite,
               with_ee: %i[date_alerts],
               # We decrease the notification polling interval because some portions of the JS code rely on something triggering
               # the Angular change detection. This is usually done by the notification polling, but we don't want to wait
               with_settings: { journal_aggregation_time_minutes: 0, notifications_polling_interval: 1_000 } do
  # Notice that the setup in this file here is not following the normal rules as
  # it also tests notification creation.
  let!(:project1) { create(:project) }
  let!(:project2) { create(:project) }
  let!(:recipient) do
    # Needs to take place before the work package is created so that the notification listener is set up
    create(:user,
           member_with_permissions: { project1 => [:view_work_packages], project2 => [:view_work_packages] },
           notification_settings: [build(:notification_setting, all: true)])
  end
  let!(:other_user) do
    create(:user)
  end
  let(:work_package) do
    create(:work_package, project: project1, author: other_user)
  end
  let(:work_package2) do
    create(:work_package, project: project2, author: other_user)
  end
  let(:notification) do
    # Will have been created via the JOURNAL_CREATED event listeners
    work_package.journals.first.notifications.first
  end
  let(:notification2) do
    # Will have been created via the JOURNAL_CREATED event listeners
    work_package2.journals.first.notifications.first
  end

  let(:center) { Pages::Notifications::Center.new }
  let(:side_menu) { Components::Submenu.new }
  let(:activity_tab) { Components::WorkPackages::Activities.new(work_package) }
  let(:split_screen) { Pages::SplitWorkPackage.new work_package }
  let(:split_screen2) { Pages::SplitWorkPackage.new work_package2 }
  let(:full_screen) { Pages::FullWorkPackage.new work_package }

  let(:notifications) do
    [notification, notification2]
  end

  before do
    # The notifications need to be created as a different user
    # as they are otherwise swallowed to avoid self notification.

    User.execute_as(other_user) do
      perform_enqueued_jobs do
        notifications
      end
    end
  end

  describe "notification for a new journal" do
    current_user { recipient }

    it "does not show all details of the journal" do
      visit home_path
      wait_for_reload
      center.expect_bell_count 2
      center.open

      center.expect_work_package_item notification
      center.expect_work_package_item notification2
      center.click_item notification
      split_screen.expect_open

      activity_tab.expect_wp_has_been_created_activity work_package
    end
  end

  describe "basic use case" do
    current_user { recipient }

    it "can see the notification and dismiss it" do
      visit home_path
      wait_for_reload
      center.expect_bell_count 2
      center.open

      center.expect_work_package_item notification
      center.expect_work_package_item notification2
      center.mark_all_read
      wait_for_network_idle

      retry_block do
        notification.reload
        raise "Expected notification to be marked read" unless notification.read_ian
      end

      center.expect_no_item notification
      center.expect_no_item notification2

      center.open
      center.expect_bell_count 0
    end

    context "with more than 100 notifications" do
      let(:notifications) do
<<<<<<< HEAD
        attributes = { recipient:, project: project1, resource: work_package }
        attributes_project2 = { recipient:, project: project2, resource: work_package2 }

        # rubocop:disable FactoryBot/ExcessiveCreateList
=======
        attributes = { recipient:, resource: work_package }

>>>>>>> d1b343d5
        create_list(:notification, 100, attributes.merge(reason: :mentioned)) +
        create_list(:notification, 105, attributes.merge(reason: :watched)) +
        create_list(:notification, 50, attributes_project2.merge(reason: :assigned))
        # rubocop:enable FactoryBot/ExcessiveCreateList
      end

      it "can dismiss all notifications of the currently selected filter" do
        visit home_path
        wait_for_reload
        center.expect_bell_count "99+"
        center.open

        # side menu items show full count of notifications (inbox has two more due to the "Created" notification)
        side_menu.expect_item_with_count "Inbox", 257
        side_menu.expect_item_with_count "Mentioned", 100
        side_menu.expect_item_with_count "Watcher", 105

        # select watcher filter and mark all as read
        side_menu.click_item "Watcher"
        side_menu.finished_loading
        center.mark_all_read
        wait_for_network_idle

        center.expect_bell_count "99+"
        side_menu.expect_item_with_count "Inbox", 152
        side_menu.expect_item_with_count "Mentioned", 100
        side_menu.expect_item_with_no_count "Watcher"

        # select a project and mark all as read
        side_menu.click_item project2.name
        side_menu.finished_loading
        center.mark_all_read
        wait_for_network_idle

        center.expect_bell_count "99+"
        side_menu.expect_item_with_count "Inbox", 101
        side_menu.expect_item_with_count "Mentioned", 100
        side_menu.expect_no_item project2.name

        # select inbox and mark all as read
        side_menu.click_item "Inbox"
        side_menu.finished_loading
        center.mark_all_read
        wait_for_network_idle

        center.expect_bell_count 0
        side_menu.expect_item_with_no_count "Inbox"
        side_menu.expect_item_with_no_count "Mentioned"
        side_menu.expect_item_with_no_count "Watcher"
      end
    end

    it "can open the split screen of the work package when clicking the notification" do
      visit home_path
      wait_for_reload
      center.expect_bell_count 2
      center.open

      center.click_item notification
      split_screen.expect_open
      center.expect_item_selected notification

      center.expect_item_not_read notification
      center.expect_work_package_item notification2

      center.click_item notification2
      split_screen2.expect_open
      center.expect_item_selected notification2

      center.mark_notification_as_read notification
      wait_for_network_idle
      retry_block do
        notification.reload
        raise "Expected notification to be marked read" unless notification.read_ian
      end

      visit home_path
      wait_for_reload
      center.expect_bell_count 1

      center.open
      center.expect_no_item notification
      center.expect_work_package_item notification2
    end

    it "can open the full view of the work package when double clicking the notification" do
      visit home_path
      center.expect_bell_count 2
      center.open

      center.double_click_item notification
      full_screen.expect_subject

      full_screen.go_back
      center.expect_item_not_read notification
    end

    context "with a new notification" do
      let(:work_package3) do
        create(:work_package,
               project: project1,
               author: other_user)
      end
      let(:notification3) do
        create(:notification,
               reason: :commented,
               recipient:,
               resource: work_package3,
               actor: other_user,
               journal: work_package3.journals.reload.last,
               read_ian: true)
      end

      it "opens a toaster if the notification is part of the current filters" do
        visit home_path
        center.open
        center.expect_bell_count 2
        center.expect_work_package_item notification
        center.expect_work_package_item notification2
        center.expect_no_toaster
        notification3.update(read_ian: false)
        center.expect_toast
        center.update_via_toaster
        center.expect_no_toaster
        center.expect_work_package_item notification
        center.expect_work_package_item notification2
        center.expect_work_package_item notification3
      end

      it "does not open a toaster if the notification is not part of the current filters" do
        visit home_path
        center.open
        center.expect_bell_count 2
        side_menu.click_item "Mentioned"
        side_menu.finished_loading
        center.expect_no_toaster
        notification3.update(read_ian: false)
        # We need to wait for the bell to poll for updates
        sleep 15
        center.expect_no_toaster
      end
    end

    context "with date alert notifications" do
      let(:starting_soon_work_package) do
        # Executing as current user to avoid notification creation
        User.execute_as(recipient) do
          create(:work_package,
                 start_date: 3.days.from_now,
                 project: project1)
        end
      end
      let(:ending_soon_work_package) do
        # Executing as current user to avoid notification creation
        User.execute_as(recipient) do
          create(:work_package,
                 due_date: 2.days.from_now,
                 project: project1)
        end
      end
      let(:overdue_milestone_work_package) do
        # Executing as current user to avoid notification creation
        User.execute_as(recipient) do
          create(:work_package,
                 :is_milestone,
                 due_date: 1.day.ago,
                 project: project1)
        end
      end
      let(:start_date_notification) do
        create(:notification,
               reason: :date_alert_start_date,
               recipient:,
               resource: starting_soon_work_package,
               read_ian: false)
      end
      let(:due_date_notification) do
        create(:notification,
               reason: :date_alert_due_date,
               recipient:,
               resource: ending_soon_work_package,
               read_ian: false)
      end
      let(:overdue_date_notification) do
        create(:notification,
               reason: :date_alert_due_date,
               recipient:,
               resource: overdue_milestone_work_package,
               read_ian: false)
      end

      let(:notifications) do
        [notification, start_date_notification, due_date_notification, overdue_date_notification]
      end

      it "displays the date alerts; allows reading and filtering them" do
        visit home_path
        wait_for_reload
        center.open
        # Three date alerts and the standard (created) notification
        center.expect_bell_count 4
        center.expect_work_package_item notification
        center.expect_work_package_item start_date_notification
        center.expect_work_package_item due_date_notification
        center.expect_work_package_item overdue_date_notification

        # Reading one will update the unread notification list
        center.mark_notification_as_read start_date_notification
        wait_for_network_idle

        center.expect_bell_count 3

        # Filtering for only date alert notifications (that are unread)
        side_menu.click_item "Date alert"
        wait_for_reload

        center.expect_work_package_item due_date_notification
        center.expect_work_package_item overdue_date_notification
        center.expect_no_item(notification, start_date_notification)

        # do not open a toaster if the notification is not part of the current filters
        create(:notification,
               reason: :mentioned,
               recipient:,
               resource: overdue_milestone_work_package)

        # We need to wait for the bell to poll for updates
        sleep 15
        center.expect_no_toaster
      end
    end

    it "opens the next notification after marking one as read" do
      visit home_path
      wait_for_reload
      center.expect_bell_count 2
      center.open

      center.click_item notification
      split_screen.expect_open

      # Marking the first notification as read (via icon on the notification row)
      center.mark_notification_as_read notification
      wait_for_network_idle

      retry_block do
        notification.reload
        raise "Expected notification to be marked read" unless notification.read_ian
      end

      # The second is automatically opened in the split screen
      split_screen2.expect_open

      # When marking the second as closed (via the icon in the split screen)
      # the empty state is shown
      split_screen2.mark_notifications_as_read
      wait_for_network_idle

      retry_block do
        notification.reload
        raise "Expected notification to be marked read" unless notification.read_ian
      end

      center.expect_no_item notification
      center.expect_no_item notification2

      center.expect_empty
    end

    context "with multiple notifications per work package" do
      # In this context we have four notifications for two work packages.
      let(:notification3) do
        work_package2.journal_notes = "A new notification is created here on wp 2"
        work_package2.save!

        # Will have been created via the JOURNAL_CREATED event listeners
        work_package2.journals.last.notifications.first
      end
      let(:notification4) do
        work_package.journal_notes = "Another notification is created here on wp 1"
        work_package.save!

        # Will have been created via the JOURNAL_CREATED event listeners
        work_package.journals.last.notifications.first
      end

      let(:notifications) do
        [notification, notification2, notification3, notification4]
      end

      it "aggregates notifications per work package and sets all as read when opened" do
        visit home_path
        wait_for_reload
        center.expect_bell_count 4
        center.open

        center.expect_number_of_notifications 2

        # Click on first list item, which should be the youngest notification
        center.click_item notification4

        split_screen.expect_open
        center.mark_notification_as_read notification4
        wait_for_network_idle

        retry_block do
          notification4.reload
          raise "Expected notification to be marked read" unless notification4.read_ian
        end

        expect(notification.reload.read_ian).to be_truthy
        expect(notification2.reload.read_ian).to be_falsey
        expect(notification3.reload.read_ian).to be_falsey
        expect(notification4.reload.read_ian).to be_truthy

        # Click on second list item, which should be the youngest notification that does
        # not belong to the work package that represents the first list item.
        center.click_item notification3

        split_screen2.expect_open
        center.mark_notification_as_read notification3
        wait_for_network_idle
        retry_block do
          notification3.reload
          raise "Expected notification to be marked read" unless notification3.read_ian
        end

        expect(notification2.reload.read_ian).to be_truthy
        expect(notification3.reload.read_ian).to be_truthy
      end
    end
  end

  describe "logging into deep link", with_settings: { login_required: true } do
    it "redirects to the notification deep link" do
      visit details_notifications_path(work_package.id, tab: :activity)

      expect(page).to have_current_path /login/

      login_with recipient.login, "adminADMIN!", visit_signin_path: false

      expect(page).to have_current_path /notifications\/details\/#{work_package.id}/
    end
  end
end<|MERGE_RESOLUTION|>--- conflicted
+++ resolved
@@ -101,15 +101,10 @@
 
     context "with more than 100 notifications" do
       let(:notifications) do
-<<<<<<< HEAD
-        attributes = { recipient:, project: project1, resource: work_package }
-        attributes_project2 = { recipient:, project: project2, resource: work_package2 }
+        attributes = { recipient:, resource: work_package }
+        attributes_project2 = { recipient:, resource: work_package2 }
 
         # rubocop:disable FactoryBot/ExcessiveCreateList
-=======
-        attributes = { recipient:, resource: work_package }
-
->>>>>>> d1b343d5
         create_list(:notification, 100, attributes.merge(reason: :mentioned)) +
         create_list(:notification, 105, attributes.merge(reason: :watched)) +
         create_list(:notification, 50, attributes_project2.merge(reason: :assigned))
