--- conflicted
+++ resolved
@@ -171,7 +171,7 @@
   end
 
   describe 'search for work packages' do
-    context 'when search in all projects' do
+    context 'when searching in all projects' do
       let(:params) { [project, { q: query, work_packages: 1 }] }
 
       context 'as custom fields not searchable' do
@@ -214,21 +214,6 @@
         end
       end
 
-<<<<<<< HEAD
-      context 'when a work package is closed' do
-        let(:params) { [{ q: query, scope: 'all' }] }
-        let(:run_visit) { false }
-        let(:work_package) { work_packages.last }
-
-        before do
-          work_package.update(status: create(:closed_status))
-          visit search_path(*params)
-        end
-
-        it 'marks the closed work package' do
-          within 'dt.work_package-closed' do
-            expect(page).to have_link(text: Regexp.new(work_package.status.name))
-=======
       describe 'by #id' do
         let(:work_package) { work_packages.last }
 
@@ -249,7 +234,23 @@
 
             wp_page = Pages::FullWorkPackage.new(work_package)
             wp_page.expect_subject
->>>>>>> f1bd4fd7
+          end
+        end
+      end
+
+      context 'when a work package is closed' do
+        let(:params) { [{ q: query, scope: 'all' }] }
+        let(:run_visit) { false }
+        let(:work_package) { work_packages.last }
+
+        before do
+          work_package.update(status: create(:closed_status))
+          visit search_path(*params)
+        end
+
+        it 'marks the closed work package' do
+          within 'dt.work_package-closed' do
+            expect(page).to have_link(text: Regexp.new(work_package.status.name))
           end
         end
       end
