require 'spec_helper'
require_relative 'context_menu_shared_examples'

RSpec.describe 'Work package table context menu', :js, :with_cuprite do
  shared_let(:user) { create(:admin) }
  shared_let(:work_package) { create(:work_package) }

  shared_let(:wp_table) { Pages::WorkPackagesTable.new(work_package.project) }
  shared_let(:menu) { Components::WorkPackages::ContextMenu.new }
  shared_let(:display_representation) { Components::WorkPackages::DisplayRepresentation.new }
  let(:wp_timeline) { Pages::WorkPackagesTimeline.new(work_package.project) }

  before do
    login_as(user)
    work_package
  end

  context 'when in the table' do
    it_behaves_like 'provides a single WP context menu' do
      let(:open_context_menu) do
        -> {
          # Go to table
          wp_table.visit!
          wp_table.expect_work_package_listed(work_package)
          loading_indicator_saveguard

          # Open context menu
          menu.expect_closed
          menu.open_for(work_package)
        }
      end

      it 'provides a context menu with timeline options' do
        open_context_menu.call
        # Open timeline
        wp_timeline.toggle_timeline
        wp_timeline.expect_timeline!(open: true)

        # Open context menu
        menu.expect_closed
        menu.open_for(work_package)
<<<<<<< HEAD
        menu.expect_options 'Add predecessor', 'Add follower'
=======
        menu.expect_options ['Add predecessor', 'Add follower', 'Show relations']

        # Show relations tab when selecting show-relations from menu
        menu.choose('Show relations')
        expect(page).to have_current_path /details\/#{work_package.id}\/relations/
>>>>>>> 13c11cae
      end

      context 'for multiple selected WPs' do
        let!(:work_package2) { create(:work_package, project: work_package.project) }

        it 'provides a context menu with a subset of the available menu items' do
          # Go to table
          wp_table.visit!
          wp_table.expect_work_package_listed(work_package)
          wp_table.expect_work_package_listed(work_package2)

          loading_indicator_saveguard

          # Select all WPs
          find('body').send_keys [:control, 'a']

          menu.open_for(work_package)
          menu.expect_options 'Open details view', 'Open fullscreen view',
                              'Bulk edit', 'Bulk copy', 'Bulk change of project', 'Bulk delete'
        end
      end
    end
  end

  context 'when in the card view' do
    it_behaves_like 'provides a single WP context menu' do
      let(:open_context_menu) do
        -> {
          # Go to table
          wp_table.visit!
          wp_table.expect_work_package_listed(work_package)

          display_representation.switch_to_card_layout
          loading_indicator_saveguard

          # Open context menu
          menu.expect_closed
          menu.open_for(work_package)
        }
      end
    end
  end
end<|MERGE_RESOLUTION|>--- conflicted
+++ resolved
@@ -39,15 +39,11 @@
         # Open context menu
         menu.expect_closed
         menu.open_for(work_package)
-<<<<<<< HEAD
-        menu.expect_options 'Add predecessor', 'Add follower'
-=======
-        menu.expect_options ['Add predecessor', 'Add follower', 'Show relations']
+        menu.expect_options 'Add predecessor', 'Add follower', 'Show relations'
 
         # Show relations tab when selecting show-relations from menu
         menu.choose('Show relations')
         expect(page).to have_current_path /details\/#{work_package.id}\/relations/
->>>>>>> 13c11cae
       end
 
       context 'for multiple selected WPs' do
