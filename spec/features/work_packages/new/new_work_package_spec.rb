require 'spec_helper'
require 'support/edit_fields/edit_field'
require 'features/work_packages/work_packages_page'
require 'features/page_objects/notification'

RSpec.describe 'new work package', :js, :with_cuprite do
  shared_let(:status) { create(:status, is_default: true) }
  shared_let(:priority) { create(:priority, is_default: true) }
  shared_let(:type_task) { create(:type_task) }
  shared_let(:type_milestone) { create(:type_milestone, position: type_task.position + 1) }
  shared_let(:type_bug) { create(:type_bug, position: type_milestone.position + 1) }
  shared_let(:types) { [type_task, type_milestone, type_bug] }
  shared_let(:project) do
    create(:project, types:)
  end

  let(:permissions) { %i[view_work_packages add_work_packages edit_work_packages work_package_assigned] }
  let(:user) do
    create(:user, member_with_permissions: { project => permissions })
  end

  let(:work_packages_page) { WorkPackagesPage.new(project) }

  let(:subject) { 'My subject' }
  let(:description) { 'A description of the newly-created work package.' }

  let(:subject_field) { wp_page.edit_field :subject }
  let(:description_field) { wp_page.edit_field :description }
  let(:project_field) { wp_page.edit_field :project }
  let(:assignee_field) { wp_page.edit_field :assignee }
  let(:type_field) { wp_page.edit_field :type }
  let(:toaster) { PageObjects::Notifications.new(page) }

  def disable_leaving_unsaved_warning
    create(:user_preference, user:, others: { warn_on_leaving_unsaved: false })
  end

  def save_work_package!(expect_success = true)
    scroll_to_and_click find_by_id('work-packages--edit-actions-save')

    if expect_success
      toaster.expect_success('Successful creation.')
    end
  end

  def click_create_work_package_button(type)
    loading_indicator_saveguard

    wp_page.click_create_wp_button(type)

    loading_indicator_saveguard
  end

  def create_work_package(type, *)
    click_create_work_package_button(type)
    expect(page).to have_focus_on('#wp-new-inline-edit--field-subject')
    wp_page.subject_field.set(subject)

    wait_for_network_idle
  end

  def create_work_package_globally(type, project_name)
    click_create_work_package_button(type)

    wp_page.subject_field.set(subject)

    project_field.openSelectField
    project_field.set_value project_name

    wait_for_network_idle

    # Select self as assignee
    assignee_field.openSelectField
    assignee_field.set_value user.name

    wait_for_network_idle
  end

  before do
    disable_leaving_unsaved_warning
    login_as(user)
  end

  shared_examples 'work package creation workflow' do
    before do
      create_method.call(type_task, project.name)

      expect(page).to have_selector(safeguard_selector, wait: 10)
    end

    it 'creates a subsequent work package' do
      wp_page.subject_field.set(subject)
      save_work_package!

      # safeguards
      wp_page.dismiss_toaster!
      wp_page.expect_no_toaster(
        message: 'Successful creation. Click here to open this work package in fullscreen view.'
      )

      subject_field.expect_state_text(subject)

      create_method.call(type_bug, project.name)
      expect(page).to have_selector(safeguard_selector, wait: 10)

      # Use regex to not be case sensitive
      type_field.expect_state_text /#{type_bug.name}/i
    end

    it 'saves the work package with enter' do
      subject_field = wp_page.subject_field
      subject_field.set(subject)
      subject_field.send_keys(:enter)

      # safeguards
      wp_page.dismiss_toaster!
      wp_page.expect_no_toaster(
        message: 'Successful creation. Click here to open this work package in fullscreen view.'
      )

      wp_page.edit_field(:subject).expect_text(subject)
    end

    context 'with missing values' do
      it 'shows an error when subject is missing' do
        description_field.set_value(description)

        # Need to send keys to emulate change
        subject_field = wp_page.subject_field
        subject_field.set('')
        subject_field.send_keys('a')
        subject_field.send_keys(:backspace)

        save_work_package!(false)
        toaster.expect_error("Subject can't be blank.")
      end
    end

    context 'with subject set' do
      it 'creates a basic work package' do
        description_field = wp_page.edit_field :description
        description_field.set_value description

        save_work_package!
        expect(page).to have_selector('.op-work-package-tabs')

        subject_field.expect_state_text(subject)
        description_field = wp_page.edit_field :description
        description_field.expect_state_text(description)
      end

      it 'can switch types and keep attributes' do
        wp_page.subject_field.set(subject)
        type_field.activate!
        type_field.openSelectField
        type_field.set_value type_bug.name

        save_work_package!

        wp_page.expect_attributes(subject:)
        wp_page.expect_attributes type: type_bug.name.upcase
      end

      context 'custom fields' do
        let(:custom_field1) do
          create(
            :work_package_custom_field,
            field_format: 'string',
            is_required: true,
            is_for_all: true
          )
        end
        let(:custom_field2) do
          create(
            :work_package_custom_field,
            field_format: 'list',
            possible_values: %w(foo bar xyz),
            is_required: false,
            is_for_all: true
          )
        end
        let(:custom_fields) do
          [custom_field1, custom_field2]
        end
        let(:type_task) { create(:type_task, custom_fields:) }
        let(:project) do
          create(:project,
                 types:,
                 work_package_custom_fields: custom_fields)
        end

        it do
          ids = custom_fields.map(&:id)
          cf1 = find(".#{custom_fields.first.attribute_name(:camel_case)} input")
          expect(cf1).not_to be_nil

          expect(page).to have_selector(".#{custom_fields.last.attribute_name(:camel_case)} ng-select")

          cf = wp_page.edit_field custom_fields.last.attribute_name(:camel_case)
          cf.field_type = 'create-autocompleter'
          cf.openSelectField
          cf.set_value 'foo'
          save_work_package!(false)

          toaster.expect_error("#{custom_field1.name} can't be blank.")

          cf1.set 'Custom field content'
          save_work_package!(true)

          wp_page.expect_attributes "customField#{custom_field1.id}" => 'Custom field content',
                                    "customField#{custom_field2.id}" => 'foo'
        end
      end
    end
  end

  context 'project split screen' do
    let(:safeguard_selector) { '.work-packages--details-content.-create-mode' }
    let(:wp_page) { Pages::SplitWorkPackage.new(WorkPackage.new) }
    let(:wp_table) { Pages::WorkPackagesTable.new(project) }

    before do
      wp_table.visit!
    end

    it_behaves_like 'work package creation workflow' do
      let(:create_method) { method(:create_work_package) }
    end

    it 'allows to go to the full page through the toaster (Regression #37555)' do
      create_work_package(type_task)
      save_work_package!

      wp_page.expect_toast message: 'Successful creation. Click here to open this work package in fullscreen view.'
      page.find('.op-toast--target-link', text: 'Click here to open this work package in fullscreen view.').click

      full_page = Pages::FullWorkPackage.new(WorkPackage.last)
      full_page.ensure_page_loaded
      full_page.expect_subject
    end

    it 'reloads the table and selects the new work package' do
      expect(page).not_to have_selector('.wp--row')

      create_work_package(type_task)
      expect(page).to have_selector(safeguard_selector, wait: 10)

      wp_page.subject_field.set('new work package')
      save_work_package!
      wp_page.dismiss_toaster!

      expect(page).to have_selector('.wp--row.-checked')

      # Editing the subject after creation
      # Fix for WP #23879
      new_wp = WorkPackage.last
      new_subject = 'new subject'
      table_subject = wp_table.edit_field(new_wp, :subject)
      table_subject.activate!
      table_subject.set_value new_subject
      table_subject.submit_by_enter
      table_subject.expect_state_text new_subject

      wp_page.expect_toast(
        message: 'Successful update. Click here to open this work package in fullscreen view.'
      )

      new_wp.reload
      expect(new_wp.subject).to eq(new_subject)

      # Expect this to be synced
      details_subject = wp_table.edit_field(new_wp, :subject)
      details_subject.expect_state_text new_subject
    end
  end

  context 'full screen' do
    let(:safeguard_selector) { '.work-package--new-state' }
    let(:existing_wp) { create(:work_package, type: type_bug, project:) }
    let(:wp_page) { Pages::FullWorkPackage.new(existing_wp) }

    before do
      wp_page.visit!
      wp_page.ensure_page_loaded
    end

    it 'displays chosen date attribute for milestone type (#44701)' do
      click_create_work_package_button(type_milestone)

      date_field = wp_page.edit_field(:date)

      date_field.expect_value(I18n.t('js.label_no_date'))

      # Set date
      date_field.click_to_open_datepicker
      date = Time.zone.today.iso8601
      date_field.set_milestone_date date
      date_field.save!

      # Expect date to be displayed
      date_field.expect_value date
    end

    it_behaves_like 'work package creation workflow' do
      let(:create_method) { method(:create_work_package) }
    end
  end

  context 'global split screen' do
    let(:safeguard_selector) { '.work-packages--details-content.-create-mode' }
    let(:wp_page) { Pages::SplitWorkPackage.new(WorkPackage.new) }
    let(:wp_table) { Pages::WorkPackagesTable.new(nil) }

    before do
      wp_table.visit!
    end

    it_behaves_like 'work package creation workflow' do
      let(:create_method) { method(:create_work_package_globally) }
    end

    it 'can stop and re-create with correct selection (Regression #30216)' do
      create_work_package_globally(type_bug, project.name)

      click_on 'Cancel'

      wp_page.click_create_wp_button type_bug
      expect(page).not_to have_selector('.ng-value', text: project.name)

      project_field.openSelectField
      project_field.set_value project.name

      click_on 'Cancel'
    end

    it 'sets a default date that is readable (Regression #34291)' do
      create_work_package_globally(type_bug, project.name)

      date_field = wp_page.edit_field(:combinedDate)
      date_field.expect_value("no start date - no finish date")

      click_on 'Cancel'
    end

    it 'can save the work package with an assignee (Regression #32887)' do
      create_work_package_globally(type_task, project.name)
      expect(page).to have_selector(safeguard_selector, wait: 10)

      wp_page.subject_field.set('new work package')
      save_work_package!
      wp_page.dismiss_toaster!

      assignee_field.expect_state_text user.name
      wp = WorkPackage.last
      expect(wp.assigned_to).to eq user
    end

    it 'resets the dates when opening the datepicker and cancelling (Regression #44152)' do
      create_work_package_globally(type_task, project.name)
      expect(page).to have_selector(safeguard_selector, wait: 10)

      # Open datepicker
      date_field = wp_page.edit_field(:combinedDate)
      date_field.click_to_open_datepicker

      # Select date
      start = (Time.zone.today - 1.day).iso8601
      date_field.set_start_date start

      due = (Time.zone.today + 1.day).iso8601
      date_field.set_due_date due

      # Cancel
      date_field.cancel_by_click
      date_field.expect_value 'no start date - no finish date'
    end

    context 'with a project without type_bug' do
      let!(:project_without_bug) do
        create(:project, name: 'Unrelated project', types: [type_task])
      end

      it 'will not show that value in the project drop down' do
        create_work_package_globally(type_bug, project.name)

        project_field.openSelectField

        expect(page).to have_selector('.ng-dropdown-panel .ng-option', text: project.name)
        expect(page).not_to have_selector('.ng-dropdown-panel .ng-option', text: project_without_bug.name)
      end
    end
  end

  context 'as a user with no permissions' do
<<<<<<< HEAD
    let(:user) { create(:user, member_with_roles: { project => role }) }
    let(:role) { create(:role, permissions: %i(view_work_packages)) }
=======
    let(:user) { create(:user, member_in_project: project, member_through_role: role) }
    let(:role) { create(:project_role, permissions: %i(view_work_packages)) }
>>>>>>> 763f9601
    let(:wp_page) { Pages::Page.new }

    let(:paths) do
      [
        new_work_packages_path,
        new_split_work_packages_path,
        new_project_work_packages_path(project),
        new_split_project_work_packages_path(project)
      ]
    end

    it 'shows a 403 error on creation paths' do
      paths.each do |path|
        visit path
        wp_page.expect_toast(type: :error, message: I18n.t('api_v3.errors.code_403'))
      end
    end
  end

  context 'as a user with add_work_packages permission, but not edit_work_packages permission (Regression 28580)' do
<<<<<<< HEAD
    let(:user) { create(:user, member_with_roles: { project => role }) }
    let(:role) { create(:role, permissions: %i(view_work_packages add_work_packages)) }
=======
    let(:user) { create(:user, member_in_project: project, member_through_role: role) }
    let(:role) { create(:project_role, permissions: %i(view_work_packages add_work_packages)) }
>>>>>>> 763f9601
    let(:wp_page) { Pages::FullWorkPackageCreate.new }

    before do
      visit new_project_work_packages_path(project)
    end

    it 'can create the work package, but not update it after saving' do
      type_field.activate!
      type_field.set_value type_bug.name
      # wait after the type change
      sleep(0.2)
      subject_field.update('new work package')

      wp_page.expect_and_dismiss_toaster(
        message: 'Successful creation.'
      )

      subject_field.expect_read_only
      subject_field.display_element.click
      subject_field.expect_inactive!
    end
  end

  context 'an anonymous user is prompted to login' do
    let(:user) { create(:anonymous) }
    let(:wp_page) { Pages::Page.new }

    let(:paths) do
      [
        new_work_packages_path,
        new_split_work_packages_path,
        new_project_work_packages_path(project),
        new_split_project_work_packages_path(project)
      ]
    end

    it 'shows a 403 error on creation paths' do
      paths.each do |path|
        visit path
        expect(wp_page.current_url).to match /#{signin_path}\?back_url=/
      end
    end
  end

  context 'creating child work packages' do
    let!(:parent) do
      create(:work_package,
             project:,
             author: user,
             start_date: Date.today - 5.days,
             due_date: Date.today + 5.days)
    end
    let(:context_menu) { Components::WorkPackages::ContextMenu.new }
    let(:split_create_page) { Pages::SplitWorkPackageCreate.new(project:) }
    let(:permissions) { %i[view_work_packages add_work_packages edit_work_packages manage_subtasks] }
    let(:wp_page) { Pages::FullWorkPackage.new(parent) }
    let(:wp_page_create) { Pages::FullWorkPackageCreate.new(project:) }

    it 'from within the table' do
      work_packages_page.visit_index

      context_menu.open_for(parent)
      context_menu.choose('Create new child')

      # The dates are taken over from the parent by default
      date_field = split_create_page.edit_field(:combinedDate)
      date_field.expect_value("#{parent.start_date} - #{parent.due_date}")

      date_field.click_to_open_datepicker
      date_field.update ['', parent.due_date]

      subject = split_create_page.edit_field(:subject)
      subject.set_value 'Child'

      split_create_page.save!

      split_create_page.expect_and_dismiss_toaster(message: I18n.t('js.notice_successful_create'))

      split_create_page.expect_attributes(combinedDate: "no start date - #{parent.due_date.strftime('%m/%d/%Y')}")

      expect(split_create_page).to have_test_selector('op-wp-breadcrumb', text: "Parent:\n#{parent.subject}")
    end

    it 'can navigate to the fullscreen page (Regression #49565)' do
      work_packages_page.visit_index

      context_menu.open_for(parent)
      context_menu.choose('Create new child')

      subject_field = split_create_page.edit_field(:subject)
      subject_field.set_value 'My subtask'

      find('.work-packages-show-view-button').click

      expect(split_create_page).not_to have_alert_dialog
      subject_field = wp_page_create.edit_field(:subject)
      subject_field.expect_value 'My subtask'
    end

    it 'from the relations tab' do
      wp_page.visit_tab!('relations')

      click_button('Create new child')

      subject = EditField.new wp_page, :subject
      subject.set_value 'Child'
      subject.submit_by_enter

      wp_page.expect_and_dismiss_toaster(message: I18n.t('js.notice_successful_create'))

      # Move to the newly created child
      wp_page.find("wp-children-query tbody.results-tbody tr").double_click

      wp_page.expect_attributes(combinedDate: "#{parent.start_date.strftime('%m/%d/%Y')} - #{parent.due_date.strftime('%m/%d/%Y')}")

      expect(wp_page).to have_test_selector('op-wp-breadcrumb', text: "Parent:\n#{parent.subject}")
    end
  end
end<|MERGE_RESOLUTION|>--- conflicted
+++ resolved
@@ -392,13 +392,8 @@
   end
 
   context 'as a user with no permissions' do
-<<<<<<< HEAD
+    let(:role) { create(:project_role, permissions: %i(view_work_packages)) }
     let(:user) { create(:user, member_with_roles: { project => role }) }
-    let(:role) { create(:role, permissions: %i(view_work_packages)) }
-=======
-    let(:user) { create(:user, member_in_project: project, member_through_role: role) }
-    let(:role) { create(:project_role, permissions: %i(view_work_packages)) }
->>>>>>> 763f9601
     let(:wp_page) { Pages::Page.new }
 
     let(:paths) do
@@ -419,13 +414,8 @@
   end
 
   context 'as a user with add_work_packages permission, but not edit_work_packages permission (Regression 28580)' do
-<<<<<<< HEAD
+    let(:role) { create(:project_role, permissions: %i(view_work_packages add_work_packages)) }
     let(:user) { create(:user, member_with_roles: { project => role }) }
-    let(:role) { create(:role, permissions: %i(view_work_packages add_work_packages)) }
-=======
-    let(:user) { create(:user, member_in_project: project, member_through_role: role) }
-    let(:role) { create(:project_role, permissions: %i(view_work_packages add_work_packages)) }
->>>>>>> 763f9601
     let(:wp_page) { Pages::FullWorkPackageCreate.new }
 
     before do
