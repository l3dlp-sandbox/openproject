RSpec.shared_examples 'as an accessible inplace editor' do
  it 'triggers edit mode on click' do
    scroll_to_element(field.display_element)
    field.activate_edition
    expect(field).to be_editing
    field.cancel_by_escape
  end

  it 'triggers edit mode on RETURN key' do
    scroll_to_element(field.display_element)

    field.display_element.native.send_keys(:return)
    expect(field).to be_editing
    field.cancel_by_escape
  end

  it 'is focusable' do
    scroll_to_element(field.display_element)

    tab_index = field.display_element['tabindex']
    expect(tab_index).not_to be_nil
    expect(tab_index).not_to eq('-1')
  end
end

RSpec.shared_examples 'as an auth aware field' do
  context 'when is editable' do
    it_behaves_like 'as an accessible inplace editor'
  end

  context 'when user is authorized' do
    it 'is editable' do
      expect(field).to be_editable
    end
  end

  context 'when user is not authorized' do
    let(:user) do
<<<<<<< HEAD
      create(:user, member_with_permissions: { project => %i(view_work_packages) })
=======
      create(
        :user,
        member_in_project: project,
        member_through_role: build(
          :project_role,
          permissions: [:view_work_packages]
        )
      )
>>>>>>> 763f9601
    end

    it 'is not editable' do
      expect(field).not_to be_editable
    end
  end
end

RSpec.shared_context 'as a single validation point' do
  let(:other_field) { EditField.new page, :type }
  before do
    other_field.activate_edition
    field.activate_edition
    field.input_element.set ''
    field.submit_by_enter
  end

  after do
    field.cancel_by_escape
    other_field.cancel_by_escape
  end
end

RSpec.shared_context 'as a required field' do
  before do
    field.activate_edition
    field.input_element.set ''
    field.submit_by_enter
  end

  after do
    field.cancel_by_escape
  end
end

RSpec.shared_examples 'a cancellable field' do
  shared_examples 'cancelling properly' do
    it 'reverts to read state and keeps its focus' do
      expect(field).not_to be_editing
      field.expect_state_text(work_package.send(property_name))

      active_class_name = page.evaluate_script('document.activeElement.className')
      expect(active_class_name).to include(field.display_selector[1..])
    end
  end

  context 'for escape' do
    before do
      field.activate!
      sleep 1
      field.cancel_by_escape
    end

    it_behaves_like 'cancelling properly'
  end
end

RSpec.shared_examples 'a workpackage autocomplete field' do
  let!(:wp2) { create(:work_package, project:, subject: 'AutoFoo') }

  it 'autocompletes the other work package' do
    field.activate!
    field.clear
    field.type(" ##{wp2.id}")
    expect(page).to have_selector('.mention-list-item', text: wp2.to_s.strip)
  end
end

RSpec.shared_examples 'a principal autocomplete field' do
  let(:role) { create(:project_role, permissions: %i[view_work_packages edit_work_packages]) }
  let!(:user) do
    create(:user,
           member_with_roles: { project => role },
           firstname: 'John')
  end
  let!(:mentioned_user) do
    create(:user,
           member_with_roles: { project => role },
           firstname: 'Laura',
           lastname: 'Foobar')
  end
  let!(:mentioned_group) do
    create(:group, lastname: 'Laudators', member_with_roles: { project => role })
  end

  shared_examples 'principal autocomplete on field' do
    before do
      wp_page.visit!
      wp_page.ensure_page_loaded
    end

    it 'autocompletes links to user profiles' do
      field.activate!
      field.clear with_backspace: true
      field.input_element.send_keys(" @lau")
      expect(page).to have_selector('.mention-list-item', text: mentioned_user.name)
      expect(page).to have_selector('.mention-list-item', text: mentioned_group.name)
      expect(page).not_to have_selector('.mention-list-item', text: user.name)

      # Close the autocompleter
      field.input_element.send_keys :escape
      field.ckeditor.clear

      sleep 2

      field.ckeditor.type_slowly '@Laura'
      expect(page).to have_selector('.mention-list-item', text: mentioned_user.name)
      expect(page).not_to have_selector('.mention-list-item', text: mentioned_group.name)
      expect(page).not_to have_selector('.mention-list-item', text: user.name)
    end
  end

  context 'with the project page' do
    let(:wp_page) { Pages::SplitWorkPackage.new(work_package, project) }

    it_behaves_like 'principal autocomplete on field'
  end

  context 'without the project page' do
    let(:wp_page) { Pages::SplitWorkPackage.new(work_package) }

    it_behaves_like 'principal autocomplete on field'
  end
end

RSpec.shared_examples 'not a principal autocomplete field' do
  let(:role) { create(:project_role, permissions: %i[view_work_packages edit_work_packages]) }
  let!(:user) do
    create(:user,
           member_with_roles: { project => role },
           firstname: 'John')
  end
  let!(:mentioned_user) do
    create(:user,
           member_with_roles: { project => role },
           firstname: 'Laura',
           lastname: 'Foobar')
  end
  let!(:mentioned_group) do
    create(:group, lastname: 'Laudators', member_with_roles: { project => role })
  end

  shared_examples 'not principal autocomplete on field' do
    before do
      wp_page.visit!
      wp_page.ensure_page_loaded
    end

    it 'does not autocompletes links to user profiles' do
      field.activate!
      field.clear with_backspace: true
      field.input_element.send_keys(" @lau")
      sleep 2
      expect(page).not_to have_selector('.mention-list-item')
    end
  end

  context 'with the project page' do
    let(:wp_page) { Pages::SplitWorkPackage.new(work_package, project) }

    it_behaves_like 'not principal autocomplete on field'
  end

  context 'without the project page' do
    let(:wp_page) { Pages::SplitWorkPackage.new(work_package) }

    it_behaves_like 'not principal autocomplete on field'
  end
end<|MERGE_RESOLUTION|>--- conflicted
+++ resolved
@@ -36,18 +36,7 @@
 
   context 'when user is not authorized' do
     let(:user) do
-<<<<<<< HEAD
       create(:user, member_with_permissions: { project => %i(view_work_packages) })
-=======
-      create(
-        :user,
-        member_in_project: project,
-        member_through_role: build(
-          :project_role,
-          permissions: [:view_work_packages]
-        )
-      )
->>>>>>> 763f9601
     end
 
     it 'is not editable' do
