#-- copyright
# OpenProject Backlogs Plugin
#
# Copyright (C)2013-2014 the OpenProject Foundation (OPF)
# Copyright (C)2011 Stephan Eckardt, Tim Felgentreff, Marnen Laibow-Koser, Sandro Munda
# Copyright (C)2010-2011 friflaj
# Copyright (C)2010 Maxime Guilbot, Andrew Vit, Joakim Kolsjö, ibussieres, Daniel Passos, Jason Vasquez, jpic, Emiliano Heyns
# Copyright (C)2009-2010 Mark Maglana
# Copyright (C)2009 Joe Heck, Nate Lowrie
#
# This program is free software; you can redistribute it and/or modify it under
# the terms of the GNU General Public License version 3.
#
# OpenProject Backlogs is a derivative work based on ChiliProject Backlogs.
# The copyright follows:
# Copyright (C) 2010-2011 - Emiliano Heyns, Mark Maglana, friflaj
# Copyright (C) 2011 - Jens Ulferts, Gregor Schmidt - Finn GmbH - Berlin, Germany
#
# This program is free software; you can redistribute it and/or
# modify it under the terms of the GNU General Public License
# as published by the Free Software Foundation; either version 2
# of the License, or (at your option) any later version.
#
# This program is distributed in the hope that it will be useful,
# but WITHOUT ANY WARRANTY; without even the implied warranty of
# MERCHANTABILITY or FITNESS FOR A PARTICULAR PURPOSE.  See the
# GNU General Public License for more details.
#
# You should have received a copy of the GNU General Public License
# along with this program; if not, write to the Free Software
# Foundation, Inc., 51 Franklin Street, Fifth Floor, Boston, MA  02110-1301, USA.
#
# See doc/COPYRIGHT.rdoc for more details.
#++

Then /^(.+) should be in the (\d+)(?:st|nd|rd|th) position of the sprint named (.+)$/ do |story_subject, position, sprint_name|
  position = position.to_i
  story = Story.find(:first, conditions: ['subject=? and name=?', story_subject, sprint_name], joins: :fixed_version)
  story_position(story).should == position.to_i
end

Then /^I should see (\d+) (?:product )?owner backlogs$/ do |count|
  sprint_backlogs = page.all(:css, '#owner_backlogs_container .sprint')
  sprint_backlogs.length.should == count.to_i
end

Then /^I should see (\d+) sprint backlogs$/ do |count|
  sprint_backlogs = page.all(:css, '#sprint_backlogs_container .sprint')
  sprint_backlogs.length.should == count.to_i
end

Then /^I should see the burndown chart for sprint "(.+?)"$/ do |sprint|
  sprint = Sprint.find_by_name(sprint)

  page.should have_css("#burndown_#{sprint.id}")
end

Then /^I should see the WorkPackages page$/ do
  page.should have_css('.workpackages-table')
end

Then /^I should see the taskboard$/ do
  page.should have_css('#taskboard')
end

Then /^I should see the product backlog$/ do
  page.should have_css('#owner_backlogs_container')
end

Then /^I should see (\d+) stories in (?:the )?"(.+?)"$/ do |count, backlog_name|
  sprint = Sprint.find_by_name(backlog_name)
  page.all(:css, "#backlog_#{sprint.id} .story").size.should == count.to_i
end

Then /^the velocity of "(.+?)" should be "(.+?)"$/ do |backlog_name, velocity|
  sprint = Sprint.find_by_name(backlog_name)
  page.find(:css, "#backlog_#{sprint.id} .velocity").text.should == velocity
end

Then /^show me the list of sprints$/ do
  sprints = Sprint.find(:all, conditions: ['project_id=?', @project.id])

  puts "\n"
  puts "\t| #{'id'.ljust(3)} | #{'name'.ljust(18)} | #{'start_date'.ljust(18)} | #{'effective_date'.ljust(18)} | #{'updated_on'.ljust(20)}"
  sprints.each do |sprint|
    puts "\t| #{sprint.id.to_s.ljust(3)} | #{sprint.name.to_s.ljust(18)} | #{sprint.start_date.to_s.ljust(18)} | #{sprint.effective_date.to_s.ljust(18)} | #{sprint.updated_on.to_s.ljust(20)} |"
  end
  puts "\n\n"
end

Then /^show me the list of stories$/ do
  stories = Story.find(:all, conditions: "project_id=#{@project.id}", order: 'position ASC')
  subject_max = (stories.map(&:subject) << 'subject').sort { |a, b| a.length <=> b.length }.last.length
  sprints = @project.versions.find(:all)
  sprint_max = (sprints.map(&:name) << 'sprint').sort { |a, b| a.length <=> b.length }.last.length

  puts "\n"
  puts "\t| #{'id'.ljust(5)} | #{'position'.ljust(8)} | #{'status'.ljust(12)} | #{'rank'.ljust(4)} | #{'subject'.ljust(subject_max)} | #{'sprint'.ljust(sprint_max)} |"
  stories.each do |story|
    puts "\t| #{story.id.to_s.ljust(5)} | #{story.position.to_s.ljust(8)} | #{story.status.name[0, 12].ljust(12)} | #{story.rank.to_s.ljust(4)} | #{story.subject.ljust(subject_max)} | #{(story.fixed_version_id.nil? ? Sprint.new : Sprint.find(story.fixed_version_id)).name.ljust(sprint_max)} |"
  end
  puts "\n\n"
end

Then /^(.+) should be the higher (story|item|task) of (.+)$/ do |higher_subject, type, lower_subject|
  work_package_class = (type == 'task') ? Task : Story

  higher = work_package_class.find(:all, conditions: { subject: higher_subject })
  higher.length.should == 1

  lower = work_package_class.find(:all, conditions: { subject: lower_subject })
  lower.length.should == 1

  if type == 'task'
    lower.first.id.should == higher.first.right_sibling.id
  else
    lower.first.higher_item.id.should == higher.first.id
  end
end

Then /^the request should complete successfully$/ do
  page.driver.response.status.should == 200
end

Then /^the request should fail$/ do
  page.driver.response.status.should == 401
end

Then /^the (\d+)(?:st|nd|rd|th) story in (?:the )?"(.+?)" should be "(.+)"$/ do |position, version_name, subject|
  version = Version.find_by_name(version_name)
  story = Story.at_rank(@project.id, version.id, position.to_i)
  story.should_not be_nil
  story.subject.should == subject
end

Then /^the (\d+)(?:st|nd|rd|th) story in (?:the )?"(.+?)" should be in the "(.+?)" type$/ do |position, version_name, type_name|
  version = Version.find_by_name(version_name)
  type = Type.find_by_name(type_name)
  story = Story.at_rank(@project.id, version.id, position.to_i)
  story.should_not be_nil
  story.type.should == type
end

Then /^the (\d+)(?:st|nd|rd|th) story in (?:the )?"(.+?)" should have the ID of "(.+?)"$/ do |position, version_name, subject|
  version = Version.find_by_name(version_name)
  actual_story = WorkPackage.find_by_subject_and_fixed_version_id(subject, version)
  step %%I should see "#{actual_story.id}" within "#backlog_#{version.id} .story:nth-child(#{position}) .id div.t"%
end

Then /^all positions should be unique for each version$/ do
  Story.find_by_sql("select project_id, fixed_version_id, position, count(*) as dups from #{WorkPackage.table_name} where not position is NULL group by project_id, fixed_version_id, position having count(*) > 1").length.should == 0
end

Then /^the (\d+)(?:st|nd|rd|th) task for (.+) should be (.+)$/ do |position, story_subject, task_subject|
  story = Story.find(:first, conditions: ['subject=?', story_subject])
  story.children[position.to_i - 1].subject.should == task_subject
end

Then /^the server should return an update error$/ do
  page.driver.response.status.should == 400
end

Then /^the server should return (\d+) updated (.+)$/ do |count, object_type|
  page.all("##{object_type.pluralize} .#{object_type.singularize}").length.should == count.to_i
end

Then /^the sprint named (.+) should have (\d+) impediments? named (.+)$/ do |sprint_name, count, impediment_subject|
  sprints = Sprint.find(:all, conditions: { name: sprint_name })
  sprints.length.should == 1

  sprints.first.impediments.map { |i| i.subject == impediment_subject }.length.should == count.to_i
end

Then /^the impediment "(.+)" should signal( | un)successful saving$/ do |impediment_subject, negative|
  pos_or_neg_should = !negative.blank? ? :should : :should_not

  page.send(pos_or_neg_should, have_selector('div.impediment.error', text: impediment_subject))
end

Then /^the sprint should be updated accordingly$/ do
  sprint = Sprint.find(@sprint_params['id'])

  sprint.attributes.each_key do |key|
    unless ['updated_on', 'created_on'].include?(key)
      (key.include?('_date') ? sprint[key].strftime('%Y-%m-%d') : sprint[key]).should == @sprint_params[key]
    end
  end
end

Then /^the status of the story should be set as (.+)$/ do |status|
  @story.reload
  @story.status.name.downcase.should == status
end

Then /^the story named (.+) should have 1 task named (.+)$/ do |story_subject, task_subject|
  stories = Story.find(:all, conditions: { subject: story_subject })
  stories.length.should == 1

  tasks = Task.find(:all, conditions: { parent_id: stories.first.id, subject: task_subject })
  tasks.length.should == 1
end

Then /^the story should be at the (top|bottom)$/ do |position|
  if position == 'top'
    story_position(@story).should == 1
  else
    story_position(@story).should == @story_ids.length
  end
end

Then /^the story should be at position (.+)$/ do |position|
  story_position(@story).should == position.to_i
end

Then /^the story should have a (.+) of (.+)$/ do |attribute, value|
  @story.reload
  if attribute == 'type'
    attribute = 'type_id'
    value = Type.find(:first, conditions: ['name=?', value]).id
  end
  @story[attribute].should == value
end

Then /^the wiki page (.+) should contain (.+)$/ do |title, content|
  title = Wiki.titleize(title)
  page = @project.wiki.find_page(title)
  page.should_not be_nil

  raise "\"#{content}\" not found on page \"#{title}\"" unless page.content.text.match(/#{content}/)
end

Then /^(work_package|task|story) (.+) should have (.+) set to (.+)$/ do |_type, subject, attribute, value|
  work_package = WorkPackage.find_by_subject(subject)
  work_package[attribute].should == value.to_i
end

Then /^the error alert should show "(.+?)"$/ do |msg|
  step %{I should see "#{msg}" within "#msgBox"}
end

Then /^the start date of "(.+?)" should be "(.+?)"$/ do |sprint_name, date|
  version = Version.find_by_name(sprint_name)

  step %{I should see "#{date}" within "div#sprint_#{version.id} div.start_date"}
end

Then /^I should see "(.+?)" as a task to story "(.+?)"$/ do |task_name, story_name|
  story = Story.find_by_subject(story_name)

  step %{I should see "#{task_name}" within "tr.story_#{story.id}"}
end

Then /^the (?:work_package|task|story) "(.+?)" should have "(.+?)" as its target version$/ do |task_name, version_name|
  work_package = WorkPackage.find_by_subject(task_name)
  version = Version.find_by_name(version_name)

  work_package.fixed_version.should eql version
end

Then /^there should not be a saving error on task "(.+?)"$/ do |task_name|
  elements = all(:xpath, "//*[contains(., \"#{task_name}\")]")
  task_div = elements.find { |e| e.tag_name == 'div' && e[:class].include?('task') }
  task_div[:class].should_not include('error')
end

Then /^I should be notified that the work_package "(.+?)" is an invalid parent to the work_package "(.+?)" because of cross project limitations$/ do |parent_name, child_name|
<<<<<<< HEAD
  step %{I should see "Parent is invalid because the work_package '#{child_name}' is a backlogs task and as such can not have the backlogs story '#{parent_name}' as it's parent as long as the story is in a different project" within "#errorExplanation"}
=======
  step %Q{I should see "Parent is invalid because the work package '#{child_name}' is a backlog task and therefore cannot have a parent outside of the current project." within "#errorExplanation"}
>>>>>>> 2b8a167f
end

Then /^the PDF download dialog should be displayed$/ do
  # As far as I'm aware there's nothing that can be done here to check for this.
end<|MERGE_RESOLUTION|>--- conflicted
+++ resolved
@@ -264,11 +264,7 @@
 end
 
 Then /^I should be notified that the work_package "(.+?)" is an invalid parent to the work_package "(.+?)" because of cross project limitations$/ do |parent_name, child_name|
-<<<<<<< HEAD
-  step %{I should see "Parent is invalid because the work_package '#{child_name}' is a backlogs task and as such can not have the backlogs story '#{parent_name}' as it's parent as long as the story is in a different project" within "#errorExplanation"}
-=======
-  step %Q{I should see "Parent is invalid because the work package '#{child_name}' is a backlog task and therefore cannot have a parent outside of the current project." within "#errorExplanation"}
->>>>>>> 2b8a167f
+  step %{I should see "Parent is invalid because the work package '#{child_name}' is a backlog task and therefore cannot have a parent outside of the current project." within "#errorExplanation"}
 end
 
 Then /^the PDF download dialog should be displayed$/ do
