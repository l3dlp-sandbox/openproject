--- conflicted
+++ resolved
@@ -44,22 +44,15 @@
 		And I should not see "35.00 EUR" # material costs only of Manager
 		And I should not see "43.00 EUR" # labour costs of me and Manager
 		And I should not see "49.00 EUR" # material costs of me and Manager
-<<<<<<< HEAD
-		And I am on the issues page for the project called "Standard Project" 
-		And I select to see column "overall costs"
-    And I select to see column "labour costs"
-    And I select to see column "material costs"
-=======
 		And I am on the issues page for the project called "Standard Project"
 		And I select to see columns
       | Overall costs  |
       | Labor costs    |
       | Material costs |
->>>>>>> 7ba58173
 		Then I should see "24.00 EUR"
     And I should see "10.00 EUR"
     And I should see "14.00 EUR"
 		And I should not see "33.00 EUR" # labour costs only of Manager
 		And I should not see "35.00 EUR" # material costs only of Manager
 		And I should not see "43.00 EUR" # labour costs of me and Manager
-		And I should not see "49.00 EUR" # material costs of me and Manager+		And I should not see "49.00 EUR" # material costs of me and Manager
