--- conflicted
+++ resolved
@@ -50,15 +50,6 @@
         end
       end
 
-<<<<<<< HEAD
-    grid.with_area(:author, tag: :div, classes: 'ellipsis') do
-      title = I18n.t(:label_added_time_by,
-                     author: @meeting_agenda_item.author.name,
-                     age: helpers.distance_of_time_in_words(Time.zone.now, @meeting_agenda_item.created_at))
-      flex_layout do |flex|
-        flex.with_column(classes: 'ellipsis') do
-          render(Users::AvatarComponent.new(user: @meeting_agenda_item.author, size: 'mini', title:, classes: 'op-principal_flex'))
-=======
       grid.with_area(:author, tag: :div, classes: 'ellipsis') do
         title = I18n.t(:label_added_time_by,
                        author: @meeting_agenda_item.author.name,
@@ -71,11 +62,9 @@
           flex.with_column(classes: 'ellipsis') do
             render(Users::AvatarComponent.new(user: @meeting_agenda_item.author, size: 'mini', title:, classes: 'op-principal_flex'))
           end
->>>>>>> e4fc80dd
         end
       end
 
-<<<<<<< HEAD
     grid.with_area(:actions, tag: :div, justify_self: :end) do
       render(Primer::Alpha::ActionMenu.new) do |menu|
         menu.with_show_button(icon: "kebab-horizontal", 'aria-label': t("label_agenda_item_actions"), scheme: :invisible, test_selector: 'op-meeting-agenda-actions')
@@ -85,16 +74,6 @@
         delete_action_item(menu)
       end if edit_enabled?
     end
-=======
-      grid.with_area(:actions, tag: :div, justify_self: :end) do
-        render(Primer::Alpha::ActionMenu.new) do |menu|
-          menu.with_show_button(icon: "kebab-horizontal", 'aria-label': t("label_agenda_item_actions"), scheme: :invisible, test_selector: 'op-meeting-agenda-actions')
-          edit_action_item(menu) if @meeting_agenda_item.editable?
-          move_actions(menu)
-          delete_action_item(menu)
-        end if edit_enabled?
-      end
->>>>>>> e4fc80dd
 
       grid.with_area(:notes, tag: :div) do
         if @meeting_agenda_item.notes.present?
