#-- copyright
# OpenProject is an open source project management software.
# Copyright (C) 2012-2024 the OpenProject GmbH
#
# This program is free software; you can redistribute it and/or
# modify it under the terms of the GNU General Public License version 3.
#
# OpenProject is a fork of ChiliProject, which is a fork of Redmine. The copyright follows:
# Copyright (C) 2006-2013 Jean-Philippe Lang
# Copyright (C) 2010-2013 the ChiliProject Team
#
# This program is free software; you can redistribute it and/or
# modify it under the terms of the GNU General Public License
# as published by the Free Software Foundation; either version 2
# of the License, or (at your option) any later version.
#
# This program is distributed in the hope that it will be useful,
# but WITHOUT ANY WARRANTY; without even the implied warranty of
# MERCHANTABILITY or FITNESS FOR A PARTICULAR PURPOSE.  See the
# GNU General Public License for more details.
#
# You should have received a copy of the GNU General Public License
# along with this program; if not, write to the Free Software
# Foundation, Inc., 51 Franklin Street, Fifth Floor, Boston, MA  02110-1301, USA.
#
# See COPYRIGHT and LICENSE files for more details.
#++

class MeetingSectionsController < ApplicationController
  include AttachableServiceCall
  include OpTurbo::ComponentStream
  include Meetings::AgendaComponentStreams
  include ApplicationComponentStreams

  before_action :set_meeting
  before_action :set_meeting_section,
                except: %i[create]
  before_action :authorize

  def create
    call = ::MeetingSections::CreateService
      .new(user: current_user)
      .call(
        {
          meeting_id: @meeting.id
        }
      )

    @meeting_section = call.result

    if call.success?
      add_section_via_turbo_stream
<<<<<<< HEAD
      update_section_via_turbo_stream(force_wrapper: true, state: :edit)
      # update_section_header_via_turbo_stream(state: :edit)
=======
      update_section_header_via_turbo_stream(state: :edit)
      # update the section header of the previously last section in order to ensure the action menu move options are updated
      update_section_header_via_turbo_stream(meeting_section: @meeting.sections.last(2).first) if @meeting.sections.count > 1
>>>>>>> e7d89e3a
      update_new_button_via_turbo_stream(disabled: true)
    else
      render_base_error_in_flash_message_via_turbo_stream(call.errors)
    end

    respond_with_turbo_streams
  end

  def edit
    if @meeting_section.editable?
      update_section_header_via_turbo_stream(state: :edit)
    else
      update_all_via_turbo_stream
      render_error_flash_message_via_turbo_stream(message: t("text_meeting_not_editable_anymore"))
    end

    respond_with_turbo_streams
  end

  def cancel_edit
    if @meeting_section.untitled? && @meeting_section.agenda_items.empty?
      # if the section is untitled and no agenda items, we can safely delete it
      destroy and return
    else
      update_section_header_via_turbo_stream(state: :show)
      update_new_button_via_turbo_stream(disabled: false)
    end

    respond_with_turbo_streams
  end

  def update
    call = ::MeetingSections::UpdateService
      .new(user: current_user, model: @meeting_section)
      .call(meeting_section_params)

    if call.success?
      update_section_header_via_turbo_stream(state: :show)
      update_header_component_via_turbo_stream
      update_sidebar_details_component_via_turbo_stream
      update_new_button_via_turbo_stream(disabled: false)
    else
      # show errors
      update_section_header_via_turbo_stream(state: :edit)
      render_base_error_in_flash_message_via_turbo_stream(call.errors)
    end

    respond_with_turbo_streams
  end

  def destroy
    call = ::MeetingSections::DeleteService
      .new(user: current_user, model: @meeting_section)
      .call

    if call.success?
      remove_section_via_turbo_stream
      # in case the destroy action was called from the cancel_edit action
      # we need to update the new button state, which was disabled before
      update_new_button_via_turbo_stream(disabled: false)
      # update all section headers in order to ensure the action menu move options are updated
      update_section_headers_via_turbo_stream
    else
      generic_call_failure_response(call)
    end

    respond_with_turbo_streams
  end

  def drop
    call = ::MeetingSections::UpdateService
      .new(user: current_user, model: @meeting_section, contract_class: MeetingSections::MoveContract)
      .call(position: params[:position].to_i)

    if call.success?
      # the DOM is already updated on the client-side through the drag
      # in order to preserve an edit state within the section,
      # we don't send a server-side rendered update via `move_section_via_turbo_stream`
      # update all section headers in order to ensure the action menu move options are updated
      update_section_headers_via_turbo_stream
      # update all time slots as a section position change affects potentially all time slots
      update_show_items_via_turbo_stream
    else
      generic_call_failure_response(call)
    end

    respond_with_turbo_streams
  end

  def move
    call = ::MeetingSections::UpdateService
      .new(user: current_user, model: @meeting_section, contract_class: MeetingSections::MoveContract)
      .call(move_to: params[:move_to]&.to_sym)

    if call.success?
      move_section_via_turbo_stream
      # CODE MAINTENANCE: edit state within the moved section potentially gets lost
      # unlike at the drop action, we need to send server-side rendered updates in order to reflect the new position
      # thus an edit state inside the section gets lost
      update_header_component_via_turbo_stream
      # update all section headers in order to ensure the action menu move options are updated
      update_section_headers_via_turbo_stream
      # update all time slots as a section position change affects potentially all time slots
      update_show_items_via_turbo_stream
    else
      generic_call_failure_response(call)
    end

    respond_with_turbo_streams
  end

  private

  def set_meeting
    @meeting = Meeting.find(params[:meeting_id])
    @project = @meeting.project # required for authorization via before_action
  end

  def set_agenda_item_type
    @agenda_item_type = params[:type]&.to_sym
  end

  def set_meeting_section
    @meeting_section = MeetingSection.find(params[:id])
  end

  def meeting_section_params
    params
      .require(:meeting_section)
      .permit(:title)
  end

  def generic_call_failure_response(call)
    # A failure might imply that the meeting was already closed and the action was triggered from a stale browser window
    # updating all components resolves the stale state of that window
    update_all_via_turbo_stream
    # show additional base error message
    render_base_error_in_flash_message_via_turbo_stream(call.errors)
  end
end<|MERGE_RESOLUTION|>--- conflicted
+++ resolved
@@ -50,14 +50,9 @@
 
     if call.success?
       add_section_via_turbo_stream
-<<<<<<< HEAD
       update_section_via_turbo_stream(force_wrapper: true, state: :edit)
-      # update_section_header_via_turbo_stream(state: :edit)
-=======
-      update_section_header_via_turbo_stream(state: :edit)
       # update the section header of the previously last section in order to ensure the action menu move options are updated
       update_section_header_via_turbo_stream(meeting_section: @meeting.sections.last(2).first) if @meeting.sections.count > 1
->>>>>>> e7d89e3a
       update_new_button_via_turbo_stream(disabled: true)
     else
       render_base_error_in_flash_message_via_turbo_stream(call.errors)
