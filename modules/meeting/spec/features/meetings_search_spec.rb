--- conflicted
+++ resolved
@@ -31,13 +31,8 @@
 RSpec.describe 'Meeting search', js: true do
   include Components::Autocompleter::NgSelectAutocompleteHelpers
   let(:project) { create(:project) }
-<<<<<<< HEAD
+  let(:role) { create(:project_role, permissions: %i(view_meetings view_work_packages)) }
   let(:user) { create(:user, member_with_roles: { project => role }) }
-  let(:role) { create(:role, permissions: %i(view_meetings view_work_packages)) }
-=======
-  let(:user) { create(:user, member_in_project: project, member_through_role: role) }
-  let(:role) { create(:project_role, permissions: %i(view_meetings view_work_packages)) }
->>>>>>> 763f9601
 
   let!(:meeting) { create(:meeting, project:) }
 
