--- conflicted
+++ resolved
@@ -52,15 +52,8 @@
   it "can upload an image to new and existing meeting agenda item via drag & drop in editor" do
     show_page.visit!
 
-<<<<<<< HEAD
-    show_page.add_agenda_item(save: false) do
-      sleep 1 # TODO: dynamically wait - without sleep running into timing issues locally
-      click_on "Notes"
-    end
-=======
     click_on "Add"
     click_on "Agenda item"
->>>>>>> d2bbc1fd
 
     # adding an image
     editor.drag_attachment image_fixture.path, "Image uploaded the first time"
