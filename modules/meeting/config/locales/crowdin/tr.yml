--- conflicted
+++ resolved
@@ -122,12 +122,8 @@
       agenda_text: "Eski toplantının gündemini kopyalayın"
     email:
       send_emails: "E-posta gönder"
-<<<<<<< HEAD
-      send_invitation_emails: "Send out invitation emails for all participants."
-=======
       send_invitation_emails: >
         Send out an invitation email to the participants listed above. Note that unchecking this option does not affect the sending of emails after this form is submitted.
->>>>>>> 85dd8e02
       open_meeting_link: "Açık toplantı"
       invited:
         summary: "%{actor} size toplantı için bir davetiye gönderdi %{title}"
