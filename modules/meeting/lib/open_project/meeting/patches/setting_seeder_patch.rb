#-- copyright
# OpenProject is an open source project management software.
# Copyright (C) 2012-2024 the OpenProject GmbH
#
# This program is free software; you can redistribute it and/or
# modify it under the terms of the GNU General Public License version 3.
#
# OpenProject is a fork of ChiliProject, which is a fork of Redmine. The copyright follows:
# Copyright (C) 2006-2013 Jean-Philippe Lang
# Copyright (C) 2010-2013 the ChiliProject Team
#
# This program is free software; you can redistribute it and/or
# modify it under the terms of the GNU General Public License
# as published by the Free Software Foundation; either version 2
# of the License, or (at your option) any later version.
#
# This program is distributed in the hope that it will be useful,
# but WITHOUT ANY WARRANTY; without even the implied warranty of
# MERCHANTABILITY or FITNESS FOR A PARTICULAR PURPOSE.  See the
# GNU General Public License for more details.
#
# You should have received a copy of the GNU General Public License
# along with this program; if not, write to the Free Software
# Foundation, Inc., 51 Franklin Street, Fifth Floor, Boston, MA  02110-1301, USA.
#
# See COPYRIGHT and LICENSE files for more details.
#++

module OpenProject::Meeting::Patches::SettingSeederPatch
  def self.included(base) # :nodoc:
    base.prepend InstanceMethods
  end

  module InstanceMethods
    def data
      original_data = super

<<<<<<< HEAD
      unless original_data["default_projects_modules"].include? "meetings"
        original_data["default_projects_modules"] << "meetings"
=======
      if original_data['default_projects_modules']&.exclude? 'meetings'
        original_data['default_projects_modules'] << 'meetings'
>>>>>>> 374503f6
      end

      original_data
    end
  end
end<|MERGE_RESOLUTION|>--- conflicted
+++ resolved
@@ -35,13 +35,8 @@
     def data
       original_data = super
 
-<<<<<<< HEAD
-      unless original_data["default_projects_modules"].include? "meetings"
+      if original_data["default_projects_modules"]&.exclude? "meetings"
         original_data["default_projects_modules"] << "meetings"
-=======
-      if original_data['default_projects_modules']&.exclude? 'meetings'
-        original_data['default_projects_modules'] << 'meetings'
->>>>>>> 374503f6
       end
 
       original_data
