#English strings go here for Rails i18n
el:
  bcf:
    label_bcf: 'BCF'
    label_imported_failed: 'Αποτυχημένες εισαγωγές των θεμάτων BCF'
    label_imported_successfully: 'Επιτυχής εισαγωγή θέματων BCF'
    issues: "Ζητήματα"
    recommended: 'προτεινόμενο'
    not_recommended: 'δεν συνιστάται'
    no_viewpoints: 'No viewpoints'
    new_badge: "Νέο"
    exceptions:
      file_invalid: "Το αρχείο BCF δεν είναι έγκυρο"
    x_bcf_issues:
      one: 'Ένα BCF ζήτημα'
      other: '%{count} BCF ζητήματα'
    bcf_xml:
      xml_file: 'BCF XML Αρχείο'
      import_title: 'Εισαγωγή'
      export: 'Εξαγωγή'
      import_update_comment: '(Ενημερώθηκε στην εισαγωγή BCF)'
      import_failed: 'Δεν είναι δυνατή η εισαγωγή του BCF αρχείου: %{error}'
<<<<<<< HEAD
      import_successful: 'Imported %{count} BCF issues'
      import_canceled: 'η εισαγωγή BCF-XML ακυρώθηκε.'
      type_not_active: "Ο τύπος του ζητήματος δεν είναι ενεργοποιημένος για αυτό το έργο."
      import:
        num_issues_found: '%{x_bcf_issues} are contained in the BCF-XML file, their details are listed below.'
=======
      import_successful: 'Εισήχθησαν %{count} ζητήματα BCF'
      import_canceled: 'η εισαγωγή BCF-XML ακυρώθηκε.'
      type_not_active: "Ο τύπος του ζητήματος δεν είναι ενεργοποιημένος για αυτό το έργο."
      import:
        num_issues_found: '%{x_bcf_issues} περιέχονται στο αρχείο BCF-XML, οι λεπτομέρειες τους παρατίθενται παρακάτω.'
>>>>>>> 9f97f371
        button_prepare: 'Προετοιμασία εισαγωγής'
        button_perform_import: 'Επιβεβαιώση εισαγωγής'
        button_proceed: 'Συνέχεια'
        button_back_to_list: 'Επιστροφή στη λίστα'
<<<<<<< HEAD
        no_permission_to_add_members: 'You do not have sufficient permissions to add them as members to the project.'
        contact_project_admin: 'Contact your project admin to add them as members and start this import again.'
        continue_anyways: 'Do you want to proceed and finish the import anyways?'
        description: "Provide a BCF-XML v2.1 file to import into this project. You can examine its contents before performing the import."
        invalid_types_found: 'Invalid topic type names found'
        invalid_statuses_found: 'Βρέθηκαν μη έγκυρα ονόματα κατάστασης'
        invalid_priorities_found: 'Invalid priority names found'
        invalid_emails_found: 'Invalid email addresses found'
        unknown_emails_found: 'Unknown email addresses found'
        unknown_property: 'Άγνωστη ιδιότητα'
        non_members_found: 'Non project members found'
        import_types_as: 'Set all these types to'
        import_statuses_as: 'Set all these statuses to'
        import_priorities_as: 'Set all these priorities to'
        invite_as_members_with_role: 'Invite them as members to the project "%{project}" with role'
        add_as_members_with_role: 'Add them as members to the project "%{project}" with role'
        no_type_provided: 'Δεν δόθηκε κανένας τύπος'
        no_status_provided: 'Δεν δόθηκε καμία κατάσταση'
        no_priority_provided: 'Δεν δόθηκε καμιά προτεραιότητα'
        perform_description: "Do you want to import or update the issues listed above?"
=======
        no_permission_to_add_members: 'Δεν έχετε επαρκή δικαιώματα για να τους προσθέσετε ως μέλη αυτού του έργου.'
        contact_project_admin: 'Επικοινωνήστε με τον διαχειριστή έργου σας για να τους προσθέσετε ως μέλη και να επανεκκινήσετε την εισαγωγή.'
        continue_anyways: 'Θέλετε να προχωρήσετε και να ολοκληρώσετε την εισαγωγή ανεξαρτήτως;'
        description: "Provide a BCF-XML v2.1 file to import into this project. You can examine its contents before performing the import."
        invalid_types_found: 'Βρέθηκαν μη έγκυρα ονόματα τύπου θέματος'
        invalid_statuses_found: 'Βρέθηκαν μη έγκυρα ονόματα κατάστασης'
        invalid_priorities_found: 'Βρέθηκαν μη έγκυρα ονόματα προτεραιότητας'
        invalid_emails_found: 'Βρέθηκαν μη έγκυρες διευθύνσεις email'
        unknown_emails_found: 'Βρέθηκαν άγνωστες διευθύνσεις email'
        unknown_property: 'Άγνωστη ιδιότητα'
        non_members_found: 'Βρέθηκαν μέλη που δεν ανήκουν στο έργο'
        import_types_as: 'Ορίστε όλους αυτούς τους τύπους σε'
        import_statuses_as: 'Ορίστε όλες αυτές τις καταστάσεις σε'
        import_priorities_as: 'Ορίστε όλες αυτές τις προτεραιότητες σε'
        invite_as_members_with_role: 'Προσκαλέστε τους ως μέλη στο έργο "%{project}" με τον ρόλο'
        add_as_members_with_role: 'Προσθέστε τους ως μέλη στο έργο "%{project}" με τον ρόλο'
        no_type_provided: 'Δεν δόθηκε κανένας τύπος'
        no_status_provided: 'Δεν δόθηκε καμία κατάσταση'
        no_priority_provided: 'Δεν δόθηκε καμιά προτεραιότητα'
        perform_description: "Θέλετε να εισάγετε ή να ενημερώσετε τα ζητήματα που παρατίθενται παραπάνω;"
>>>>>>> 9f97f371
        replace_with_system_user: 'Replace them with "System" user'
        import_as_system_user: 'Import them as "System" user.'
        what_to_do: "Τι θέλετε να κάνετε;"
        work_package_has_newer_changes: "Outdated! This topic was not updated as the latest changes on the server were newer than the \"ModifiedDate\" of the imported topic. However, comments to the topic were imported."
  export:
    format:
      bcf: "BCF-XML"
  attributes:
    bcf_thumbnail: "BCF snapshot"
  project_module_bcf: "BCF"
  permission_view_linked_issues: "Προβολή ζητημάτων BCF"
  permission_manage_bcf: "Εισαγωγή και διαχείριση ζητημάτων BCF"
  oauth:
    scopes:
      bcf_v2_1: "Πλήρης πρόσβαση στο BCF v2.1 API"
      bcf_v2_1_text: "Η εφαρμογή θα λάβει πλήρη πρόσβαση ανάγνωσης και εγγραφής στο API OpenProject BCF v2.1 για να εκτελέσει ενέργειες για λογαριασμό σας."
  activerecord:
    errors:
      models:
        bcf/viewpoint:
          bitmaps_not_writable: "τα bitmaps δεν είναι εγγράψιμα καθώς δεν έχουν υλοποιηθεί ακόμη."
          index_not_integer: "ο δείκτης δεν είναι ακέραιος."
          invalid_clipping_planes: "το clipping_planes δεν είναι έγκυρο."
          invalid_components: "τα συστατικά δεν είναι έγκυρα."
          invalid_lines: "οι γραμμές δεν είναι έγκυρες."
          invalid_orthogonal_camera: "η orthogonal_camera δεν είναι έγκυρη."
          invalid_perspective_camera: "η perspective_camera δεν είναι έγκυρη."
          mismatching_guid: "Το guid στο json_viewpoint δεν ταιριάζει με το guid του μοντέλου."
          no_json: "Δεν είναι ένα σωστά δομημένο json."
          snapshot_type_unsupported: "το snapshot_type πρέπει να είναι είτε 'png' ή 'jpg'."
          snapshot_data_blank: "το snapshot_data πρέπει να παρέχεται."
          unsupported_key: "Συμπεριλαμβάνεται μια μη υποστηριζόμενη ιδιότητα json."<|MERGE_RESOLUTION|>--- conflicted
+++ resolved
@@ -20,24 +20,15 @@
       export: 'Εξαγωγή'
       import_update_comment: '(Ενημερώθηκε στην εισαγωγή BCF)'
       import_failed: 'Δεν είναι δυνατή η εισαγωγή του BCF αρχείου: %{error}'
-<<<<<<< HEAD
       import_successful: 'Imported %{count} BCF issues'
       import_canceled: 'η εισαγωγή BCF-XML ακυρώθηκε.'
       type_not_active: "Ο τύπος του ζητήματος δεν είναι ενεργοποιημένος για αυτό το έργο."
       import:
         num_issues_found: '%{x_bcf_issues} are contained in the BCF-XML file, their details are listed below.'
-=======
-      import_successful: 'Εισήχθησαν %{count} ζητήματα BCF'
-      import_canceled: 'η εισαγωγή BCF-XML ακυρώθηκε.'
-      type_not_active: "Ο τύπος του ζητήματος δεν είναι ενεργοποιημένος για αυτό το έργο."
-      import:
-        num_issues_found: '%{x_bcf_issues} περιέχονται στο αρχείο BCF-XML, οι λεπτομέρειες τους παρατίθενται παρακάτω.'
->>>>>>> 9f97f371
         button_prepare: 'Προετοιμασία εισαγωγής'
         button_perform_import: 'Επιβεβαιώση εισαγωγής'
         button_proceed: 'Συνέχεια'
         button_back_to_list: 'Επιστροφή στη λίστα'
-<<<<<<< HEAD
         no_permission_to_add_members: 'You do not have sufficient permissions to add them as members to the project.'
         contact_project_admin: 'Contact your project admin to add them as members and start this import again.'
         continue_anyways: 'Do you want to proceed and finish the import anyways?'
@@ -58,28 +49,6 @@
         no_status_provided: 'Δεν δόθηκε καμία κατάσταση'
         no_priority_provided: 'Δεν δόθηκε καμιά προτεραιότητα'
         perform_description: "Do you want to import or update the issues listed above?"
-=======
-        no_permission_to_add_members: 'Δεν έχετε επαρκή δικαιώματα για να τους προσθέσετε ως μέλη αυτού του έργου.'
-        contact_project_admin: 'Επικοινωνήστε με τον διαχειριστή έργου σας για να τους προσθέσετε ως μέλη και να επανεκκινήσετε την εισαγωγή.'
-        continue_anyways: 'Θέλετε να προχωρήσετε και να ολοκληρώσετε την εισαγωγή ανεξαρτήτως;'
-        description: "Provide a BCF-XML v2.1 file to import into this project. You can examine its contents before performing the import."
-        invalid_types_found: 'Βρέθηκαν μη έγκυρα ονόματα τύπου θέματος'
-        invalid_statuses_found: 'Βρέθηκαν μη έγκυρα ονόματα κατάστασης'
-        invalid_priorities_found: 'Βρέθηκαν μη έγκυρα ονόματα προτεραιότητας'
-        invalid_emails_found: 'Βρέθηκαν μη έγκυρες διευθύνσεις email'
-        unknown_emails_found: 'Βρέθηκαν άγνωστες διευθύνσεις email'
-        unknown_property: 'Άγνωστη ιδιότητα'
-        non_members_found: 'Βρέθηκαν μέλη που δεν ανήκουν στο έργο'
-        import_types_as: 'Ορίστε όλους αυτούς τους τύπους σε'
-        import_statuses_as: 'Ορίστε όλες αυτές τις καταστάσεις σε'
-        import_priorities_as: 'Ορίστε όλες αυτές τις προτεραιότητες σε'
-        invite_as_members_with_role: 'Προσκαλέστε τους ως μέλη στο έργο "%{project}" με τον ρόλο'
-        add_as_members_with_role: 'Προσθέστε τους ως μέλη στο έργο "%{project}" με τον ρόλο'
-        no_type_provided: 'Δεν δόθηκε κανένας τύπος'
-        no_status_provided: 'Δεν δόθηκε καμία κατάσταση'
-        no_priority_provided: 'Δεν δόθηκε καμιά προτεραιότητα'
-        perform_description: "Θέλετε να εισάγετε ή να ενημερώσετε τα ζητήματα που παρατίθενται παραπάνω;"
->>>>>>> 9f97f371
         replace_with_system_user: 'Replace them with "System" user'
         import_as_system_user: 'Import them as "System" user.'
         what_to_do: "Τι θέλετε να κάνετε;"
