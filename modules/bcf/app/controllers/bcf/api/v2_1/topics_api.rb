#-- encoding: UTF-8

#-- copyright
# OpenProject is a project management system.
# Copyright (C) 2012-2018 the OpenProject Foundation (OPF)
#
# This program is free software; you can redistribute it and/or
# modify it under the terms of the GNU General Public License version 3.
#
# OpenProject is a fork of ChiliProject, which is a fork of Redmine. The copyright follows:
# Copyright (C) 2006-2017 Jean-Philippe Lang
# Copyright (C) 2010-2013 the ChiliProject Team
#
# This program is free software; you can redistribute it and/or
# modify it under the terms of the GNU General Public License
# as published by the Free Software Foundation; either version 2
# of the License, or (at your option) any later version.
#
# This program is distributed in the hope that it will be useful,
# but WITHOUT ANY WARRANTY; without even the implied warranty of
# MERCHANTABILITY or FITNESS FOR A PARTICULAR PURPOSE.  See the
# GNU General Public License for more details.
#
# You should have received a copy of the GNU General Public License
# along with this program; if not, write to the Free Software
# Foundation, Inc., 51 Franklin Street, Fifth Floor, Boston, MA  02110-1301, USA.
#
# See docs/COPYRIGHT.rdoc for more details.
#++

module Bcf::API::V2_1
  class TopicsAPI < ::API::OpenProjectAPI
    resources :topics do
      helpers do
        def topics
          Bcf::Issue.of_project(@project)
        end
      end

      after_validation do
        authorize :view_linked_issues, context: @project
      end

      get &::Bcf::API::V2_1::Endpoints::Index
             .new(model: Bcf::Issue,
                  api_name: 'Topics',
                  scope: -> { topics })
             .mount

      post &::Bcf::API::V2_1::Endpoints::Create
             .new(model: Bcf::Issue,
                  api_name: 'Topics',
                  params_modifier: ->(attributes) {
                    attributes[:project_id] = @project.id

                    wp_attributes = Bcf::Issues::TransformAttributesService
                                    .new
                                    .call(attributes)
                                    .result

                    attributes
                      .slice(:stage,
                             :index,
                             :labels)
                      .merge(wp_attributes)
                  })
             .mount

      route_param :topic_uuid, regexp: /\A[a-f0-9\-]+\z/ do
        after_validation do
          @issue = topics.find_by_uuid!(params[:topic_uuid])
        end

        get &::Bcf::API::V2_1::Endpoints::Show
              .new(model: Bcf::Issue,
                   api_name: 'Topics')
              .mount

<<<<<<< HEAD
        delete &::Bcf::API::V2_1::Endpoints::Delete
              .new(model: Bcf::Issue,
                   api_name: 'Topics')
              .mount
=======
        mount Bcf::API::V2_1::Viewpoints::API
>>>>>>> 679ae8cb
      end
    end
  end
end<|MERGE_RESOLUTION|>--- conflicted
+++ resolved
@@ -76,14 +76,12 @@
                    api_name: 'Topics')
               .mount
 
-<<<<<<< HEAD
         delete &::Bcf::API::V2_1::Endpoints::Delete
               .new(model: Bcf::Issue,
                    api_name: 'Topics')
               .mount
-=======
+
         mount Bcf::API::V2_1::Viewpoints::API
->>>>>>> 679ae8cb
       end
     end
   end
