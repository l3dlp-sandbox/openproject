--- conflicted
+++ resolved
@@ -27,16 +27,11 @@
 #++
 
 shared_examples_for 'bcf api successful response' do
-<<<<<<< HEAD
-  it 'has a successful status' do
+  it 'responds correctly with the expected body', :aggregate_failures do
     expect(subject.status)
       .to eql(defined?(expected_status) ? expected_status : 200)
-=======
-  it 'responds correctly with the expected body', :aggregate_failures do
-    expect(subject.status).to eq 200
     expect(subject.body).to be_json_eql(expected_body.to_json)
     expect(subject.headers['Content-Type']).to eql 'application/json; charset=utf-8'
->>>>>>> fc36c95b
   end
 end
 
@@ -75,23 +70,8 @@
 end
 
 shared_examples_for 'bcf api unprocessable response' do
-<<<<<<< HEAD
-  it 'responds 422' do
-    expect(subject.status)
-      .to eql 422
-  end
-
-  it 'states a reason message' do
-    expected = {
-      message: message
-    }
-
-    expect(subject.body)
-      .to be_json_eql(expected.to_json)
-=======
   let(:expect_422) do
     { message: message }
->>>>>>> fc36c95b
   end
 
   it 'responds 422 UNPROCESSABLE ENTITY', :aggregate_failures do
