#-- copyright
# OpenProject is an open source project management software.
# Copyright (C) 2012-2024 the OpenProject GmbH
#
# This program is free software; you can redistribute it and/or
# modify it under the terms of the GNU General Public License version 3.
#
# OpenProject is a fork of ChiliProject, which is a fork of Redmine. The copyright follows:
# Copyright (C) 2006-2013 Jean-Philippe Lang
# Copyright (C) 2010-2013 the ChiliProject Team
#
# This program is free software; you can redistribute it and/or
# modify it under the terms of the GNU General Public License
# as published by the Free Software Foundation; either version 2
# of the License, or (at your option) any later version.
#
# This program is distributed in the hope that it will be useful,
# but WITHOUT ANY WARRANTY; without even the implied warranty of
# MERCHANTABILITY or FITNESS FOR A PARTICULAR PURPOSE.  See the
# GNU General Public License for more details.
#
# You should have received a copy of the GNU General Public License
# along with this program; if not, write to the Free Software
# Foundation, Inc., 51 Franklin Street, Fifth Floor, Boston, MA  02110-1301, USA.
#
# See COPYRIGHT and LICENSE files for more details.
#++
module Bim
  module BasicData
    class SettingSeeder < ::BasicData::SettingSeeder
      def data
        super.tap do |original_data|
<<<<<<< HEAD
          unless original_data["default_projects_modules"].include? "bim"
            original_data["default_projects_modules"] << "bim"
=======
          if original_data['default_projects_modules']&.exclude? 'bim'
            original_data['default_projects_modules'] << 'bim'
>>>>>>> 374503f6
          end

          original_data["attachment_max_size"] = 512 * 1024 # 512MB
        end
      end
    end
  end
end<|MERGE_RESOLUTION|>--- conflicted
+++ resolved
@@ -30,13 +30,8 @@
     class SettingSeeder < ::BasicData::SettingSeeder
       def data
         super.tap do |original_data|
-<<<<<<< HEAD
-          unless original_data["default_projects_modules"].include? "bim"
+          if original_data["default_projects_modules"]&.exclude? "bim"
             original_data["default_projects_modules"] << "bim"
-=======
-          if original_data['default_projects_modules']&.exclude? 'bim'
-            original_data['default_projects_modules'] << 'bim'
->>>>>>> 374503f6
           end
 
           original_data["attachment_max_size"] = 512 * 1024 # 512MB
