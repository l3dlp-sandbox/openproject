--- conflicted
+++ resolved
@@ -1,10 +1,6 @@
 .git-actions-menu
   background-color: var(--body-background)
-<<<<<<< HEAD
   border: 1px solid var(--borderColor-default)
-=======
-  border: 1px solid var(--borderColor-muted)
->>>>>>> 492f9dbc
   padding: 1rem 1rem 2rem 1rem
   min-width: 25rem
   box-shadow: .1em .1em .4em rgba(0,0,0,0.1)
