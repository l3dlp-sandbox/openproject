.op-pr-check
  display: grid
  grid-row: span 4
  grid-template-columns: 28px 33px 1fr auto
  grid-template-areas: "check-state-icon check-avatar check-info check-details"
  list-style-type: none
<<<<<<< HEAD
  border: 1px solid var(--borderColor-default)
=======
  border: 1px solid var(--borderColor-muted)
>>>>>>> 492f9dbc
  padding: 0.3rem 1rem
  background: rgba(0, 0, 0, 0.05)
  font-size: 0.9rem

  &:first-child
    border-top-right-radius: 5px
    border-top-left-radius: 5px

  &:last-child
    border-bottom-right-radius: 5px
    border-bottom-left-radius: 5px

  &--avatar img
    grid-area: check-avatar
    display: inline-block
    width: 22px
    height: 22px
    margin-right: 5px
    border-radius: var(--user-avatar-border-radius)

  &--info
    grid-area: check-info

  &--state
    color: var(--fgColor-muted)
    font-style: italic
    margin-left: 1em

  &--state-icon
    grid-area: check-state-icon

    &_queued
      color: cadetblue

    &_in_progress
      color: orange

    &_success
      color: green

    &_failure,
    &_timed_out,
    &_action_required,
    &_stale
      color: red

    &_skipped,
    &_neutral,
    &_cancelled
      color: gray
      color: gray
      color: gray

  &--details
    grid-area: check-details<|MERGE_RESOLUTION|>--- conflicted
+++ resolved
@@ -4,11 +4,7 @@
   grid-template-columns: 28px 33px 1fr auto
   grid-template-areas: "check-state-icon check-avatar check-info check-details"
   list-style-type: none
-<<<<<<< HEAD
   border: 1px solid var(--borderColor-default)
-=======
-  border: 1px solid var(--borderColor-muted)
->>>>>>> 492f9dbc
   padding: 0.3rem 1rem
   background: rgba(0, 0, 0, 0.05)
   font-size: 0.9rem
