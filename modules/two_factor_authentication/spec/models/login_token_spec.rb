require_relative '../spec_helper'

<<<<<<< HEAD
describe TwoFactorAuthentication::LoginToken do
  before do
    @user = build_stubbed(:user, login: "john", password: "doe")
    allow(@user).to receive(:new_record?).and_return(false)
    allow(@user).to receive(:force_password_reset).and_return(false)
    allow(@user).to receive(:password_expired?).and_return(false)
    allow(@user).to receive(:phone_verified?).and_return(true)
    @token = described_class.new(user: @user)
    @token.save
  end
=======
describe TwoFactorAuthentication::LoginToken, with_2fa_ee: true do
  shared_let(:user) { create :user }
  let!(:token) { described_class.new user: }
>>>>>>> 7ba9991f

  it "expires after 15 minutes" do
    Timecop.travel(16.minutes.from_now) do
      expect(token).to be_expired
    end
  end

  it "does not expire before 15 minutes" do
    Timecop.travel(14.minutes.from_now) do
      expect(token).not_to be_expired
    end
  end

  it "deletes previous tokens for the user on creation" do
    token.save!

    new_token = described_class.new(user:)
    new_token.save!

    expect(described_class.find_by(id: token.id)).to be_nil
    expect(described_class.find(new_token.id)).not_to be_nil
  end
end<|MERGE_RESOLUTION|>--- conflicted
+++ resolved
@@ -1,21 +1,8 @@
 require_relative '../spec_helper'
 
-<<<<<<< HEAD
-describe TwoFactorAuthentication::LoginToken do
-  before do
-    @user = build_stubbed(:user, login: "john", password: "doe")
-    allow(@user).to receive(:new_record?).and_return(false)
-    allow(@user).to receive(:force_password_reset).and_return(false)
-    allow(@user).to receive(:password_expired?).and_return(false)
-    allow(@user).to receive(:phone_verified?).and_return(true)
-    @token = described_class.new(user: @user)
-    @token.save
-  end
-=======
 describe TwoFactorAuthentication::LoginToken, with_2fa_ee: true do
   shared_let(:user) { create :user }
   let!(:token) { described_class.new user: }
->>>>>>> 7ba9991f
 
   it "expires after 15 minutes" do
     Timecop.travel(16.minutes.from_now) do
