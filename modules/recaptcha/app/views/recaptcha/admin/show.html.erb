<% html_title(t(:label_administration), t('recaptcha.label_recaptcha')) -%>

<%= breadcrumb_toolbar t('recaptcha.label_recaptcha') %>

<section class="admin--edit-section">
  <%= styled_form_tag({ action: :update },
                      method: :post,
                      id: 'update-recaptcha-settings-form') do %>
    <fieldset class="form--fieldset">
      <legend class="form--fieldset-legend"><%= t(:label_setting_plural) %></legend>
      <div class="form--field">
        <label class="form--label" for='recaptcha_type'><%= t('recaptcha.settings.type') %></label>
        <div class="form--field-container">
          <%= styled_select_tag 'recaptcha_type',
                                options_for_select(recaptcha_available_options, Setting.plugin_openproject_recaptcha['recaptcha_type']),
                                container_class: '-middle' %>
        </div>
        <div class="form--field-instructions">
          <%= I18n.t('recaptcha.settings.recaptcha_description_html',
<<<<<<< HEAD
                     hcaptcha_link: link_to('https://docs.hcaptcha.com/switch/', 'https://docs.hcaptcha.com/switch/', target: '_blan'),
                     recaptcha_link: link_to('https://www.google.com/recaptcha', 'https://www.google.com/recaptcha', target: '_blank'),
                     turnstile_link: link_to('https://developers.cloudflare.com/turnstile/', 'https://developers.cloudflare.com/turnstile/', target: '_blank')).html_safe %>
=======
                     hcaptcha_link: link_to('https://docs.hcaptcha.com/switch/', 'https://docs.hcaptcha.com/switch/', target: '_blank'),
                     recaptcha_link: link_to('https://www.google.com/recaptcha', 'https://www.google.com/recaptcha', target: '_blank')).html_safe %>
>>>>>>> 1cdd8551
        </div>
      </div>
      <div class="form--field">
        <label class="form--label" for='website_key'><%= t('recaptcha.settings.website_key') %></label>
        <div class="form--field-container">
          <%= styled_text_field_tag 'website_key',
                                    Setting.plugin_openproject_recaptcha['website_key'] %>
        </div>
        <div class="form--field-instructions">
          <%= I18n.t('recaptcha.settings.website_key_text') %>
        </div>
      </div>
      <div class="form--field">
        <label class="form--label" for='secret_key'><%= t('recaptcha.settings.secret_key') %></label>
        <div class="form--field-container">
          <%= styled_text_field_tag 'secret_key',
                                    Setting.plugin_openproject_recaptcha['secret_key'] %>
        </div>
        <div class="form--field-instructions">
          <%= I18n.t('recaptcha.settings.secret_key_text') %>
        </div>
      </div>
      <div class="form--field">
        <label class="form--label" for='secret_key'><%= t('recaptcha.settings.response_limit') %></label>
        <div class="form--field-container">
          <%= styled_text_field_tag 'response_limit',
                                    Setting.plugin_openproject_recaptcha['response_limit'] %>
        </div>
        <div class="form--field-instructions">
          <%= I18n.t('recaptcha.settings.response_limit_text') %>
        </div>
      </div>
    </fieldset>
    <%= styled_submit_tag t(:button_apply), class: '-primary' %>
  <% end %>
</section><|MERGE_RESOLUTION|>--- conflicted
+++ resolved
@@ -17,14 +17,9 @@
         </div>
         <div class="form--field-instructions">
           <%= I18n.t('recaptcha.settings.recaptcha_description_html',
-<<<<<<< HEAD
-                     hcaptcha_link: link_to('https://docs.hcaptcha.com/switch/', 'https://docs.hcaptcha.com/switch/', target: '_blan'),
+                     hcaptcha_link: link_to('https://docs.hcaptcha.com/switch/', 'https://docs.hcaptcha.com/switch/', target: '_blank'),
                      recaptcha_link: link_to('https://www.google.com/recaptcha', 'https://www.google.com/recaptcha', target: '_blank'),
                      turnstile_link: link_to('https://developers.cloudflare.com/turnstile/', 'https://developers.cloudflare.com/turnstile/', target: '_blank')).html_safe %>
-=======
-                     hcaptcha_link: link_to('https://docs.hcaptcha.com/switch/', 'https://docs.hcaptcha.com/switch/', target: '_blank'),
-                     recaptcha_link: link_to('https://www.google.com/recaptcha', 'https://www.google.com/recaptcha', target: '_blank')).html_safe %>
->>>>>>> 1cdd8551
         </div>
       </div>
       <div class="form--field">
