require 'spec_helper'
require 'spreadsheet'
require 'models/projects/exporter/exportable_project_context'

RSpec.describe XlsExport::Project::Exporter::XLS do
  include_context 'with a project with an arrangement of custom fields'
  include_context 'with an instance of the described exporter'

  let(:sheet) do
    io = StringIO.new output
    Spreadsheet.open(io).worksheets.first
  end

  let(:header) { sheet.rows.first.compact } # raw values have trailing nil
  let(:rows) { sheet.rows.drop(1) }

  describe 'empty result' do
    before do
      allow(instance).to receive(:records).and_return([])
    end

    it 'returns an empty XLS' do
      expect(sheet.rows.count).to eq 1
      expect(rows).to be_empty
    end
  end

  it 'performs a successful export' do
    expect(rows.count).to eq(1)
    expect(sheet.row(1)).to eq [project.id.to_s, project.identifier,
                                project.name, project.description, 'Off track', 'false']
  end

  context 'with project description containing html' do
    before do
      project.description = "This is an <p>html</p> description."
      project.save!(validate: false)
    end

    it 'performs a successful export' do
      expect(rows.count).to eq(1)
      expect(sheet.row(1)).to eq [project.id.to_s, project.identifier, project.name,
                                  "This is an html description.", 'Off track', 'false']
    end
  end

  context 'with status_explanation enabled' do
    let(:query_columns) { %w[name description project_status status_explanation public ] }

    it 'performs a successful export' do
      expect(rows.count).to eq(1)
      expect(sheet.row(1)).to eq [project.id.to_s, project.identifier,
                                  project.name, project.description,
                                  'Off track', project.status_explanation, 'false']
    end
  end

  describe 'custom field columns selected' do
<<<<<<< HEAD
    before do
      Setting.enabled_projects_columns += global_project_custom_fields.map(&:column_name)
    end

    context 'when ee enabled', with_ee: %i[custom_fields_in_projects_list] do
      it 'renders all those columns' do
        expect(rows.count).to eq 1

        cf_names = global_project_custom_fields.map(&:name)
=======
    let(:query_columns) { %w[name description project_status public] + custom_fields.map(&:column_name) }
    let(:current_user) { build_stubbed(:admin) }

    context 'when ee enabled', with_ee: %i[custom_fields_in_projects_list] do
      it 'renders all those columns' do
        cf_names = custom_fields.map(&:name)
>>>>>>> 09546217
        expect(header).to eq ['ID', 'Identifier', 'Name', 'Description', 'Status', 'Public', *cf_names]

        custom_values = global_project_custom_fields.map do |cf|
          case cf
          when bool_cf
            'true'
          when text_cf
            project.typed_custom_value_for(cf)
          when not_used_string_cf
            nil
          else
            project.formatted_custom_value_for(cf)
          end
        end

        expect(sheet.row(1))
          .to eq [project.id.to_s, project.identifier, project.name, project.description, 'Off track', 'false',
                  *custom_values]

        # The column for the project-level-disabled custom field is blank
        expect(sheet.row(1)[header.index(not_used_string_cf.name)]).to be_nil
        # TODO: CSV export renders "" instead of nil, why does XLS export render nil?
      end
    end

    context 'when ee not enabled' do
      it 'renders only the default columns' do
        expect(header).to eq %w[ID Identifier Name Description Status Public]
      end
    end
  end

  context 'with no project visible' do
    let(:current_user) { User.anonymous }

    it 'does not include the project' do
      expect(output).not_to include project.identifier
      expect(rows).to be_empty
    end
  end
end<|MERGE_RESOLUTION|>--- conflicted
+++ resolved
@@ -56,24 +56,12 @@
   end
 
   describe 'custom field columns selected' do
-<<<<<<< HEAD
-    before do
-      Setting.enabled_projects_columns += global_project_custom_fields.map(&:column_name)
-    end
-
-    context 'when ee enabled', with_ee: %i[custom_fields_in_projects_list] do
-      it 'renders all those columns' do
-        expect(rows.count).to eq 1
-
-        cf_names = global_project_custom_fields.map(&:name)
-=======
-    let(:query_columns) { %w[name description project_status public] + custom_fields.map(&:column_name) }
+    let(:query_columns) { %w[name description project_status public] + global_project_custom_fields.map(&:column_name) }
     let(:current_user) { build_stubbed(:admin) }
 
     context 'when ee enabled', with_ee: %i[custom_fields_in_projects_list] do
       it 'renders all those columns' do
-        cf_names = custom_fields.map(&:name)
->>>>>>> 09546217
+        cf_names = global_project_custom_fields.map(&:name)
         expect(header).to eq ['ID', 'Identifier', 'Name', 'Description', 'Status', 'Public', *cf_names]
 
         custom_values = global_project_custom_fields.map do |cf|
