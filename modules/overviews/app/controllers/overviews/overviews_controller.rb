--- conflicted
+++ resolved
@@ -72,13 +72,10 @@
 
     private
 
-<<<<<<< HEAD
-=======
     def check_project_attributes_feature_enabled
       render_404 unless OpenProject::FeatureDecisions.project_attributes_active?
     end
 
->>>>>>> 8a6068f5
     def project_attribute_params
       params.require(:project).permit(
         custom_field_values_attributes: [:value],
