#-- copyright
# OpenProject is an open source project management software.
# Copyright (C) 2012-2023 the OpenProject GmbH
#
# This program is free software; you can redistribute it and/or
# modify it under the terms of the GNU General Public License version 3.
#
# OpenProject is a fork of ChiliProject, which is a fork of Redmine. The copyright follows:
# Copyright (C) 2006-2013 Jean-Philippe Lang
# Copyright (C) 2010-2013 the ChiliProject Team
#
# This program is free software; you can redistribute it and/or
# modify it under the terms of the GNU General Public License
# as published by the Free Software Foundation; either version 2
# of the License, or (at your option) any later version.
#
# This program is distributed in the hope that it will be useful,
# but WITHOUT ANY WARRANTY; without even the implied warranty of
# MERCHANTABILITY or FITNESS FOR A PARTICULAR PURPOSE.  See the
# GNU General Public License for more details.
#
# You should have received a copy of the GNU General Public License
# along with this program; if not, write to the Free Software
# Foundation, Inc., 51 Franklin Street, Fifth Floor, Boston, MA  02110-1301, USA.
#
# See COPYRIGHT and LICENSE files for more details.
#++

require 'spec_helper'
require_module_spec_helper
require 'services/base_services/behaves_like_delete_service'
require_relative 'shared_event_gun_examples'

RSpec.describe Storages::ProjectStorages::DeleteService, type: :model, webmock: true do
  context 'with records written to DB' do
    let(:user) { create(:user) }
    let(:role) { create(:existing_role, permissions: [:manage_storages_in_project]) }
    let(:project) { create(:project, members: { user => role }) }
    let(:other_project) { create(:project) }
    let(:storage) { create(:one_drive_storage) }
    let(:project_storage) { create(:project_storage, project:, storage:) }
    let(:work_package) { create(:work_package, project:) }
    let(:other_work_package) { create(:work_package, project: other_project) }
    let(:file_link) { create(:file_link, container: work_package, storage:) }
    let(:other_file_link) { create(:file_link, container: other_work_package, storage:) }
    let(:delete_folder_url) do
      "#{storage.host}/remote.php/dav/files/#{storage.username}/#{project_storage.project_folder_path.chop}/"
    end

    it 'destroys the record' do
      project_storage
      described_class.new(model: project_storage, user:).call

      expect(Storages::ProjectStorage.where(id: project_storage.id)).not_to exist
    end

    it 'deletes all FileLinks that belong to containers of the related project' do
      file_link
      other_file_link

      described_class.new(model: project_storage, user:).call

      expect(Storages::FileLink.where(id: file_link.id)).not_to exist
      expect(Storages::FileLink.where(id: other_file_link.id)).to exist
    end

    context 'with Nextcloud storage' do
      let(:storage) { create(:nextcloud_storage) }
<<<<<<< HEAD
=======
      let(:delete_folder_url) do
        "#{storage.host}/remote.php/dav/files/#{storage.username}/#{project_storage.project_folder_path.chop}/"
      end
>>>>>>> 5472f4ac
      let(:delete_folder_stub) do
        stub_request(:delete, delete_folder_url).to_return(status: 204, body: nil, headers: {})
      end

      before { delete_folder_stub }

      it 'tries to remove the project folder at the external nextcloud storage' do
        expect(described_class.new(model: project_storage, user:).call).to be_success
        expect(delete_folder_stub).to have_been_requested
      end

      context 'if project folder deletion request fails' do
        let(:delete_folder_stub) do
          stub_request(:delete, delete_folder_url).to_return(status: 404, body: nil, headers: {})
        end

        it 'tries to remove the project folder at the external nextcloud storage and still succeed with deletion' do
          expect(described_class.new(model: project_storage, user:).call).to be_success
          expect(delete_folder_stub).to have_been_requested
        end
      end
    end
  end

  it_behaves_like 'BaseServices delete service' do
    let(:factory) { :project_storage }
    let(:host) { model_instance.storage.host }
    let(:username) { model_instance.storage.username }
    let(:path) { model_instance.project_folder_path.chop }
    let(:delete_folder_url) do
      "#{host}/remote.php/dav/files/#{username}/#{path}"
    end

    before do
      stub_request(:delete, delete_folder_url).to_return(status: 204, body: nil, headers: {})
    end

    it_behaves_like('an event gun', OpenProject::Events::PROJECT_STORAGE_DESTROYED)
  end
end<|MERGE_RESOLUTION|>--- conflicted
+++ resolved
@@ -66,12 +66,9 @@
 
     context 'with Nextcloud storage' do
       let(:storage) { create(:nextcloud_storage) }
-<<<<<<< HEAD
-=======
       let(:delete_folder_url) do
         "#{storage.host}/remote.php/dav/files/#{storage.username}/#{project_storage.project_folder_path.chop}/"
       end
->>>>>>> 5472f4ac
       let(:delete_folder_stub) do
         stub_request(:delete, delete_folder_url).to_return(status: 204, body: nil, headers: {})
       end
@@ -102,7 +99,7 @@
     let(:username) { model_instance.storage.username }
     let(:path) { model_instance.project_folder_path.chop }
     let(:delete_folder_url) do
-      "#{host}/remote.php/dav/files/#{username}/#{path}"
+      "#{host}/remote.php/dav/files/#{username}/#{path}/"
     end
 
     before do
