# frozen_string_literal: true

#-- copyright
# OpenProject is an open source project management software.
# Copyright (C) 2012-2023 the OpenProject GmbH
#
# This program is free software; you can redistribute it and/or
# modify it under the terms of the GNU General Public License version 3.
#
# OpenProject is a fork of ChiliProject, which is a fork of Redmine. The copyright follows:
# Copyright (C) 2006-2013 Jean-Philippe Lang
# Copyright (C) 2010-2013 the ChiliProject Team
#
# This program is free software; you can redistribute it and/or
# modify it under the terms of the GNU General Public License
# as published by the Free Software Foundation; either version 2
# of the License, or (at your option) any later version.
#
# This program is distributed in the hope that it will be useful,
# but WITHOUT ANY WARRANTY; without even the implied warranty of
# MERCHANTABILITY or FITNESS FOR A PARTICULAR PURPOSE.  See the
# GNU General Public License for more details.
#
# You should have received a copy of the GNU General Public License
# along with this program; if not, write to the Free Software
# Foundation, Inc., 51 Franklin Street, Fifth Floor, Boston, MA  02110-1301, USA.
#
# See COPYRIGHT and LICENSE files for more details.
#++

FactoryBot.define do
  factory :storage, class: 'Storages::Storage' do
    sequence(:name) { |n| "Storage #{n}" }
    creator factory: :user

<<<<<<< HEAD
    # rubocop:disable FactoryBot/FactoryAssociationWithStrategy
    # For some reason the order of saving breaks STI
    trait :with_oauth_client do
      oauth_client { build(:oauth_client) }
    end

    trait :as_generic do
      provider_type { 'Storages::Storage' }
    end
  end

  factory :nextcloud_storage,
          parent: :storage,
          class: '::Storages::NextcloudStorage' do
    provider_type { Storages::Storage::PROVIDER_TYPE_NEXTCLOUD }
    sequence(:host) { |n| "https://host#{n}.example.com" }

    trait :as_automatically_managed do
      automatically_managed { true }
      username { 'OpenProject' }
      password { 'Password123' }
    end

    trait :as_not_automatically_managed do
      automatically_managed { false }
    end
  end

  factory :nextcloud_storage_with_local_connection,
          parent: :nextcloud_storage,
          traits: [:as_not_automatically_managed] do
    transient do
      oauth_client_token_user { association :user }
    end

    name { 'Nextcloud Local' }
    host { 'https://nextcloud.local' }

    initialize_with do
      Storages::NextcloudStorage.create_or_find_by(attributes.except(:oauth_client, :oauth_application))
    end

    after(:create) do |storage, evaluator|
      create(:oauth_client,
             client_id: ENV.fetch('NEXTCLOUD_LOCAL_OAUTH_CLIENT_ID', 'MISSING_NEXTCLOUD_LOCAL_OAUTH_CLIENT_ID'),
             client_secret: ENV.fetch('NEXTCLOUD_LOCAL_OAUTH_CLIENT_SECRET', 'MISSING_NEXTCLOUD_LOCAL_OAUTH_CLIENT_SECRET'),
             integration: storage)

      create(:oauth_application,
             uid: ENV.fetch('NEXTCLOUD_LOCAL_OPENPROJECT_UID', 'MISSING_NEXTCLOUD_LOCAL_OPENPROJECT_UID'),
             secret: ENV.fetch('NEXTCLOUD_LOCAL_OPENPROJECT_SECRET', 'MISSING_NEXTCLOUD_LOCAL_OPENPROJECT_SECRET'),
             redirect_uri: ENV.fetch('NEXTCLOUD_LOCAL_OPENPROJECT_REDIRECT_URI',
                                     "https://nextcloud.local/index.php/apps/integration_openproject/oauth-redirect"),
             scopes: 'api_v3',
             integration: storage)

      create(:oauth_client_token,
             oauth_client: storage.oauth_client,
             user: evaluator.oauth_client_token_user,
             access_token: ENV.fetch('NEXTCLOUD_LOCAL_OAUTH_CLIENT_ACCESS_TOKEN',
                                     'MISSING_NEXTCLOUD_LOCAL_OAUTH_CLIENT_ACCESS_TOKEN'),
             refresh_token: ENV.fetch('NEXTCLOUD_LOCAL_OAUTH_CLIENT_REFRESH_TOKEN',
                                      'MISSING_NEXTCLOUD_LOCAL_OAUTH_CLIENT_REFRESH_TOKEN'),
             token_type: 'bearer',
             origin_user_id: 'admin')
    end
  end

  factory :one_drive_storage,
          parent: :storage,
          class: '::Storages::OneDriveStorage' do
    host { nil }
  end

  factory :sharepoint_dev_drive_storage,
          parent: :one_drive_storage do
    transient do
      oauth_client_token_user { association :user }
    end

    name { 'Sharepoint VCR drive' }
    tenant_id { ENV.fetch('ONE_DRIVE_TEST_TENANT_ID', '4d44bf36-9b56-45c0-8807-bbf386dd047f') }
    drive_id { ENV.fetch('ONE_DRIVE_TEST_DRIVE_ID', 'b!dmVLG22QlE2PSW0AqVB7UOhZ8n7tjkVGkgqLNnuw2OBb-brzKzZAR4DYT1k9KPXs') }
=======
    trait :as_generic do
      provider_type { 'Storages::Storage' }
    end

    factory :nextcloud_storage, class: '::Storages::NextcloudStorage' do
      provider_type { Storages::Storage::PROVIDER_TYPE_NEXTCLOUD }
>>>>>>> 26f47637

    after(:create) do |storage, evaluator|
      create(:oauth_client,
             client_id: ENV.fetch('ONE_DRIVE_TEST_OAUTH_CLIENT_ID', 'MISSING_ONE_DRIVE_TEST_OAUTH_CLIENT_ID'),
             client_secret: ENV.fetch('ONE_DRIVE_TEST_OAUTH_CLIENT_SECRET',
                                      'MISSING_ONE_DRIVE_TEST_OAUTH_CLIENT_SECRET'),
             integration: storage)

      create(:oauth_client_token,
             oauth_client: storage.oauth_client,
             user: evaluator.oauth_client_token_user,
             access_token: ENV.fetch('ONE_DRIVE_TEST_OAUTH_CLIENT_ACCESS_TOKEN',
                                     'MISSING_ONE_DRIVE_TEST_OAUTH_CLIENT_ACCESS_TOKEN'),
             refresh_token: ENV.fetch('ONE_DRIVE_TEST_OAUTH_CLIENT_REFRESH_TOKEN',
                                      'MISSING_ONE_DRIVE_TEST_OAUTH_CLIENT_REFRESH_TOKEN'),
             token_type: 'bearer',
             origin_user_id: 'admin')
    end
  end
end<|MERGE_RESOLUTION|>--- conflicted
+++ resolved
@@ -33,11 +33,14 @@
     sequence(:name) { |n| "Storage #{n}" }
     creator factory: :user
 
-<<<<<<< HEAD
     # rubocop:disable FactoryBot/FactoryAssociationWithStrategy
     # For some reason the order of saving breaks STI
     trait :with_oauth_client do
       oauth_client { build(:oauth_client) }
+    end
+
+    trait :as_generic do
+      provider_type { 'Storages::Storage' }
     end
 
     trait :as_generic do
@@ -117,14 +120,6 @@
     name { 'Sharepoint VCR drive' }
     tenant_id { ENV.fetch('ONE_DRIVE_TEST_TENANT_ID', '4d44bf36-9b56-45c0-8807-bbf386dd047f') }
     drive_id { ENV.fetch('ONE_DRIVE_TEST_DRIVE_ID', 'b!dmVLG22QlE2PSW0AqVB7UOhZ8n7tjkVGkgqLNnuw2OBb-brzKzZAR4DYT1k9KPXs') }
-=======
-    trait :as_generic do
-      provider_type { 'Storages::Storage' }
-    end
-
-    factory :nextcloud_storage, class: '::Storages::NextcloudStorage' do
-      provider_type { Storages::Storage::PROVIDER_TYPE_NEXTCLOUD }
->>>>>>> 26f47637
 
     after(:create) do |storage, evaluator|
       create(:oauth_client,
