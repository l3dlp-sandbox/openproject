#-- copyright
# OpenProject is an open source project management software.
# Copyright (C) 2012-2023 the OpenProject GmbH
#
# This program is free software; you can redistribute it and/or
# modify it under the terms of the GNU General Public License version 3.
#
# OpenProject is a fork of ChiliProject, which is a fork of Redmine. The copyright follows:
# Copyright (C) 2006-2013 Jean-Philippe Lang
# Copyright (C) 2010-2013 the ChiliProject Team
#
# This program is free software; you can redistribute it and/or
# modify it under the terms of the GNU General Public License
# as published by the Free Software Foundation; either version 2
# of the License, or (at your option) any later version.
#
# This program is distributed in the hope that it will be useful,
# but WITHOUT ANY WARRANTY; without even the implied warranty of
# MERCHANTABILITY or FITNESS FOR A PARTICULAR PURPOSE.  See the
# GNU General Public License for more details.
#
# You should have received a copy of the GNU General Public License
# along with this program; if not, write to the Free Software
# Foundation, Inc., 51 Franklin Street, Fifth Floor, Boston, MA  02110-1301, USA.
#
# See COPYRIGHT and LICENSE files for more details.
#++

require 'spec_helper'

<<<<<<< HEAD
describe Storages::Peripherals::StorageRequests, webmock: true do
  let(:user) { create(:user) }
=======
RSpec.describe Storages::Peripherals::StorageRequests, webmock: true do
  using Storages::Peripherals::ServiceResultRefinements

  let(:user) { build_stubbed(:user) }

>>>>>>> 2e14673e
  let(:url) { 'https://example.com' }
  let(:origin_user_id) { 'admin' }
  let(:storage) { build(:storage, host: url, password: 'OpenProjectSecurePassword') }

  subject { described_class.new(storage:) }

  context 'when requests depend on OAuth token' do
    let(:token) do
      create(:oauth_client_token, origin_user_id:, access_token: 'xyz', oauth_client:, user:)
    end
    let(:oauth_client) { create(:oauth_client, integration: storage) }

    before { token }

    describe '#download_link_query' do
      let(:file_link) do
        Struct.new(:file_link) do
          def origin_id
            42
          end

          def origin_name
            'example.md'
          end
        end.new
      end
      let(:download_token) { "8dM3dC9iy1N74F5AJ0ClnjSF4dWTxfymVy1HTXBh8rbZVM81CpcBJaIYZvmR" }
      let(:uri) do
        "#{url}/index.php/apps/integration_openproject/direct/#{download_token}/#{CGI.escape(file_link.origin_name)}"
      end
      let(:json) do
        {
          ocs: {
            meta: {
              status: 'ok',
              statuscode: 200,
              message: 'OK'
            },
            data: {
              url: "https://example.com/remote.php/direct/#{download_token}"
            }
          }
        }.to_json
      end

      before do
        stub_request(:post, "#{url}/ocs/v2.php/apps/dav/api/v1/direct")
          .to_return(status: 200, body: json, headers: {})
      end

      describe 'with Nextcloud storage type selected' do
        it 'must return a download link URL' do
          result = subject
                     .download_link_query
                     .call(user:, file_link:)
          expect(result).to be_success
          expect(result.result).to be_eql(uri)
        end

        context 'if Nextcloud is running on a sub path' do
          let(:url) { 'https://example.com/html' }

          it 'must return a download link URL' do
            result = subject
                       .download_link_query
                       .call(user:, file_link:)
            expect(result).to be_success
            expect(result.result).to be_eql(uri)
          end
        end
      end

      describe 'with not supported storage type selected' do
        before do
          allow(storage).to receive(:provider_type).and_return('not_supported_storage_type'.freeze)
        end

        it 'must raise ArgumentError' do
          expect { subject.download_link_query }.to raise_error(ArgumentError)
        end
      end

      describe 'with missing OAuth token' do
        before do
          instance = instance_double(OAuthClients::ConnectionManager)
          allow(OAuthClients::ConnectionManager).to receive(:new).and_return(instance)
          allow(instance).to receive(:get_access_token).and_return(ServiceResult.failure)
        end

        it 'must return ":not_authorized" ServiceResult' do
          result = subject
                     .download_link_query
                     .call(user:, file_link:)
          expect(result).to be_failure
          expect(result.errors.code).to be(:not_authorized)
        end
      end

      describe 'with outbound request returning 200 and an empty body' do
        before do
          stub_request(:post, "#{url}/ocs/v2.php/apps/dav/api/v1/direct").to_return(status: 200, body: '')
        end

        it 'must return :not_authorized ServiceResult' do
          result = subject
                     .download_link_query
                     .call(user:, file_link:)
          expect(result).to be_failure
          expect(result.errors.code).to be(:not_authorized)
        end
      end

      shared_examples_for 'outbound is failing' do |code = 500, symbol = :error|
        describe "with outbound request returning #{code}" do
          before do
            stub_request(:post, "#{url}/ocs/v2.php/apps/dav/api/v1/direct").to_return(status: code)
          end

          it "must return :#{symbol} ServiceResult" do
            result = subject
                       .download_link_query
                       .call(user:, file_link:)
            expect(result).to be_failure
            expect(result.errors.code).to be(symbol)
          end
        end
      end

      include_examples 'outbound is failing', 404, :not_found
      include_examples 'outbound is failing', 401, :not_authorized
      include_examples 'outbound is failing', 500, :error
    end

    describe '#files_query' do
      let(:parent) { '' }
      let(:root_path) { '' }
      let(:xml) { create(:webdav_data, parent_path: parent, root_path:) }
      let(:url) { "https://example.com#{root_path}" }
      let(:request_url) do
        Storages::Peripherals::StorageInteraction::Nextcloud::Util.join_uri_path(
          url,
          "/remote.php/dav/files/",
          CGI.escapeURIComponent(origin_user_id),
          parent
        )
      end

      context 'when outbound is success' do
        before do
          stub_request(:propfind, request_url).to_return(status: 207, body: xml, headers: {})
        end

        describe 'with Nextcloud storage type selected' do
          it 'returns a list files directories with names and permissions' do
            result = subject.files_query.call(folder: nil, user:)
            expect(result).to be_success
            expect(result.result.files.size).to eq(4)
            expect(result.result.ancestors.size).to eq(0)
            expect(result.result.parent).not_to be_nil
            expect(result.result.files[0]).to have_attributes(
              id: '11',
              name: 'Folder1',
              mime_type: 'application/x-op-directory',
              permissions: include(:readable, :writeable)
            )
            expect(result.result.files[1]).to have_attributes(
              mime_type: 'application/x-op-directory',
              permissions: %i[readable]
            )
            expect(result.result.files[2]).to have_attributes(
              id: '12',
              name: 'README.md',
              mime_type: 'text/markdown',
              permissions: include(:readable, :writeable)
            )
            expect(result.result.files[3]).to have_attributes(
              mime_type: 'application/pdf',
              permissions: %i[readable]
            )
          end

          describe 'with origin user id containing whitespaces' do
            let(:origin_user_id) { 'my user' }
            let(:xml) { create(:webdav_data, origin_user_id:) }

            it do
              result = subject
                         .files_query
                         .call(folder: parent, user:)
              expect(result.result.files[0].location).to eq('/Folder1')

              assert_requested(:propfind, request_url)
            end
          end

          describe 'with parent query parameter' do
            let(:parent) { '/Photos/Birds' }

            it do
              result = subject
                         .files_query
                         .call(folder: parent, user:)
              expect(result.result.files[2].location).to eq('/Photos/Birds/README.md')
              expect(result.result.ancestors[0].location).to eq('/')
              expect(result.result.ancestors[1].location).to eq('/Photos')

              assert_requested(:propfind, request_url)
            end
          end

          describe 'with storage running on a sub path' do
            let(:root_path) { '/storage' }

            it do
              result = subject
                         .files_query
                         .call(folder: nil, user:)
              expect(result.result.files[2].location).to eq('/README.md')
              assert_requested(:propfind, request_url)
            end
          end

          describe 'with storage running on a sub path and with parent parameter' do
            let(:root_path) { '/storage' }
            let(:parent) { '/Photos/Birds' }

            it do
              result = subject
                         .files_query
                         .call(folder: parent, user:)

              expect(result.result.files[2].location).to eq('/Photos/Birds/README.md')
              assert_requested(:propfind, request_url)
            end
          end
        end

        describe 'with not supported storage type selected' do
          before do
            allow(storage).to receive(:provider_type).and_return('not_supported_storage_type'.freeze)
          end

          it 'must raise ArgumentError' do
            expect { subject.files_query }.to raise_error(ArgumentError)
          end
        end

        describe 'with missing OAuth token' do
          before do
            instance = instance_double(OAuthClients::ConnectionManager)
            allow(OAuthClients::ConnectionManager).to receive(:new).and_return(instance)
            allow(instance).to receive(:get_access_token).and_return(ServiceResult.failure)
          end

          it 'must return ":not_authorized" ServiceResult' do
            result = subject
                       .files_query
                       .call(folder: parent, user:)
            expect(result).to be_failure
            expect(result.errors.code).to be(:not_authorized)
          end
        end
      end

      shared_examples_for 'outbound is failing' do |code = 500, symbol = :error|
        describe "with outbound request returning #{code}" do
          before do
            stub_request(:propfind, request_url).to_return(status: code)
          end

          it "must return :#{symbol} ServiceResult" do
            result = subject
                       .files_query
                       .call(folder: parent, user:)
            expect(result).to be_failure
            expect(result.errors.code).to be(symbol)
          end
        end
      end

      include_examples 'outbound is failing', 404, :not_found
      include_examples 'outbound is failing', 401, :not_authorized
      include_examples 'outbound is failing', 500, :error
    end

    describe '#file_query' do
      let(:file_id) { '819' }
      let(:expected_response_body) do
        <<~JSON
          {
            "ocs": {
              "meta": {
                "status": "ok",
                "statuscode": 100,
                "message": "OK",
                "totalitems": "",
                "itemsperpage": ""
              },
              "data": {
                "status": "OK",
                "statuscode": 200,
                "id": 819,
                "name": "[Sample] Project Name | Ehuuu(10)",
                "mtime": 1684491252,
                "ctime": 0,
                "mimetype": "application\\/x-op-directory",
                "size": 0,
                "owner_name": "OpenProject",
                "owner_id": "OpenProject",
                "trashed": false,
                "modifier_name": null,
                "modifier_id": null,
                "dav_permissions": "RMGDNVCK",
                "path": "files\\/OpenProject\\/[Sample] Project Name | Ehuuu(10)"
              }
            }
          }
        JSON
      end

      before do
        stub_request(:get, "https://example.com/ocs/v1.php/apps/integration_openproject/fileinfo/#{file_id}")
          .with(headers: {
                  'Accept' => 'application/json',
                  'Authorization' => 'Bearer xyz',
                  'Content-Type' => 'application/json'
                })
          .to_return(status: 200, body: expected_response_body, headers: {})
      end

      context 'with Nextcloud storage type selected' do
        it 'must return a list of files when called' do
          result = subject
                     .file_query
                     .call(user:, file_id:)
          expect(result).to be_success
          storage_file = result.result
          expect(storage_file.id).to eq(819)
          expect(storage_file.location).to eq("/OpenProject/[Sample] Project Name | Ehuuu(10)")
          expect(storage_file.mime_type).to eq("application/x-op-directory")
          expect(storage_file.name).to eq("[Sample] Project Name | Ehuuu(10)")
          expect(storage_file.permissions).to eq("RMGDNVCK")
          expect(storage_file.size).to eq(0)
        end
      end
    end

    describe '#upload_link_query' do
      let(:query_payload) { Struct.new(:parent).new(42) }
      let(:upload_token) { 'valid-token' }

      before do
        stub_request(:post, "#{url}/index.php/apps/integration_openproject/direct-upload-token")
          .with(body: { folder_id: query_payload.parent })
          .to_return(
            status: 200,
            body: {
              token: upload_token,
              expires_on: 1673883865
            }.to_json
          )
      end

      describe 'with Nextcloud storage type selected' do
        it 'must return an upload link URL' do
          link = subject
                   .upload_link_query
                   .call(user:, data: query_payload)
                   .result
          expect(link.destination.path).to be_eql("/index.php/apps/integration_openproject/direct-upload/#{upload_token}")
          expect(link.destination.host).to be_eql(URI(url).host)
          expect(link.destination.scheme).to be_eql(URI(url).scheme)
          expect(link.destination.user).to be_nil
          expect(link.destination.password).to be_nil
          expect(link.method).to eq(:post)
        end
      end

      describe 'with not supported storage type selected' do
        before do
          allow(storage).to receive(:provider_type).and_return('not_supported_storage_type'.freeze)
        end

        it 'must raise ArgumentError' do
          expect { subject.upload_link_query }.to raise_error(ArgumentError)
        end
      end

      describe 'with missing OAuth token' do
        before do
          instance = instance_double(OAuthClients::ConnectionManager)
          allow(OAuthClients::ConnectionManager).to receive(:new).and_return(instance)
          allow(instance).to receive(:get_access_token).and_return(ServiceResult.failure)
        end

        it 'must return ":not_authorized" ServiceResult' do
          result = subject
                     .upload_link_query
                     .call(user:, data: query_payload)
          expect(result).to be_failure
          expect(result.errors.code).to be(:not_authorized)
        end
      end

      shared_examples_for 'outbound is failing' do |code, symbol|
        describe "with outbound request returning #{code}" do
          before do
            stub_request(:post, "#{url}/index.php/apps/integration_openproject/direct-upload-token").to_return(status: code)
          end

          it "must return :#{symbol} ServiceResult" do
            result = subject
                       .upload_link_query
                       .call(user:, data: query_payload)
            expect(result).to be_failure
            expect(result.errors.code).to be(symbol)
          end
        end
      end

      include_examples 'outbound is failing', 400, :error
      include_examples 'outbound is failing', 401, :not_authorized
      include_examples 'outbound is failing', 404, :not_found
      include_examples 'outbound is failing', 500, :error
    end
  end

  describe '#group_users_query' do
    let(:expected_response_body) do
      <<~XML
        <?xml version="1.0"?>
        <ocs>
          <meta>
            <status>ok</status>
            <statuscode>100</statuscode>
            <message>OK</message>
            <totalitems></totalitems>
            <itemsperpage></itemsperpage>
          </meta>
          <data>
            <users>
            <element>admin</element>
            <element>OpenProject</element>
            <element>reader</element>
            <element>TestUser</element>
            <element>TestUser34</element>
            </users>
          </data>
        </ocs>
      XML
    end
    let(:expected_response) do
      {
        status: 200,
        body: expected_response_body,
        headers: {}
      }
    end

    before do
      stub_request(:get, "https://example.com/ocs/v1.php/cloud/groups/#{storage.group}")
      .with(
        headers: {
          'Authorization' => 'Basic T3BlblByb2plY3Q6T3BlblByb2plY3RTZWN1cmVQYXNzd29yZA==',
          'OCS-APIRequest' => 'true'
        }
      )
            .to_return(expected_response)
    end

    it 'responds with a strings array with group users' do
      result = subject
      .group_users_query
            .call
      expect(result).to be_success
      expect(result.result).to eq(["admin", "OpenProject", "reader", "TestUser", "TestUser34"])
    end
  end

  describe '#add_user_to_group_command' do
    let(:expected_response) do
      {
        status: 200,
        body: expected_response_body,
        headers: {}
      }
    end
    let(:expected_response_body) do
      <<~XML
        <?xml version="1.0"?>
        <ocs>
          <meta>
            <status>ok</status>
            <statuscode>100</statuscode>
            <message>OK</message>
            <totalitems></totalitems>
            <itemsperpage></itemsperpage>
          </meta>
          <data/>
        </ocs>
      XML
    end

    before do
      stub_request(:post, "https://example.com/ocs/v1.php/cloud/users/#{origin_user_id}/groups")
      .with(
        headers: {
          'Authorization' => 'Basic T3BlblByb2plY3Q6T3BlblByb2plY3RTZWN1cmVQYXNzd29yZA==',
          'OCS-APIRequest' => 'true'
        }
      )
            .to_return(expected_response)
    end

    it 'adds user to the group' do
      result = subject
                 .add_user_to_group_command
                 .call(user: origin_user_id)
      expect(result).to be_success
      expect(result.message).to eq("User has been added successfully")
    end
  end

  describe '#remove_user_from_group' do
    let(:expected_response) do
      {
        status: 200,
        body: expected_response_body,
        headers: {}
      }
    end
    let(:expected_response_body) do
      <<~XML
        <?xml version="1.0"?>
        <ocs>
          <meta>
            <status>ok</status>
            <statuscode>100</statuscode>
            <message>OK</message>
            <totalitems></totalitems>
            <itemsperpage></itemsperpage>
          </meta>
          <data/>
        </ocs>
      XML
    end

    before do
      stub_request(:delete, "https://example.com/ocs/v1.php/cloud/users/#{origin_user_id}/groups?groupid=#{storage.group}")
      .with(
        headers: {
          'Authorization' => 'Basic T3BlblByb2plY3Q6T3BlblByb2plY3RTZWN1cmVQYXNzd29yZA==',
          'OCS-APIRequest' => 'true'
        }
      )
            .to_return(expected_response)
    end

    it 'removes user from the group' do
      result = subject
                 .remove_user_from_group_command
                 .call(user: origin_user_id)
      expect(result).to be_success
      expect(result.message).to eq("User has been removed from group")
    end
  end

  describe '#create_folder_command' do
    let(:folder_path) { 'OpenProject/JediProject' }

    before do
      stub_request(:mkcol, "https://example.com/remote.php/dav/files/OpenProject/OpenProject/JediProject")
      .with(
        headers: {
          'Authorization' => 'Basic T3BlblByb2plY3Q6T3BlblByb2plY3RTZWN1cmVQYXNzd29yZA=='
        }
      )
            .to_return(expected_response)
    end

    context 'when folder does not exist yet' do
      let(:expected_response) do
        {
          status: 201,
          body: '',
          headers: {}
        }
      end

      it 'creates a folder and responds with a success' do
        result = subject
        .create_folder_command
            .call(folder_path:)
        expect(result).to be_success
        expect(result.message).to eq("Folder was successfully created.")
      end
    end

    context 'when folder exists already' do
      let(:expected_response_body) do
        <<~XML
          <?xml version="1.0" encoding="utf-8"?>
          <d:error xmlns:d="DAV:" xmlns:s="http://sabredav.org/ns">
            <s:exception>Sabre\\DAV\\Exception\\MethodNotAllowed</s:exception>
            <s:message>The resource you tried to create already exists</s:message>
          </d:error>
        XML
      end
      let(:expected_response) do
        {
          status: 405,
          body: expected_response_body,
          headers: {}
        }
      end

      it 'does not create a folder and responds with a success' do
        result = subject
        .create_folder_command
            .call(folder_path:)
        expect(result).to be_success
        expect(result.message).to eq("Folder already exists.")
      end
    end

    context 'when parent folder is missing for any reason' do
      let(:expected_response_body) do
        <<~XML
          <?xml version="1.0" encoding="utf-8"?>
          <d:error xmlns:d="DAV:" xmlns:s="http://sabredav.org/ns">
            <s:exception>Sabre\\DAV\\Exception\\Conflict</s:exception>
            <s:message>Parent node does not exist</s:message>
          </d:error>
        XML
      end
      let(:expected_response) do
        {
          status: 409,
          body: expected_response_body,
          headers: {}
        }
      end

      it 'does not create a folder and responds with a failure' do
        result = subject
        .create_folder_command
            .call(folder_path:)
        expect(result).to be_failure
        expect(result.result).to eq(:conflict)
        expect(result.errors.log_message).to eq('Parent node does not exist')
      end
    end
  end

  describe '#set_permissions_command' do
    let(:path) { 'OpenProject/JediProject' }
    let(:permissions) do
      {
        users: {
          OpenProject: 31,
          'Obi-Wan': 31,
          'Qui-Gon': 31
        },
        groups: {
          OpenProject: 0
        }
      }
    end

    let(:expected_request_body) do
      <<~XML
        <?xml version="1.0"?>
        <d:propertyupdate xmlns:d="DAV:" xmlns:nc="http://nextcloud.org/ns">
          <d:set>
            <d:prop>
              <nc:acl-list>
                <nc:acl>
                  <nc:acl-mapping-type>group</nc:acl-mapping-type>
                  <nc:acl-mapping-id>OpenProject</nc:acl-mapping-id>
                  <nc:acl-mask>31</nc:acl-mask>
                  <nc:acl-permissions>0</nc:acl-permissions>
                </nc:acl>
                <nc:acl>
                  <nc:acl-mapping-type>user</nc:acl-mapping-type>
                  <nc:acl-mapping-id>OpenProject</nc:acl-mapping-id>
                  <nc:acl-mask>31</nc:acl-mask>
                  <nc:acl-permissions>31</nc:acl-permissions>
                </nc:acl>
                <nc:acl>
                  <nc:acl-mapping-type>user</nc:acl-mapping-type>
                  <nc:acl-mapping-id>Obi-Wan</nc:acl-mapping-id>
                  <nc:acl-mask>31</nc:acl-mask>
                  <nc:acl-permissions>31</nc:acl-permissions>
                </nc:acl>
                <nc:acl>
                  <nc:acl-mapping-type>user</nc:acl-mapping-type>
                  <nc:acl-mapping-id>Qui-Gon</nc:acl-mapping-id>
                  <nc:acl-mask>31</nc:acl-mask>
                  <nc:acl-permissions>31</nc:acl-permissions>
                </nc:acl>
              </nc:acl-list>
            </d:prop>
          </d:set>
        </d:propertyupdate>
      XML
    end

    context 'with Nextcloud storage type selected' do
      context 'with outbound request' do
        before do
          stub_request(:proppatch, "#{url}/remote.php/dav/files/OpenProject/OpenProject/JediProject")
          .with(
            body: expected_request_body,
            headers: {
              'Authorization' => 'Basic T3BlblByb2plY3Q6T3BlblByb2plY3RTZWN1cmVQYXNzd29yZA=='
            }
          )
                    .to_return(expected_response)
        end

        context 'when permissions can be set' do
          let(:expected_response_body) do
            <<~XML
              <?xml version="1.0"?>
              <d:multistatus
                xmlns:d="DAV:"
                xmlns:s="http://sabredav.org/ns"
                xmlns:oc="http://owncloud.org/ns"
                xmlns:nc="http://nextcloud.org/ns">
                <d:response>
                  <d:href>/remote.php/dav/files/OpenProject/OpenProject/Project%231</d:href>
                  <d:propstat>
                    <d:prop>
                      <nc:acl-list/>
                    </d:prop>
                    <d:status>HTTP/1.1 200 OK</d:status>
                  </d:propstat>
                </d:response>
              </d:multistatus>
            XML
          end
          let(:expected_response) do
            {
              status: 207,
              body: expected_response_body,
              headers: {}
            }
          end

          it 'returns success when permissions can be set' do
            result = subject
            .set_permissions_command
                  .call(path:, permissions:)
            expect(result).to be_success
          end
        end

        context 'when the password is wrong' do
          let(:expected_response_body) do
            <<~XML
              <?xml version="1.0" encoding="utf-8"?>
              <d:error
                xmlns:d="DAV:"
                xmlns:s="http://sabredav.org/ns">
                <s:exception>Sabre\DAV\Exception\NotAuthenticated</s:exception>
                <s:message>No public access to this resource., No 'Authorization: Basic' header found. Either the client didn't send one, or the server is misconfigured, No 'Authorization: Bearer' header found. Either the client didn't send one, or the server is mis-configured, No 'Authorization: Basic' header found. Either the client didn't send one, or the server is misconfigured</s:message>
              </d:error>
            XML
          end
          let(:expected_response) do
            {
              status: 401,
              body: expected_response_body,
              headers: {}
            }
          end

          it 'returns failure' do
            result = subject
            .set_permissions_command
                  .call(path:, permissions:)
            expect(result).to be_failure
          end
        end

        context 'when the NC control user cannot read(see) the project folder' do
          let(:expected_response_body) do
            <<~XML
              <?xml version="1.0" encoding="utf-8"?>
              <d:error
                xmlns:d="DAV:"
                xmlns:s="http://sabredav.org/ns">
                <s:exception>Sabre\DAV\Exception\NotFound</s:exception>
                <s:message>File with name /OpenProject/JediProject could not be located</s:message>
              </d:error>
            XML
          end
          let(:expected_response) do
            {
              status: 404,
              body: expected_response_body,
              headers: {}
            }
          end

          it 'returns failure' do
            result = subject
            .set_permissions_command
                  .call(path:, permissions:)
            expect(result).to be_failure
          end
        end
      end

      context 'when forbidden values are given as folder' do
        it 'raises an ArgumentError on nil' do
          expect do
            subject
            .set_permissions_command
                    .call(path: nil, permissions:)
          end.to raise_error(ArgumentError)
        end

        it 'raises an ArgumentError on empty string' do
          expect do
            subject
            .set_permissions_command
                    .call(path: '', permissions:)
          end.to raise_error(ArgumentError)
        end
      end
    end
  end

  describe '#propfind_query' do
    let(:expected_request_body) do
      <<~XML
        <?xml version="1.0"?>
        <d:propfind xmlns:d="DAV:" xmlns:oc="http://owncloud.org/ns" xmlns:nc="http://nextcloud.org/ns">
          <d:prop>
            <oc:fileid/>
          </d:prop>
        </d:propfind>
      XML
    end
    let(:expected_response_body) do
      <<~XML
        <?xml version="1.0"?>
        <d:multistatus
          xmlns:d="DAV:"
          xmlns:s="http://sabredav.org/ns"
          xmlns:oc="http://owncloud.org/ns"
          xmlns:nc="http://nextcloud.org/ns">
          <d:response>
            <d:href>/remote.php/dav/files/OpenProject/OpenProject/</d:href>
            <d:propstat>
              <d:prop>
                <oc:fileid>349</oc:fileid>
              </d:prop>
              <d:status>HTTP/1.1 200 OK</d:status>
            </d:propstat>
          </d:response>
          <d:response>
            <d:href>/remote.php/dav/files/OpenProject/OpenProject/asd/</d:href>
            <d:propstat>
              <d:prop>
                <oc:fileid>783</oc:fileid>
              </d:prop>
              <d:status>HTTP/1.1 200 OK</d:status>
            </d:propstat>
          </d:response>
          <d:response>
            <d:href>/remote.php/dav/files/OpenProject/OpenProject/Project%231/</d:href>
            <d:propstat>
              <d:prop>
                <oc:fileid>773</oc:fileid>
              </d:prop>
              <d:status>HTTP/1.1 200 OK</d:status>
            </d:propstat>
          </d:response>
          <d:response>
            <d:href>/remote.php/dav/files/OpenProject/OpenProject/Project%20%232/</d:href>
            <d:propstat>
              <d:prop>
                <oc:fileid>381</oc:fileid>
              </d:prop>
              <d:status>HTTP/1.1 200 OK</d:status>
            </d:propstat>
          </d:response>
          <d:response>
            <d:href>/remote.php/dav/files/OpenProject/OpenProject/Project%232/</d:href>
            <d:propstat>
              <d:prop>
                <oc:fileid>398</oc:fileid>
              </d:prop>
              <d:status>HTTP/1.1 200 OK</d:status>
            </d:propstat>
          </d:response>
          <d:response>
            <d:href>/remote.php/dav/files/OpenProject/OpenProject/qwe/</d:href>
            <d:propstat>
              <d:prop>
                <oc:fileid>767</oc:fileid>
              </d:prop>
              <d:status>HTTP/1.1 200 OK</d:status>
            </d:propstat>
            <d:propstat>
          </d:response>
          <d:response>
            <d:href>/remote.php/dav/files/OpenProject/OpenProject/qweekk/</d:href>
            <d:propstat>
              <d:prop>
                <oc:fileid>802</oc:fileid>
              </d:prop>
              <d:status>HTTP/1.1 200 OK</d:status>
            </d:propstat>
          </d:response>
        </d:multistatus>
      XML
    end

    before do
      stub_request(:propfind, "https://example.com/remote.php/dav/files/OpenProject/OpenProject").with(
        body: expected_request_body,
        headers: {
          'Authorization' => 'Basic T3BlblByb2plY3Q6T3BlblByb2plY3RTZWN1cmVQYXNzd29yZA==',
          'Depth' => '1'
        }
      ).to_return(status: 200, body: expected_response_body, headers: {})
    end

    describe 'with Nextcloud storage type selected' do
      it 'responds with a list of paths and attributes for each of them' do
        result = subject
                   .propfind_query
                   .call(depth: '1', path: 'OpenProject', props: %w[oc:fileid])
                   .result
        expect(result).to eq({ "OpenProject/" => { "fileid" => "349" },
                               "OpenProject/Project #2/" => { "fileid" => "381" },
                               "OpenProject/Project#1/" => { "fileid" => "773" },
                               "OpenProject/Project#2/" => { "fileid" => "398" },
                               "OpenProject/asd/" => { "fileid" => "783" },
                               "OpenProject/qwe/" => { "fileid" => "767" } })
      end
    end
  end

  describe '#rename_file_command' do
    before do
      stub_request(:move, "https://example.com/remote.php/dav/files/OpenProject/OpenProject/asd")
      .with(
        headers: {
          'Authorization' => 'Basic T3BlblByb2plY3Q6T3BlblByb2plY3RTZWN1cmVQYXNzd29yZA==',
          'Destination' => '/remote.php/dav/files/OpenProject/OpenProject/qwe'
        }
      ).to_return(status: 201, body: '', headers: {})
    end

    describe 'with Nextcloud storage type selected' do
      it 'moves the file' do
        result = subject
        .rename_file_command
                         .call(source: 'OpenProject/asd', target: 'OpenProject/qwe')
        expect(result).to be_success
      end
    end
  end
end<|MERGE_RESOLUTION|>--- conflicted
+++ resolved
@@ -28,16 +28,10 @@
 
 require 'spec_helper'
 
-<<<<<<< HEAD
-describe Storages::Peripherals::StorageRequests, webmock: true do
-  let(:user) { create(:user) }
-=======
 RSpec.describe Storages::Peripherals::StorageRequests, webmock: true do
   using Storages::Peripherals::ServiceResultRefinements
 
-  let(:user) { build_stubbed(:user) }
-
->>>>>>> 2e14673e
+  let(:user) { create(:user) }
   let(:url) { 'https://example.com' }
   let(:origin_user_id) { 'admin' }
   let(:storage) { build(:storage, host: url, password: 'OpenProjectSecurePassword') }
