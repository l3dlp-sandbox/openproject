--- conflicted
+++ resolved
@@ -104,11 +104,7 @@
     end
 
     it 'must show storage information box with login button' do
-<<<<<<< HEAD
-      expect(page.find('[data-qa-selector="op-files-tab--storage-information"]')).to have_button(count: 1)
-=======
       expect(page.find('[data-qa-selector="op-storage--information"]')).to have_button(count: 1)
->>>>>>> 8fcad16a
     end
   end
 
