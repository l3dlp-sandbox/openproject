--- conflicted
+++ resolved
@@ -181,15 +181,9 @@
 
         expect(page).to have_current_path(edit_admin_settings_storage_path(Storages::Storage.last))
         expect(page).to have_test_selector(
-<<<<<<< HEAD
           "op-primer-flash-message",
-          text: "Storage connected successfully! Remember to activate the module and the specific " \
-                "storage in the project settings of each desired project to use it."
-=======
-          "primer-banner-message-component",
           text: "Storage connected successfully! " \
                 "Remember to activate the storage in the Projects tab for each desired project to use it."
->>>>>>> 465e705f
         )
       end
     end
@@ -324,15 +318,9 @@
 
         expect(page).to have_current_path(edit_admin_settings_storage_path(Storages::Storage.last))
         wait_for { page }.to have_test_selector(
-<<<<<<< HEAD
           "op-primer-flash-message",
-          text: "Storage connected successfully! Remember to activate the module and the specific " \
-                "storage in the project settings of each desired project to use it."
-=======
-          "primer-banner-message-component",
           text: "Storage connected successfully! " \
                 "Remember to activate the storage in the Projects tab for each desired project to use it."
->>>>>>> 465e705f
         )
       end
     end
