#-- copyright
# OpenProject is an open source project management software.
# Copyright (C) 2012-2023 the OpenProject GmbH
#
# This program is free software; you can redistribute it and/or
# modify it under the terms of the GNU General Public License version 3.
#
# OpenProject is a fork of ChiliProject, which is a fork of Redmine. The copyright follows:
# Copyright (C) 2006-2013 Jean-Philippe Lang
# Copyright (C) 2010-2013 the ChiliProject Team
#
# This program is free software; you can redistribute it and/or
# modify it under the terms of the GNU General Public License
# as published by the Free Software Foundation; either version 2
# of the License, or (at your option) any later version.
#
# This program is distributed in the hope that it will be useful,
# but WITHOUT ANY WARRANTY; without even the implied warranty of
# MERCHANTABILITY or FITNESS FOR A PARTICULAR PURPOSE.  See the
# GNU General Public License for more details.
#
# You should have received a copy of the GNU General Public License
# along with this program; if not, write to the Free Software
# Foundation, Inc., 51 Franklin Street, Fifth Floor, Boston, MA  02110-1301, USA.
#
# See COPYRIGHT and LICENSE files for more details.
#++

# Reference: Representable https://trailblazer.to/2.1/docs/representable.html
#   "Representable maps Ruby objects to documents and back"
# Reference: Roar is a thin layer on top of Representable https://github.com/trailblazer/roar
# Reference: Roar-Rails integration: https://github.com/apotonick/roar-rails
module API::V3::Storages
  URN_CONNECTION_CONNECTED = "#{::API::V3::URN_PREFIX}storages:authorization:Connected".freeze
  URN_CONNECTION_AUTH_FAILED = "#{::API::V3::URN_PREFIX}storages:authorization:FailedAuthorization".freeze
  URN_CONNECTION_ERROR = "#{::API::V3::URN_PREFIX}storages:authorization:Error".freeze

  URN_STORAGE_TYPE_NEXTCLOUD = "#{::API::V3::URN_PREFIX}storages:Nextcloud".freeze

  STORAGE_TYPE_MAP = {
    URN_STORAGE_TYPE_NEXTCLOUD => Storages::Storage::PROVIDER_TYPE_NEXTCLOUD
  }.freeze

  STORAGE_TYPE_URN_MAP = {
    Storages::Storage::PROVIDER_TYPE_NEXTCLOUD => URN_STORAGE_TYPE_NEXTCLOUD
  }.freeze

  class StorageRepresenter < ::API::Decorators::Single
    # LinkedResource module defines helper methods to describe attributes
    include API::Decorators::LinkedResource
    include API::Decorators::DateProperty
    include Storages::Peripherals::StorageUrlHelper

    module ClassMethods
      private

      def link_without_resource(name, getter:, setter:)
        link name do
          instance_eval(&getter)
        end

        property name,
                 exec_context: :decorator,
                 getter: ->(*) {},
                 setter:,
                 skip_render: true,
                 linked_resource: true
      end
    end

    extend ClassMethods

    def initialize(model, current_user:, embed_links: nil)
      @connection_manager =
        ::OAuthClients::ConnectionManager.new(user: current_user, oauth_client: model.oauth_client)

      super
    end

    property :id

    property :name

    date_time_property :created_at

    date_time_property :updated_at

    self_link

    link_without_resource :type,
                          getter: ->(*) {
                            type = STORAGE_TYPE_URN_MAP[represented.provider_type] || represented.provider_type

                            { href: type, title: 'Nextcloud' }
                          },
                          setter: ->(fragment:, **) {
                            href = fragment['href']
                            break if href.blank?

                            represented.provider_type = STORAGE_TYPE_MAP[href] || href
                          }

    link_without_resource :origin,
                          getter: ->(*) { { href: represented.host } },
                          setter: ->(fragment:, **) {
                            break if fragment['href'].blank?

                            represented.host = fragment['href'].gsub(/\/+$/, '')
                          }

    links :prepareUpload do
      storage_projects_ids(represented).map do |project_id|
        {
          href: api_v3_paths.prepare_upload(represented.id),
          method: :post,
          title: "Upload file",
          payload: {
            projectId: project_id,
            fileName: '{fileName}',
            parent: '{parent}'
          },
          templated: true
        }
      end
    end

    link :open do
      { href: storage_url_open(represented) }
    end

    link :authorizationState do
      urn = case authorization_state
            when :connected
              URN_CONNECTION_CONNECTED
            when :failed_authorization
              URN_CONNECTION_AUTH_FAILED
            else
              URN_CONNECTION_ERROR
            end
      title = I18n.t(:"oauth_client.urn_connection_status.#{authorization_state}")

      { href: urn, title: }
    end

    link :authorize do
      next unless authorization_state == :failed_authorization

      { href: @connection_manager.get_authorization_uri, title: 'Authorize' }
    end

    link :projectStorages do
<<<<<<< HEAD
      { href: "#{api_v3_paths.project_storages}?filters=[{\"storageId\":{\"operator\":\"=\",\"values\":[\"#{represented.id}\"]}}]" }
=======
      filters = [{ storageId: { operator: "=", values: [represented.id.to_s] } }]
      { href: api_v3_paths.path_for(:project_storages, filters:) }
>>>>>>> e101717f
    end

    associated_resource :oauth_application,
                        skip_render: ->(*) { !current_user.admin? },
                        getter: ->(*) {
                          ::API::V3::OAuth::OAuthApplicationsRepresenter.create(represented.oauth_application, current_user:)
                        },
                        link: ->(*) {
                          next unless current_user.admin?

                          {
                            href: api_v3_paths.oauth_application(represented.oauth_application.id),
                            title: represented.oauth_application.name
                          }
                        }

    associated_resource :oauth_client,
                        as: :oauthClientCredentials,
                        skip_render: ->(*) { !current_user.admin? || represented.oauth_client.blank? },
                        representer: ::API::V3::OAuth::OAuthClientCredentialsRepresenter,
                        link: ->(*) {
                          next unless current_user.admin?

                          return { href: nil } if represented.oauth_client.blank?

                          { href: api_v3_paths.oauth_client_credentials(represented.oauth_client.id) }
                        }

    def _type
      'Storage'
    end

    private

    def storage_projects(storage)
      storage.projects.merge(Project.allowed_to(current_user, :manage_file_links))
    end

<<<<<<< HEAD
    def project_folders(storage)
      storage_projects(storage).map(&:projects_storages).flatten.map do |ps|
        {
          project_id: ps.project_id,
          project_folder_id: ps.project_folder_id,
          project_folder_mode: ps.project_folder_mode
        }
      end
    end

=======
>>>>>>> e101717f
    def storage_projects_ids(storage)
      storage_projects(storage).pluck(:id)
    end

    def authorization_state
      @authorization_state ||= @connection_manager.authorization_state
    end
  end
end<|MERGE_RESOLUTION|>--- conflicted
+++ resolved
@@ -149,12 +149,8 @@
     end
 
     link :projectStorages do
-<<<<<<< HEAD
-      { href: "#{api_v3_paths.project_storages}?filters=[{\"storageId\":{\"operator\":\"=\",\"values\":[\"#{represented.id}\"]}}]" }
-=======
       filters = [{ storageId: { operator: "=", values: [represented.id.to_s] } }]
       { href: api_v3_paths.path_for(:project_storages, filters:) }
->>>>>>> e101717f
     end
 
     associated_resource :oauth_application,
@@ -193,19 +189,6 @@
       storage.projects.merge(Project.allowed_to(current_user, :manage_file_links))
     end
 
-<<<<<<< HEAD
-    def project_folders(storage)
-      storage_projects(storage).map(&:projects_storages).flatten.map do |ps|
-        {
-          project_id: ps.project_id,
-          project_folder_id: ps.project_folder_id,
-          project_folder_mode: ps.project_folder_mode
-        }
-      end
-    end
-
-=======
->>>>>>> e101717f
     def storage_projects_ids(storage)
       storage_projects(storage).pluck(:id)
     end
