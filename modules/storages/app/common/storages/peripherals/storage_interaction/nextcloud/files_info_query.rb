--- conflicted
+++ resolved
@@ -133,17 +133,10 @@
 
           # rubocop:enable Metrics/AbcSize
 
-<<<<<<< HEAD
-    def location(file_path, mimetype)
-      prefix = "files/"
-      idx = file_path.index(prefix)
-      return "/" if idx == nil
-=======
           def location(file_path, mimetype)
             prefix = "files/"
-            idx = file_path.rindex(prefix)
+            idx = file_path.index(prefix)
             return "/" if idx == nil
->>>>>>> bc3cc651
 
             idx += prefix.length - 1
             # Remove the following when /filesinfo starts responding with a trailing slash for directory paths
