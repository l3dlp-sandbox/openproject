# frozen_string_literal: true

#-- copyright
# OpenProject is an open source project management software.
# Copyright (C) 2012-2024 the OpenProject GmbH
#
# This program is free software; you can redistribute it and/or
# modify it under the terms of the GNU General Public License version 3.
#
# OpenProject is a fork of ChiliProject, which is a fork of Redmine. The copyright follows:
# Copyright (C) 2006-2013 Jean-Philippe Lang
# Copyright (C) 2010-2013 the ChiliProject Team
#
# This program is free software; you can redistribute it and/or
# modify it under the terms of the GNU General Public License
# as published by the Free Software Foundation; either version 2
# of the License, or (at your option) any later version.
#
# This program is distributed in the hope that it will be useful,
# but WITHOUT ANY WARRANTY; without even the implied warranty of
# MERCHANTABILITY or FITNESS FOR A PARTICULAR PURPOSE.  See the
# GNU General Public License for more details.
#
# You should have received a copy of the GNU General Public License
# along with this program; if not, write to the Free Software
# Foundation, Inc., 51 Franklin Street, Fifth Floor, Boston, MA  02110-1301, USA.
#
# See COPYRIGHT and LICENSE files for more details.
#++

module Storages::Peripherals::StorageInteraction::Nextcloud
  class UploadLinkQuery
    using Storages::Peripherals::ServiceResultRefinements

    URI_TOKEN_REQUEST = 'index.php/apps/integration_openproject/direct-upload-token'
    URI_UPLOAD_BASE_PATH = 'index.php/apps/integration_openproject/direct-upload'

    def initialize(storage)
      @uri = storage.uri
      @configuration = storage.oauth_configuration
    end

    def self.call(storage:, user:, data:)
      new(storage).call(user:, data:)
    end

    def call(user:, data:)
      Util.token(user:, configuration: @configuration) do |token|
        if data.nil? || data['parent'].nil?
          Util.error(:error, 'Data is invalid', data)
        else
          outbound_response(
            relative_path: URI_TOKEN_REQUEST,
            payload: { folder_id: data['parent'] },
            token:
          ).map do |response|
            Storages::UploadLink.new(
              URI.parse(Util.join_uri_path(@uri, URI_UPLOAD_BASE_PATH, response.token))
            )
          end
        end
      end
    end

    private

<<<<<<< HEAD
    def outbound_response(method:, relative_path:, payload:, token:)
      response = OpenProject
=======
    def outbound_response(relative_path:, payload:, token:)
      response = Util
>>>>>>> e3e9fb41
                   .httpx
                   .with(headers: { 'Authorization' => "Bearer #{token.access_token}",
                                    'Accept' => 'application/json',
                                    'Content-Type' => 'application/json' })
                   .post(
                     Util.join_uri_path(@uri, relative_path),
                     json: payload
                   )
      case response
      in { status: 200..299 }
        # The nextcloud API returns a successful response with empty body if the authorization is missing or expired
        if response.body.present?
          ServiceResult.success(
            result: JSON.parse(response.body.to_s, object_class: OpenStruct) # rubocop:disable Style/OpenStructUse
          )
        else
          Util.error(:unauthorized, 'Outbound request not authorized!')
        end
      in { status: 404 }
        Util.error(:not_found, 'Outbound request destination not found!', response)
      in { status: 401 }
        Util.error(:unauthorized, 'Outbound request not authorized!', response)
      else
        Util.error(:error, 'Outbound request failed!')
      end
    end
  end
end<|MERGE_RESOLUTION|>--- conflicted
+++ resolved
@@ -64,13 +64,8 @@
 
     private
 
-<<<<<<< HEAD
-    def outbound_response(method:, relative_path:, payload:, token:)
+    def outbound_response(relative_path:, payload:, token:)
       response = OpenProject
-=======
-    def outbound_response(relative_path:, payload:, token:)
-      response = Util
->>>>>>> e3e9fb41
                    .httpx
                    .with(headers: { 'Authorization' => "Bearer #{token.access_token}",
                                     'Accept' => 'application/json',
