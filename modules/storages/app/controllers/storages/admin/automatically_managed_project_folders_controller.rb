# frozen_string_literal: true

#-- copyright
# OpenProject is an open source project management software.
# Copyright (C) 2012-2023 the OpenProject GmbH
#
# This program is free software; you can redistribute it and/or
# modify it under the terms of the GNU General Public License version 3.
#
# OpenProject is a fork of ChiliProject, which is a fork of Redmine. The copyright follows:
# Copyright (C) 2006-2013 Jean-Philippe Lang
# Copyright (C) 2010-2013 the ChiliProject Team
#
# This program is free software; you can redistribute it and/or
# modify it under the terms of the GNU General Public License
# as published by the Free Software Foundation; either version 2
# of the License, or (at your option) any later version.
#
# This program is distributed in the hope that it will be useful,
# but WITHOUT ANY WARRANTY; without even the implied warranty of
# MERCHANTABILITY or FITNESS FOR A PARTICULAR PURPOSE.  See the
# GNU General Public License for more details.
#
# You should have received a copy of the GNU General Public License
# along with this program; if not, write to the Free Software
# Foundation, Inc., 51 Franklin Street, Fifth Floor, Boston, MA  02110-1301, USA.
#
# See COPYRIGHT and LICENSE files for more details.
#++

# Purpose: Let OpenProject create folders per project automatically.
# This is recommended as it ensures that every team member always has the correct access permissions.
#
class Storages::Admin::AutomaticallyManagedProjectFoldersController < ApplicationController
  # See https://guides.rubyonrails.org/layouts_and_rendering.html for reference on layout
  layout 'admin'

  # Before executing any action below: Make sure the current user is an admin
  # and set the @<controller_name> variable to the object referenced in the URL.
  before_action :require_admin

  # specify which model #find_model_object should look up
  model_object Storages::NextcloudStorage
  before_action :find_model_object, only: %i[new edit update]

  # menu_item is defined in the Redmine::MenuManager::MenuController
  # module, included from ApplicationController.
  # The menu item is defined in the engine.rb
  menu_item :storages_admin_settings

  # Show the admin page to set storage folder automatic management (for an already existing storage).
  # Sets the attributes automatically_managed as default true unless already set to false
  # renders a form (allowing the user to change automatically_managed bool and password).
  # Used by: The OauthClientsController#create, after the user inputs Oauth credentials for the first time.
  # Called by: Global app/config/routes.rb to serve Web page
  def new
    # Set default parameters using a "service".
    # See also: storages/services/storages/storages/set_attributes_services.rb
    # That service inherits from ::BaseServices::SetAttributes
    @storage = ::Storages::Storages::SetNextcloudProviderFieldsAttributesService
                .new(user: current_user,
                     model: @object,
                     contract_class: ::Storages::Storages::BaseContract)
                .call
                .result
    render '/storages/admin/storages/automatically_managed_project_folders/edit'
  end

  # Renders an edit page (allowing the user to change automatically_managed bool and password).
  # Used by: The StoragesController#edit, when user wants to update application credentials.
  # Called by: Global app/config/routes.rb to serve Web page
  def edit
    render '/storages/admin/storages/automatically_managed_project_folders/edit'
  end

  # Update is similar to create above
  # See also: create above
  # Called by: Global app/config/routes.rb to serve Web page
  def update
    service_result = ::Storages::Storages::UpdateService
                       .new(user: current_user,
                            model: @storage)
                       .call(permitted_storage_params_with_defaults)

    if service_result.success?
      flash[:notice] = I18n.t(:notice_successful_update)
      redirect_to edit_admin_settings_storage_path(@storage)
    else
<<<<<<< HEAD
      if OpenProject::FeatureDecisions.storage_primer_design_active?
        @storage = ServiceResultErrorsPresenter.new(service_result)
      else
        @errors = service_result.errors
      end

=======
>>>>>>> 6013ab5d
      render '/storages/admin/storages/automatically_managed_project_folders/edit'
    end
  end

  # Used by: admin layout
  # Breadcrumbs is something like OpenProject > Admin > Storages.
  # This returns the name of the last part (Storages admin page)
  def default_breadcrumb
    ActionController::Base.helpers.link_to(t(:project_module_storages), admin_settings_storages_path)
  end

  # See: default_breadcrum above
  # Defines whether to show breadcrumbs on the page or not.
  def show_local_breadcrumb
    true
  end

  private

  # Override default url param `:id` to `:storage` controller is a nested storage resource
  # GET    /admin/settings/storages/:storage_id/automatically_managed_project_folders/new
  # POST   /admin/settings/storages/:storage_id/automatically_managed_project_folders
  def find_model_object(object_id = :storage_id)
    super(object_id)
    @storage = @object
  end

  def permitted_storage_params_with_defaults
    permitted_storage_params.tap do |permitted_params|
      # If a checkbox is unchecked when its form is submitted, neither the name nor the value is submitted to the server.
      # See https://developer.mozilla.org/en-US/docs/Web/HTML/Element/input/checkbox
      permitted_params.merge!(automatically_managed: false) unless permitted_params.key?('automatically_managed')
    end
  end

  # Called by create and update above in order to check if the
  # update parameters are correctly set.
  def permitted_storage_params
    params
      .require(:storages_nextcloud_storage)
      .permit('automatically_managed', 'password')
  end
end<|MERGE_RESOLUTION|>--- conflicted
+++ resolved
@@ -86,15 +86,6 @@
       flash[:notice] = I18n.t(:notice_successful_update)
       redirect_to edit_admin_settings_storage_path(@storage)
     else
-<<<<<<< HEAD
-      if OpenProject::FeatureDecisions.storage_primer_design_active?
-        @storage = ServiceResultErrorsPresenter.new(service_result)
-      else
-        @errors = service_result.errors
-      end
-
-=======
->>>>>>> 6013ab5d
       render '/storages/admin/storages/automatically_managed_project_folders/edit'
     end
   end
