--- conflicted
+++ resolved
@@ -41,12 +41,8 @@
   # Before executing any action below: Make sure the current user is an admin
   # and set the @<controller_name> variable to the object referenced in the URL.
   before_action :require_admin
-<<<<<<< HEAD
   before_action :find_model_object, only: %i[show destroy edit edit_host update replace_oauth_application]
-=======
-  before_action :find_model_object, only: %i[show destroy edit update replace_oauth_application]
   before_action :prepare_update_params, only: %i[update]
->>>>>>> 668c7351
 
   # menu_item is defined in the Redmine::MenuManager::MenuController
   # module, included from ApplicationController.
@@ -107,12 +103,9 @@
 
   # rubocop:enable Metrics/AbcSize
 
-<<<<<<< HEAD
-=======
   # Edit page is very similar to new page, except that we don't need to set
   # default attribute values because the object already exists;
   # Called by: Global app/config/routes.rb to serve Web page
->>>>>>> 668c7351
   def edit; end
   def edit_host; end
 
@@ -204,13 +197,8 @@
   # update parameters are correctly set.
   def permitted_storage_params
     params
-<<<<<<< HEAD
       .require(storage_provider_parameter_name)
-      .permit('name', 'provider_type', 'host', 'oauth_client_id', 'oauth_client_secret')
-=======
-      .require(:storages_storage)
       .permit('name', 'provider_type', 'host', 'oauth_client_id', 'oauth_client_secret', 'tenant_id', 'drive_id')
->>>>>>> 668c7351
   end
 
   # TODO: Work out how to retrieve the storage provider resource name as it's based on the provider type
