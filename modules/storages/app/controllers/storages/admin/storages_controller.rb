--- conflicted
+++ resolved
@@ -41,13 +41,8 @@
   # Before executing any action below: Make sure the current user is an admin
   # and set the @<controller_name> variable to the object referenced in the URL.
   before_action :require_admin
-<<<<<<< HEAD
   before_action :find_model_object,
                 only: %i[show show_oauth_application destroy edit edit_host update replace_oauth_application]
-  before_action :prepare_update_params, only: %i[update]
-=======
-  before_action :find_model_object, only: %i[show destroy edit edit_host update replace_oauth_application]
->>>>>>> d326b489
 
   # menu_item is defined in the Redmine::MenuManager::MenuController
   # module, included from ApplicationController.
