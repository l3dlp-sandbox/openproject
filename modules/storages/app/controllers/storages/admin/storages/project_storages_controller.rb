--- conflicted
+++ resolved
@@ -31,10 +31,7 @@
 class Storages::Admin::Storages::ProjectStoragesController < ApplicationController
   include OpTurbo::ComponentStream
   include OpTurbo::DialogStreamHelper
-<<<<<<< HEAD
-=======
   include FlashMessagesOutputSafetyHelper
->>>>>>> 9c1935a8
 
   layout "admin"
 
@@ -44,9 +41,7 @@
   before_action :find_model_object
   before_action :load_project_storage, only: %i(destroy destroy_confirmation_dialog)
 
-  before_action :storage_projects_query,
-                :project_folder_modes_per_project,
-                only: :index
+  before_action :storage_projects_query, only: :index
   before_action :initialize_project_storage, only: :new
   before_action :find_projects_to_activate_for_storage, only: :create
 
@@ -73,11 +68,9 @@
         full: true, dismiss_scheme: :hide, scheme: :danger
       )
     end
-<<<<<<< HEAD
+
+    respond_with_turbo_streams(status: create_service.success? ? :ok : :unprocessable_entity)
   end
-
-  def new; end
-  def create; end
 
   def destroy_confirmation_dialog
     respond_with_dialog Storages::ProjectStorages::DestroyConfirmationDialogComponent.new(
@@ -90,13 +83,6 @@
     @project_storage.destroy
     redirect_to admin_settings_storage_project_storages_path(@storage)
   end
-=======
-
-    respond_with_turbo_streams(status: create_service.success? ? :ok : :unprocessable_entity)
-  end
-
-  def destroy; end
->>>>>>> 9c1935a8
 
   private
 
@@ -131,7 +117,7 @@
     update_via_turbo_stream(
       component: Storages::ProjectStorages::Projects::TableComponent.new(
         query: storage_projects_query,
-        project_folder_modes_per_project:,
+        storage: @storage,
         params: { url_for_action: }
       )
     )
@@ -145,13 +131,6 @@
     end
   end
 
-  def project_folder_modes_per_project
-    @project_folder_modes_per_project ||= Storages::ProjectStorage
-      .where(storage_id: @storage.id)
-      .pluck(:project_id, :project_folder_mode)
-      .to_h
-  end
-
   def initialize_project_storage
     @project_storage = ::Storages::ProjectStorages::SetAttributesService
         .new(user: current_user, model: ::Storages::ProjectStorage.new, contract_class: EmptyContract)
