--- conflicted
+++ resolved
@@ -129,26 +129,10 @@
         .call(storage: @storage, user:)
     end
 
-<<<<<<< HEAD
-  def calculate_permissions(user:, project:)
-    {
-      read_files: user.allowed_in_project?(:read_files, project),
-      write_files: user.allowed_in_project?(:write_files, project),
-      create_files: user.allowed_in_project?(:create_files, project),
-      share_files: user.allowed_in_project?(:share_files, project),
-      delete_files: user.allowed_in_project?(:delete_files, project)
-    }.reduce(0) do |permissions_sum, (permission, allowed)|
-      if allowed
-        permissions_sum + PERMISSIONS_MAP[permission]
-      else
-        permissions_sum
-      end
-=======
     def remove_user_from_remote_group(user)
       Peripherals::Registry
         .resolve("commands.nextcloud.remove_user_from_group")
         .call(storage: @storage, user:)
->>>>>>> 838f7702
     end
 
     def set_folders_permissions(remote_admins, project_storage)
