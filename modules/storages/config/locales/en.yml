# English strings go here
en:
  plugin_openproject_storages:
    name: "OpenProject Storages"
    description: "Allows linking work packages to files in external storages, such as Nextcloud."

  permission_view_file_links: "View file links"
  permission_manage_file_links: "Manage file links"
  permission_manage_storages_in_project: "Manage file storages in project"
  permission_read_files: "Read files"
  permission_write_files: "Write files"
  permission_create_files: "Create files"
  permission_delete_files: "Delete files"
  permission_share_files: "Share files"
  project_module_storages: "File storages"

  errors:
    attributes:
      storage_error:
        not_authorized: "Not authorized for external connection to storage."
        not_found: "The requested resource could not be found at the external file storage."

  activerecord:
    models:
      file_link: "File"
      storages/storage: "Storage"
    attributes:
      storages/storage:
        name: "Name"
        creator: "Creator"
        provider_type: "Provider type"
        host: "Host"
      storages/file_link:
        origin_id: "Origin Id"

    errors:
      messages:
        not_linked_to_project: "is not linked to project."
      models:
        storages/project_storage:
          attributes:
            project_folder_mode:
              mode_unavailable: "is not available for this storage."
        storages/storage:
          attributes:
            host:
              cannot_be_connected_to: "can not be connected to."
              minimal_nextcloud_version_unmet: "does not meet minimal version requirements (must be Nextcloud 23 or higher)"
              not_nextcloud_server: "is not a Nextcloud server"
              op_application_not_installed: >
                appears to not have the app "OpenProject integration" installed. Please install it first and then try
                again.
              authorization_header_missing: >
                is not fully set up. The Nextcloud instance does not receive the "Authorization" header, which is
                necessary for a Bearer token based authorization of API requests. Please double check your HTTP
                server configuration.
            password:
              invalid_password: "is not valid."
              unknown_error: "could not be validated. Please check your storage connection and try again."
        storages/file_link:
          attributes:
            origin_id:
              only_numeric_or_uuid: "can only be numeric or uuid."

  api_v3:
    errors:
      too_many_elements_created_at_once: "Too many elements created at once. Expected %{max} at most, got %{actual}."

  storages:
    default_name: "My storage"
    unknown_storage: "Unknown storage"
    buttons:
      done_continue: "Done, continue"
      done_continue_setup: "Done. Continue setup"
      done_complete_setup: "Done, complete setup"
      edit_automatically_managed_project_folders: "Edit automatically managed project folders"
      replace_openproject_oauth: "Replace OpenProject OAuth"
      replace_provider_type_oauth: "Replace %{provider_type} OAuth"
      save: "Save"
      save_and_continue: "Save and continue"
      save_and_continue_setup: "Save and continue setup"
      save_and_complete_setup: "Save and complete setup"
      select_folder: "Select folder"
      configure: "Configure"
    file_storage_view:
      general_information: "General information"
      oauth_applications: "OAuth applications"
      project_folders: "Project folders"
      storage_provider: "Storage provider"
      openproject_oauth: "OpenProject OAuth"
      nextcloud_oauth: "Nextcloud OAuth"
      automatically_managed_folders: "Automatically managed folders"
    page_titles:
      file_storages:
        subtitle: "Add an external file storage in order to upload, link and manage files in work packages."
      managed_project_folders:
        title: "Automatically managed project folders"
        subtitle_short: "Let OpenProject create folders per project automatically."
        subtitle: >
          Let OpenProject create folders per project automatically. This is recommended as it ensures that every team member always has the correct access permissions.
      project_settings:
        index: "File storages available in this project"
        new: "Add a file storage to this project"
        edit: "Edit the file storage to this project"
        delete: "Delete file storage"
        members_connection_status: "Members connection status"
      project_storage_members:
        title: "Members connection status"
        subtitle: "Check the connection status for the storage %{storage_name_link} of all project members."
    instructions:
      provider_type: "Please make sure you have administration privileges in your Nextcloud instance and the application %{type_link_text} is installed before doing the setup."
      type: "Please make sure you have administration privileges in your Nextcloud instance and have the following application installed before doing the setup:"
      type_link_text: "“Integration OpenProject”"
      name: "Give your storage a name so that users can differentiate between multiple storages."
      host: "Please add the host address of your storage including the https://. It should not be longer than 255 characters."
      managed_project_folders_application_password: >
        Copy this value from:
      managed_project_folders_application_password_caption: "Enable automatic managed folders by copying this value from: %{provider_type_link}."
      no_storage_set_up: "There are no file storages set up yet."
      no_specific_folder: "By default, each user will start at their own home folder when they upload a file."
      automatic_folder: "This will automatically create a root folder for this project and manage the access permissions for each project member."
      empty_project_folder_validation: "Selecting a folder is mandatory to proceed."
      not_logged_into_storage: "To select a project folder, please first login"
      existing_manual_folder: >
        You can designate an existing folder as the root folder for this project. The permissions are however not automatically managed, the
        administrator needs to manually ensure relevant users have access. The selected folder can be used by multiple projects.
      setting_up_additional_storages: "For setting up additional file storages, please visit"
      setting_up_additional_storages_non_admin: "Administrators can set up additional file storages in Administration / File Storages."
      setting_up_storages: "For setting up file storages, please visit"
      setting_up_storages_non_admin: "Administrators can set up file storages in Administration / File Storages."
      all_available_storages_already_added: "All available storages are already added to the project."
      oauth_application_details: "The client secret value will not be accessible again after you close this window. Please copy these values into the %{oauth_application_details_link}."
      oauth_application_details_link_text: "Nextcloud OpenProject Integration settings"
      copy_from: "Copy this value from"
      nextcloud:
        integration: "Nextcloud Administration / OpenProject"
      one_drive:
        integration: "OneDrive/SharePoint"
        oauth_client_id: >
          Copy the client id from the Azure portal. This is needed to generate the redirect URI.
        oauth_client_secret: >
          Copy the client secret from the Azure portal. For a newly created application the secret first needs to be
          created manually. For authorization of web applications a secret is mandatory.
        missing_client_id_for_redirect_uri: "Client ID missing to provide redirect URI."
        tenant_id: >
          Please insert the tenant ID you got from your SharePoint administrator.
        drive_id: >
          The drive ID can be obtained by you SharePoint administrator.
    help_texts:
      project_folder: >
        The project folder is the default folder for file uploads for this project.
        Users can nevertheless still upload files to other locations.
    configuration_checks:
      incomplete: "The setup of this storage is incomplete."
      oauth_client_incomplete: "Allow OpenProject to access %{provider} data using an OAuth."
    delete_warning:
      storage: >
        Are you sure you want to delete this storage? This will also delete the storage from all projects where it is used.
        Further, it will also delete all links from work packages to files that are stored in that storage.
      project_storage: >
          Are you sure you want to delete %{file_storage} from this project? To confirm this action please
          introduce the storage name in the field below, this will:
      project_storage_delete_result_1: "Remove all links from work packages of this project to files and folders of that storage."
      project_storage_delete_result_2: "In case this storage has an automatically managed project folder, this and its files will be deleted forever."
      input_delete_confirmation: "Enter the file storage name %{file_storage} to confirm deletion."
      irreversible_notice: "Deleting a file storage is an irreversible action."
    storage_list_blank_slate:
      heading: "You don't have any storages yet."
      description: "Add a storage to see them here."
    label_active: "Active"
    label_add_new_storage: "Add new storage"
    label_delete_storage: "Delete storage"
    label_inactive: "Inactive"
    label_creator: "Creator"
    label_provider: "Provider"
    label_file_link: "File link"
    label_file_links: "File links"
    label_creation_time: "Creation time"
    label_connected: "Connected"
    label_incomplete: "Incomplete"
    label_name: "Name"
    label_host: "Host URL"
    label_managed_project_folders:
      automatically_managed_folders: "Automatically managed folders"
      application_password: "Application password"
    label_managed_project_folders_breadcrumb: "Automatically managed project folders"
    label_oauth_breadcrumb:
      openproject: "OpenProject OAuth"
      nextcloud: "Nextcloud OAuth"
      one_drive: "OneDrive OAuth"
    label_oauth_application_details: "OAuth application details"
    label_oauth_client_details: "OAuth client details"
<<<<<<< HEAD
    label_openproject_oauth_application_id: "OpenProject OAuth Client ID"
    label_openproject_oauth_application_secret: "OpenProject OAuth Client Secret"
    label_oauth_client_id: "OAuth Client ID"
    label_oauth_client_secret: "OAuth Client Secret"
=======
    label_information: "Additional information"
>>>>>>> 668c7351
    label_provider_type: "Provider type"
    label_project_folder: "Project folder"
    label_new_storage: "New storage"
    label_edit_storage: "Edit storage"
    label_edit_storage_host: "Edit storage host"
    label_edit_storage_oauth_client: "Edit storage OAuth client"
    label_edit_storage_automatically_managed_folders: "Edit storage automatically managed folders"
    label_existing_manual_folder: "Existing folder with manually managed permissions"
    label_no_specific_folder: "No specific folder"
    label_automatic_folder: "New folder with automatically managed permissions"
    label_no_selected_folder: "No selected folder"
    label_storage: "Storage"
    label_storages: "Storages"
    label_status: "Status"
    label_files: "Files"
    member_connection_status:
      connected: "Connected"
      connected_no_permissions: "User role has no storages permissions"
      not_connected: "Not connected. The user should login to the storage via the %{files_label} tab of a work package to connect."
    no_results: "No storages set up yet."
    members_no_results: "No members to display."
    provider_types:
      label: "Provider type"
      nextcloud:
        name: "Nextcloud"
        name_placeholder: "e.g. Nextcloud"
      one_drive:
        name: "OneDrive/SharePoint"
        name_placeholder: "e.g. OneDrive"
    confirm_replace_oauth_application: "Are you sure? All users will have to authorize again against OpenProject."
    confirm_replace_oauth_client: "Are you sure? All users will have to authorize again against the storage."
    oauth_client_details_missing: "To complete the setup, please add OAuth client credentials from your storage."
    automatically_managed_project_folder_missing: "To complete the setup, please configure automatically managed project folders for your storage."
    notice_oauth_application_replaced: "The OpenProject OAuth application was successfully replaced."<|MERGE_RESOLUTION|>--- conflicted
+++ resolved
@@ -190,14 +190,11 @@
       one_drive: "OneDrive OAuth"
     label_oauth_application_details: "OAuth application details"
     label_oauth_client_details: "OAuth client details"
-<<<<<<< HEAD
     label_openproject_oauth_application_id: "OpenProject OAuth Client ID"
     label_openproject_oauth_application_secret: "OpenProject OAuth Client Secret"
     label_oauth_client_id: "OAuth Client ID"
     label_oauth_client_secret: "OAuth Client Secret"
-=======
     label_information: "Additional information"
->>>>>>> 668c7351
     label_provider_type: "Provider type"
     label_project_folder: "Project folder"
     label_new_storage: "New storage"
