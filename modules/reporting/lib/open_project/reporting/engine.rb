#-- copyright
# OpenProject is an open source project management software.
# Copyright (C) 2012-2022 the OpenProject GmbH
#
# This program is free software; you can redistribute it and/or
# modify it under the terms of the GNU General Public License version 3.
#
# OpenProject is a fork of ChiliProject, which is a fork of Redmine. The copyright follows:
# Copyright (C) 2006-2013 Jean-Philippe Lang
# Copyright (C) 2010-2013 the ChiliProject Team
#
# This program is free software; you can redistribute it and/or
# modify it under the terms of the GNU General Public License
# as published by the Free Software Foundation; either version 2
# of the License, or (at your option) any later version.
#
# This program is distributed in the hope that it will be useful,
# but WITHOUT ANY WARRANTY; without even the implied warranty of
# MERCHANTABILITY or FITNESS FOR A PARTICULAR PURPOSE.  See the
# GNU General Public License for more details.
#
# You should have received a copy of the GNU General Public License
# along with this program; if not, write to the Free Software
# Foundation, Inc., 51 Franklin Street, Fifth Floor, Boston, MA  02110-1301, USA.
#
# See COPYRIGHT and LICENSE files for more details.
#++

module OpenProject::Reporting
  class Engine < ::Rails::Engine
    engine_name :openproject_reporting

    include OpenProject::Plugins::ActsAsOpEngine

    config.eager_load_paths += Dir["#{config.root}/lib/"]

    register 'openproject-reporting',
             author_url: 'https://www.openproject.org',
             bundled: true do
      view_actions = %i[index show drill_down available_values display_report_list]
      edit_actions = %i[create update rename destroy]

      # register reporting_module including permissions
      project_module :costs do
        permission :save_cost_reports, { cost_reports: edit_actions }
        permission :save_private_cost_reports, { cost_reports: edit_actions }
      end

      # register additional permissions for viewing time and cost entries through the CostReportsController
      view_actions.each do |action|
        OpenProject::AccessControl.permission(:view_time_entries).controller_actions << "cost_reports/#{action}"
        OpenProject::AccessControl.permission(:view_own_time_entries).controller_actions << "cost_reports/#{action}"
        OpenProject::AccessControl.permission(:view_cost_entries).controller_actions << "cost_reports/#{action}"
        OpenProject::AccessControl.permission(:view_own_cost_entries).controller_actions << "cost_reports/#{action}"
      end

      # menu extensions
      menu :top_menu,
           :cost_reports_global,
           { controller: '/cost_reports', action: 'index', project_id: nil },
           caption: :cost_reports_title,
           if: Proc.new {
             (User.current.logged? || !Setting.login_required?) &&
               (
               User.current.allowed_to?(:view_time_entries, nil, global: true) ||
                 User.current.allowed_to?(:view_own_time_entries, nil, global: true) ||
                 User.current.allowed_to?(:view_cost_entries, nil, global: true) ||
                 User.current.allowed_to?(:view_own_cost_entries, nil, global: true)
             )
           }

      menu :project_menu,
           :costs,
           { controller: '/cost_reports', action: 'index' },
           after: :news,
           caption: :cost_reports_title,
           if: Proc.new { |project| project.module_enabled?(:costs) },
           icon: 'icon2 icon-cost-reports'

      menu :project_menu,
           :costs_menu,
           { controller: '/cost_reports', action: 'index' },
           if: Proc.new { |project| project.module_enabled?(:costs) },
           partial: '/cost_reports/report_menu',
           parent: :costs
    end

    initializer "reporting.register_hooks" do
      # don't use require_dependency to not reload hooks in development mode
      require 'open_project/reporting/hooks'
    end

    initializer 'reporting.load_patches' do
      require_relative 'patches/big_decimal_patch'
      require_relative 'patches/to_date_patch'
    end

<<<<<<< HEAD
    initializer 'reporting.configuration' do
      ::Settings::Definition.add 'cost_reporting_cache_filter_classes',
                                 value: true,
                                 api: false,
                                 format: :boolean
    end

    config.to_prepare do
      require_dependency 'report/walker'
      require_dependency 'report/transformer'
      require_dependency 'widget/table/entry_table'
      require_dependency 'widget/settings_patch'
      require_dependency 'cost_query/group_by'
    end

    patches %i[CustomFieldsController]
=======
    patches %i[CustomFieldsController OpenProject::Configuration]
>>>>>>> a33524ef
    patch_with_namespace :BasicData, :RoleSeeder
    patch_with_namespace :BasicData, :SettingSeeder
  end
end<|MERGE_RESOLUTION|>--- conflicted
+++ resolved
@@ -95,7 +95,6 @@
       require_relative 'patches/to_date_patch'
     end
 
-<<<<<<< HEAD
     initializer 'reporting.configuration' do
       ::Settings::Definition.add 'cost_reporting_cache_filter_classes',
                                  value: true,
@@ -103,18 +102,7 @@
                                  format: :boolean
     end
 
-    config.to_prepare do
-      require_dependency 'report/walker'
-      require_dependency 'report/transformer'
-      require_dependency 'widget/table/entry_table'
-      require_dependency 'widget/settings_patch'
-      require_dependency 'cost_query/group_by'
-    end
-
     patches %i[CustomFieldsController]
-=======
-    patches %i[CustomFieldsController OpenProject::Configuration]
->>>>>>> a33524ef
     patch_with_namespace :BasicData, :RoleSeeder
     patch_with_namespace :BasicData, :SettingSeeder
   end
